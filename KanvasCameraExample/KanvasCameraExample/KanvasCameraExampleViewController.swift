//
// This Source Code Form is subject to the terms of the Mozilla Public
// License, v. 2.0. If a copy of the MPL was not distributed with this
// file, You can obtain one at https://mozilla.org/MPL/2.0/.
//

import KanvasCamera
import Photos
import UIKit

/// This class contains a button that launches the camera module
/// It is also the delegate for the camera, and handles saving the exported media
/// The camera can be customized with CameraSettings
final class KanvasCameraExampleViewController: UIViewController {

    private let button = UIButton(type: .custom)
    private var shouldShowWelcomeTooltip = true

    override func viewDidLoad() {
        super.viewDidLoad()

        view.backgroundColor = .black
        view.addSubview(button)
        button.translatesAutoresizingMaskIntoConstraints = false
        button.centerXAnchor.constraint(equalTo: view.centerXAnchor).isActive = true
        button.centerYAnchor.constraint(equalTo: view.centerYAnchor).isActive = true

        button.setTitle("Start camera!", for: .normal)
        button.addTarget(self, action: #selector(cameraSelected), for: .touchUpInside)
    }

    @objc func cameraSelected() {
        let settings = customCameraSettings()
        let controller = CameraController(settings: settings, analyticsProvider: KanvasCameraAnalyticsStub())
        controller.delegate = self
        self.present(controller, animated: true, completion: .none)
    }

    /// This returns the customized settings for the CameraController
    ///
    /// - Returns: an instance of CameraSettings
    private func customCameraSettings() -> CameraSettings {
        let settings = CameraSettings()
        settings.enabledModes = [.photo, .gif, .stopMotion]
        settings.defaultMode = .stopMotion
        settings.exportStopMotionPhotoAsVideo = true
        settings.features.ghostFrame = true
        settings.features.openGLPreview = true
        settings.features.openGLCapture = true
<<<<<<< HEAD
        settings.features.cameraFilters = false
=======
        settings.features.openGLFilters = true
>>>>>>> 10fe85ab
        return settings
    }

}

// MARK: - CameraControllerDelegate

extension KanvasCameraExampleViewController: CameraControllerDelegate {

    func cameraShouldShowWelcomeTooltip() -> Bool {
        return shouldShowWelcomeTooltip
    }

    func didDismissWelcomeTooltip() {
        shouldShowWelcomeTooltip = false
    }

    func didCreateMedia(media: KanvasCameraMedia?, error: Error?) {
        if let media = media {
            switch media {
            case .image(let url):
                if let image = UIImage(contentsOfFile: url.path) {
                    UIImageWriteToSavedPhotosAlbum(image, nil, nil, nil)
                }
            case .video(let url):
                UISaveVideoAtPathToSavedPhotosAlbum(url.path, nil, nil, nil)
            }
        }
        dismiss(animated: true, completion: .none)
    }

    func dismissButtonPressed() {
        button.setTitle("It's okay. Try again later!", for: .normal)
        dismiss(animated: true, completion: .none)
    }
}<|MERGE_RESOLUTION|>--- conflicted
+++ resolved
@@ -47,11 +47,8 @@
         settings.features.ghostFrame = true
         settings.features.openGLPreview = true
         settings.features.openGLCapture = true
-<<<<<<< HEAD
+        settings.features.openGLFilters = true
         settings.features.cameraFilters = false
-=======
-        settings.features.openGLFilters = true
->>>>>>> 10fe85ab
         return settings
     }
 
