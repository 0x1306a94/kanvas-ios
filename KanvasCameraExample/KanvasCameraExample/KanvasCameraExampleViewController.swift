//
// This Source Code Form is subject to the terms of the Mozilla Public
// License, v. 2.0. If a copy of the MPL was not distributed with this
// file, You can obtain one at https://mozilla.org/MPL/2.0/.
//

import KanvasCamera
import Photos
import UIKit

/// This class contains a button that launches the camera module
/// It is also the delegate for the camera, and handles saving the exported media
/// The camera can be customized with CameraSettings
final class KanvasCameraExampleViewController: UIViewController {

    private let button = UIButton(type: .custom)
<<<<<<< HEAD
    private var shouldShowWelcomeTooltip = true
    private var shouldEnableGhostFrame = true
=======
    private var shouldShowWelcomeToolip = true
    private var shouldShowCreationTooltip = true
>>>>>>> 98389b0d

    override func viewDidLoad() {
        super.viewDidLoad()

        view.backgroundColor = .black
        view.addSubview(button)
        button.translatesAutoresizingMaskIntoConstraints = false
        button.centerXAnchor.constraint(equalTo: view.centerXAnchor).isActive = true
        button.centerYAnchor.constraint(equalTo: view.centerYAnchor).isActive = true

        button.setTitle("Start camera!", for: .normal)
        button.addTarget(self, action: #selector(cameraSelected), for: .touchUpInside)
    }

    @objc func cameraSelected() {
        let settings = customCameraSettings()
        let controller = CameraController(settings: settings, analyticsProvider: KanvasCameraAnalyticsStub())
        controller.delegate = self
        self.present(controller, animated: true, completion: .none)
    }

    /// This returns the customized settings for the CameraController
    ///
    /// - Returns: an instance of CameraSettings 
    private func customCameraSettings() -> CameraSettings {
        let settings = CameraSettings()
        settings.enabledModes = [.photo, .gif, .stopMotion]
        settings.defaultMode = .stopMotion
        settings.exportStopMotionPhotoAsVideo = true
        settings.features.ghostFrame = true
        settings.features.openGLPreview = true
        return settings
    }

}

// MARK: - CameraControllerDelegate

extension KanvasCameraExampleViewController: CameraControllerDelegate {

    func cameraShouldShowWelcomeTooltip() -> Bool {
        return shouldShowWelcomeTooltip
    }

    func didDismissWelcomeTooltip() {
        shouldShowWelcomeTooltip = false
    }
    
    func didCreateMedia(media: KanvasCameraMedia?, error: Error?) {
        if let media = media {
            switch media {
            case .image(let url):
                if let image = UIImage(contentsOfFile: url.path) {
                    UIImageWriteToSavedPhotosAlbum(image, nil, nil, nil)
                }
            case .video(let url):
                UISaveVideoAtPathToSavedPhotosAlbum(url.path, nil, nil, nil)
            }
        }
        dismiss(animated: true, completion: .none)
    }

    func dismissButtonPressed() {
        button.setTitle("It's okay. Try again later!", for: .normal)
        dismiss(animated: true, completion: .none)
    }
}<|MERGE_RESOLUTION|>--- conflicted
+++ resolved
@@ -14,13 +14,7 @@
 final class KanvasCameraExampleViewController: UIViewController {
 
     private let button = UIButton(type: .custom)
-<<<<<<< HEAD
     private var shouldShowWelcomeTooltip = true
-    private var shouldEnableGhostFrame = true
-=======
-    private var shouldShowWelcomeToolip = true
-    private var shouldShowCreationTooltip = true
->>>>>>> 98389b0d
 
     override func viewDidLoad() {
         super.viewDidLoad()
