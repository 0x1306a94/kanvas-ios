//
// This Source Code Form is subject to the terms of the Mozilla Public
// License, v. 2.0. If a copy of the MPL was not distributed with this
// file, You can obtain one at https://mozilla.org/MPL/2.0/.
//

import KanvasCamera
import Photos
import UIKit

//let applicationViewController = SplitViewController()

/// This class contains a button that launches the camera module
/// It is also the delegate for the camera, and handles saving the exported media
/// The camera can be customized with CameraSettings
final class KanvasCameraExampleViewController: UIViewController {

    private let launchKanvasButton = UIButton(type: .custom)
    private let launchKanvasDashboardButton = UIButton(type: .system)
    private var shouldShowWelcomeTooltip = true
    private var shouldShowColorSelecterTooltip = true
    private var shouldShowStrokeSelectorAnimation = true
    private var firstLaunch = true
    private lazy var featuresTable: FeatureTableView = {
        let featureTableView = FeatureTableView(frame: .zero)
        featureTableView.delegate = self
        return featureTableView
    }()
    private lazy var settings: CameraSettings = {
        return KanvasCameraExampleViewController.customCameraSettings()
    }()

    override func viewDidLoad() {
        super.viewDidLoad()

        view.backgroundColor = .white
        view.addSubview(launchKanvasButton)
        view.addSubview(launchKanvasDashboardButton)
        view.addSubview(featuresTable)

        setupLaunchKanvasButton()
        setupLaunchKanvasDashboardButton()
        setupFeaturesTable()
    }

    override func viewWillAppear(_ animated: Bool) {
        super.viewWillAppear(animated)

        showFeaturesTableAfterFirstTime()
    }

    override func viewDidAppear(_ animated: Bool) {
        super.viewDidAppear(animated)

        launchCameraFirstTime()
    }

    @objc private func launchKanvasButtonTapped() {
        launchCamera(animated: true)
    }

    @objc private func launchKanvasDashboardTapped() {
        present(SplitViewController(settings: settings), animated: true, completion: .none)
    }

    /// This returns the customized settings for the CameraController
    ///
    /// - Returns: an instance of CameraSettings
    private static func customCameraSettings() -> CameraSettings {
        let settings = CameraSettings()
        settings.enabledModes = [.photo, .gif, .stopMotion]
        settings.defaultMode = .stopMotion
        settings.exportStopMotionPhotoAsVideo = true
        settings.features.ghostFrame = true
        settings.features.openGLPreview = true
        settings.features.openGLCapture = true
        settings.features.cameraFilters = true
        settings.features.editor = true
        settings.features.editorFilters = true
        settings.features.editorMedia = false
        settings.features.editorDrawing = true
        settings.features.mediaPicking = true
        settings.features.editorPosting = true
        settings.features.editorSaving = true
        return settings
    }

    private func launchCameraFirstTime() {
        if firstLaunch {
            firstLaunch = false
            launchCamera(animated: false)

            launchKanvasButton.addTarget(self, action: #selector(launchKanvasButtonTapped), for: .touchUpInside)
            launchKanvasDashboardButton.addTarget(self, action: #selector(launchKanvasDashboardTapped), for: .touchUpInside)
        }
    }

    private func launchCamera(animated: Bool = true) {
        let controller = CameraController(settings: settings, analyticsProvider: KanvasCameraAnalyticsStub())
        controller.delegate = self
        controller.modalTransitionStyle = .crossDissolve
        self.present(controller, animated: animated, completion: nil)
    }

    private func setupLaunchKanvasButton() {
        launchKanvasButton.isUserInteractionEnabled = false

        // layout
        let buttonOffset: CGFloat = KanvasDevice.belongsToIPhoneXGroup ? 95 : 101
        let buttonWidth: CGFloat = 90
        launchKanvasButton.translatesAutoresizingMaskIntoConstraints = false
        launchKanvasButton.centerXAnchor.constraint(equalTo: view.centerXAnchor).isActive = true
        launchKanvasButton.bottomAnchor.constraint(equalTo: view.safeAreaLayoutGuide.bottomAnchor, constant: -buttonOffset).isActive = true
        launchKanvasButton.widthAnchor.constraint(equalTo: launchKanvasButton.heightAnchor).isActive = true
        launchKanvasButton.heightAnchor.constraint(equalToConstant: buttonWidth).isActive = true

        // background
        launchKanvasButton.setBackgroundImage(UIImage(color: .white), for: .normal)
        launchKanvasButton.setBackgroundImage(UIImage(color: UIColor(hex: 0xEEEEEE)), for: .highlighted)

        // title
        launchKanvasButton.setTitle("", for: .normal)
        launchKanvasButton.setTitleColor(.black, for: .normal)
        launchKanvasButton.setTitleColor(.black, for: .highlighted)
        launchKanvasButton.titleLabel?.font = UIFont.favoritTumblr85(fontSize: 18)
    }

    private func setupLaunchKanvasDashboardButton() {
        launchKanvasDashboardButton.isUserInteractionEnabled = false

        // layout
        launchKanvasDashboardButton.titleLabel?.textAlignment = .center
        launchKanvasDashboardButton.translatesAutoresizingMaskIntoConstraints = false
        launchKanvasDashboardButton.centerXAnchor.constraint(equalTo: view.centerXAnchor).isActive = true
        launchKanvasDashboardButton.bottomAnchor.constraint(equalTo: view.safeAreaLayoutGuide.bottomAnchor, constant: -20).isActive = true

        // text
        launchKanvasDashboardButton.setTitle("", for: .normal)
        launchKanvasDashboardButton.titleLabel?.font = UIFont.favoritTumblr85(fontSize: 18)
        launchKanvasDashboardButton.titleLabel?.textAlignment = .center
        launchKanvasDashboardButton.setTitleColor(.black, for: .normal)
        launchKanvasDashboardButton.setTitleColor(.gray, for: .highlighted)
    }

    private func setupFeaturesTable() {
        // layout
        featuresTable.translatesAutoresizingMaskIntoConstraints = false
        featuresTable.topAnchor.constraint(equalTo: view.safeAreaLayoutGuide.topAnchor).isActive = true
        featuresTable.bottomAnchor.constraint(equalTo: launchKanvasButton.topAnchor).isActive = true
        featuresTable.leftAnchor.constraint(equalTo: view.leftAnchor).isActive = true
        featuresTable.rightAnchor.constraint(equalTo: view.rightAnchor).isActive = true
        featuresTable.alpha = 0
    }

    private func showFeaturesTableAfterFirstTime() {
        if !firstLaunch {
            featuresTable.alpha = 1
        }
    }

    private func resetButton() {
        launchKanvasButton.isUserInteractionEnabled = true

        launchKanvasButton.layer.borderColor = UIColor.black.cgColor
        launchKanvasButton.layer.borderWidth = 3
        launchKanvasButton.layer.cornerRadius = launchKanvasButton.bounds.width / 2
        launchKanvasButton.layer.masksToBounds = true

        launchKanvasButton.setTitle("Start", for: .normal)
        
        launchKanvasDashboardButton.isUserInteractionEnabled = true
        launchKanvasDashboardButton.setTitle("Open Kanvas Dashboard", for: .normal)
        launchKanvasDashboardButton.sizeToFit()
    }

}

// MARK: - FeaturesTableViewDelegate

extension KanvasCameraExampleViewController: FeatureTableViewDelegate {
    func featureTableViewLoadFeatures() -> [FeatureTableView.KanvasFeature] {
        return [
            .ghostFrame(settings.features.ghostFrame),
            .openGLPreview(settings.features.openGLPreview),
            .openGLCapture(settings.features.openGLCapture),
            .cameraFilters(settings.features.cameraFilters),
            .experimentalCameraFilters(settings.features.experimentalCameraFilters),
            .editor(settings.features.editor),
            .editorFilters(settings.features.editorFilters),
            .editorMedia(settings.features.editorMedia),
            .editorDrawing(settings.features.editorDrawing),
            .mediaPicking(settings.features.mediaPicking),
            .editorSaving(settings.features.editorSaving),
            .editorPosting(settings.features.editorPosting),
        ]
    }

    func featureTableView(didUpdateFeature feature: FeatureTableView.KanvasFeature, withValue value: Bool) {
        switch feature {
        case .ghostFrame(_):
            settings.features.ghostFrame = value
        case .openGLPreview(_):
            settings.features.openGLPreview = value
        case .openGLCapture(_):
            settings.features.openGLCapture = value
        case .cameraFilters(_):
            settings.features.cameraFilters = value
        case .experimentalCameraFilters(_):
            settings.features.experimentalCameraFilters = value
        case .editor(_):
            settings.features.editor = value
        case .editorFilters(_):
            settings.features.editorFilters = value
        case .editorMedia(_):
            settings.features.editorMedia = value
        case .editorDrawing(_):
            settings.features.editorDrawing = value
        case .mediaPicking(_):
            settings.features.mediaPicking = value
        case .editorPosting(_):
            settings.features.editorPosting = value
        case .editorSaving(_):
            settings.features.editorSaving = value
        }
    }
}

// MARK: - CameraControllerDelegate

extension KanvasCameraExampleViewController: CameraControllerDelegate {

    func cameraShouldShowWelcomeTooltip() -> Bool {
        return shouldShowWelcomeTooltip
    }

    func didDismissWelcomeTooltip() {
        shouldShowWelcomeTooltip = false
    }
    
    func editorShouldShowColorSelecterTooltip() -> Bool {
        return shouldShowColorSelecterTooltip
    }
    
    func didDismissColorSelecterTooltip() {
        shouldShowColorSelecterTooltip = false
    }
    
    func didEndStrokeSelectorAnimation() {
        shouldShowStrokeSelectorAnimation = false
    }
    
    func editorShouldShowStrokeSelectorAnimation() -> Bool {
        return shouldShowStrokeSelectorAnimation
    }

<<<<<<< HEAD
    func didCreateMedia(media: KanvasCameraMedia?, error: Error?, exportAction: KanvasExportAction) {
=======
    func didCreateMedia(media: KanvasCameraMedia?, exportAction: KanvasExportAction, error: Error?) {
>>>>>>> 306d0beb
        if let media = media {
            save(media: media)
        }
        else {
            assertionFailure("Failed to create media")
        }
        dismissCamera()
    }

    func dismissButtonPressed() {
        dismissCamera()
    }

    func provideMediaPickerThumbnail(targetSize: CGSize, completion: @escaping (UIImage?) -> Void) {
        // Providing nil signals CameraController to load the thumbnail itself
        completion(nil)
    }

    private func save(media: KanvasCameraMedia) {
        PHPhotoLibrary.requestAuthorization { authorizationStatus in
            switch authorizationStatus {
            case .notDetermined:
                print("Photo Library Authorization: Not Determined... not saving!!")
                return
            case .restricted:
                print("Photo Library Authorization: Restricted... not saving!!")
                return
            case .denied:
                print("Photo Library Authorization: Denied... not saving!!")
                return
            case .authorized:
                print("Photo Library Authorization: Authorized")
            }
        }
        switch media {
        case let .image(url):
            moveToLibrary(url: url, resourceType: .photo)
        case let .video(url):
            moveToLibrary(url: url, resourceType: .video)
        }
    }

    private func moveToLibrary(url: URL, resourceType: PHAssetResourceType) {
        PHPhotoLibrary.shared().performChanges({
            let req = PHAssetCreationRequest.forAsset()
            let options = PHAssetResourceCreationOptions()
            options.shouldMoveFile = true
            req.addResource(with: resourceType, fileURL: url, options: options)
        }) { (success, error) in
            guard success else {
                guard let err = error else {
                    assertionFailure("Neigher a success or failure!")
                    return
                }
                print("\(err)")
                return
            }
        }
    }

    private func dismissCamera() {
        resetButton()
        dismiss(animated: true, completion: .none)
    }
}<|MERGE_RESOLUTION|>--- conflicted
+++ resolved
@@ -253,11 +253,7 @@
         return shouldShowStrokeSelectorAnimation
     }
 
-<<<<<<< HEAD
-    func didCreateMedia(media: KanvasCameraMedia?, error: Error?, exportAction: KanvasExportAction) {
-=======
     func didCreateMedia(media: KanvasCameraMedia?, exportAction: KanvasExportAction, error: Error?) {
->>>>>>> 306d0beb
         if let media = media {
             save(media: media)
         }
