//
// This Source Code Form is subject to the terms of the Mozilla Public
// License, v. 2.0. If a copy of the MPL was not distributed with this
// file, You can obtain one at https://mozilla.org/MPL/2.0/.
//

import Foundation
import KanvasCamera
import TumblrTheme
import Photos

@objc protocol DashboardPagingController: class {
    func setPageSlideEnabled(_ pageSlideEnabled: Bool)

    /// Navigates to the Kanvas view controller.
    func navigateToKanvas()
}


@objc final class SplitViewController: UISplitViewController {

    private let isKanvasHorizontalSwipingEnabled: Bool = true

    private var pageViewController: TMPageViewController?

    private var preferences: [String: Bool] = [:]

    private let kanvasSettings: CameraSettings

    private lazy var kanvasController: CameraController = {
        let kanvasAnalyticsProvider = KanvasCameraAnalyticsStub()
        let kanvasViewController = CameraController(settings: kanvasSettings, analyticsProvider: kanvasAnalyticsProvider)
        kanvasViewController.delegate = self
        return kanvasViewController
    }()

    /// The internal tab bar controller. On iPad, the tabs are hidden.
    @objc lazy var tumblrTabBarController: UIViewController = {
        let tabBarController = MockDashboardViewController(nibName: nil, bundle: nil)
        tabBarController.delegate = self
        tabBarController.navigationItem.rightBarButtonItem = UIBarButtonItem(barButtonSystemItem: .done, target: self, action: #selector(doneButtonTapped))
        let tumblrNavigationController = UINavigationController(navigationBarClass: nil, toolbarClass: nil)
        tumblrNavigationController.delegate = self
        tumblrNavigationController.viewControllers = [tabBarController]
        return tumblrNavigationController
    }()

    @objc func doneButtonTapped() {
        dismiss(animated: true, completion: .none)
    }

    // MARK: - Initializers

    /// Designated initializer.
    @objc init(settings: CameraSettings) {
        kanvasSettings = settings

        super.init(nibName: nil, bundle: nil)

        var orderedViewControllers: [UIViewController] = [tumblrTabBarController]
        if isKanvasHorizontalSwipingEnabled {
            orderedViewControllers.insert(kanvasController, at: 0)
        }
        let pageViewController = TMPageViewController(orderedViewControllers: orderedViewControllers,
                                                      initialViewController: tumblrTabBarController,
                                                      delegate: nil)
        pageViewController.pagingEnabled = true
        self.pageViewController = pageViewController
        self.viewControllers = [pageViewController]
    }

    @available(*, unavailable)
    required init?(coder aDecoder: NSCoder) {
        assertionFailure("init(coder:) not supported")
        return nil
    }

    override var childForStatusBarHidden: UIViewController? {
        return pageViewController
    }

    override var childForStatusBarStyle: UIViewController? {
        return pageViewController
    }

}

// MARK: - TMNavigationControllerDelegate
extension SplitViewController: UINavigationControllerDelegate {

    func navigationControllerWillShow(_ viewController: UIViewController) {
        /// SwipeableDash is only available when the rootViewController on the page is the top viewController.
        guard let pageViewController = pageViewController else { return }
        guard let rootViewController = viewController.navigationController?.viewControllers.first else { return }
        pageViewController.pagingEnabled = (rootViewController === viewController)
    }

    func navigationControllerDidShow(_ viewController: UIViewController) {
        // no-op
    }

}

// MARK: - DashboardPagingController
extension SplitViewController: DashboardPagingController {

    func setPageSlideEnabled(_ pageSlideEnabled: Bool) {
        pageViewController?.pagingEnabled = pageSlideEnabled
    }

    func navigateToKanvas() {
        pageViewController?.moveToViewController(kanvasController, animated: true, direction: .reverse)
    }

    @objc func navigateFromKanvas() {
        pageViewController?.moveToViewController(tumblrTabBarController, animated: true, direction: .forward)
    }

}

extension SplitViewController: MockDashboardViewControllerDelegate {
    func kanvasButtonTapped() {
        navigateToKanvas()
    }
}

extension SplitViewController: CameraControllerDelegate {
<<<<<<< HEAD
    func didCreateMedia(media: KanvasCameraMedia?, error: Error?, exportAction: KanvasExportAction) {
=======
    func didDismissColorSelecterTooltip() {
        preferences["kanvasColorSelectorTooltipDismissed"] = true
    }
    
    func editorShouldShowColorSelecterTooltip() -> Bool {
        return preferences["kanvasColorSelectorTooltipDismissed"] != true
    }
    
    func didEndStrokeSelectorAnimation() {
        preferences["kanvasStrokeSelectorAnimationEnded"] = true
    }
    
    func editorShouldShowStrokeSelectorAnimation() -> Bool {
        return preferences["kanvasStrokeSelectorAnimationEnded"] != true
    }
    
    func didCreateMedia(media: KanvasCameraMedia?, exportAction: KanvasExportAction, error: Error?) {
>>>>>>> 306d0beb
        if let media = media {
            save(media: media)
            self.kanvasController.hideOverlay { }
            self.navigateFromKanvas()
        }
        else {
            assertionFailure("Failed to create media")
        }
    }

    func dismissButtonPressed() {
        navigateFromKanvas()
    }

    func didDismissWelcomeTooltip() {
        preferences["kanvasWelcomeTooltipDismissed"] = true
    }

    func cameraShouldShowWelcomeTooltip() -> Bool {
        return preferences["kanvasWelcomeTooltipDismissed"] != true
    }

    func provideMediaPickerThumbnail(targetSize: CGSize, completion: @escaping (UIImage?) -> Void) {
        completion(nil)
    }

    private func save(media: KanvasCameraMedia) {
        PHPhotoLibrary.requestAuthorization { authorizationStatus in
            switch authorizationStatus {
            case .notDetermined:
                print("Photo Library Authorization: Not Determined... not saving!!")
                return
            case .restricted:
                print("Photo Library Authorization: Restricted... not saving!!")
                return
            case .denied:
                print("Photo Library Authorization: Denied... not saving!!")
                return
            case .authorized:
                print("Photo Library Authorization: Authorized")
            }
        }
        switch media {
        case let .image(url):
            moveToLibrary(url: url, resourceType: .photo)
        case let .video(url):
            moveToLibrary(url: url, resourceType: .video)
        }
    }

    private func moveToLibrary(url: URL, resourceType: PHAssetResourceType) {
        PHPhotoLibrary.shared().performChanges({
            let req = PHAssetCreationRequest.forAsset()
            let options = PHAssetResourceCreationOptions()
            options.shouldMoveFile = true
            req.addResource(with: resourceType, fileURL: url, options: options)
        }) { (success, error) in
            guard success else {
                guard let err = error else {
                    assertionFailure("Neigher a success or failure!")
                    return
                }
                assertionFailure("\(err)")
                return
            }
        }
    }
}<|MERGE_RESOLUTION|>--- conflicted
+++ resolved
@@ -125,9 +125,6 @@
 }
 
 extension SplitViewController: CameraControllerDelegate {
-<<<<<<< HEAD
-    func didCreateMedia(media: KanvasCameraMedia?, error: Error?, exportAction: KanvasExportAction) {
-=======
     func didDismissColorSelecterTooltip() {
         preferences["kanvasColorSelectorTooltipDismissed"] = true
     }
@@ -145,7 +142,6 @@
     }
     
     func didCreateMedia(media: KanvasCameraMedia?, exportAction: KanvasExportAction, error: Error?) {
->>>>>>> 306d0beb
         if let media = media {
             save(media: media)
             self.kanvasController.hideOverlay { }
