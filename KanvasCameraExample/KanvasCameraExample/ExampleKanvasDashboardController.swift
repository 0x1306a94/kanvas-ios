--- conflicted
+++ resolved
@@ -142,25 +142,6 @@
             return
         }
 
-<<<<<<< HEAD
-        save(media: media, moveFile: false)
-        print(media.info)
-
-        switch exportAction {
-        case .previewConfirm:
-            assertionFailure("The Preview screen should never be shown from the Kanvas Dashboard")
-        case .confirm:
-            kanvasViewController.resetState()
-            delegate?.kanvasDashboardOpenComposeRequest()
-        case .post:
-            kanvasViewController.resetState()
-            delegate?.kanvasDashboardCreatePostRequest()
-        case .save:
-            // nothing to do since the media was saved already
-            break
-        case .postOptions:
-            delegate?.kanvasDashboardOpenPostingOptionsRequest()
-=======
         save(media: media, moveFile: false) { error in
             DispatchQueue.main.async {
                 guard error == nil else {
@@ -179,9 +160,10 @@
                     self.delegate?.kanvasDashboardCreatePostRequest()
                 case .save:
                     break
+                case .postOptions:
+                    delegate?.kanvasDashboardOpenPostingOptionsRequest()
                 }
             }
->>>>>>> 693e3e8f
         }
     }
 
