// !$*UTF8*$!
{
	archiveVersion = 1;
	classes = {
	};
	objectVersion = 50;
	objects = {

/* Begin PBXBuildFile section */
		0E29275F21879C18009E1FCF /* CameraZoomHandlerTests.swift in Sources */ = {isa = PBXBuildFile; fileRef = 0E29275E21879C18009E1FCF /* CameraZoomHandlerTests.swift */; };
		0E5CFADE219F283B00D8F6F5 /* DeviceTests.swift in Sources */ = {isa = PBXBuildFile; fileRef = 0E5CFADD219F283B00D8F6F5 /* DeviceTests.swift */; };
		0E6450B921B5B72B00CB7672 /* IgnoreTouchesCollectionViewTests.swift in Sources */ = {isa = PBXBuildFile; fileRef = 0E6450B821B5B72B00CB7672 /* IgnoreTouchesCollectionViewTests.swift */; };
		0EAE0C7E21387C39004CD7FF /* ModeButtonViewTests.swift in Sources */ = {isa = PBXBuildFile; fileRef = 0EAE0C7D21387C39004CD7FF /* ModeButtonViewTests.swift */; };
		0EAE0C8121387DE3004CD7FF /* ModeSelectorAndShootControllerTests.swift in Sources */ = {isa = PBXBuildFile; fileRef = 0EAE0C7F21387DE3004CD7FF /* ModeSelectorAndShootControllerTests.swift */; };
		0EAE0C8221387DE3004CD7FF /* ModeSelectorAndShootViewTests.swift in Sources */ = {isa = PBXBuildFile; fileRef = 0EAE0C8021387DE3004CD7FF /* ModeSelectorAndShootViewTests.swift */; };
		0EAE0C89213985E8004CD7FF /* CameraSegmentHandlerStub.swift in Sources */ = {isa = PBXBuildFile; fileRef = 0EAE0C88213985E8004CD7FF /* CameraSegmentHandlerStub.swift */; };
		0EAE0C8E2139895A004CD7FF /* CameraInputControllerTests.swift in Sources */ = {isa = PBXBuildFile; fileRef = 0EAE0C8C2139895A004CD7FF /* CameraInputControllerTests.swift */; };
		0EAE0C9921399C86004CD7FF /* CameraViewTests.swift in Sources */ = {isa = PBXBuildFile; fileRef = 0EAE0C9721399C86004CD7FF /* CameraViewTests.swift */; };
		0EAE0C9B21399ED9004CD7FF /* CameraConstantsTests.swift in Sources */ = {isa = PBXBuildFile; fileRef = 0EAE0C9A21399ED9004CD7FF /* CameraConstantsTests.swift */; };
		0EAE0CA92139A9AA004CD7FF /* ModalPresentationAnimationControllerTests.swift in Sources */ = {isa = PBXBuildFile; fileRef = 0EAE0CA42139A9AA004CD7FF /* ModalPresentationAnimationControllerTests.swift */; };
		0EAE0CAA2139A9AA004CD7FF /* ModalViewModelTests.swift in Sources */ = {isa = PBXBuildFile; fileRef = 0EAE0CA52139A9AA004CD7FF /* ModalViewModelTests.swift */; };
		0EAE0CAB2139A9AA004CD7FF /* ModalControllerTests.swift in Sources */ = {isa = PBXBuildFile; fileRef = 0EAE0CA62139A9AA004CD7FF /* ModalControllerTests.swift */; };
		0EAE0CAC2139A9AA004CD7FF /* ModalPresentationControllerTests.swift in Sources */ = {isa = PBXBuildFile; fileRef = 0EAE0CA72139A9AA004CD7FF /* ModalPresentationControllerTests.swift */; };
		0EAE0CAD2139A9AA004CD7FF /* ModalViewTests.swift in Sources */ = {isa = PBXBuildFile; fileRef = 0EAE0CA82139A9AA004CD7FF /* ModalViewTests.swift */; };
		0EAE0CB12139B966004CD7FF /* CameraPreviewControllerTests.swift in Sources */ = {isa = PBXBuildFile; fileRef = 0EAE0CAF2139B966004CD7FF /* CameraPreviewControllerTests.swift */; };
		0EAE0CB22139B966004CD7FF /* CameraPreviewViewTests.swift in Sources */ = {isa = PBXBuildFile; fileRef = 0EAE0CB02139B966004CD7FF /* CameraPreviewViewTests.swift */; };
		0EAE0CB42139B9B8004CD7FF /* LoadingIndicatorViewTests.swift in Sources */ = {isa = PBXBuildFile; fileRef = 0EAE0CB32139B9B8004CD7FF /* LoadingIndicatorViewTests.swift */; };
		0EAE0CB62139D4F2004CD7FF /* CameraControllerTests.swift in Sources */ = {isa = PBXBuildFile; fileRef = 0EAE0CB52139D4F2004CD7FF /* CameraControllerTests.swift */; };
		0EAE0CB82139EC81004CD7FF /* KanvasCameraAnalyticsStub.swift in Sources */ = {isa = PBXBuildFile; fileRef = 0EAE0CB72139EC81004CD7FF /* KanvasCameraAnalyticsStub.swift */; };
		0EAE0CB92139EC85004CD7FF /* KanvasCameraAnalyticsStub.swift in Sources */ = {isa = PBXBuildFile; fileRef = 0EAE0CB72139EC81004CD7FF /* KanvasCameraAnalyticsStub.swift */; };
		0EBE144E2123727800E9D0C8 /* CameraSettingsTests.swift in Sources */ = {isa = PBXBuildFile; fileRef = 0EBE144D2123727800E9D0C8 /* CameraSettingsTests.swift */; };
		0EDE7A3B216425BD009DB00F /* ExtendedStackViewTests.swift in Sources */ = {isa = PBXBuildFile; fileRef = 0EDE7A3A216425BD009DB00F /* ExtendedStackViewTests.swift */; };
		0EDE7A3D216425C5009DB00F /* ExtendedButtonTests.swift in Sources */ = {isa = PBXBuildFile; fileRef = 0EDE7A3C216425C5009DB00F /* ExtendedButtonTests.swift */; };
		1A82DCEC21E83A81E483CA0A /* Pods_KanvasCameraExample.framework in Frameworks */ = {isa = PBXBuildFile; fileRef = FCEE38E678D0A1C310541517 /* Pods_KanvasCameraExample.framework */; };
		651DEBA72209F17400476F22 /* ConicalGradientLayerTests.swift in Sources */ = {isa = PBXBuildFile; fileRef = 651DEBA62209F17400476F22 /* ConicalGradientLayerTests.swift */; };
		651DEBA92209FC4300476F22 /* RGBATests.swift in Sources */ = {isa = PBXBuildFile; fileRef = 651DEBA82209FC4300476F22 /* RGBATests.swift */; };
		652DFA1722281F00007B1EF5 /* FilterCollectionControllerTests.swift in Sources */ = {isa = PBXBuildFile; fileRef = 652DFA1122281F00007B1EF5 /* FilterCollectionControllerTests.swift */; };
		652DFA1822281F00007B1EF5 /* FilterSettingsControllerTests.swift in Sources */ = {isa = PBXBuildFile; fileRef = 652DFA1222281F00007B1EF5 /* FilterSettingsControllerTests.swift */; };
		652DFA1922281F00007B1EF5 /* FilterSettingsViewTests.swift in Sources */ = {isa = PBXBuildFile; fileRef = 652DFA1322281F00007B1EF5 /* FilterSettingsViewTests.swift */; };
		652DFA1A22281F00007B1EF5 /* FilterItemTests.swift in Sources */ = {isa = PBXBuildFile; fileRef = 652DFA1422281F00007B1EF5 /* FilterItemTests.swift */; };
		652DFA1B22281F00007B1EF5 /* FilterCollectionCellTests.swift in Sources */ = {isa = PBXBuildFile; fileRef = 652DFA1522281F00007B1EF5 /* FilterCollectionCellTests.swift */; };
		652DFA1C22281F00007B1EF5 /* FilterCollectionViewTests.swift in Sources */ = {isa = PBXBuildFile; fileRef = 652DFA1622281F00007B1EF5 /* FilterCollectionViewTests.swift */; };
		655DC32022943C8800C48F3E /* FilterSmallCollectionCellTests.swift in Sources */ = {isa = PBXBuildFile; fileRef = 655DC31F22943C8800C48F3E /* FilterSmallCollectionCellTests.swift */; };
		655DC32222943DDC00C48F3E /* FilterSmallCollectionControllerTests.swift in Sources */ = {isa = PBXBuildFile; fileRef = 655DC32122943DDC00C48F3E /* FilterSmallCollectionControllerTests.swift */; };
		655DC32422943EA200C48F3E /* FilterSmallCollectionViewTests.swift in Sources */ = {isa = PBXBuildFile; fileRef = 655DC32322943EA200C48F3E /* FilterSmallCollectionViewTests.swift */; };
		659660A8228C635700C2AFC7 /* CameraEditorViewTests.swift in Sources */ = {isa = PBXBuildFile; fileRef = 659660A7228C635700C2AFC7 /* CameraEditorViewTests.swift */; };
		659660AA228C63B400C2AFC7 /* CameraEditorControllerTests.swift in Sources */ = {isa = PBXBuildFile; fileRef = 659660A9228C63B400C2AFC7 /* CameraEditorControllerTests.swift */; };
		659660AC228C69C100C2AFC7 /* EditionMenuCollectionViewTests.swift in Sources */ = {isa = PBXBuildFile; fileRef = 659660AB228C69C100C2AFC7 /* EditionMenuCollectionViewTests.swift */; };
		659660AE228C69E800C2AFC7 /* EditionMenuCollectionCellTests.swift in Sources */ = {isa = PBXBuildFile; fileRef = 659660AD228C69E800C2AFC7 /* EditionMenuCollectionCellTests.swift */; };
		659660B0228C6A0000C2AFC7 /* EditionMenuCollectionControllerTests.swift in Sources */ = {isa = PBXBuildFile; fileRef = 659660AF228C6A0000C2AFC7 /* EditionMenuCollectionControllerTests.swift */; };
		659660B2228C6A1300C2AFC7 /* EditionOptionTests.swift in Sources */ = {isa = PBXBuildFile; fileRef = 659660B1228C6A1300C2AFC7 /* EditionOptionTests.swift */; };
		65C123A02201E13700562856 /* ImagePreviewControllerTests.swift in Sources */ = {isa = PBXBuildFile; fileRef = 65C1239F2201E13700562856 /* ImagePreviewControllerTests.swift */; };
		764AC467221D8485005C82EC /* FilteredInputViewControllerTests.swift in Sources */ = {isa = PBXBuildFile; fileRef = 764AC466221D8485005C82EC /* FilteredInputViewControllerTests.swift */; };
		764AC46A221D84B5005C82EC /* FilterTests.swift in Sources */ = {isa = PBXBuildFile; fileRef = 764AC469221D84B5005C82EC /* FilterTests.swift */; };
		764AC46C221D84CD005C82EC /* GLPixelBufferViewTests.swift in Sources */ = {isa = PBXBuildFile; fileRef = 764AC46B221D84CD005C82EC /* GLPixelBufferViewTests.swift */; };
		764AC46E221D851B005C82EC /* GLRendererTests.swift in Sources */ = {isa = PBXBuildFile; fileRef = 764AC46D221D851B005C82EC /* GLRendererTests.swift */; };
		764AC470221D8588005C82EC /* ShaderTests.swift in Sources */ = {isa = PBXBuildFile; fileRef = 764AC46F221D8588005C82EC /* ShaderTests.swift */; };
		764AC476221D86A2005C82EC /* GLUTests.swift in Sources */ = {isa = PBXBuildFile; fileRef = 764AC475221D86A2005C82EC /* GLUTests.swift */; };
		764AC4802223E07B005C82EC /* FilterInstancesTests.swift in Sources */ = {isa = PBXBuildFile; fileRef = 764AC47F2223E07B005C82EC /* FilterInstancesTests.swift */; };
		764AC4822223E3CF005C82EC /* FilterFactoryTests.swift in Sources */ = {isa = PBXBuildFile; fileRef = 764AC4812223E3CF005C82EC /* FilterFactoryTests.swift */; };
		7669B5A82230E548000D3EB5 /* UIImage+PixelBufferTests.swift in Sources */ = {isa = PBXBuildFile; fileRef = 7669B5A72230E548000D3EB5 /* UIImage+PixelBufferTests.swift */; };
		7669F2D322337021003F4CCE /* UIImage+color.swift in Sources */ = {isa = PBXBuildFile; fileRef = 7669F2D222337021003F4CCE /* UIImage+color.swift */; };
		76826A0E2208E387009C1789 /* UIImage+FlipLeftMirroredTests.swift in Sources */ = {isa = PBXBuildFile; fileRef = 76826A0B2208E387009C1789 /* UIImage+FlipLeftMirroredTests.swift */; };
		76BC5BAE220CCFF2007A9289 /* Array+MoveTests.swift in Sources */ = {isa = PBXBuildFile; fileRef = 76BC5BAC220CCFF1007A9289 /* Array+MoveTests.swift */; };
		76BC5BAF220CCFF2007A9289 /* ClosedRange+ClampTests.swift in Sources */ = {isa = PBXBuildFile; fileRef = 76BC5BAD220CCFF2007A9289 /* ClosedRange+ClampTests.swift */; };
		76E4D0852277976500CF3B35 /* MediaMetadataTests.swift in Sources */ = {isa = PBXBuildFile; fileRef = 76E4D0842277976500CF3B35 /* MediaMetadataTests.swift */; };
		AB7263E9212CC83B0044ED96 /* KanvasCameraStringsTests.swift in Sources */ = {isa = PBXBuildFile; fileRef = AB7263E5212CC83B0044ED96 /* KanvasCameraStringsTests.swift */; };
		AB7263EA212CC83B0044ED96 /* KanvasCameraImagesTests.swift in Sources */ = {isa = PBXBuildFile; fileRef = AB7263E6212CC83B0044ED96 /* KanvasCameraImagesTests.swift */; };
		AB7263EB212CC83B0044ED96 /* KanvasCameraColorsTests.swift in Sources */ = {isa = PBXBuildFile; fileRef = AB7263E7212CC83B0044ED96 /* KanvasCameraColorsTests.swift */; };
		AB7263EC212CC83B0044ED96 /* KanvasCameraTimesTests.swift in Sources */ = {isa = PBXBuildFile; fileRef = AB7263E8212CC83B0044ED96 /* KanvasCameraTimesTests.swift */; };
		AB7263EF212CCBB30044ED96 /* CameraSegmentHandlerTests.swift in Sources */ = {isa = PBXBuildFile; fileRef = AB7263EE212CCBB30044ED96 /* CameraSegmentHandlerTests.swift */; };
		AB7F29472121F02A00B8D599 /* AppDelegate.swift in Sources */ = {isa = PBXBuildFile; fileRef = AB7F29462121F02A00B8D599 /* AppDelegate.swift */; };
		AB7F29492121F02A00B8D599 /* KanvasCameraExampleViewController.swift in Sources */ = {isa = PBXBuildFile; fileRef = AB7F29482121F02A00B8D599 /* KanvasCameraExampleViewController.swift */; };
		AB7F294C2121F02B00B8D599 /* Main.storyboard in Resources */ = {isa = PBXBuildFile; fileRef = AB7F294A2121F02B00B8D599 /* Main.storyboard */; };
		AB7F294E2121F02C00B8D599 /* Assets.xcassets in Resources */ = {isa = PBXBuildFile; fileRef = AB7F294D2121F02C00B8D599 /* Assets.xcassets */; };
		AB7F29512121F02C00B8D599 /* LaunchScreen.storyboard in Resources */ = {isa = PBXBuildFile; fileRef = AB7F294F2121F02C00B8D599 /* LaunchScreen.storyboard */; };
		AB997EEB212CD07800A346A2 /* sample.mp4 in Resources */ = {isa = PBXBuildFile; fileRef = ABFBDE25212CCDE400E1044C /* sample.mp4 */; };
		AB997EEC212CD07A00A346A2 /* sample.png in Resources */ = {isa = PBXBuildFile; fileRef = ABFBDE26212CCDE500E1044C /* sample.png */; };
		AB9BBC99F2684E7C43CABD6E /* Pods_KanvasCameraExampleTests.framework in Frameworks */ = {isa = PBXBuildFile; fileRef = B049C18133FD4C00FAE1DF75 /* Pods_KanvasCameraExampleTests.framework */; };
		ABE498D62134AA1C00379F7F /* PhotoOutputHandlerTests.swift in Sources */ = {isa = PBXBuildFile; fileRef = ABE498D52134AA1C00379F7F /* PhotoOutputHandlerTests.swift */; };
		ABE498DA2134AD5700379F7F /* GifVideoOutputHandlerTests.swift in Sources */ = {isa = PBXBuildFile; fileRef = ABE498D92134AD5700379F7F /* GifVideoOutputHandlerTests.swift */; };
		ABE498DC2134AEB200379F7F /* VideoOutputHandlerTests.swift in Sources */ = {isa = PBXBuildFile; fileRef = ABE498DB2134AEB200379F7F /* VideoOutputHandlerTests.swift */; };
		ABE498E52136F22400379F7F /* CameraRecorderTests.swift in Sources */ = {isa = PBXBuildFile; fileRef = ABE498E32136F22400379F7F /* CameraRecorderTests.swift */; };
		ABE498E62136F22400379F7F /* CameraRecorderStub.swift in Sources */ = {isa = PBXBuildFile; fileRef = ABE498E42136F22400379F7F /* CameraRecorderStub.swift */; };
		ABE498FA21370DFD00379F7F /* MediaClipsCollectionViewTests.swift in Sources */ = {isa = PBXBuildFile; fileRef = ABE498F621370DFD00379F7F /* MediaClipsCollectionViewTests.swift */; };
		ABE498FB21370DFD00379F7F /* MediaClipTests.swift in Sources */ = {isa = PBXBuildFile; fileRef = ABE498F721370DFD00379F7F /* MediaClipTests.swift */; };
		ABE498FC21370DFD00379F7F /* MediaClipsCollectionControllerTests.swift in Sources */ = {isa = PBXBuildFile; fileRef = ABE498F821370DFD00379F7F /* MediaClipsCollectionControllerTests.swift */; };
		ABE498FD21370DFD00379F7F /* MediaClipsCollectionCellTests.swift in Sources */ = {isa = PBXBuildFile; fileRef = ABE498F921370DFD00379F7F /* MediaClipsCollectionCellTests.swift */; };
		ABE4990021370FAB00379F7F /* MediaClipsEditorViewControllerTests.swift in Sources */ = {isa = PBXBuildFile; fileRef = ABE498FE21370FAB00379F7F /* MediaClipsEditorViewControllerTests.swift */; };
		ABE4990121370FAB00379F7F /* MediaClipsEditorViewTests.swift in Sources */ = {isa = PBXBuildFile; fileRef = ABE498FF21370FAB00379F7F /* MediaClipsEditorViewTests.swift */; };
		ABE49906213712E100379F7F /* OptionsControllerTests.swift in Sources */ = {isa = PBXBuildFile; fileRef = ABE49903213712E100379F7F /* OptionsControllerTests.swift */; };
		ABE49907213712E100379F7F /* OptionsStackViewTests.swift in Sources */ = {isa = PBXBuildFile; fileRef = ABE49904213712E100379F7F /* OptionsStackViewTests.swift */; };
		ABE49908213712E100379F7F /* OptionViewTests.swift in Sources */ = {isa = PBXBuildFile; fileRef = ABE49905213712E100379F7F /* OptionViewTests.swift */; };
		ABE4990C213722D300379F7F /* OptionTests.swift in Sources */ = {isa = PBXBuildFile; fileRef = ABE4990B213722D300379F7F /* OptionTests.swift */; };
		ABE4991E2137307500379F7F /* IgnoreTouchesViewTests.swift in Sources */ = {isa = PBXBuildFile; fileRef = ABE4991C2137307500379F7F /* IgnoreTouchesViewTests.swift */; };
		ABE4991F2137307500379F7F /* QueueTests.swift in Sources */ = {isa = PBXBuildFile; fileRef = ABE4991D2137307500379F7F /* QueueTests.swift */; };
		ABE4992B21375B3700379F7F /* ShootButtonViewTests.swift in Sources */ = {isa = PBXBuildFile; fileRef = ABE4992A21375B3700379F7F /* ShootButtonViewTests.swift */; };
		ABFBDE27212CCDE500E1044C /* sample.mp4 in Resources */ = {isa = PBXBuildFile; fileRef = ABFBDE25212CCDE400E1044C /* sample.mp4 */; };
		ABFBDE28212CCDE500E1044C /* sample.png in Resources */ = {isa = PBXBuildFile; fileRef = ABFBDE26212CCDE500E1044C /* sample.png */; };
		ABFBDE2A212CCF0700E1044C /* CameraSegmentTests.swift in Sources */ = {isa = PBXBuildFile; fileRef = ABFBDE29212CCF0700E1044C /* CameraSegmentTests.swift */; };
/* End PBXBuildFile section */

/* Begin PBXContainerItemProxy section */
		AB7F29612121F0ED00B8D599 /* PBXContainerItemProxy */ = {
			isa = PBXContainerItemProxy;
			containerPortal = AB7F293B2121F02A00B8D599 /* Project object */;
			proxyType = 1;
			remoteGlobalIDString = AB7F29422121F02A00B8D599;
			remoteInfo = KanvasCameraExample;
		};
/* End PBXContainerItemProxy section */

/* Begin PBXFileReference section */
		07DDC249DAB2E1FD27A71D49 /* Pods-KanvasCameraExampleTests.debug.xcconfig */ = {isa = PBXFileReference; includeInIndex = 1; lastKnownFileType = text.xcconfig; name = "Pods-KanvasCameraExampleTests.debug.xcconfig"; path = "Pods/Target Support Files/Pods-KanvasCameraExampleTests/Pods-KanvasCameraExampleTests.debug.xcconfig"; sourceTree = "<group>"; };
		0E29275E21879C18009E1FCF /* CameraZoomHandlerTests.swift */ = {isa = PBXFileReference; lastKnownFileType = sourcecode.swift; path = CameraZoomHandlerTests.swift; sourceTree = "<group>"; };
		0E5CFADD219F283B00D8F6F5 /* DeviceTests.swift */ = {isa = PBXFileReference; lastKnownFileType = sourcecode.swift; path = DeviceTests.swift; sourceTree = "<group>"; };
		0E6450B821B5B72B00CB7672 /* IgnoreTouchesCollectionViewTests.swift */ = {isa = PBXFileReference; lastKnownFileType = sourcecode.swift; path = IgnoreTouchesCollectionViewTests.swift; sourceTree = "<group>"; };
		0EAE0C7D21387C39004CD7FF /* ModeButtonViewTests.swift */ = {isa = PBXFileReference; fileEncoding = 4; lastKnownFileType = sourcecode.swift; path = ModeButtonViewTests.swift; sourceTree = "<group>"; };
		0EAE0C7F21387DE3004CD7FF /* ModeSelectorAndShootControllerTests.swift */ = {isa = PBXFileReference; fileEncoding = 4; lastKnownFileType = sourcecode.swift; path = ModeSelectorAndShootControllerTests.swift; sourceTree = "<group>"; };
		0EAE0C8021387DE3004CD7FF /* ModeSelectorAndShootViewTests.swift */ = {isa = PBXFileReference; fileEncoding = 4; lastKnownFileType = sourcecode.swift; path = ModeSelectorAndShootViewTests.swift; sourceTree = "<group>"; };
		0EAE0C88213985E8004CD7FF /* CameraSegmentHandlerStub.swift */ = {isa = PBXFileReference; fileEncoding = 4; lastKnownFileType = sourcecode.swift; path = CameraSegmentHandlerStub.swift; sourceTree = "<group>"; };
		0EAE0C8C2139895A004CD7FF /* CameraInputControllerTests.swift */ = {isa = PBXFileReference; fileEncoding = 4; lastKnownFileType = sourcecode.swift; path = CameraInputControllerTests.swift; sourceTree = "<group>"; };
		0EAE0C9721399C86004CD7FF /* CameraViewTests.swift */ = {isa = PBXFileReference; fileEncoding = 4; lastKnownFileType = sourcecode.swift; path = CameraViewTests.swift; sourceTree = "<group>"; };
		0EAE0C9A21399ED9004CD7FF /* CameraConstantsTests.swift */ = {isa = PBXFileReference; lastKnownFileType = sourcecode.swift; path = CameraConstantsTests.swift; sourceTree = "<group>"; };
		0EAE0CA42139A9AA004CD7FF /* ModalPresentationAnimationControllerTests.swift */ = {isa = PBXFileReference; fileEncoding = 4; lastKnownFileType = sourcecode.swift; path = ModalPresentationAnimationControllerTests.swift; sourceTree = "<group>"; };
		0EAE0CA52139A9AA004CD7FF /* ModalViewModelTests.swift */ = {isa = PBXFileReference; fileEncoding = 4; lastKnownFileType = sourcecode.swift; path = ModalViewModelTests.swift; sourceTree = "<group>"; };
		0EAE0CA62139A9AA004CD7FF /* ModalControllerTests.swift */ = {isa = PBXFileReference; fileEncoding = 4; lastKnownFileType = sourcecode.swift; path = ModalControllerTests.swift; sourceTree = "<group>"; };
		0EAE0CA72139A9AA004CD7FF /* ModalPresentationControllerTests.swift */ = {isa = PBXFileReference; fileEncoding = 4; lastKnownFileType = sourcecode.swift; path = ModalPresentationControllerTests.swift; sourceTree = "<group>"; };
		0EAE0CA82139A9AA004CD7FF /* ModalViewTests.swift */ = {isa = PBXFileReference; fileEncoding = 4; lastKnownFileType = sourcecode.swift; path = ModalViewTests.swift; sourceTree = "<group>"; };
		0EAE0CAF2139B966004CD7FF /* CameraPreviewControllerTests.swift */ = {isa = PBXFileReference; fileEncoding = 4; lastKnownFileType = sourcecode.swift; path = CameraPreviewControllerTests.swift; sourceTree = "<group>"; };
		0EAE0CB02139B966004CD7FF /* CameraPreviewViewTests.swift */ = {isa = PBXFileReference; fileEncoding = 4; lastKnownFileType = sourcecode.swift; path = CameraPreviewViewTests.swift; sourceTree = "<group>"; };
		0EAE0CB32139B9B8004CD7FF /* LoadingIndicatorViewTests.swift */ = {isa = PBXFileReference; fileEncoding = 4; lastKnownFileType = sourcecode.swift; path = LoadingIndicatorViewTests.swift; sourceTree = "<group>"; };
		0EAE0CB52139D4F2004CD7FF /* CameraControllerTests.swift */ = {isa = PBXFileReference; fileEncoding = 4; lastKnownFileType = sourcecode.swift; path = CameraControllerTests.swift; sourceTree = "<group>"; };
		0EAE0CB72139EC81004CD7FF /* KanvasCameraAnalyticsStub.swift */ = {isa = PBXFileReference; fileEncoding = 4; lastKnownFileType = sourcecode.swift; name = KanvasCameraAnalyticsStub.swift; path = KanvasCameraExample/KanvasCameraAnalyticsStub.swift; sourceTree = SOURCE_ROOT; };
		0EBE144D2123727800E9D0C8 /* CameraSettingsTests.swift */ = {isa = PBXFileReference; lastKnownFileType = sourcecode.swift; path = CameraSettingsTests.swift; sourceTree = "<group>"; };
		0EDE7A3A216425BD009DB00F /* ExtendedStackViewTests.swift */ = {isa = PBXFileReference; lastKnownFileType = sourcecode.swift; path = ExtendedStackViewTests.swift; sourceTree = "<group>"; };
		0EDE7A3C216425C5009DB00F /* ExtendedButtonTests.swift */ = {isa = PBXFileReference; lastKnownFileType = sourcecode.swift; path = ExtendedButtonTests.swift; sourceTree = "<group>"; };
		304EF2CB1E9D5F1928A6D805 /* Pods-KanvasCameraExampleUITests.release.xcconfig */ = {isa = PBXFileReference; includeInIndex = 1; lastKnownFileType = text.xcconfig; name = "Pods-KanvasCameraExampleUITests.release.xcconfig"; path = "Pods/Target Support Files/Pods-KanvasCameraExampleUITests/Pods-KanvasCameraExampleUITests.release.xcconfig"; sourceTree = "<group>"; };
		651DEBA62209F17400476F22 /* ConicalGradientLayerTests.swift */ = {isa = PBXFileReference; lastKnownFileType = sourcecode.swift; path = ConicalGradientLayerTests.swift; sourceTree = "<group>"; };
		651DEBA82209FC4300476F22 /* RGBATests.swift */ = {isa = PBXFileReference; lastKnownFileType = sourcecode.swift; path = RGBATests.swift; sourceTree = "<group>"; };
		652DFA1122281F00007B1EF5 /* FilterCollectionControllerTests.swift */ = {isa = PBXFileReference; fileEncoding = 4; lastKnownFileType = sourcecode.swift; path = FilterCollectionControllerTests.swift; sourceTree = "<group>"; };
		652DFA1222281F00007B1EF5 /* FilterSettingsControllerTests.swift */ = {isa = PBXFileReference; fileEncoding = 4; lastKnownFileType = sourcecode.swift; path = FilterSettingsControllerTests.swift; sourceTree = "<group>"; };
		652DFA1322281F00007B1EF5 /* FilterSettingsViewTests.swift */ = {isa = PBXFileReference; fileEncoding = 4; lastKnownFileType = sourcecode.swift; path = FilterSettingsViewTests.swift; sourceTree = "<group>"; };
		652DFA1422281F00007B1EF5 /* FilterItemTests.swift */ = {isa = PBXFileReference; fileEncoding = 4; lastKnownFileType = sourcecode.swift; path = FilterItemTests.swift; sourceTree = "<group>"; };
		652DFA1522281F00007B1EF5 /* FilterCollectionCellTests.swift */ = {isa = PBXFileReference; fileEncoding = 4; lastKnownFileType = sourcecode.swift; path = FilterCollectionCellTests.swift; sourceTree = "<group>"; };
		652DFA1622281F00007B1EF5 /* FilterCollectionViewTests.swift */ = {isa = PBXFileReference; fileEncoding = 4; lastKnownFileType = sourcecode.swift; path = FilterCollectionViewTests.swift; sourceTree = "<group>"; };
		655DC31F22943C8800C48F3E /* FilterSmallCollectionCellTests.swift */ = {isa = PBXFileReference; lastKnownFileType = sourcecode.swift; path = FilterSmallCollectionCellTests.swift; sourceTree = "<group>"; };
		655DC32122943DDC00C48F3E /* FilterSmallCollectionControllerTests.swift */ = {isa = PBXFileReference; lastKnownFileType = sourcecode.swift; path = FilterSmallCollectionControllerTests.swift; sourceTree = "<group>"; };
		655DC32322943EA200C48F3E /* FilterSmallCollectionViewTests.swift */ = {isa = PBXFileReference; lastKnownFileType = sourcecode.swift; path = FilterSmallCollectionViewTests.swift; sourceTree = "<group>"; };
		659660A7228C635700C2AFC7 /* CameraEditorViewTests.swift */ = {isa = PBXFileReference; lastKnownFileType = sourcecode.swift; path = CameraEditorViewTests.swift; sourceTree = "<group>"; };
		659660A9228C63B400C2AFC7 /* CameraEditorControllerTests.swift */ = {isa = PBXFileReference; lastKnownFileType = sourcecode.swift; path = CameraEditorControllerTests.swift; sourceTree = "<group>"; };
		659660AB228C69C100C2AFC7 /* EditionMenuCollectionViewTests.swift */ = {isa = PBXFileReference; lastKnownFileType = sourcecode.swift; path = EditionMenuCollectionViewTests.swift; sourceTree = "<group>"; };
		659660AD228C69E800C2AFC7 /* EditionMenuCollectionCellTests.swift */ = {isa = PBXFileReference; lastKnownFileType = sourcecode.swift; path = EditionMenuCollectionCellTests.swift; sourceTree = "<group>"; };
		659660AF228C6A0000C2AFC7 /* EditionMenuCollectionControllerTests.swift */ = {isa = PBXFileReference; lastKnownFileType = sourcecode.swift; path = EditionMenuCollectionControllerTests.swift; sourceTree = "<group>"; };
		659660B1228C6A1300C2AFC7 /* EditionOptionTests.swift */ = {isa = PBXFileReference; lastKnownFileType = sourcecode.swift; path = EditionOptionTests.swift; sourceTree = "<group>"; };
		65C1239F2201E13700562856 /* ImagePreviewControllerTests.swift */ = {isa = PBXFileReference; lastKnownFileType = sourcecode.swift; path = ImagePreviewControllerTests.swift; sourceTree = "<group>"; };
		761E012CE7CCF5C5FED281D1 /* Pods-KanvasCameraExampleTests.release.xcconfig */ = {isa = PBXFileReference; includeInIndex = 1; lastKnownFileType = text.xcconfig; name = "Pods-KanvasCameraExampleTests.release.xcconfig"; path = "Pods/Target Support Files/Pods-KanvasCameraExampleTests/Pods-KanvasCameraExampleTests.release.xcconfig"; sourceTree = "<group>"; };
		764AC466221D8485005C82EC /* FilteredInputViewControllerTests.swift */ = {isa = PBXFileReference; lastKnownFileType = sourcecode.swift; path = FilteredInputViewControllerTests.swift; sourceTree = "<group>"; };
		764AC469221D84B5005C82EC /* FilterTests.swift */ = {isa = PBXFileReference; lastKnownFileType = sourcecode.swift; path = FilterTests.swift; sourceTree = "<group>"; };
		764AC46B221D84CD005C82EC /* GLPixelBufferViewTests.swift */ = {isa = PBXFileReference; lastKnownFileType = sourcecode.swift; path = GLPixelBufferViewTests.swift; sourceTree = "<group>"; };
		764AC46D221D851B005C82EC /* GLRendererTests.swift */ = {isa = PBXFileReference; lastKnownFileType = sourcecode.swift; path = GLRendererTests.swift; sourceTree = "<group>"; };
		764AC46F221D8588005C82EC /* ShaderTests.swift */ = {isa = PBXFileReference; lastKnownFileType = sourcecode.swift; path = ShaderTests.swift; sourceTree = "<group>"; };
		764AC475221D86A2005C82EC /* GLUTests.swift */ = {isa = PBXFileReference; lastKnownFileType = sourcecode.swift; path = GLUTests.swift; sourceTree = "<group>"; };
		764AC47F2223E07B005C82EC /* FilterInstancesTests.swift */ = {isa = PBXFileReference; lastKnownFileType = sourcecode.swift; path = FilterInstancesTests.swift; sourceTree = "<group>"; };
		764AC4812223E3CF005C82EC /* FilterFactoryTests.swift */ = {isa = PBXFileReference; lastKnownFileType = sourcecode.swift; path = FilterFactoryTests.swift; sourceTree = "<group>"; };
		7669B5A72230E548000D3EB5 /* UIImage+PixelBufferTests.swift */ = {isa = PBXFileReference; lastKnownFileType = sourcecode.swift; path = "UIImage+PixelBufferTests.swift"; sourceTree = "<group>"; };
		7669F2D222337021003F4CCE /* UIImage+color.swift */ = {isa = PBXFileReference; lastKnownFileType = sourcecode.swift; path = "UIImage+color.swift"; sourceTree = "<group>"; };
		76826A0B2208E387009C1789 /* UIImage+FlipLeftMirroredTests.swift */ = {isa = PBXFileReference; fileEncoding = 4; lastKnownFileType = sourcecode.swift; path = "UIImage+FlipLeftMirroredTests.swift"; sourceTree = "<group>"; };
		76BC5BAC220CCFF1007A9289 /* Array+MoveTests.swift */ = {isa = PBXFileReference; fileEncoding = 4; lastKnownFileType = sourcecode.swift; path = "Array+MoveTests.swift"; sourceTree = "<group>"; };
		76BC5BAD220CCFF2007A9289 /* ClosedRange+ClampTests.swift */ = {isa = PBXFileReference; fileEncoding = 4; lastKnownFileType = sourcecode.swift; path = "ClosedRange+ClampTests.swift"; sourceTree = "<group>"; };
		76E4D0842277976500CF3B35 /* MediaMetadataTests.swift */ = {isa = PBXFileReference; lastKnownFileType = sourcecode.swift; path = MediaMetadataTests.swift; sourceTree = "<group>"; };
		7FD18CF4703E381AA074395F /* Pods-KanvasCameraExampleUITests.debug.xcconfig */ = {isa = PBXFileReference; includeInIndex = 1; lastKnownFileType = text.xcconfig; name = "Pods-KanvasCameraExampleUITests.debug.xcconfig"; path = "Pods/Target Support Files/Pods-KanvasCameraExampleUITests/Pods-KanvasCameraExampleUITests.debug.xcconfig"; sourceTree = "<group>"; };
		A4E5C17CE13C14A294FC20A5 /* libPods-KanvasCameraExampleUITests.a */ = {isa = PBXFileReference; explicitFileType = archive.ar; includeInIndex = 0; path = "libPods-KanvasCameraExampleUITests.a"; sourceTree = BUILT_PRODUCTS_DIR; };
		AB7263E5212CC83B0044ED96 /* KanvasCameraStringsTests.swift */ = {isa = PBXFileReference; fileEncoding = 4; lastKnownFileType = sourcecode.swift; path = KanvasCameraStringsTests.swift; sourceTree = "<group>"; };
		AB7263E6212CC83B0044ED96 /* KanvasCameraImagesTests.swift */ = {isa = PBXFileReference; fileEncoding = 4; lastKnownFileType = sourcecode.swift; path = KanvasCameraImagesTests.swift; sourceTree = "<group>"; };
		AB7263E7212CC83B0044ED96 /* KanvasCameraColorsTests.swift */ = {isa = PBXFileReference; fileEncoding = 4; lastKnownFileType = sourcecode.swift; path = KanvasCameraColorsTests.swift; sourceTree = "<group>"; };
		AB7263E8212CC83B0044ED96 /* KanvasCameraTimesTests.swift */ = {isa = PBXFileReference; fileEncoding = 4; lastKnownFileType = sourcecode.swift; path = KanvasCameraTimesTests.swift; sourceTree = "<group>"; };
		AB7263EE212CCBB30044ED96 /* CameraSegmentHandlerTests.swift */ = {isa = PBXFileReference; fileEncoding = 4; lastKnownFileType = sourcecode.swift; path = CameraSegmentHandlerTests.swift; sourceTree = "<group>"; };
		AB7F29432121F02A00B8D599 /* KanvasCameraExample.app */ = {isa = PBXFileReference; explicitFileType = wrapper.application; includeInIndex = 0; path = KanvasCameraExample.app; sourceTree = BUILT_PRODUCTS_DIR; };
		AB7F29462121F02A00B8D599 /* AppDelegate.swift */ = {isa = PBXFileReference; lastKnownFileType = sourcecode.swift; path = AppDelegate.swift; sourceTree = "<group>"; };
		AB7F29482121F02A00B8D599 /* KanvasCameraExampleViewController.swift */ = {isa = PBXFileReference; lastKnownFileType = sourcecode.swift; path = KanvasCameraExampleViewController.swift; sourceTree = "<group>"; };
		AB7F294B2121F02B00B8D599 /* Base */ = {isa = PBXFileReference; lastKnownFileType = file.storyboard; name = Base; path = Base.lproj/Main.storyboard; sourceTree = "<group>"; };
		AB7F294D2121F02C00B8D599 /* Assets.xcassets */ = {isa = PBXFileReference; lastKnownFileType = folder.assetcatalog; path = Assets.xcassets; sourceTree = "<group>"; };
		AB7F29502121F02C00B8D599 /* Base */ = {isa = PBXFileReference; lastKnownFileType = file.storyboard; name = Base; path = Base.lproj/LaunchScreen.storyboard; sourceTree = "<group>"; };
		AB7F29522121F02C00B8D599 /* Info.plist */ = {isa = PBXFileReference; lastKnownFileType = text.plist.xml; path = Info.plist; sourceTree = "<group>"; };
		AB7F295C2121F0ED00B8D599 /* KanvasCameraExampleTests.xctest */ = {isa = PBXFileReference; explicitFileType = wrapper.cfbundle; includeInIndex = 0; path = KanvasCameraExampleTests.xctest; sourceTree = BUILT_PRODUCTS_DIR; };
		AB7F29602121F0ED00B8D599 /* Info.plist */ = {isa = PBXFileReference; lastKnownFileType = text.plist.xml; path = Info.plist; sourceTree = "<group>"; };
		ABE498D52134AA1C00379F7F /* PhotoOutputHandlerTests.swift */ = {isa = PBXFileReference; fileEncoding = 4; lastKnownFileType = sourcecode.swift; path = PhotoOutputHandlerTests.swift; sourceTree = "<group>"; };
		ABE498D92134AD5700379F7F /* GifVideoOutputHandlerTests.swift */ = {isa = PBXFileReference; fileEncoding = 4; lastKnownFileType = sourcecode.swift; path = GifVideoOutputHandlerTests.swift; sourceTree = "<group>"; };
		ABE498DB2134AEB200379F7F /* VideoOutputHandlerTests.swift */ = {isa = PBXFileReference; fileEncoding = 4; lastKnownFileType = sourcecode.swift; path = VideoOutputHandlerTests.swift; sourceTree = "<group>"; };
		ABE498E32136F22400379F7F /* CameraRecorderTests.swift */ = {isa = PBXFileReference; fileEncoding = 4; lastKnownFileType = sourcecode.swift; path = CameraRecorderTests.swift; sourceTree = "<group>"; };
		ABE498E42136F22400379F7F /* CameraRecorderStub.swift */ = {isa = PBXFileReference; fileEncoding = 4; lastKnownFileType = sourcecode.swift; path = CameraRecorderStub.swift; sourceTree = "<group>"; };
		ABE498F621370DFD00379F7F /* MediaClipsCollectionViewTests.swift */ = {isa = PBXFileReference; fileEncoding = 4; lastKnownFileType = sourcecode.swift; path = MediaClipsCollectionViewTests.swift; sourceTree = "<group>"; };
		ABE498F721370DFD00379F7F /* MediaClipTests.swift */ = {isa = PBXFileReference; fileEncoding = 4; lastKnownFileType = sourcecode.swift; path = MediaClipTests.swift; sourceTree = "<group>"; };
		ABE498F821370DFD00379F7F /* MediaClipsCollectionControllerTests.swift */ = {isa = PBXFileReference; fileEncoding = 4; lastKnownFileType = sourcecode.swift; path = MediaClipsCollectionControllerTests.swift; sourceTree = "<group>"; };
		ABE498F921370DFD00379F7F /* MediaClipsCollectionCellTests.swift */ = {isa = PBXFileReference; fileEncoding = 4; lastKnownFileType = sourcecode.swift; path = MediaClipsCollectionCellTests.swift; sourceTree = "<group>"; };
		ABE498FE21370FAB00379F7F /* MediaClipsEditorViewControllerTests.swift */ = {isa = PBXFileReference; fileEncoding = 4; lastKnownFileType = sourcecode.swift; path = MediaClipsEditorViewControllerTests.swift; sourceTree = "<group>"; };
		ABE498FF21370FAB00379F7F /* MediaClipsEditorViewTests.swift */ = {isa = PBXFileReference; fileEncoding = 4; lastKnownFileType = sourcecode.swift; path = MediaClipsEditorViewTests.swift; sourceTree = "<group>"; };
		ABE49903213712E100379F7F /* OptionsControllerTests.swift */ = {isa = PBXFileReference; fileEncoding = 4; lastKnownFileType = sourcecode.swift; path = OptionsControllerTests.swift; sourceTree = "<group>"; };
		ABE49904213712E100379F7F /* OptionsStackViewTests.swift */ = {isa = PBXFileReference; fileEncoding = 4; lastKnownFileType = sourcecode.swift; path = OptionsStackViewTests.swift; sourceTree = "<group>"; };
		ABE49905213712E100379F7F /* OptionViewTests.swift */ = {isa = PBXFileReference; fileEncoding = 4; lastKnownFileType = sourcecode.swift; path = OptionViewTests.swift; sourceTree = "<group>"; };
		ABE4990B213722D300379F7F /* OptionTests.swift */ = {isa = PBXFileReference; lastKnownFileType = sourcecode.swift; path = OptionTests.swift; sourceTree = "<group>"; };
		ABE4991C2137307500379F7F /* IgnoreTouchesViewTests.swift */ = {isa = PBXFileReference; fileEncoding = 4; lastKnownFileType = sourcecode.swift; path = IgnoreTouchesViewTests.swift; sourceTree = "<group>"; };
		ABE4991D2137307500379F7F /* QueueTests.swift */ = {isa = PBXFileReference; fileEncoding = 4; lastKnownFileType = sourcecode.swift; path = QueueTests.swift; sourceTree = "<group>"; };
		ABE4992A21375B3700379F7F /* ShootButtonViewTests.swift */ = {isa = PBXFileReference; fileEncoding = 4; lastKnownFileType = sourcecode.swift; path = ShootButtonViewTests.swift; sourceTree = "<group>"; };
		ABFBDE25212CCDE400E1044C /* sample.mp4 */ = {isa = PBXFileReference; lastKnownFileType = file; path = sample.mp4; sourceTree = SOURCE_ROOT; };
		ABFBDE26212CCDE500E1044C /* sample.png */ = {isa = PBXFileReference; lastKnownFileType = image.png; path = sample.png; sourceTree = SOURCE_ROOT; };
		ABFBDE29212CCF0700E1044C /* CameraSegmentTests.swift */ = {isa = PBXFileReference; fileEncoding = 4; lastKnownFileType = sourcecode.swift; path = CameraSegmentTests.swift; sourceTree = "<group>"; };
		B049C18133FD4C00FAE1DF75 /* Pods_KanvasCameraExampleTests.framework */ = {isa = PBXFileReference; explicitFileType = wrapper.framework; includeInIndex = 0; path = Pods_KanvasCameraExampleTests.framework; sourceTree = BUILT_PRODUCTS_DIR; };
		F1F6839B40675658A9EB1A05 /* Pods-KanvasCameraExample.release.xcconfig */ = {isa = PBXFileReference; includeInIndex = 1; lastKnownFileType = text.xcconfig; name = "Pods-KanvasCameraExample.release.xcconfig"; path = "Pods/Target Support Files/Pods-KanvasCameraExample/Pods-KanvasCameraExample.release.xcconfig"; sourceTree = "<group>"; };
		F67459CFA8681ADB0C29FF28 /* Pods-KanvasCameraExample.debug.xcconfig */ = {isa = PBXFileReference; includeInIndex = 1; lastKnownFileType = text.xcconfig; name = "Pods-KanvasCameraExample.debug.xcconfig"; path = "Pods/Target Support Files/Pods-KanvasCameraExample/Pods-KanvasCameraExample.debug.xcconfig"; sourceTree = "<group>"; };
		FCEE38E678D0A1C310541517 /* Pods_KanvasCameraExample.framework */ = {isa = PBXFileReference; explicitFileType = wrapper.framework; includeInIndex = 0; path = Pods_KanvasCameraExample.framework; sourceTree = BUILT_PRODUCTS_DIR; };
/* End PBXFileReference section */

/* Begin PBXFrameworksBuildPhase section */
		AB7F29402121F02A00B8D599 /* Frameworks */ = {
			isa = PBXFrameworksBuildPhase;
			buildActionMask = 2147483647;
			files = (
				1A82DCEC21E83A81E483CA0A /* Pods_KanvasCameraExample.framework in Frameworks */,
			);
			runOnlyForDeploymentPostprocessing = 0;
		};
		AB7F29592121F0ED00B8D599 /* Frameworks */ = {
			isa = PBXFrameworksBuildPhase;
			buildActionMask = 2147483647;
			files = (
				AB9BBC99F2684E7C43CABD6E /* Pods_KanvasCameraExampleTests.framework in Frameworks */,
			);
			runOnlyForDeploymentPostprocessing = 0;
		};
/* End PBXFrameworksBuildPhase section */

/* Begin PBXGroup section */
		0EAE0C8A2139895A004CD7FF /* Camera */ = {
			isa = PBXGroup;
			children = (
				0EAE0CB52139D4F2004CD7FF /* CameraControllerTests.swift */,
				0EAE0C9721399C86004CD7FF /* CameraViewTests.swift */,
				0EAE0C8C2139895A004CD7FF /* CameraInputControllerTests.swift */,
				0EAE0C9A21399ED9004CD7FF /* CameraConstantsTests.swift */,
				0E29275E21879C18009E1FCF /* CameraZoomHandlerTests.swift */,
				65C1239F2201E13700562856 /* ImagePreviewControllerTests.swift */,
				764AC466221D8485005C82EC /* FilteredInputViewControllerTests.swift */,
			);
			path = Camera;
			sourceTree = "<group>";
		};
		0EAE0CA32139A9AA004CD7FF /* Modal */ = {
			isa = PBXGroup;
			children = (
				0EAE0CA42139A9AA004CD7FF /* ModalPresentationAnimationControllerTests.swift */,
				0EAE0CA52139A9AA004CD7FF /* ModalViewModelTests.swift */,
				0EAE0CA62139A9AA004CD7FF /* ModalControllerTests.swift */,
				0EAE0CA72139A9AA004CD7FF /* ModalPresentationControllerTests.swift */,
				0EAE0CA82139A9AA004CD7FF /* ModalViewTests.swift */,
			);
			path = Modal;
			sourceTree = "<group>";
		};
		0EAE0CAE2139B966004CD7FF /* CameraPreview */ = {
			isa = PBXGroup;
			children = (
				0EAE0CAF2139B966004CD7FF /* CameraPreviewControllerTests.swift */,
				0EAE0CB02139B966004CD7FF /* CameraPreviewViewTests.swift */,
				0EAE0CB32139B9B8004CD7FF /* LoadingIndicatorViewTests.swift */,
			);
			path = CameraPreview;
			sourceTree = "<group>";
		};
		0EBE144C2123726B00E9D0C8 /* Settings */ = {
			isa = PBXGroup;
			children = (
				0EBE144D2123727800E9D0C8 /* CameraSettingsTests.swift */,
			);
			path = Settings;
			sourceTree = "<group>";
		};
		105B8076DB787D6E1C259FB6 /* Pods */ = {
			isa = PBXGroup;
			children = (
				F67459CFA8681ADB0C29FF28 /* Pods-KanvasCameraExample.debug.xcconfig */,
				F1F6839B40675658A9EB1A05 /* Pods-KanvasCameraExample.release.xcconfig */,
				07DDC249DAB2E1FD27A71D49 /* Pods-KanvasCameraExampleTests.debug.xcconfig */,
				761E012CE7CCF5C5FED281D1 /* Pods-KanvasCameraExampleTests.release.xcconfig */,
				7FD18CF4703E381AA074395F /* Pods-KanvasCameraExampleUITests.debug.xcconfig */,
				304EF2CB1E9D5F1928A6D805 /* Pods-KanvasCameraExampleUITests.release.xcconfig */,
			);
			name = Pods;
			sourceTree = "<group>";
		};
		652DFA1022281F00007B1EF5 /* Filters */ = {
			isa = PBXGroup;
			children = (
				652DFA1122281F00007B1EF5 /* FilterCollectionControllerTests.swift */,
				652DFA1222281F00007B1EF5 /* FilterSettingsControllerTests.swift */,
				652DFA1322281F00007B1EF5 /* FilterSettingsViewTests.swift */,
				652DFA1422281F00007B1EF5 /* FilterItemTests.swift */,
				652DFA1522281F00007B1EF5 /* FilterCollectionCellTests.swift */,
				652DFA1622281F00007B1EF5 /* FilterCollectionViewTests.swift */,
			);
			path = Filters;
			sourceTree = "<group>";
		};
<<<<<<< HEAD
		655DC31E22943C6600C48F3E /* Filters */ = {
			isa = PBXGroup;
			children = (
				655DC31F22943C8800C48F3E /* FilterSmallCollectionCellTests.swift */,
				655DC32122943DDC00C48F3E /* FilterSmallCollectionControllerTests.swift */,
				655DC32322943EA200C48F3E /* FilterSmallCollectionViewTests.swift */,
			);
			path = Filters;
			sourceTree = "<group>";
		};
		659660A6228C61F400C2AFC7 /* Edition */ = {
=======
		659660A6228C61F400C2AFC7 /* Editor */ = {
>>>>>>> f63bed88
			isa = PBXGroup;
			children = (
				655DC31E22943C6600C48F3E /* Filters */,
				659660A7228C635700C2AFC7 /* CameraEditorViewTests.swift */,
				659660A9228C63B400C2AFC7 /* CameraEditorControllerTests.swift */,
				659660AB228C69C100C2AFC7 /* EditionMenuCollectionViewTests.swift */,
				659660AD228C69E800C2AFC7 /* EditionMenuCollectionCellTests.swift */,
				659660AF228C6A0000C2AFC7 /* EditionMenuCollectionControllerTests.swift */,
				659660B1228C6A1300C2AFC7 /* EditionOptionTests.swift */,
			);
			path = Editor;
			sourceTree = "<group>";
		};
		764AC463221D83BD005C82EC /* OpenGL */ = {
			isa = PBXGroup;
			children = (
				764AC468221D84A1005C82EC /* Filters */,
				764AC46B221D84CD005C82EC /* GLPixelBufferViewTests.swift */,
				764AC46D221D851B005C82EC /* GLRendererTests.swift */,
				764AC46F221D8588005C82EC /* ShaderTests.swift */,
				764AC47F2223E07B005C82EC /* FilterInstancesTests.swift */,
				764AC4812223E3CF005C82EC /* FilterFactoryTests.swift */,
				764AC475221D86A2005C82EC /* GLUTests.swift */,
			);
			path = OpenGL;
			sourceTree = "<group>";
		};
		764AC468221D84A1005C82EC /* Filters */ = {
			isa = PBXGroup;
			children = (
				764AC469221D84B5005C82EC /* FilterTests.swift */,
			);
			path = Filters;
			sourceTree = "<group>";
		};
		76826A0A2208E387009C1789 /* Extensions */ = {
			isa = PBXGroup;
			children = (
				76BC5BAC220CCFF1007A9289 /* Array+MoveTests.swift */,
				76BC5BAD220CCFF2007A9289 /* ClosedRange+ClampTests.swift */,
				76826A0B2208E387009C1789 /* UIImage+FlipLeftMirroredTests.swift */,
				7669B5A72230E548000D3EB5 /* UIImage+PixelBufferTests.swift */,
			);
			path = Extensions;
			sourceTree = "<group>";
		};
		AB7263E4212CC83B0044ED96 /* Constants */ = {
			isa = PBXGroup;
			children = (
				AB7263E5212CC83B0044ED96 /* KanvasCameraStringsTests.swift */,
				AB7263E6212CC83B0044ED96 /* KanvasCameraImagesTests.swift */,
				AB7263E7212CC83B0044ED96 /* KanvasCameraColorsTests.swift */,
				AB7263E8212CC83B0044ED96 /* KanvasCameraTimesTests.swift */,
			);
			path = Constants;
			sourceTree = "<group>";
		};
		AB7263ED212CCBB30044ED96 /* Recording */ = {
			isa = PBXGroup;
			children = (
				0EAE0C88213985E8004CD7FF /* CameraSegmentHandlerStub.swift */,
				ABE498E42136F22400379F7F /* CameraRecorderStub.swift */,
				ABE498E32136F22400379F7F /* CameraRecorderTests.swift */,
				ABE498DB2134AEB200379F7F /* VideoOutputHandlerTests.swift */,
				ABE498D92134AD5700379F7F /* GifVideoOutputHandlerTests.swift */,
				ABE498D52134AA1C00379F7F /* PhotoOutputHandlerTests.swift */,
				ABFBDE29212CCF0700E1044C /* CameraSegmentTests.swift */,
				AB7263EE212CCBB30044ED96 /* CameraSegmentHandlerTests.swift */,
			);
			path = Recording;
			sourceTree = "<group>";
		};
		AB7F293A2121F02A00B8D599 = {
			isa = PBXGroup;
			children = (
				AB7F29452121F02A00B8D599 /* KanvasCameraExample */,
				AB7F295D2121F0ED00B8D599 /* KanvasCameraExampleTests */,
				AB7F29442121F02A00B8D599 /* Products */,
				105B8076DB787D6E1C259FB6 /* Pods */,
				C15AF1B8DCB328EAA7285428 /* Frameworks */,
			);
			sourceTree = "<group>";
		};
		AB7F29442121F02A00B8D599 /* Products */ = {
			isa = PBXGroup;
			children = (
				AB7F29432121F02A00B8D599 /* KanvasCameraExample.app */,
				AB7F295C2121F0ED00B8D599 /* KanvasCameraExampleTests.xctest */,
			);
			name = Products;
			sourceTree = "<group>";
		};
		AB7F29452121F02A00B8D599 /* KanvasCameraExample */ = {
			isa = PBXGroup;
			children = (
				ABFBDE25212CCDE400E1044C /* sample.mp4 */,
				ABFBDE26212CCDE500E1044C /* sample.png */,
				AB7F29462121F02A00B8D599 /* AppDelegate.swift */,
				AB7F29482121F02A00B8D599 /* KanvasCameraExampleViewController.swift */,
				7669F2D222337021003F4CCE /* UIImage+color.swift */,
				AB7F294A2121F02B00B8D599 /* Main.storyboard */,
				AB7F294D2121F02C00B8D599 /* Assets.xcassets */,
				AB7F294F2121F02C00B8D599 /* LaunchScreen.storyboard */,
				AB7F29522121F02C00B8D599 /* Info.plist */,
			);
			path = KanvasCameraExample;
			sourceTree = "<group>";
		};
		AB7F295D2121F0ED00B8D599 /* KanvasCameraExampleTests */ = {
			isa = PBXGroup;
			children = (
				0EAE0CB72139EC81004CD7FF /* KanvasCameraAnalyticsStub.swift */,
				0EAE0CAE2139B966004CD7FF /* CameraPreview */,
				0EAE0CA32139A9AA004CD7FF /* Modal */,
				659660A6228C61F400C2AFC7 /* Editor */,
				0EAE0C8A2139895A004CD7FF /* Camera */,
				652DFA1022281F00007B1EF5 /* Filters */,
				ABE4992921375B3700379F7F /* ModeSelector */,
				764AC463221D83BD005C82EC /* OpenGL */,
				ABE4991B2137307500379F7F /* Utility */,
				ABE49902213712E100379F7F /* Options */,
				ABE498F521370DFD00379F7F /* MediaClips */,
				AB7263ED212CCBB30044ED96 /* Recording */,
				AB7263E4212CC83B0044ED96 /* Constants */,
				0EBE144C2123726B00E9D0C8 /* Settings */,
				76826A0A2208E387009C1789 /* Extensions */,
				AB7F29602121F0ED00B8D599 /* Info.plist */,
			);
			path = KanvasCameraExampleTests;
			sourceTree = "<group>";
		};
		ABE498F521370DFD00379F7F /* MediaClips */ = {
			isa = PBXGroup;
			children = (
				ABE498FE21370FAB00379F7F /* MediaClipsEditorViewControllerTests.swift */,
				ABE498FF21370FAB00379F7F /* MediaClipsEditorViewTests.swift */,
				ABE498F621370DFD00379F7F /* MediaClipsCollectionViewTests.swift */,
				ABE498F721370DFD00379F7F /* MediaClipTests.swift */,
				ABE498F821370DFD00379F7F /* MediaClipsCollectionControllerTests.swift */,
				ABE498F921370DFD00379F7F /* MediaClipsCollectionCellTests.swift */,
			);
			path = MediaClips;
			sourceTree = "<group>";
		};
		ABE49902213712E100379F7F /* Options */ = {
			isa = PBXGroup;
			children = (
				ABE49903213712E100379F7F /* OptionsControllerTests.swift */,
				ABE49904213712E100379F7F /* OptionsStackViewTests.swift */,
				ABE49905213712E100379F7F /* OptionViewTests.swift */,
				ABE4990B213722D300379F7F /* OptionTests.swift */,
				0EDE7A3A216425BD009DB00F /* ExtendedStackViewTests.swift */,
				0EDE7A3C216425C5009DB00F /* ExtendedButtonTests.swift */,
			);
			path = Options;
			sourceTree = "<group>";
		};
		ABE4991B2137307500379F7F /* Utility */ = {
			isa = PBXGroup;
			children = (
				ABE4991C2137307500379F7F /* IgnoreTouchesViewTests.swift */,
				ABE4991D2137307500379F7F /* QueueTests.swift */,
				0E5CFADD219F283B00D8F6F5 /* DeviceTests.swift */,
				0E6450B821B5B72B00CB7672 /* IgnoreTouchesCollectionViewTests.swift */,
				651DEBA62209F17400476F22 /* ConicalGradientLayerTests.swift */,
				651DEBA82209FC4300476F22 /* RGBATests.swift */,
				76E4D0842277976500CF3B35 /* MediaMetadataTests.swift */,
			);
			path = Utility;
			sourceTree = "<group>";
		};
		ABE4992921375B3700379F7F /* ModeSelector */ = {
			isa = PBXGroup;
			children = (
				0EAE0C7D21387C39004CD7FF /* ModeButtonViewTests.swift */,
				ABE4992A21375B3700379F7F /* ShootButtonViewTests.swift */,
				0EAE0C7F21387DE3004CD7FF /* ModeSelectorAndShootControllerTests.swift */,
				0EAE0C8021387DE3004CD7FF /* ModeSelectorAndShootViewTests.swift */,
			);
			path = ModeSelector;
			sourceTree = "<group>";
		};
		C15AF1B8DCB328EAA7285428 /* Frameworks */ = {
			isa = PBXGroup;
			children = (
				A4E5C17CE13C14A294FC20A5 /* libPods-KanvasCameraExampleUITests.a */,
				FCEE38E678D0A1C310541517 /* Pods_KanvasCameraExample.framework */,
				B049C18133FD4C00FAE1DF75 /* Pods_KanvasCameraExampleTests.framework */,
			);
			name = Frameworks;
			sourceTree = "<group>";
		};
/* End PBXGroup section */

/* Begin PBXNativeTarget section */
		AB7F29422121F02A00B8D599 /* KanvasCameraExample */ = {
			isa = PBXNativeTarget;
			buildConfigurationList = AB7F29552121F02C00B8D599 /* Build configuration list for PBXNativeTarget "KanvasCameraExample" */;
			buildPhases = (
				C525F6F27716A3975575419A /* [CP] Check Pods Manifest.lock */,
				AB7F293F2121F02A00B8D599 /* Sources */,
				AB7F29402121F02A00B8D599 /* Frameworks */,
				AB7F29412121F02A00B8D599 /* Resources */,
				7BADC7EFC2B159B2A79CC30D /* [CP] Embed Pods Frameworks */,
			);
			buildRules = (
			);
			dependencies = (
			);
			name = KanvasCameraExample;
			productName = KanvasCameraExample;
			productReference = AB7F29432121F02A00B8D599 /* KanvasCameraExample.app */;
			productType = "com.apple.product-type.application";
		};
		AB7F295B2121F0ED00B8D599 /* KanvasCameraExampleTests */ = {
			isa = PBXNativeTarget;
			buildConfigurationList = AB7F29652121F0ED00B8D599 /* Build configuration list for PBXNativeTarget "KanvasCameraExampleTests" */;
			buildPhases = (
				9B52629913251AB792550162 /* [CP] Check Pods Manifest.lock */,
				AB7F29582121F0ED00B8D599 /* Sources */,
				AB7F29592121F0ED00B8D599 /* Frameworks */,
				AB7F295A2121F0ED00B8D599 /* Resources */,
				C7E4F007DFA2D2F5EBF08989 /* [CP] Embed Pods Frameworks */,
			);
			buildRules = (
			);
			dependencies = (
				AB7F29622121F0ED00B8D599 /* PBXTargetDependency */,
			);
			name = KanvasCameraExampleTests;
			productName = KanvasCameraExampleTests;
			productReference = AB7F295C2121F0ED00B8D599 /* KanvasCameraExampleTests.xctest */;
			productType = "com.apple.product-type.bundle.unit-test";
		};
/* End PBXNativeTarget section */

/* Begin PBXProject section */
		AB7F293B2121F02A00B8D599 /* Project object */ = {
			isa = PBXProject;
			attributes = {
				LastSwiftUpdateCheck = 0940;
				LastUpgradeCheck = 0940;
				ORGANIZATIONNAME = Tumblr;
				TargetAttributes = {
					AB7F29422121F02A00B8D599 = {
						CreatedOnToolsVersion = 9.4;
					};
					AB7F295B2121F0ED00B8D599 = {
						CreatedOnToolsVersion = 9.4;
						TestTargetID = AB7F29422121F02A00B8D599;
					};
				};
			};
			buildConfigurationList = AB7F293E2121F02A00B8D599 /* Build configuration list for PBXProject "KanvasCameraExample" */;
			compatibilityVersion = "Xcode 9.3";
			developmentRegion = en;
			hasScannedForEncodings = 0;
			knownRegions = (
				en,
				Base,
			);
			mainGroup = AB7F293A2121F02A00B8D599;
			productRefGroup = AB7F29442121F02A00B8D599 /* Products */;
			projectDirPath = "";
			projectRoot = "";
			targets = (
				AB7F29422121F02A00B8D599 /* KanvasCameraExample */,
				AB7F295B2121F0ED00B8D599 /* KanvasCameraExampleTests */,
			);
		};
/* End PBXProject section */

/* Begin PBXResourcesBuildPhase section */
		AB7F29412121F02A00B8D599 /* Resources */ = {
			isa = PBXResourcesBuildPhase;
			buildActionMask = 2147483647;
			files = (
				AB7F29512121F02C00B8D599 /* LaunchScreen.storyboard in Resources */,
				AB7F294E2121F02C00B8D599 /* Assets.xcassets in Resources */,
				AB7F294C2121F02B00B8D599 /* Main.storyboard in Resources */,
				ABFBDE27212CCDE500E1044C /* sample.mp4 in Resources */,
				ABFBDE28212CCDE500E1044C /* sample.png in Resources */,
			);
			runOnlyForDeploymentPostprocessing = 0;
		};
		AB7F295A2121F0ED00B8D599 /* Resources */ = {
			isa = PBXResourcesBuildPhase;
			buildActionMask = 2147483647;
			files = (
				AB997EEB212CD07800A346A2 /* sample.mp4 in Resources */,
				AB997EEC212CD07A00A346A2 /* sample.png in Resources */,
			);
			runOnlyForDeploymentPostprocessing = 0;
		};
/* End PBXResourcesBuildPhase section */

/* Begin PBXShellScriptBuildPhase section */
		7BADC7EFC2B159B2A79CC30D /* [CP] Embed Pods Frameworks */ = {
			isa = PBXShellScriptBuildPhase;
			buildActionMask = 2147483647;
			files = (
			);
			inputPaths = (
				"${PODS_ROOT}/Target Support Files/Pods-KanvasCameraExample/Pods-KanvasCameraExample-frameworks.sh",
				"${BUILT_PRODUCTS_DIR}/KanvasCamera/KanvasCamera.framework",
				"${BUILT_PRODUCTS_DIR}/SharedUI/SharedUI.framework",
				"${BUILT_PRODUCTS_DIR}/TumblrTheme/TumblrTheme.framework",
				"${BUILT_PRODUCTS_DIR}/Utils/Utils.framework",
			);
			name = "[CP] Embed Pods Frameworks";
			outputPaths = (
				"${TARGET_BUILD_DIR}/${FRAMEWORKS_FOLDER_PATH}/KanvasCamera.framework",
				"${TARGET_BUILD_DIR}/${FRAMEWORKS_FOLDER_PATH}/SharedUI.framework",
				"${TARGET_BUILD_DIR}/${FRAMEWORKS_FOLDER_PATH}/TumblrTheme.framework",
				"${TARGET_BUILD_DIR}/${FRAMEWORKS_FOLDER_PATH}/Utils.framework",
			);
			runOnlyForDeploymentPostprocessing = 0;
			shellPath = /bin/sh;
			shellScript = "\"${PODS_ROOT}/Target Support Files/Pods-KanvasCameraExample/Pods-KanvasCameraExample-frameworks.sh\"\n";
			showEnvVarsInLog = 0;
		};
		9B52629913251AB792550162 /* [CP] Check Pods Manifest.lock */ = {
			isa = PBXShellScriptBuildPhase;
			buildActionMask = 2147483647;
			files = (
			);
			inputPaths = (
				"${PODS_PODFILE_DIR_PATH}/Podfile.lock",
				"${PODS_ROOT}/Manifest.lock",
			);
			name = "[CP] Check Pods Manifest.lock";
			outputPaths = (
				"$(DERIVED_FILE_DIR)/Pods-KanvasCameraExampleTests-checkManifestLockResult.txt",
			);
			runOnlyForDeploymentPostprocessing = 0;
			shellPath = /bin/sh;
			shellScript = "diff \"${PODS_PODFILE_DIR_PATH}/Podfile.lock\" \"${PODS_ROOT}/Manifest.lock\" > /dev/null\nif [ $? != 0 ] ; then\n    # print error to STDERR\n    echo \"error: The sandbox is not in sync with the Podfile.lock. Run 'pod install' or update your CocoaPods installation.\" >&2\n    exit 1\nfi\n# This output is used by Xcode 'outputs' to avoid re-running this script phase.\necho \"SUCCESS\" > \"${SCRIPT_OUTPUT_FILE_0}\"\n";
			showEnvVarsInLog = 0;
		};
		C525F6F27716A3975575419A /* [CP] Check Pods Manifest.lock */ = {
			isa = PBXShellScriptBuildPhase;
			buildActionMask = 2147483647;
			files = (
			);
			inputPaths = (
				"${PODS_PODFILE_DIR_PATH}/Podfile.lock",
				"${PODS_ROOT}/Manifest.lock",
			);
			name = "[CP] Check Pods Manifest.lock";
			outputPaths = (
				"$(DERIVED_FILE_DIR)/Pods-KanvasCameraExample-checkManifestLockResult.txt",
			);
			runOnlyForDeploymentPostprocessing = 0;
			shellPath = /bin/sh;
			shellScript = "diff \"${PODS_PODFILE_DIR_PATH}/Podfile.lock\" \"${PODS_ROOT}/Manifest.lock\" > /dev/null\nif [ $? != 0 ] ; then\n    # print error to STDERR\n    echo \"error: The sandbox is not in sync with the Podfile.lock. Run 'pod install' or update your CocoaPods installation.\" >&2\n    exit 1\nfi\n# This output is used by Xcode 'outputs' to avoid re-running this script phase.\necho \"SUCCESS\" > \"${SCRIPT_OUTPUT_FILE_0}\"\n";
			showEnvVarsInLog = 0;
		};
		C7E4F007DFA2D2F5EBF08989 /* [CP] Embed Pods Frameworks */ = {
			isa = PBXShellScriptBuildPhase;
			buildActionMask = 2147483647;
			files = (
			);
			inputPaths = (
				"${PODS_ROOT}/Target Support Files/Pods-KanvasCameraExampleTests/Pods-KanvasCameraExampleTests-frameworks.sh",
				"${BUILT_PRODUCTS_DIR}/KanvasCamera/KanvasCamera.framework",
				"${BUILT_PRODUCTS_DIR}/SharedUI/SharedUI.framework",
				"${BUILT_PRODUCTS_DIR}/TumblrTheme/TumblrTheme.framework",
				"${BUILT_PRODUCTS_DIR}/Utils/Utils.framework",
				"${BUILT_PRODUCTS_DIR}/FBSnapshotTestCase/FBSnapshotTestCase.framework",
			);
			name = "[CP] Embed Pods Frameworks";
			outputPaths = (
				"${TARGET_BUILD_DIR}/${FRAMEWORKS_FOLDER_PATH}/KanvasCamera.framework",
				"${TARGET_BUILD_DIR}/${FRAMEWORKS_FOLDER_PATH}/SharedUI.framework",
				"${TARGET_BUILD_DIR}/${FRAMEWORKS_FOLDER_PATH}/TumblrTheme.framework",
				"${TARGET_BUILD_DIR}/${FRAMEWORKS_FOLDER_PATH}/Utils.framework",
				"${TARGET_BUILD_DIR}/${FRAMEWORKS_FOLDER_PATH}/FBSnapshotTestCase.framework",
			);
			runOnlyForDeploymentPostprocessing = 0;
			shellPath = /bin/sh;
			shellScript = "\"${PODS_ROOT}/Target Support Files/Pods-KanvasCameraExampleTests/Pods-KanvasCameraExampleTests-frameworks.sh\"\n";
			showEnvVarsInLog = 0;
		};
/* End PBXShellScriptBuildPhase section */

/* Begin PBXSourcesBuildPhase section */
		AB7F293F2121F02A00B8D599 /* Sources */ = {
			isa = PBXSourcesBuildPhase;
			buildActionMask = 2147483647;
			files = (
				AB7F29492121F02A00B8D599 /* KanvasCameraExampleViewController.swift in Sources */,
				7669F2D322337021003F4CCE /* UIImage+color.swift in Sources */,
				AB7F29472121F02A00B8D599 /* AppDelegate.swift in Sources */,
				0EAE0CB92139EC85004CD7FF /* KanvasCameraAnalyticsStub.swift in Sources */,
			);
			runOnlyForDeploymentPostprocessing = 0;
		};
		AB7F29582121F0ED00B8D599 /* Sources */ = {
			isa = PBXSourcesBuildPhase;
			buildActionMask = 2147483647;
			files = (
				ABE4990C213722D300379F7F /* OptionTests.swift in Sources */,
				0EDE7A3D216425C5009DB00F /* ExtendedButtonTests.swift in Sources */,
				659660AC228C69C100C2AFC7 /* EditionMenuCollectionViewTests.swift in Sources */,
				651DEBA92209FC4300476F22 /* RGBATests.swift in Sources */,
				ABE498FB21370DFD00379F7F /* MediaClipTests.swift in Sources */,
				76BC5BAF220CCFF2007A9289 /* ClosedRange+ClampTests.swift in Sources */,
				764AC46C221D84CD005C82EC /* GLPixelBufferViewTests.swift in Sources */,
				0EAE0CB82139EC81004CD7FF /* KanvasCameraAnalyticsStub.swift in Sources */,
				ABE498E62136F22400379F7F /* CameraRecorderStub.swift in Sources */,
				659660A8228C635700C2AFC7 /* CameraEditorViewTests.swift in Sources */,
				ABE4990121370FAB00379F7F /* MediaClipsEditorViewTests.swift in Sources */,
				0EAE0C89213985E8004CD7FF /* CameraSegmentHandlerStub.swift in Sources */,
				764AC470221D8588005C82EC /* ShaderTests.swift in Sources */,
				0EBE144E2123727800E9D0C8 /* CameraSettingsTests.swift in Sources */,
				0EAE0CAD2139A9AA004CD7FF /* ModalViewTests.swift in Sources */,
				ABE49906213712E100379F7F /* OptionsControllerTests.swift in Sources */,
				76BC5BAE220CCFF2007A9289 /* Array+MoveTests.swift in Sources */,
				655DC32222943DDC00C48F3E /* FilterSmallCollectionControllerTests.swift in Sources */,
				0EAE0C9921399C86004CD7FF /* CameraViewTests.swift in Sources */,
				0EAE0C8E2139895A004CD7FF /* CameraInputControllerTests.swift in Sources */,
				0EAE0C8221387DE3004CD7FF /* ModeSelectorAndShootViewTests.swift in Sources */,
				652DFA1B22281F00007B1EF5 /* FilterCollectionCellTests.swift in Sources */,
				0EAE0C9B21399ED9004CD7FF /* CameraConstantsTests.swift in Sources */,
				AB7263EF212CCBB30044ED96 /* CameraSegmentHandlerTests.swift in Sources */,
				0EAE0CB12139B966004CD7FF /* CameraPreviewControllerTests.swift in Sources */,
				0E6450B921B5B72B00CB7672 /* IgnoreTouchesCollectionViewTests.swift in Sources */,
				0EDE7A3B216425BD009DB00F /* ExtendedStackViewTests.swift in Sources */,
				764AC46E221D851B005C82EC /* GLRendererTests.swift in Sources */,
				ABE49907213712E100379F7F /* OptionsStackViewTests.swift in Sources */,
				AB7263EA212CC83B0044ED96 /* KanvasCameraImagesTests.swift in Sources */,
				ABE498FC21370DFD00379F7F /* MediaClipsCollectionControllerTests.swift in Sources */,
				0EAE0CA92139A9AA004CD7FF /* ModalPresentationAnimationControllerTests.swift in Sources */,
				651DEBA72209F17400476F22 /* ConicalGradientLayerTests.swift in Sources */,
				AB7263EB212CC83B0044ED96 /* KanvasCameraColorsTests.swift in Sources */,
				0EAE0CB62139D4F2004CD7FF /* CameraControllerTests.swift in Sources */,
				659660AA228C63B400C2AFC7 /* CameraEditorControllerTests.swift in Sources */,
				764AC4822223E3CF005C82EC /* FilterFactoryTests.swift in Sources */,
				0EAE0CB42139B9B8004CD7FF /* LoadingIndicatorViewTests.swift in Sources */,
				655DC32022943C8800C48F3E /* FilterSmallCollectionCellTests.swift in Sources */,
				652DFA1C22281F00007B1EF5 /* FilterCollectionViewTests.swift in Sources */,
				652DFA1922281F00007B1EF5 /* FilterSettingsViewTests.swift in Sources */,
				0EAE0CAA2139A9AA004CD7FF /* ModalViewModelTests.swift in Sources */,
				764AC46A221D84B5005C82EC /* FilterTests.swift in Sources */,
				7669B5A82230E548000D3EB5 /* UIImage+PixelBufferTests.swift in Sources */,
				65C123A02201E13700562856 /* ImagePreviewControllerTests.swift in Sources */,
				652DFA1722281F00007B1EF5 /* FilterCollectionControllerTests.swift in Sources */,
				0EAE0CAC2139A9AA004CD7FF /* ModalPresentationControllerTests.swift in Sources */,
				ABE498D62134AA1C00379F7F /* PhotoOutputHandlerTests.swift in Sources */,
				764AC4802223E07B005C82EC /* FilterInstancesTests.swift in Sources */,
				ABE498FD21370DFD00379F7F /* MediaClipsCollectionCellTests.swift in Sources */,
				ABE498E52136F22400379F7F /* CameraRecorderTests.swift in Sources */,
				ABE498DC2134AEB200379F7F /* VideoOutputHandlerTests.swift in Sources */,
				652DFA1822281F00007B1EF5 /* FilterSettingsControllerTests.swift in Sources */,
				659660B2228C6A1300C2AFC7 /* EditionOptionTests.swift in Sources */,
				AB7263EC212CC83B0044ED96 /* KanvasCameraTimesTests.swift in Sources */,
				ABE498FA21370DFD00379F7F /* MediaClipsCollectionViewTests.swift in Sources */,
				0EAE0C7E21387C39004CD7FF /* ModeButtonViewTests.swift in Sources */,
				659660AE228C69E800C2AFC7 /* EditionMenuCollectionCellTests.swift in Sources */,
				ABFBDE2A212CCF0700E1044C /* CameraSegmentTests.swift in Sources */,
				76826A0E2208E387009C1789 /* UIImage+FlipLeftMirroredTests.swift in Sources */,
				ABE498DA2134AD5700379F7F /* GifVideoOutputHandlerTests.swift in Sources */,
				0EAE0C8121387DE3004CD7FF /* ModeSelectorAndShootControllerTests.swift in Sources */,
				0EAE0CB22139B966004CD7FF /* CameraPreviewViewTests.swift in Sources */,
				652DFA1A22281F00007B1EF5 /* FilterItemTests.swift in Sources */,
				0EAE0CAB2139A9AA004CD7FF /* ModalControllerTests.swift in Sources */,
				ABE4991F2137307500379F7F /* QueueTests.swift in Sources */,
				764AC467221D8485005C82EC /* FilteredInputViewControllerTests.swift in Sources */,
				ABE4992B21375B3700379F7F /* ShootButtonViewTests.swift in Sources */,
				ABE4991E2137307500379F7F /* IgnoreTouchesViewTests.swift in Sources */,
				ABE49908213712E100379F7F /* OptionViewTests.swift in Sources */,
				655DC32422943EA200C48F3E /* FilterSmallCollectionViewTests.swift in Sources */,
				659660B0228C6A0000C2AFC7 /* EditionMenuCollectionControllerTests.swift in Sources */,
				ABE4990021370FAB00379F7F /* MediaClipsEditorViewControllerTests.swift in Sources */,
				76E4D0852277976500CF3B35 /* MediaMetadataTests.swift in Sources */,
				764AC476221D86A2005C82EC /* GLUTests.swift in Sources */,
				0E29275F21879C18009E1FCF /* CameraZoomHandlerTests.swift in Sources */,
				AB7263E9212CC83B0044ED96 /* KanvasCameraStringsTests.swift in Sources */,
				0E5CFADE219F283B00D8F6F5 /* DeviceTests.swift in Sources */,
			);
			runOnlyForDeploymentPostprocessing = 0;
		};
/* End PBXSourcesBuildPhase section */

/* Begin PBXTargetDependency section */
		AB7F29622121F0ED00B8D599 /* PBXTargetDependency */ = {
			isa = PBXTargetDependency;
			target = AB7F29422121F02A00B8D599 /* KanvasCameraExample */;
			targetProxy = AB7F29612121F0ED00B8D599 /* PBXContainerItemProxy */;
		};
/* End PBXTargetDependency section */

/* Begin PBXVariantGroup section */
		AB7F294A2121F02B00B8D599 /* Main.storyboard */ = {
			isa = PBXVariantGroup;
			children = (
				AB7F294B2121F02B00B8D599 /* Base */,
			);
			name = Main.storyboard;
			sourceTree = "<group>";
		};
		AB7F294F2121F02C00B8D599 /* LaunchScreen.storyboard */ = {
			isa = PBXVariantGroup;
			children = (
				AB7F29502121F02C00B8D599 /* Base */,
			);
			name = LaunchScreen.storyboard;
			sourceTree = "<group>";
		};
/* End PBXVariantGroup section */

/* Begin XCBuildConfiguration section */
		AB7F29532121F02C00B8D599 /* Debug */ = {
			isa = XCBuildConfiguration;
			buildSettings = {
				ALWAYS_SEARCH_USER_PATHS = NO;
				CLANG_ANALYZER_NONNULL = YES;
				CLANG_ANALYZER_NUMBER_OBJECT_CONVERSION = YES_AGGRESSIVE;
				CLANG_CXX_LANGUAGE_STANDARD = "gnu++14";
				CLANG_CXX_LIBRARY = "libc++";
				CLANG_ENABLE_MODULES = YES;
				CLANG_ENABLE_OBJC_ARC = YES;
				CLANG_ENABLE_OBJC_WEAK = YES;
				CLANG_WARN_BLOCK_CAPTURE_AUTORELEASING = YES;
				CLANG_WARN_BOOL_CONVERSION = YES;
				CLANG_WARN_COMMA = YES;
				CLANG_WARN_CONSTANT_CONVERSION = YES;
				CLANG_WARN_DEPRECATED_OBJC_IMPLEMENTATIONS = YES;
				CLANG_WARN_DIRECT_OBJC_ISA_USAGE = YES_ERROR;
				CLANG_WARN_DOCUMENTATION_COMMENTS = YES;
				CLANG_WARN_EMPTY_BODY = YES;
				CLANG_WARN_ENUM_CONVERSION = YES;
				CLANG_WARN_INFINITE_RECURSION = YES;
				CLANG_WARN_INT_CONVERSION = YES;
				CLANG_WARN_NON_LITERAL_NULL_CONVERSION = YES;
				CLANG_WARN_OBJC_IMPLICIT_RETAIN_SELF = YES;
				CLANG_WARN_OBJC_LITERAL_CONVERSION = YES;
				CLANG_WARN_OBJC_ROOT_CLASS = YES_ERROR;
				CLANG_WARN_RANGE_LOOP_ANALYSIS = YES;
				CLANG_WARN_STRICT_PROTOTYPES = YES;
				CLANG_WARN_SUSPICIOUS_MOVE = YES;
				CLANG_WARN_UNGUARDED_AVAILABILITY = YES_AGGRESSIVE;
				CLANG_WARN_UNREACHABLE_CODE = YES;
				CLANG_WARN__DUPLICATE_METHOD_MATCH = YES;
				CODE_SIGN_IDENTITY = "iPhone Developer";
				COPY_PHASE_STRIP = NO;
				DEBUG_INFORMATION_FORMAT = dwarf;
				ENABLE_STRICT_OBJC_MSGSEND = YES;
				ENABLE_TESTABILITY = YES;
				GCC_C_LANGUAGE_STANDARD = gnu11;
				GCC_DYNAMIC_NO_PIC = NO;
				GCC_NO_COMMON_BLOCKS = YES;
				GCC_OPTIMIZATION_LEVEL = 0;
				GCC_PREPROCESSOR_DEFINITIONS = (
					"DEBUG=1",
					"$(inherited)",
				);
				GCC_WARN_64_TO_32_BIT_CONVERSION = YES;
				GCC_WARN_ABOUT_RETURN_TYPE = YES_ERROR;
				GCC_WARN_UNDECLARED_SELECTOR = YES;
				GCC_WARN_UNINITIALIZED_AUTOS = YES_AGGRESSIVE;
				GCC_WARN_UNUSED_FUNCTION = YES;
				GCC_WARN_UNUSED_VARIABLE = YES;
				IPHONEOS_DEPLOYMENT_TARGET = 11.4;
				MTL_ENABLE_DEBUG_INFO = YES;
				ONLY_ACTIVE_ARCH = YES;
				SDKROOT = iphoneos;
				SWIFT_ACTIVE_COMPILATION_CONDITIONS = DEBUG;
				SWIFT_OPTIMIZATION_LEVEL = "-Onone";
				SWIFT_VERSION = 4.2;
			};
			name = Debug;
		};
		AB7F29542121F02C00B8D599 /* Release */ = {
			isa = XCBuildConfiguration;
			buildSettings = {
				ALWAYS_SEARCH_USER_PATHS = NO;
				CLANG_ANALYZER_NONNULL = YES;
				CLANG_ANALYZER_NUMBER_OBJECT_CONVERSION = YES_AGGRESSIVE;
				CLANG_CXX_LANGUAGE_STANDARD = "gnu++14";
				CLANG_CXX_LIBRARY = "libc++";
				CLANG_ENABLE_MODULES = YES;
				CLANG_ENABLE_OBJC_ARC = YES;
				CLANG_ENABLE_OBJC_WEAK = YES;
				CLANG_WARN_BLOCK_CAPTURE_AUTORELEASING = YES;
				CLANG_WARN_BOOL_CONVERSION = YES;
				CLANG_WARN_COMMA = YES;
				CLANG_WARN_CONSTANT_CONVERSION = YES;
				CLANG_WARN_DEPRECATED_OBJC_IMPLEMENTATIONS = YES;
				CLANG_WARN_DIRECT_OBJC_ISA_USAGE = YES_ERROR;
				CLANG_WARN_DOCUMENTATION_COMMENTS = YES;
				CLANG_WARN_EMPTY_BODY = YES;
				CLANG_WARN_ENUM_CONVERSION = YES;
				CLANG_WARN_INFINITE_RECURSION = YES;
				CLANG_WARN_INT_CONVERSION = YES;
				CLANG_WARN_NON_LITERAL_NULL_CONVERSION = YES;
				CLANG_WARN_OBJC_IMPLICIT_RETAIN_SELF = YES;
				CLANG_WARN_OBJC_LITERAL_CONVERSION = YES;
				CLANG_WARN_OBJC_ROOT_CLASS = YES_ERROR;
				CLANG_WARN_RANGE_LOOP_ANALYSIS = YES;
				CLANG_WARN_STRICT_PROTOTYPES = YES;
				CLANG_WARN_SUSPICIOUS_MOVE = YES;
				CLANG_WARN_UNGUARDED_AVAILABILITY = YES_AGGRESSIVE;
				CLANG_WARN_UNREACHABLE_CODE = YES;
				CLANG_WARN__DUPLICATE_METHOD_MATCH = YES;
				CODE_SIGN_IDENTITY = "iPhone Developer";
				COPY_PHASE_STRIP = NO;
				DEBUG_INFORMATION_FORMAT = "dwarf-with-dsym";
				ENABLE_NS_ASSERTIONS = NO;
				ENABLE_STRICT_OBJC_MSGSEND = YES;
				GCC_C_LANGUAGE_STANDARD = gnu11;
				GCC_NO_COMMON_BLOCKS = YES;
				GCC_WARN_64_TO_32_BIT_CONVERSION = YES;
				GCC_WARN_ABOUT_RETURN_TYPE = YES_ERROR;
				GCC_WARN_UNDECLARED_SELECTOR = YES;
				GCC_WARN_UNINITIALIZED_AUTOS = YES_AGGRESSIVE;
				GCC_WARN_UNUSED_FUNCTION = YES;
				GCC_WARN_UNUSED_VARIABLE = YES;
				IPHONEOS_DEPLOYMENT_TARGET = 11.4;
				MTL_ENABLE_DEBUG_INFO = NO;
				SDKROOT = iphoneos;
				SWIFT_COMPILATION_MODE = wholemodule;
				SWIFT_OPTIMIZATION_LEVEL = "-O";
				SWIFT_VERSION = 4.2;
				VALIDATE_PRODUCT = YES;
			};
			name = Release;
		};
		AB7F29562121F02C00B8D599 /* Debug */ = {
			isa = XCBuildConfiguration;
			baseConfigurationReference = F67459CFA8681ADB0C29FF28 /* Pods-KanvasCameraExample.debug.xcconfig */;
			buildSettings = {
				ASSETCATALOG_COMPILER_APPICON_NAME = AppIcon;
				CODE_SIGN_STYLE = Automatic;
				DEVELOPMENT_TEAM = 84Q69XA6W4;
				INFOPLIST_FILE = KanvasCameraExample/Info.plist;
				IPHONEOS_DEPLOYMENT_TARGET = 11.0;
				LD_RUNPATH_SEARCH_PATHS = (
					"$(inherited)",
					"@executable_path/Frameworks",
				);
				PRODUCT_BUNDLE_IDENTIFIER = com.tumblr.KanvasCameraExample;
				PRODUCT_NAME = "$(TARGET_NAME)";
				SWIFT_VERSION = 4.2;
				TARGETED_DEVICE_FAMILY = "1,2";
			};
			name = Debug;
		};
		AB7F29572121F02C00B8D599 /* Release */ = {
			isa = XCBuildConfiguration;
			baseConfigurationReference = F1F6839B40675658A9EB1A05 /* Pods-KanvasCameraExample.release.xcconfig */;
			buildSettings = {
				ASSETCATALOG_COMPILER_APPICON_NAME = AppIcon;
				CODE_SIGN_STYLE = Automatic;
				DEVELOPMENT_TEAM = 84Q69XA6W4;
				INFOPLIST_FILE = KanvasCameraExample/Info.plist;
				IPHONEOS_DEPLOYMENT_TARGET = 11.0;
				LD_RUNPATH_SEARCH_PATHS = (
					"$(inherited)",
					"@executable_path/Frameworks",
				);
				PRODUCT_BUNDLE_IDENTIFIER = com.tumblr.KanvasCameraExample;
				PRODUCT_NAME = "$(TARGET_NAME)";
				SWIFT_VERSION = 4.2;
				TARGETED_DEVICE_FAMILY = "1,2";
			};
			name = Release;
		};
		AB7F29632121F0ED00B8D599 /* Debug */ = {
			isa = XCBuildConfiguration;
			baseConfigurationReference = 07DDC249DAB2E1FD27A71D49 /* Pods-KanvasCameraExampleTests.debug.xcconfig */;
			buildSettings = {
				BUNDLE_LOADER = "$(TEST_HOST)";
				CODE_SIGN_STYLE = Automatic;
				DEVELOPMENT_TEAM = 84Q69XA6W4;
				INFOPLIST_FILE = KanvasCameraExampleTests/Info.plist;
				LD_RUNPATH_SEARCH_PATHS = (
					"$(inherited)",
					"@executable_path/Frameworks",
					"@loader_path/Frameworks",
				);
				PRODUCT_BUNDLE_IDENTIFIER = com.tumblr.KanvasCameraExampleTests;
				PRODUCT_NAME = "$(TARGET_NAME)";
				SWIFT_VERSION = 4.2;
				TARGETED_DEVICE_FAMILY = "1,2";
				TEST_HOST = "$(BUILT_PRODUCTS_DIR)/KanvasCameraExample.app/KanvasCameraExample";
			};
			name = Debug;
		};
		AB7F29642121F0ED00B8D599 /* Release */ = {
			isa = XCBuildConfiguration;
			baseConfigurationReference = 761E012CE7CCF5C5FED281D1 /* Pods-KanvasCameraExampleTests.release.xcconfig */;
			buildSettings = {
				BUNDLE_LOADER = "$(TEST_HOST)";
				CODE_SIGN_STYLE = Automatic;
				DEVELOPMENT_TEAM = 84Q69XA6W4;
				INFOPLIST_FILE = KanvasCameraExampleTests/Info.plist;
				LD_RUNPATH_SEARCH_PATHS = (
					"$(inherited)",
					"@executable_path/Frameworks",
					"@loader_path/Frameworks",
				);
				PRODUCT_BUNDLE_IDENTIFIER = com.tumblr.KanvasCameraExampleTests;
				PRODUCT_NAME = "$(TARGET_NAME)";
				SWIFT_VERSION = 4.2;
				TARGETED_DEVICE_FAMILY = "1,2";
				TEST_HOST = "$(BUILT_PRODUCTS_DIR)/KanvasCameraExample.app/KanvasCameraExample";
			};
			name = Release;
		};
/* End XCBuildConfiguration section */

/* Begin XCConfigurationList section */
		AB7F293E2121F02A00B8D599 /* Build configuration list for PBXProject "KanvasCameraExample" */ = {
			isa = XCConfigurationList;
			buildConfigurations = (
				AB7F29532121F02C00B8D599 /* Debug */,
				AB7F29542121F02C00B8D599 /* Release */,
			);
			defaultConfigurationIsVisible = 0;
			defaultConfigurationName = Release;
		};
		AB7F29552121F02C00B8D599 /* Build configuration list for PBXNativeTarget "KanvasCameraExample" */ = {
			isa = XCConfigurationList;
			buildConfigurations = (
				AB7F29562121F02C00B8D599 /* Debug */,
				AB7F29572121F02C00B8D599 /* Release */,
			);
			defaultConfigurationIsVisible = 0;
			defaultConfigurationName = Release;
		};
		AB7F29652121F0ED00B8D599 /* Build configuration list for PBXNativeTarget "KanvasCameraExampleTests" */ = {
			isa = XCConfigurationList;
			buildConfigurations = (
				AB7F29632121F0ED00B8D599 /* Debug */,
				AB7F29642121F0ED00B8D599 /* Release */,
			);
			defaultConfigurationIsVisible = 0;
			defaultConfigurationName = Release;
		};
/* End XCConfigurationList section */
	};
	rootObject = AB7F293B2121F02A00B8D599 /* Project object */;
}<|MERGE_RESOLUTION|>--- conflicted
+++ resolved
@@ -40,15 +40,15 @@
 		652DFA1A22281F00007B1EF5 /* FilterItemTests.swift in Sources */ = {isa = PBXBuildFile; fileRef = 652DFA1422281F00007B1EF5 /* FilterItemTests.swift */; };
 		652DFA1B22281F00007B1EF5 /* FilterCollectionCellTests.swift in Sources */ = {isa = PBXBuildFile; fileRef = 652DFA1522281F00007B1EF5 /* FilterCollectionCellTests.swift */; };
 		652DFA1C22281F00007B1EF5 /* FilterCollectionViewTests.swift in Sources */ = {isa = PBXBuildFile; fileRef = 652DFA1622281F00007B1EF5 /* FilterCollectionViewTests.swift */; };
-		655DC32022943C8800C48F3E /* FilterSmallCollectionCellTests.swift in Sources */ = {isa = PBXBuildFile; fileRef = 655DC31F22943C8800C48F3E /* FilterSmallCollectionCellTests.swift */; };
-		655DC32222943DDC00C48F3E /* FilterSmallCollectionControllerTests.swift in Sources */ = {isa = PBXBuildFile; fileRef = 655DC32122943DDC00C48F3E /* FilterSmallCollectionControllerTests.swift */; };
-		655DC32422943EA200C48F3E /* FilterSmallCollectionViewTests.swift in Sources */ = {isa = PBXBuildFile; fileRef = 655DC32322943EA200C48F3E /* FilterSmallCollectionViewTests.swift */; };
 		659660A8228C635700C2AFC7 /* CameraEditorViewTests.swift in Sources */ = {isa = PBXBuildFile; fileRef = 659660A7228C635700C2AFC7 /* CameraEditorViewTests.swift */; };
 		659660AA228C63B400C2AFC7 /* CameraEditorControllerTests.swift in Sources */ = {isa = PBXBuildFile; fileRef = 659660A9228C63B400C2AFC7 /* CameraEditorControllerTests.swift */; };
 		659660AC228C69C100C2AFC7 /* EditionMenuCollectionViewTests.swift in Sources */ = {isa = PBXBuildFile; fileRef = 659660AB228C69C100C2AFC7 /* EditionMenuCollectionViewTests.swift */; };
 		659660AE228C69E800C2AFC7 /* EditionMenuCollectionCellTests.swift in Sources */ = {isa = PBXBuildFile; fileRef = 659660AD228C69E800C2AFC7 /* EditionMenuCollectionCellTests.swift */; };
 		659660B0228C6A0000C2AFC7 /* EditionMenuCollectionControllerTests.swift in Sources */ = {isa = PBXBuildFile; fileRef = 659660AF228C6A0000C2AFC7 /* EditionMenuCollectionControllerTests.swift */; };
 		659660B2228C6A1300C2AFC7 /* EditionOptionTests.swift in Sources */ = {isa = PBXBuildFile; fileRef = 659660B1228C6A1300C2AFC7 /* EditionOptionTests.swift */; };
+		659BFA5A22982B76003AB4A3 /* FilterSmallCollectionControllerTests.swift in Sources */ = {isa = PBXBuildFile; fileRef = 659BFA5722982B76003AB4A3 /* FilterSmallCollectionControllerTests.swift */; };
+		659BFA5B22982B76003AB4A3 /* FilterSmallCollectionViewTests.swift in Sources */ = {isa = PBXBuildFile; fileRef = 659BFA5822982B76003AB4A3 /* FilterSmallCollectionViewTests.swift */; };
+		659BFA5C22982B76003AB4A3 /* FilterSmallCollectionCellTests.swift in Sources */ = {isa = PBXBuildFile; fileRef = 659BFA5922982B76003AB4A3 /* FilterSmallCollectionCellTests.swift */; };
 		65C123A02201E13700562856 /* ImagePreviewControllerTests.swift in Sources */ = {isa = PBXBuildFile; fileRef = 65C1239F2201E13700562856 /* ImagePreviewControllerTests.swift */; };
 		764AC467221D8485005C82EC /* FilteredInputViewControllerTests.swift in Sources */ = {isa = PBXBuildFile; fileRef = 764AC466221D8485005C82EC /* FilteredInputViewControllerTests.swift */; };
 		764AC46A221D84B5005C82EC /* FilterTests.swift in Sources */ = {isa = PBXBuildFile; fileRef = 764AC469221D84B5005C82EC /* FilterTests.swift */; };
@@ -144,15 +144,15 @@
 		652DFA1422281F00007B1EF5 /* FilterItemTests.swift */ = {isa = PBXFileReference; fileEncoding = 4; lastKnownFileType = sourcecode.swift; path = FilterItemTests.swift; sourceTree = "<group>"; };
 		652DFA1522281F00007B1EF5 /* FilterCollectionCellTests.swift */ = {isa = PBXFileReference; fileEncoding = 4; lastKnownFileType = sourcecode.swift; path = FilterCollectionCellTests.swift; sourceTree = "<group>"; };
 		652DFA1622281F00007B1EF5 /* FilterCollectionViewTests.swift */ = {isa = PBXFileReference; fileEncoding = 4; lastKnownFileType = sourcecode.swift; path = FilterCollectionViewTests.swift; sourceTree = "<group>"; };
-		655DC31F22943C8800C48F3E /* FilterSmallCollectionCellTests.swift */ = {isa = PBXFileReference; lastKnownFileType = sourcecode.swift; path = FilterSmallCollectionCellTests.swift; sourceTree = "<group>"; };
-		655DC32122943DDC00C48F3E /* FilterSmallCollectionControllerTests.swift */ = {isa = PBXFileReference; lastKnownFileType = sourcecode.swift; path = FilterSmallCollectionControllerTests.swift; sourceTree = "<group>"; };
-		655DC32322943EA200C48F3E /* FilterSmallCollectionViewTests.swift */ = {isa = PBXFileReference; lastKnownFileType = sourcecode.swift; path = FilterSmallCollectionViewTests.swift; sourceTree = "<group>"; };
 		659660A7228C635700C2AFC7 /* CameraEditorViewTests.swift */ = {isa = PBXFileReference; lastKnownFileType = sourcecode.swift; path = CameraEditorViewTests.swift; sourceTree = "<group>"; };
 		659660A9228C63B400C2AFC7 /* CameraEditorControllerTests.swift */ = {isa = PBXFileReference; lastKnownFileType = sourcecode.swift; path = CameraEditorControllerTests.swift; sourceTree = "<group>"; };
 		659660AB228C69C100C2AFC7 /* EditionMenuCollectionViewTests.swift */ = {isa = PBXFileReference; lastKnownFileType = sourcecode.swift; path = EditionMenuCollectionViewTests.swift; sourceTree = "<group>"; };
 		659660AD228C69E800C2AFC7 /* EditionMenuCollectionCellTests.swift */ = {isa = PBXFileReference; lastKnownFileType = sourcecode.swift; path = EditionMenuCollectionCellTests.swift; sourceTree = "<group>"; };
 		659660AF228C6A0000C2AFC7 /* EditionMenuCollectionControllerTests.swift */ = {isa = PBXFileReference; lastKnownFileType = sourcecode.swift; path = EditionMenuCollectionControllerTests.swift; sourceTree = "<group>"; };
 		659660B1228C6A1300C2AFC7 /* EditionOptionTests.swift */ = {isa = PBXFileReference; lastKnownFileType = sourcecode.swift; path = EditionOptionTests.swift; sourceTree = "<group>"; };
+		659BFA5722982B76003AB4A3 /* FilterSmallCollectionControllerTests.swift */ = {isa = PBXFileReference; fileEncoding = 4; lastKnownFileType = sourcecode.swift; path = FilterSmallCollectionControllerTests.swift; sourceTree = "<group>"; };
+		659BFA5822982B76003AB4A3 /* FilterSmallCollectionViewTests.swift */ = {isa = PBXFileReference; fileEncoding = 4; lastKnownFileType = sourcecode.swift; path = FilterSmallCollectionViewTests.swift; sourceTree = "<group>"; };
+		659BFA5922982B76003AB4A3 /* FilterSmallCollectionCellTests.swift */ = {isa = PBXFileReference; fileEncoding = 4; lastKnownFileType = sourcecode.swift; path = FilterSmallCollectionCellTests.swift; sourceTree = "<group>"; };
 		65C1239F2201E13700562856 /* ImagePreviewControllerTests.swift */ = {isa = PBXFileReference; lastKnownFileType = sourcecode.swift; path = ImagePreviewControllerTests.swift; sourceTree = "<group>"; };
 		761E012CE7CCF5C5FED281D1 /* Pods-KanvasCameraExampleTests.release.xcconfig */ = {isa = PBXFileReference; includeInIndex = 1; lastKnownFileType = text.xcconfig; name = "Pods-KanvasCameraExampleTests.release.xcconfig"; path = "Pods/Target Support Files/Pods-KanvasCameraExampleTests/Pods-KanvasCameraExampleTests.release.xcconfig"; sourceTree = "<group>"; };
 		764AC466221D8485005C82EC /* FilteredInputViewControllerTests.swift */ = {isa = PBXFileReference; lastKnownFileType = sourcecode.swift; path = FilteredInputViewControllerTests.swift; sourceTree = "<group>"; };
@@ -302,24 +302,10 @@
 			path = Filters;
 			sourceTree = "<group>";
 		};
-<<<<<<< HEAD
-		655DC31E22943C6600C48F3E /* Filters */ = {
-			isa = PBXGroup;
-			children = (
-				655DC31F22943C8800C48F3E /* FilterSmallCollectionCellTests.swift */,
-				655DC32122943DDC00C48F3E /* FilterSmallCollectionControllerTests.swift */,
-				655DC32322943EA200C48F3E /* FilterSmallCollectionViewTests.swift */,
-			);
-			path = Filters;
-			sourceTree = "<group>";
-		};
-		659660A6228C61F400C2AFC7 /* Edition */ = {
-=======
 		659660A6228C61F400C2AFC7 /* Editor */ = {
->>>>>>> f63bed88
-			isa = PBXGroup;
-			children = (
-				655DC31E22943C6600C48F3E /* Filters */,
+			isa = PBXGroup;
+			children = (
+				659BFA5622982B76003AB4A3 /* Filters */,
 				659660A7228C635700C2AFC7 /* CameraEditorViewTests.swift */,
 				659660A9228C63B400C2AFC7 /* CameraEditorControllerTests.swift */,
 				659660AB228C69C100C2AFC7 /* EditionMenuCollectionViewTests.swift */,
@@ -328,6 +314,16 @@
 				659660B1228C6A1300C2AFC7 /* EditionOptionTests.swift */,
 			);
 			path = Editor;
+			sourceTree = "<group>";
+		};
+		659BFA5622982B76003AB4A3 /* Filters */ = {
+			isa = PBXGroup;
+			children = (
+				659BFA5722982B76003AB4A3 /* FilterSmallCollectionControllerTests.swift */,
+				659BFA5822982B76003AB4A3 /* FilterSmallCollectionViewTests.swift */,
+				659BFA5922982B76003AB4A3 /* FilterSmallCollectionCellTests.swift */,
+			);
+			path = Filters;
 			sourceTree = "<group>";
 		};
 		764AC463221D83BD005C82EC /* OpenGL */ = {
@@ -733,9 +729,9 @@
 				764AC470221D8588005C82EC /* ShaderTests.swift in Sources */,
 				0EBE144E2123727800E9D0C8 /* CameraSettingsTests.swift in Sources */,
 				0EAE0CAD2139A9AA004CD7FF /* ModalViewTests.swift in Sources */,
+				659BFA5C22982B76003AB4A3 /* FilterSmallCollectionCellTests.swift in Sources */,
 				ABE49906213712E100379F7F /* OptionsControllerTests.swift in Sources */,
 				76BC5BAE220CCFF2007A9289 /* Array+MoveTests.swift in Sources */,
-				655DC32222943DDC00C48F3E /* FilterSmallCollectionControllerTests.swift in Sources */,
 				0EAE0C9921399C86004CD7FF /* CameraViewTests.swift in Sources */,
 				0EAE0C8E2139895A004CD7FF /* CameraInputControllerTests.swift in Sources */,
 				0EAE0C8221387DE3004CD7FF /* ModeSelectorAndShootViewTests.swift in Sources */,
@@ -756,7 +752,6 @@
 				659660AA228C63B400C2AFC7 /* CameraEditorControllerTests.swift in Sources */,
 				764AC4822223E3CF005C82EC /* FilterFactoryTests.swift in Sources */,
 				0EAE0CB42139B9B8004CD7FF /* LoadingIndicatorViewTests.swift in Sources */,
-				655DC32022943C8800C48F3E /* FilterSmallCollectionCellTests.swift in Sources */,
 				652DFA1C22281F00007B1EF5 /* FilterCollectionViewTests.swift in Sources */,
 				652DFA1922281F00007B1EF5 /* FilterSettingsViewTests.swift in Sources */,
 				0EAE0CAA2139A9AA004CD7FF /* ModalViewModelTests.swift in Sources */,
@@ -777,6 +772,7 @@
 				0EAE0C7E21387C39004CD7FF /* ModeButtonViewTests.swift in Sources */,
 				659660AE228C69E800C2AFC7 /* EditionMenuCollectionCellTests.swift in Sources */,
 				ABFBDE2A212CCF0700E1044C /* CameraSegmentTests.swift in Sources */,
+				659BFA5B22982B76003AB4A3 /* FilterSmallCollectionViewTests.swift in Sources */,
 				76826A0E2208E387009C1789 /* UIImage+FlipLeftMirroredTests.swift in Sources */,
 				ABE498DA2134AD5700379F7F /* GifVideoOutputHandlerTests.swift in Sources */,
 				0EAE0C8121387DE3004CD7FF /* ModeSelectorAndShootControllerTests.swift in Sources */,
@@ -787,8 +783,8 @@
 				764AC467221D8485005C82EC /* FilteredInputViewControllerTests.swift in Sources */,
 				ABE4992B21375B3700379F7F /* ShootButtonViewTests.swift in Sources */,
 				ABE4991E2137307500379F7F /* IgnoreTouchesViewTests.swift in Sources */,
+				659BFA5A22982B76003AB4A3 /* FilterSmallCollectionControllerTests.swift in Sources */,
 				ABE49908213712E100379F7F /* OptionViewTests.swift in Sources */,
-				655DC32422943EA200C48F3E /* FilterSmallCollectionViewTests.swift in Sources */,
 				659660B0228C6A0000C2AFC7 /* EditionMenuCollectionControllerTests.swift in Sources */,
 				ABE4990021370FAB00379F7F /* MediaClipsEditorViewControllerTests.swift in Sources */,
 				76E4D0852277976500CF3B35 /* MediaMetadataTests.swift in Sources */,
