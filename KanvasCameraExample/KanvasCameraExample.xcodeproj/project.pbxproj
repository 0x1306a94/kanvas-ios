--- conflicted
+++ resolved
@@ -29,28 +29,22 @@
 		1A82DCEC21E83A81E483CA0A /* Pods_KanvasCameraExample.framework in Frameworks */ = {isa = PBXBuildFile; fileRef = FCEE38E678D0A1C310541517 /* Pods_KanvasCameraExample.framework */; };
 		651DEBA72209F17400476F22 /* ConicalGradientLayerTests.swift in Sources */ = {isa = PBXBuildFile; fileRef = 651DEBA62209F17400476F22 /* ConicalGradientLayerTests.swift */; };
 		651DEBA92209FC4300476F22 /* RGBATests.swift in Sources */ = {isa = PBXBuildFile; fileRef = 651DEBA82209FC4300476F22 /* RGBATests.swift */; };
-		652DFA1722281F00007B1EF5 /* CameraFilterCollectionControllerTests.swift in Sources */ = {isa = PBXBuildFile; fileRef = 652DFA1122281F00007B1EF5 /* CameraFilterCollectionControllerTests.swift */; };
-		652DFA1822281F00007B1EF5 /* FilterSettingsControllerTests.swift in Sources */ = {isa = PBXBuildFile; fileRef = 652DFA1222281F00007B1EF5 /* FilterSettingsControllerTests.swift */; };
-		652DFA1922281F00007B1EF5 /* FilterSettingsViewTests.swift in Sources */ = {isa = PBXBuildFile; fileRef = 652DFA1322281F00007B1EF5 /* FilterSettingsViewTests.swift */; };
 		652DFA1A22281F00007B1EF5 /* FilterItemTests.swift in Sources */ = {isa = PBXBuildFile; fileRef = 652DFA1422281F00007B1EF5 /* FilterItemTests.swift */; };
-<<<<<<< HEAD
-		652DFA1B22281F00007B1EF5 /* CameraFilterCollectionCellTests.swift in Sources */ = {isa = PBXBuildFile; fileRef = 652DFA1522281F00007B1EF5 /* CameraFilterCollectionCellTests.swift */; };
-		652DFA1C22281F00007B1EF5 /* CameraFilterCollectionViewTests.swift in Sources */ = {isa = PBXBuildFile; fileRef = 652DFA1622281F00007B1EF5 /* CameraFilterCollectionViewTests.swift */; };
-		659660A8228C635700C2AFC7 /* CameraEditorViewTests.swift in Sources */ = {isa = PBXBuildFile; fileRef = 659660A7228C635700C2AFC7 /* CameraEditorViewTests.swift */; };
-		659660AA228C63B400C2AFC7 /* CameraEditorControllerTests.swift in Sources */ = {isa = PBXBuildFile; fileRef = 659660A9228C63B400C2AFC7 /* CameraEditorControllerTests.swift */; };
-		659660AC228C69C100C2AFC7 /* EditionMenuCollectionViewTests.swift in Sources */ = {isa = PBXBuildFile; fileRef = 659660AB228C69C100C2AFC7 /* EditionMenuCollectionViewTests.swift */; };
-		659660AE228C69E800C2AFC7 /* EditionMenuCollectionCellTests.swift in Sources */ = {isa = PBXBuildFile; fileRef = 659660AD228C69E800C2AFC7 /* EditionMenuCollectionCellTests.swift */; };
-		659660B0228C6A0000C2AFC7 /* EditionMenuCollectionControllerTests.swift in Sources */ = {isa = PBXBuildFile; fileRef = 659660AF228C6A0000C2AFC7 /* EditionMenuCollectionControllerTests.swift */; };
-		659660B2228C6A1300C2AFC7 /* EditionOptionTests.swift in Sources */ = {isa = PBXBuildFile; fileRef = 659660B1228C6A1300C2AFC7 /* EditionOptionTests.swift */; };
-		659BFA5A22982B76003AB4A3 /* EditorFilterCollectionControllerTests.swift in Sources */ = {isa = PBXBuildFile; fileRef = 659BFA5722982B76003AB4A3 /* EditorFilterCollectionControllerTests.swift */; };
-		659BFA5B22982B76003AB4A3 /* EditorFilterCollectionViewTests.swift in Sources */ = {isa = PBXBuildFile; fileRef = 659BFA5822982B76003AB4A3 /* EditorFilterCollectionViewTests.swift */; };
-		659BFA5C22982B76003AB4A3 /* EditorFilterCollectionCellTests.swift in Sources */ = {isa = PBXBuildFile; fileRef = 659BFA5922982B76003AB4A3 /* EditorFilterCollectionCellTests.swift */; };
-		65B2821922BD057600424DE5 /* IndexPath+OrderTests.swift in Sources */ = {isa = PBXBuildFile; fileRef = 65B2821822BD057600424DE5 /* IndexPath+OrderTests.swift */; };
-=======
-		652DFA1B22281F00007B1EF5 /* FilterCollectionCellTests.swift in Sources */ = {isa = PBXBuildFile; fileRef = 652DFA1522281F00007B1EF5 /* FilterCollectionCellTests.swift */; };
-		652DFA1C22281F00007B1EF5 /* FilterCollectionViewTests.swift in Sources */ = {isa = PBXBuildFile; fileRef = 652DFA1622281F00007B1EF5 /* FilterCollectionViewTests.swift */; };
->>>>>>> 4de13256
 		65C123A02201E13700562856 /* ImagePreviewControllerTests.swift in Sources */ = {isa = PBXBuildFile; fileRef = 65C1239F2201E13700562856 /* ImagePreviewControllerTests.swift */; };
+		65E46B9322BD22CA004FD226 /* FilterSettingsControllerTests.swift in Sources */ = {isa = PBXBuildFile; fileRef = 65E46B8E22BD22CA004FD226 /* FilterSettingsControllerTests.swift */; };
+		65E46B9422BD22CA004FD226 /* FilterSettingsViewTests.swift in Sources */ = {isa = PBXBuildFile; fileRef = 65E46B8F22BD22CA004FD226 /* FilterSettingsViewTests.swift */; };
+		65E46B9522BD22CA004FD226 /* CameraFilterCollectionControllerTests.swift in Sources */ = {isa = PBXBuildFile; fileRef = 65E46B9022BD22CA004FD226 /* CameraFilterCollectionControllerTests.swift */; };
+		65E46B9622BD22CA004FD226 /* CameraFilterCollectionViewTests.swift in Sources */ = {isa = PBXBuildFile; fileRef = 65E46B9122BD22CA004FD226 /* CameraFilterCollectionViewTests.swift */; };
+		65E46B9722BD22CA004FD226 /* CameraFilterCollectionCellTests.swift in Sources */ = {isa = PBXBuildFile; fileRef = 65E46B9222BD22CA004FD226 /* CameraFilterCollectionCellTests.swift */; };
+		65E46BA322BD22DE004FD226 /* EditorFilterCollectionControllerTests.swift in Sources */ = {isa = PBXBuildFile; fileRef = 65E46B9A22BD22DE004FD226 /* EditorFilterCollectionControllerTests.swift */; };
+		65E46BA422BD22DE004FD226 /* EditorFilterCollectionViewTests.swift in Sources */ = {isa = PBXBuildFile; fileRef = 65E46B9B22BD22DE004FD226 /* EditorFilterCollectionViewTests.swift */; };
+		65E46BA522BD22DE004FD226 /* EditorFilterCollectionCellTests.swift in Sources */ = {isa = PBXBuildFile; fileRef = 65E46B9C22BD22DE004FD226 /* EditorFilterCollectionCellTests.swift */; };
+		65E46BA622BD22DE004FD226 /* EditionMenuCollectionControllerTests.swift in Sources */ = {isa = PBXBuildFile; fileRef = 65E46B9D22BD22DE004FD226 /* EditionMenuCollectionControllerTests.swift */; };
+		65E46BA722BD22DE004FD226 /* EditorViewTests.swift in Sources */ = {isa = PBXBuildFile; fileRef = 65E46B9E22BD22DE004FD226 /* EditorViewTests.swift */; };
+		65E46BA822BD22DE004FD226 /* EditionMenuCollectionCellTests.swift in Sources */ = {isa = PBXBuildFile; fileRef = 65E46B9F22BD22DE004FD226 /* EditionMenuCollectionCellTests.swift */; };
+		65E46BA922BD22DE004FD226 /* EditorControllerTests.swift in Sources */ = {isa = PBXBuildFile; fileRef = 65E46BA022BD22DE004FD226 /* EditorControllerTests.swift */; };
+		65E46BAA22BD22DE004FD226 /* EditionOptionTests.swift in Sources */ = {isa = PBXBuildFile; fileRef = 65E46BA122BD22DE004FD226 /* EditionOptionTests.swift */; };
+		65E46BAB22BD22DE004FD226 /* EditionMenuCollectionViewTests.swift in Sources */ = {isa = PBXBuildFile; fileRef = 65E46BA222BD22DE004FD226 /* EditionMenuCollectionViewTests.swift */; };
 		65FA24C122B95C59007E47E9 /* Array+ObjectTests.swift in Sources */ = {isa = PBXBuildFile; fileRef = 65FA24C022B95C59007E47E9 /* Array+ObjectTests.swift */; };
 		764AC467221D8485005C82EC /* FilteredInputViewControllerTests.swift in Sources */ = {isa = PBXBuildFile; fileRef = 764AC466221D8485005C82EC /* FilteredInputViewControllerTests.swift */; };
 		764AC46A221D84B5005C82EC /* FilterTests.swift in Sources */ = {isa = PBXBuildFile; fileRef = 764AC469221D84B5005C82EC /* FilterTests.swift */; };
@@ -135,28 +129,22 @@
 		304EF2CB1E9D5F1928A6D805 /* Pods-KanvasCameraExampleUITests.release.xcconfig */ = {isa = PBXFileReference; includeInIndex = 1; lastKnownFileType = text.xcconfig; name = "Pods-KanvasCameraExampleUITests.release.xcconfig"; path = "Pods/Target Support Files/Pods-KanvasCameraExampleUITests/Pods-KanvasCameraExampleUITests.release.xcconfig"; sourceTree = "<group>"; };
 		651DEBA62209F17400476F22 /* ConicalGradientLayerTests.swift */ = {isa = PBXFileReference; lastKnownFileType = sourcecode.swift; path = ConicalGradientLayerTests.swift; sourceTree = "<group>"; };
 		651DEBA82209FC4300476F22 /* RGBATests.swift */ = {isa = PBXFileReference; lastKnownFileType = sourcecode.swift; path = RGBATests.swift; sourceTree = "<group>"; };
-		652DFA1122281F00007B1EF5 /* CameraFilterCollectionControllerTests.swift */ = {isa = PBXFileReference; fileEncoding = 4; lastKnownFileType = sourcecode.swift; path = CameraFilterCollectionControllerTests.swift; sourceTree = "<group>"; };
-		652DFA1222281F00007B1EF5 /* FilterSettingsControllerTests.swift */ = {isa = PBXFileReference; fileEncoding = 4; lastKnownFileType = sourcecode.swift; path = FilterSettingsControllerTests.swift; sourceTree = "<group>"; };
-		652DFA1322281F00007B1EF5 /* FilterSettingsViewTests.swift */ = {isa = PBXFileReference; fileEncoding = 4; lastKnownFileType = sourcecode.swift; path = FilterSettingsViewTests.swift; sourceTree = "<group>"; };
 		652DFA1422281F00007B1EF5 /* FilterItemTests.swift */ = {isa = PBXFileReference; fileEncoding = 4; lastKnownFileType = sourcecode.swift; path = FilterItemTests.swift; sourceTree = "<group>"; };
-<<<<<<< HEAD
-		652DFA1522281F00007B1EF5 /* CameraFilterCollectionCellTests.swift */ = {isa = PBXFileReference; fileEncoding = 4; lastKnownFileType = sourcecode.swift; path = CameraFilterCollectionCellTests.swift; sourceTree = "<group>"; };
-		652DFA1622281F00007B1EF5 /* CameraFilterCollectionViewTests.swift */ = {isa = PBXFileReference; fileEncoding = 4; lastKnownFileType = sourcecode.swift; path = CameraFilterCollectionViewTests.swift; sourceTree = "<group>"; };
-		659660A7228C635700C2AFC7 /* CameraEditorViewTests.swift */ = {isa = PBXFileReference; lastKnownFileType = sourcecode.swift; path = CameraEditorViewTests.swift; sourceTree = "<group>"; };
-		659660A9228C63B400C2AFC7 /* CameraEditorControllerTests.swift */ = {isa = PBXFileReference; lastKnownFileType = sourcecode.swift; path = CameraEditorControllerTests.swift; sourceTree = "<group>"; };
-		659660AB228C69C100C2AFC7 /* EditionMenuCollectionViewTests.swift */ = {isa = PBXFileReference; lastKnownFileType = sourcecode.swift; path = EditionMenuCollectionViewTests.swift; sourceTree = "<group>"; };
-		659660AD228C69E800C2AFC7 /* EditionMenuCollectionCellTests.swift */ = {isa = PBXFileReference; lastKnownFileType = sourcecode.swift; path = EditionMenuCollectionCellTests.swift; sourceTree = "<group>"; };
-		659660AF228C6A0000C2AFC7 /* EditionMenuCollectionControllerTests.swift */ = {isa = PBXFileReference; lastKnownFileType = sourcecode.swift; path = EditionMenuCollectionControllerTests.swift; sourceTree = "<group>"; };
-		659660B1228C6A1300C2AFC7 /* EditionOptionTests.swift */ = {isa = PBXFileReference; lastKnownFileType = sourcecode.swift; path = EditionOptionTests.swift; sourceTree = "<group>"; };
-		659BFA5722982B76003AB4A3 /* EditorFilterCollectionControllerTests.swift */ = {isa = PBXFileReference; fileEncoding = 4; lastKnownFileType = sourcecode.swift; path = EditorFilterCollectionControllerTests.swift; sourceTree = "<group>"; };
-		659BFA5822982B76003AB4A3 /* EditorFilterCollectionViewTests.swift */ = {isa = PBXFileReference; fileEncoding = 4; lastKnownFileType = sourcecode.swift; path = EditorFilterCollectionViewTests.swift; sourceTree = "<group>"; };
-		659BFA5922982B76003AB4A3 /* EditorFilterCollectionCellTests.swift */ = {isa = PBXFileReference; fileEncoding = 4; lastKnownFileType = sourcecode.swift; path = EditorFilterCollectionCellTests.swift; sourceTree = "<group>"; };
-		65B2821822BD057600424DE5 /* IndexPath+OrderTests.swift */ = {isa = PBXFileReference; lastKnownFileType = sourcecode.swift; path = "IndexPath+OrderTests.swift"; sourceTree = "<group>"; };
-=======
-		652DFA1522281F00007B1EF5 /* FilterCollectionCellTests.swift */ = {isa = PBXFileReference; fileEncoding = 4; lastKnownFileType = sourcecode.swift; path = FilterCollectionCellTests.swift; sourceTree = "<group>"; };
-		652DFA1622281F00007B1EF5 /* FilterCollectionViewTests.swift */ = {isa = PBXFileReference; fileEncoding = 4; lastKnownFileType = sourcecode.swift; path = FilterCollectionViewTests.swift; sourceTree = "<group>"; };
->>>>>>> 4de13256
 		65C1239F2201E13700562856 /* ImagePreviewControllerTests.swift */ = {isa = PBXFileReference; lastKnownFileType = sourcecode.swift; path = ImagePreviewControllerTests.swift; sourceTree = "<group>"; };
+		65E46B8E22BD22CA004FD226 /* FilterSettingsControllerTests.swift */ = {isa = PBXFileReference; fileEncoding = 4; lastKnownFileType = sourcecode.swift; path = FilterSettingsControllerTests.swift; sourceTree = "<group>"; };
+		65E46B8F22BD22CA004FD226 /* FilterSettingsViewTests.swift */ = {isa = PBXFileReference; fileEncoding = 4; lastKnownFileType = sourcecode.swift; path = FilterSettingsViewTests.swift; sourceTree = "<group>"; };
+		65E46B9022BD22CA004FD226 /* CameraFilterCollectionControllerTests.swift */ = {isa = PBXFileReference; fileEncoding = 4; lastKnownFileType = sourcecode.swift; path = CameraFilterCollectionControllerTests.swift; sourceTree = "<group>"; };
+		65E46B9122BD22CA004FD226 /* CameraFilterCollectionViewTests.swift */ = {isa = PBXFileReference; fileEncoding = 4; lastKnownFileType = sourcecode.swift; path = CameraFilterCollectionViewTests.swift; sourceTree = "<group>"; };
+		65E46B9222BD22CA004FD226 /* CameraFilterCollectionCellTests.swift */ = {isa = PBXFileReference; fileEncoding = 4; lastKnownFileType = sourcecode.swift; path = CameraFilterCollectionCellTests.swift; sourceTree = "<group>"; };
+		65E46B9A22BD22DE004FD226 /* EditorFilterCollectionControllerTests.swift */ = {isa = PBXFileReference; fileEncoding = 4; lastKnownFileType = sourcecode.swift; path = EditorFilterCollectionControllerTests.swift; sourceTree = "<group>"; };
+		65E46B9B22BD22DE004FD226 /* EditorFilterCollectionViewTests.swift */ = {isa = PBXFileReference; fileEncoding = 4; lastKnownFileType = sourcecode.swift; path = EditorFilterCollectionViewTests.swift; sourceTree = "<group>"; };
+		65E46B9C22BD22DE004FD226 /* EditorFilterCollectionCellTests.swift */ = {isa = PBXFileReference; fileEncoding = 4; lastKnownFileType = sourcecode.swift; path = EditorFilterCollectionCellTests.swift; sourceTree = "<group>"; };
+		65E46B9D22BD22DE004FD226 /* EditionMenuCollectionControllerTests.swift */ = {isa = PBXFileReference; fileEncoding = 4; lastKnownFileType = sourcecode.swift; path = EditionMenuCollectionControllerTests.swift; sourceTree = "<group>"; };
+		65E46B9E22BD22DE004FD226 /* EditorViewTests.swift */ = {isa = PBXFileReference; fileEncoding = 4; lastKnownFileType = sourcecode.swift; path = EditorViewTests.swift; sourceTree = "<group>"; };
+		65E46B9F22BD22DE004FD226 /* EditionMenuCollectionCellTests.swift */ = {isa = PBXFileReference; fileEncoding = 4; lastKnownFileType = sourcecode.swift; path = EditionMenuCollectionCellTests.swift; sourceTree = "<group>"; };
+		65E46BA022BD22DE004FD226 /* EditorControllerTests.swift */ = {isa = PBXFileReference; fileEncoding = 4; lastKnownFileType = sourcecode.swift; path = EditorControllerTests.swift; sourceTree = "<group>"; };
+		65E46BA122BD22DE004FD226 /* EditionOptionTests.swift */ = {isa = PBXFileReference; fileEncoding = 4; lastKnownFileType = sourcecode.swift; path = EditionOptionTests.swift; sourceTree = "<group>"; };
+		65E46BA222BD22DE004FD226 /* EditionMenuCollectionViewTests.swift */ = {isa = PBXFileReference; fileEncoding = 4; lastKnownFileType = sourcecode.swift; path = EditionMenuCollectionViewTests.swift; sourceTree = "<group>"; };
 		65FA24C022B95C59007E47E9 /* Array+ObjectTests.swift */ = {isa = PBXFileReference; fileEncoding = 4; lastKnownFileType = sourcecode.swift; path = "Array+ObjectTests.swift"; sourceTree = "<group>"; };
 		761E012CE7CCF5C5FED281D1 /* Pods-KanvasCameraExampleTests.release.xcconfig */ = {isa = PBXFileReference; includeInIndex = 1; lastKnownFileType = text.xcconfig; name = "Pods-KanvasCameraExampleTests.release.xcconfig"; path = "Pods/Target Support Files/Pods-KanvasCameraExampleTests/Pods-KanvasCameraExampleTests.release.xcconfig"; sourceTree = "<group>"; };
 		764AC466221D8485005C82EC /* FilteredInputViewControllerTests.swift */ = {isa = PBXFileReference; lastKnownFileType = sourcecode.swift; path = FilteredInputViewControllerTests.swift; sourceTree = "<group>"; };
@@ -239,7 +227,7 @@
 		0EAE0C8A2139895A004CD7FF /* Camera */ = {
 			isa = PBXGroup;
 			children = (
-				652DFA1022281F00007B1EF5 /* Filters */,
+				65E46B8D22BD22CA004FD226 /* Filters */,
 				0EAE0CB52139D4F2004CD7FF /* CameraControllerTests.swift */,
 				0EAE0C9721399C86004CD7FF /* CameraViewTests.swift */,
 				0EAE0C8C2139895A004CD7FF /* CameraInputControllerTests.swift */,
@@ -285,50 +273,47 @@
 		652DFA1022281F00007B1EF5 /* Filters */ = {
 			isa = PBXGroup;
 			children = (
-				652DFA1122281F00007B1EF5 /* CameraFilterCollectionControllerTests.swift */,
-				652DFA1522281F00007B1EF5 /* CameraFilterCollectionCellTests.swift */,
-				652DFA1622281F00007B1EF5 /* CameraFilterCollectionViewTests.swift */,
-				652DFA1222281F00007B1EF5 /* FilterSettingsControllerTests.swift */,
-				652DFA1322281F00007B1EF5 /* FilterSettingsViewTests.swift */,
+				652DFA1422281F00007B1EF5 /* FilterItemTests.swift */,
 			);
 			path = Filters;
 			sourceTree = "<group>";
 		};
-<<<<<<< HEAD
-		659660A6228C61F400C2AFC7 /* Editor */ = {
-			isa = PBXGroup;
-			children = (
-				659BFA5622982B76003AB4A3 /* Filters */,
-				659660A7228C635700C2AFC7 /* CameraEditorViewTests.swift */,
-				659660A9228C63B400C2AFC7 /* CameraEditorControllerTests.swift */,
-				659660AB228C69C100C2AFC7 /* EditionMenuCollectionViewTests.swift */,
-				659660AD228C69E800C2AFC7 /* EditionMenuCollectionCellTests.swift */,
-				659660AF228C6A0000C2AFC7 /* EditionMenuCollectionControllerTests.swift */,
-				659660B1228C6A1300C2AFC7 /* EditionOptionTests.swift */,
+		65E46B8D22BD22CA004FD226 /* Filters */ = {
+			isa = PBXGroup;
+			children = (
+				65E46B8E22BD22CA004FD226 /* FilterSettingsControllerTests.swift */,
+				65E46B8F22BD22CA004FD226 /* FilterSettingsViewTests.swift */,
+				65E46B9022BD22CA004FD226 /* CameraFilterCollectionControllerTests.swift */,
+				65E46B9122BD22CA004FD226 /* CameraFilterCollectionViewTests.swift */,
+				65E46B9222BD22CA004FD226 /* CameraFilterCollectionCellTests.swift */,
+			);
+			path = Filters;
+			sourceTree = "<group>";
+		};
+		65E46B9822BD22DE004FD226 /* Editor */ = {
+			isa = PBXGroup;
+			children = (
+				65E46B9922BD22DE004FD226 /* Filters */,
+				65E46B9D22BD22DE004FD226 /* EditionMenuCollectionControllerTests.swift */,
+				65E46B9E22BD22DE004FD226 /* EditorViewTests.swift */,
+				65E46B9F22BD22DE004FD226 /* EditionMenuCollectionCellTests.swift */,
+				65E46BA022BD22DE004FD226 /* EditorControllerTests.swift */,
+				65E46BA122BD22DE004FD226 /* EditionOptionTests.swift */,
+				65E46BA222BD22DE004FD226 /* EditionMenuCollectionViewTests.swift */,
 			);
 			path = Editor;
 			sourceTree = "<group>";
 		};
-		659BFA5622982B76003AB4A3 /* Filters */ = {
-			isa = PBXGroup;
-			children = (
-				659BFA5722982B76003AB4A3 /* EditorFilterCollectionControllerTests.swift */,
-				659BFA5822982B76003AB4A3 /* EditorFilterCollectionViewTests.swift */,
-				659BFA5922982B76003AB4A3 /* EditorFilterCollectionCellTests.swift */,
+		65E46B9922BD22DE004FD226 /* Filters */ = {
+			isa = PBXGroup;
+			children = (
+				65E46B9A22BD22DE004FD226 /* EditorFilterCollectionControllerTests.swift */,
+				65E46B9B22BD22DE004FD226 /* EditorFilterCollectionViewTests.swift */,
+				65E46B9C22BD22DE004FD226 /* EditorFilterCollectionCellTests.swift */,
 			);
 			path = Filters;
 			sourceTree = "<group>";
 		};
-		65B2821A22BD082000424DE5 /* Filters */ = {
-			isa = PBXGroup;
-			children = (
-				652DFA1422281F00007B1EF5 /* FilterItemTests.swift */,
-			);
-			path = Filters;
-			sourceTree = "<group>";
-		};
-=======
->>>>>>> 4de13256
 		764AC463221D83BD005C82EC /* OpenGL */ = {
 			isa = PBXGroup;
 			children = (
@@ -357,7 +342,6 @@
 				76BC5BAC220CCFF1007A9289 /* Array+MoveTests.swift */,
 				65FA24C022B95C59007E47E9 /* Array+ObjectTests.swift */,
 				76BC5BAD220CCFF2007A9289 /* ClosedRange+ClampTests.swift */,
-				65B2821822BD057600424DE5 /* IndexPath+OrderTests.swift */,
 				76826A0B2208E387009C1789 /* UIImage+FlipLeftMirroredTests.swift */,
 				7669B5A72230E548000D3EB5 /* UIImage+PixelBufferTests.swift */,
 			);
@@ -432,7 +416,8 @@
 				0EAE0CB72139EC81004CD7FF /* KanvasCameraAnalyticsStub.swift */,
 				0EAE0CAE2139B966004CD7FF /* CameraPreview */,
 				0EAE0C8A2139895A004CD7FF /* Camera */,
-				65B2821A22BD082000424DE5 /* Filters */,
+				65E46B9822BD22DE004FD226 /* Editor */,
+				652DFA1022281F00007B1EF5 /* Filters */,
 				ABE4992921375B3700379F7F /* ModeSelector */,
 				764AC463221D83BD005C82EC /* OpenGL */,
 				ABE4991B2137307500379F7F /* Utility */,
@@ -701,35 +686,35 @@
 			isa = PBXSourcesBuildPhase;
 			buildActionMask = 2147483647;
 			files = (
+				65E46BA522BD22DE004FD226 /* EditorFilterCollectionCellTests.swift in Sources */,
 				ABE4990C213722D300379F7F /* OptionTests.swift in Sources */,
+				65E46BA422BD22DE004FD226 /* EditorFilterCollectionViewTests.swift in Sources */,
 				0EDE7A3D216425C5009DB00F /* ExtendedButtonTests.swift in Sources */,
 				651DEBA92209FC4300476F22 /* RGBATests.swift in Sources */,
 				ABE498FB21370DFD00379F7F /* MediaClipTests.swift in Sources */,
 				76BC5BAF220CCFF2007A9289 /* ClosedRange+ClampTests.swift in Sources */,
 				764AC46C221D84CD005C82EC /* GLPixelBufferViewTests.swift in Sources */,
+				65E46BA322BD22DE004FD226 /* EditorFilterCollectionControllerTests.swift in Sources */,
 				0EAE0CB82139EC81004CD7FF /* KanvasCameraAnalyticsStub.swift in Sources */,
 				65FA24C122B95C59007E47E9 /* Array+ObjectTests.swift in Sources */,
 				ABE498E62136F22400379F7F /* CameraRecorderStub.swift in Sources */,
+				65E46B9622BD22CA004FD226 /* CameraFilterCollectionViewTests.swift in Sources */,
 				ABE4990121370FAB00379F7F /* MediaClipsEditorViewTests.swift in Sources */,
 				0EAE0C89213985E8004CD7FF /* CameraSegmentHandlerStub.swift in Sources */,
+				65E46B9522BD22CA004FD226 /* CameraFilterCollectionControllerTests.swift in Sources */,
 				764AC470221D8588005C82EC /* ShaderTests.swift in Sources */,
 				0EBE144E2123727800E9D0C8 /* CameraSettingsTests.swift in Sources */,
-<<<<<<< HEAD
-				0EAE0CAD2139A9AA004CD7FF /* ModalViewTests.swift in Sources */,
-				659BFA5C22982B76003AB4A3 /* EditorFilterCollectionCellTests.swift in Sources */,
-=======
->>>>>>> 4de13256
 				ABE49906213712E100379F7F /* OptionsControllerTests.swift in Sources */,
 				76BC5BAE220CCFF2007A9289 /* Array+MoveTests.swift in Sources */,
 				0EAE0C9921399C86004CD7FF /* CameraViewTests.swift in Sources */,
 				0EAE0C8E2139895A004CD7FF /* CameraInputControllerTests.swift in Sources */,
 				0EAE0C8221387DE3004CD7FF /* ModeSelectorAndShootViewTests.swift in Sources */,
-				652DFA1B22281F00007B1EF5 /* CameraFilterCollectionCellTests.swift in Sources */,
 				0EAE0C9B21399ED9004CD7FF /* CameraConstantsTests.swift in Sources */,
 				AB7263EF212CCBB30044ED96 /* CameraSegmentHandlerTests.swift in Sources */,
 				0EAE0CB12139B966004CD7FF /* CameraPreviewControllerTests.swift in Sources */,
 				0E6450B921B5B72B00CB7672 /* IgnoreTouchesCollectionViewTests.swift in Sources */,
 				0EDE7A3B216425BD009DB00F /* ExtendedStackViewTests.swift in Sources */,
+				65E46BA922BD22DE004FD226 /* EditorControllerTests.swift in Sources */,
 				764AC46E221D851B005C82EC /* GLRendererTests.swift in Sources */,
 				ABE49907213712E100379F7F /* OptionsStackViewTests.swift in Sources */,
 				AB7263EA212CC83B0044ED96 /* KanvasCameraImagesTests.swift in Sources */,
@@ -738,44 +723,40 @@
 				AB7263EB212CC83B0044ED96 /* KanvasCameraColorsTests.swift in Sources */,
 				0EAE0CB62139D4F2004CD7FF /* CameraControllerTests.swift in Sources */,
 				764AC4822223E3CF005C82EC /* FilterFactoryTests.swift in Sources */,
-				65B2821922BD057600424DE5 /* IndexPath+OrderTests.swift in Sources */,
+				65E46B9422BD22CA004FD226 /* FilterSettingsViewTests.swift in Sources */,
 				0EAE0CB42139B9B8004CD7FF /* LoadingIndicatorViewTests.swift in Sources */,
-				652DFA1C22281F00007B1EF5 /* CameraFilterCollectionViewTests.swift in Sources */,
-				652DFA1922281F00007B1EF5 /* FilterSettingsViewTests.swift in Sources */,
 				764AC46A221D84B5005C82EC /* FilterTests.swift in Sources */,
 				7669B5A82230E548000D3EB5 /* UIImage+PixelBufferTests.swift in Sources */,
+				65E46B9722BD22CA004FD226 /* CameraFilterCollectionCellTests.swift in Sources */,
 				65C123A02201E13700562856 /* ImagePreviewControllerTests.swift in Sources */,
-<<<<<<< HEAD
-				652DFA1722281F00007B1EF5 /* CameraFilterCollectionControllerTests.swift in Sources */,
-				0EAE0CAC2139A9AA004CD7FF /* ModalPresentationControllerTests.swift in Sources */,
-=======
-				652DFA1722281F00007B1EF5 /* FilterCollectionControllerTests.swift in Sources */,
->>>>>>> 4de13256
 				ABE498D62134AA1C00379F7F /* PhotoOutputHandlerTests.swift in Sources */,
 				764AC4802223E07B005C82EC /* FilterInstancesTests.swift in Sources */,
 				ABE498FD21370DFD00379F7F /* MediaClipsCollectionCellTests.swift in Sources */,
 				ABE498E52136F22400379F7F /* CameraRecorderTests.swift in Sources */,
 				ABE498DC2134AEB200379F7F /* VideoOutputHandlerTests.swift in Sources */,
-				652DFA1822281F00007B1EF5 /* FilterSettingsControllerTests.swift in Sources */,
 				AB7263EC212CC83B0044ED96 /* KanvasCameraTimesTests.swift in Sources */,
 				ABE498FA21370DFD00379F7F /* MediaClipsCollectionViewTests.swift in Sources */,
 				0EAE0C7E21387C39004CD7FF /* ModeButtonViewTests.swift in Sources */,
 				ABFBDE2A212CCF0700E1044C /* CameraSegmentTests.swift in Sources */,
-				659BFA5B22982B76003AB4A3 /* EditorFilterCollectionViewTests.swift in Sources */,
+				65E46B9322BD22CA004FD226 /* FilterSettingsControllerTests.swift in Sources */,
+				65E46BA822BD22DE004FD226 /* EditionMenuCollectionCellTests.swift in Sources */,
 				76826A0E2208E387009C1789 /* UIImage+FlipLeftMirroredTests.swift in Sources */,
 				ABE498DA2134AD5700379F7F /* GifVideoOutputHandlerTests.swift in Sources */,
 				0EAE0C8121387DE3004CD7FF /* ModeSelectorAndShootControllerTests.swift in Sources */,
 				0EAE0CB22139B966004CD7FF /* CameraPreviewViewTests.swift in Sources */,
 				652DFA1A22281F00007B1EF5 /* FilterItemTests.swift in Sources */,
 				ABE4991F2137307500379F7F /* QueueTests.swift in Sources */,
+				65E46BA622BD22DE004FD226 /* EditionMenuCollectionControllerTests.swift in Sources */,
+				65E46BA722BD22DE004FD226 /* EditorViewTests.swift in Sources */,
 				764AC467221D8485005C82EC /* FilteredInputViewControllerTests.swift in Sources */,
 				ABE4992B21375B3700379F7F /* ShootButtonViewTests.swift in Sources */,
 				ABE4991E2137307500379F7F /* IgnoreTouchesViewTests.swift in Sources */,
-				659BFA5A22982B76003AB4A3 /* EditorFilterCollectionControllerTests.swift in Sources */,
 				ABE49908213712E100379F7F /* OptionViewTests.swift in Sources */,
+				65E46BAB22BD22DE004FD226 /* EditionMenuCollectionViewTests.swift in Sources */,
 				ABE4990021370FAB00379F7F /* MediaClipsEditorViewControllerTests.swift in Sources */,
 				76E4D0852277976500CF3B35 /* MediaMetadataTests.swift in Sources */,
 				764AC476221D86A2005C82EC /* GLUTests.swift in Sources */,
+				65E46BAA22BD22DE004FD226 /* EditionOptionTests.swift in Sources */,
 				0E29275F21879C18009E1FCF /* CameraZoomHandlerTests.swift in Sources */,
 				AB7263E9212CC83B0044ED96 /* KanvasCameraStringsTests.swift in Sources */,
 				0E5CFADE219F283B00D8F6F5 /* DeviceTests.swift in Sources */,
