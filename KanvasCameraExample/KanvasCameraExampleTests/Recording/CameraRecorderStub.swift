//
// This Source Code Form is subject to the terms of the Mozilla Public
// License, v. 2.0. If a copy of the MPL was not distributed with this
// file, You can obtain one at https://mozilla.org/MPL/2.0/.
//

@testable import KanvasCamera
import AVFoundation
import Foundation
import UIKit

final class CameraRecorderStub: CameraRecordingProtocol {

<<<<<<< HEAD
    private var _isRecording = false
    private var _currentVideoSample: CMSampleBuffer?
=======
    private var recording = false
    private var currentVideoSample: CMSampleBuffer?
>>>>>>> 92b8716b
    private var cameraSegmentHandler: SegmentsHandlerType
    private var startTime: Date?
    var recordingDelegate: CameraRecordingDelegate? = nil

    required init(size: CGSize, photoOutput: AVCapturePhotoOutput?, videoOutput: AVCaptureVideoDataOutput?, audioOutput: AVCaptureAudioDataOutput?, recordingDelegate: CameraRecordingDelegate?, segmentsHandler: SegmentsHandlerType) {
        self.recordingDelegate = recordingDelegate
        self.cameraSegmentHandler = segmentsHandler
    }

    func addSegment(_ segment: CameraSegment) {
        cameraSegmentHandler.addSegment(segment)
    }

    func isRecording() -> Bool {
        return recording
    }

    func segments() -> [CameraSegment] {
        return cameraSegmentHandler.segments
    }

    func outputURL() -> URL? {
        return nil
    }

    func startRecordingVideo() {
        if isRecording() {
            return
        }
        recording = true
        startTime = Date()
    }

    func stopRecordingVideo(completion: @escaping (URL?) -> Void) {
        if isRecording() {
            recording = false
            if let url = Bundle(for: type(of: self)).url(forResource: "sample", withExtension: "mp4") {
                cameraSegmentHandler.addNewVideoSegment(url: url)
                completion(url)
            }
            else {
                NSLog("mp4 not loaded")
                completion(nil)
            }
        }
        else {
            NSLog("mp4 not loaded")
            completion(nil)
        }
    }

    func cancelRecording() {
        recording = false
    }

    func takePhoto(completion: @escaping (UIImage?) -> Void) {
        if isRecording() {
            completion(nil)
            return
        }
        if let path = Bundle(for: type(of: self)).path(forResource: "sample", ofType: "png"), let image = UIImage(contentsOfFile: path) {
            cameraSegmentHandler.addNewImageSegment(image: image, size: image.size, completion: { (success, segment) in
                completion(image)
            })
        }
        else {
            NSLog("image not loaded")
            completion(nil)
        }
    }

    func exportRecording(completion: @escaping (URL?) -> Void) {
        cameraSegmentHandler.exportVideo(completion: { url in
            completion(url)
            self.recording = false
        })
    }

    func deleteSegmentAtIndex(_ index: Int, removeFromDisk: Bool = false) {
        if isRecording() {
            return
        }
        cameraSegmentHandler.deleteSegment(index: index, removeFromDisk: false)
    }

    func takeGifMovie(completion: @escaping (URL?) -> Void) {
        if isRecording() {
            completion(nil)
            return
        }
        recording = true
        if let url = Bundle(for: type(of: self)).url(forResource: "sample", withExtension: "mp4") {
            completion(url)
        }
        else {
            completion(nil)
        }
        recording = false
    }

    func reset() {
        if !isRecording() {
            cameraSegmentHandler.reset(removeFromDisk: false)
        }
    }

    func updateOutputSize(_ size: CGSize) {

    }

    func processVideoSampleBuffer(_ sampleBuffer: CMSampleBuffer) {
        currentVideoSample = sampleBuffer
    }

    func processAudioSampleBuffer(_ sampleBuffer: CMSampleBuffer) {

    }

    func currentClipDuration() -> TimeInterval? {
        guard let startTime = startTime, isRecording() else { return nil }
        return Date().timeIntervalSince(startTime)
    }
}<|MERGE_RESOLUTION|>--- conflicted
+++ resolved
@@ -11,13 +11,8 @@
 
 final class CameraRecorderStub: CameraRecordingProtocol {
 
-<<<<<<< HEAD
-    private var _isRecording = false
-    private var _currentVideoSample: CMSampleBuffer?
-=======
     private var recording = false
     private var currentVideoSample: CMSampleBuffer?
->>>>>>> 92b8716b
     private var cameraSegmentHandler: SegmentsHandlerType
     private var startTime: Date?
     var recordingDelegate: CameraRecordingDelegate? = nil
