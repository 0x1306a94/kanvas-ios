--- conflicted
+++ resolved
@@ -20,11 +20,7 @@
     }
     
     func newView() -> EditorView {
-<<<<<<< HEAD
-        let view = EditorView(mainActionMode: .confirm, showSaveButton: false, showTagButton: true)
-=======
-        let view = EditorView(mainActionMode: .confirm, showSaveButton: false, showCrossIcon: false)
->>>>>>> ec90ff69
+        let view = EditorView(mainActionMode: .confirm, showSaveButton: false, showCrossIcon: false, showTagButton: true)
         view.frame = CGRect(x: 0, y: 0, width: 320, height: 480)
         return view
     }
