--- conflicted
+++ resolved
@@ -97,20 +97,12 @@
 		5B771EE325E64A99D8778DC40A6BF10A /* ColorCollectionCell.swift in Sources */ = {isa = PBXBuildFile; fileRef = 9B5F141BF3C6EA1AAF6FE4B02FDC533D /* ColorCollectionCell.swift */; };
 		5D003DA6A19E48C7621C4438720241B0 /* FilterSettingsView.swift in Sources */ = {isa = PBXBuildFile; fileRef = AC2D3CFA345F7AAF3835E99899B531EA /* FilterSettingsView.swift */; };
 		5ECE4D2B9FDF11E0184AB626EDDE521A /* Pods-KanvasCameraExample-dummy.m in Sources */ = {isa = PBXBuildFile; fileRef = 578A9D6BEBE07F91B943DA86A4527049 /* Pods-KanvasCameraExample-dummy.m */; };
-<<<<<<< HEAD
-		62607B56077E185285FF00B40F4289E8 /* HorizontalCollectionView.swift in Sources */ = {isa = PBXBuildFile; fileRef = DE7CECB5EF5519A4E9495EF3747B8AC2 /* HorizontalCollectionView.swift */; };
-		63E54F254A004A3C29BD30FDE8D45B2F /* EasyTipView.swift in Sources */ = {isa = PBXBuildFile; fileRef = 4D43E49B8DDEFB2C12CE566839958204 /* EasyTipView.swift */; };
-		640D61CD314682C1FC15C47D148A7B27 /* IgnoreTouchesCollectionView.swift in Sources */ = {isa = PBXBuildFile; fileRef = F8CE7DC9C0FFF89055EC535927C5A53D /* IgnoreTouchesCollectionView.swift */; };
-		658ED03899B3AB9D269E8E90BAD14927 /* UIViewController+Load.swift in Sources */ = {isa = PBXBuildFile; fileRef = 9F809F5D069515140AF9F9ADD35B3601 /* UIViewController+Load.swift */; };
-		66800E78959674EDCF2AF911141D55F3 /* CameraPreviewViewController.swift in Sources */ = {isa = PBXBuildFile; fileRef = FA87768D3704369B8EC8C376D58F8719 /* CameraPreviewViewController.swift */; };
-=======
 		62607B56077E185285FF00B40F4289E8 /* HorizontalCollectionView.swift in Sources */ = {isa = PBXBuildFile; fileRef = 3B9A8AE8F8334B4241C37A1BF3618095 /* HorizontalCollectionView.swift */; };
 		63E54F254A004A3C29BD30FDE8D45B2F /* EasyTipView.swift in Sources */ = {isa = PBXBuildFile; fileRef = CBA089D6D25DC02789EB43D750E1CB5E /* EasyTipView.swift */; };
 		640D61CD314682C1FC15C47D148A7B27 /* IgnoreTouchesCollectionView.swift in Sources */ = {isa = PBXBuildFile; fileRef = 8C2E556584EA664F2BB53A4E659328D8 /* IgnoreTouchesCollectionView.swift */; };
 		6508EE05233279B500A33BF1 /* CGPoint+Addition.swift in Sources */ = {isa = PBXBuildFile; fileRef = 6508EE04233279B500A33BF1 /* CGPoint+Addition.swift */; };
 		658ED03899B3AB9D269E8E90BAD14927 /* UIViewController+Load.swift in Sources */ = {isa = PBXBuildFile; fileRef = B6CE2AB00516EA9A38803794A415AB32 /* UIViewController+Load.swift */; };
 		66800E78959674EDCF2AF911141D55F3 /* CameraPreviewViewController.swift in Sources */ = {isa = PBXBuildFile; fileRef = B502AEB4ABDD7D8BE33EA147318F6513 /* CameraPreviewViewController.swift */; };
->>>>>>> b2d785f0
 		66F8EE5B59D862732B283E5F0AFF2A4E /* Foundation.framework in Frameworks */ = {isa = PBXBuildFile; fileRef = 5A87DA8FE73E5A2BA114EEA3B8385D1F /* Foundation.framework */; };
 		6721C2D258FADAD0C55822AE8B9333DD /* Foundation.framework in Frameworks */ = {isa = PBXBuildFile; fileRef = 5A87DA8FE73E5A2BA114EEA3B8385D1F /* Foundation.framework */; };
 		68DDDD3A36335C145A502D26A8F7681E /* EditorFilterCollectionController.swift in Sources */ = {isa = PBXBuildFile; fileRef = 6336426BDBB155F0DC93B4DE74F1B91D /* EditorFilterCollectionController.swift */; };
@@ -366,29 +358,6 @@
 /* End PBXContainerItemProxy section */
 
 /* Begin PBXFileReference section */
-<<<<<<< HEAD
-		001EDF883682E07DF72550273631AEC4 /* TimelineContaining.swift */ = {isa = PBXFileReference; includeInIndex = 1; lastKnownFileType = sourcecode.swift; name = TimelineContaining.swift; path = Source/TimelineContaining.swift; sourceTree = "<group>"; };
-		005BD509730C36E7E92B8D693D93CE66 /* AppColorScheme.swift */ = {isa = PBXFileReference; includeInIndex = 1; lastKnownFileType = sourcecode.swift; name = AppColorScheme.swift; path = Source/AppColorScheme.swift; sourceTree = "<group>"; };
-		02618F3E6C6B8D7A9258A7162A228D3C /* ToastPresentationStyle.swift */ = {isa = PBXFileReference; includeInIndex = 1; lastKnownFileType = sourcecode.swift; name = ToastPresentationStyle.swift; path = Source/ToastPresentationStyle.swift; sourceTree = "<group>"; };
-		08BC205CE419980A05C7FA5AC5B14314 /* ColorCollectionController.swift */ = {isa = PBXFileReference; includeInIndex = 1; lastKnownFileType = sourcecode.swift; path = ColorCollectionController.swift; sourceTree = "<group>"; };
-		0900276B8BB191353E0B1AE3DA1BA800 /* TumblrTheme.podspec */ = {isa = PBXFileReference; explicitFileType = text.script.ruby; includeInIndex = 1; indentWidth = 2; lastKnownFileType = text; path = TumblrTheme.podspec; sourceTree = "<group>"; tabWidth = 2; xcLanguageSpecificationIdentifier = xcode.lang.ruby; };
-		09047F72FF04E957899434B983692560 /* TumblrTheme-umbrella.h */ = {isa = PBXFileReference; includeInIndex = 1; lastKnownFileType = sourcecode.c.h; path = "TumblrTheme-umbrella.h"; sourceTree = "<group>"; };
-		0A3ACA72AE9B776E644F6D159AB3E80B /* UIApplication+StrictKeyWindow.h */ = {isa = PBXFileReference; includeInIndex = 1; lastKnownFileType = sourcecode.c.h; name = "UIApplication+StrictKeyWindow.h"; path = "FBSnapshotTestCase/Categories/UIApplication+StrictKeyWindow.h"; sourceTree = "<group>"; };
-		0A6E78953A3A95DA05235D45811508C6 /* MediaClipsEditorViewController.swift */ = {isa = PBXFileReference; includeInIndex = 1; lastKnownFileType = sourcecode.swift; path = MediaClipsEditorViewController.swift; sourceTree = "<group>"; };
-		0A966F8CC02AF6C9C4D66DDF06B58364 /* Pods_KanvasCameraExample.framework */ = {isa = PBXFileReference; explicitFileType = wrapper.framework; includeInIndex = 0; name = Pods_KanvasCameraExample.framework; path = "Pods-KanvasCameraExample.framework"; sourceTree = BUILT_PRODUCTS_DIR; };
-		0B598F0726B0F7A98ABC3AB920293FA4 /* CameraController.swift */ = {isa = PBXFileReference; includeInIndex = 1; lastKnownFileType = sourcecode.swift; path = CameraController.swift; sourceTree = "<group>"; };
-		0CA14E3B1F7066D129DCD177596E40B7 /* HashCodeBuilder.swift */ = {isa = PBXFileReference; includeInIndex = 1; lastKnownFileType = sourcecode.swift; name = HashCodeBuilder.swift; path = Source/HashCodeBuilder.swift; sourceTree = "<group>"; };
-		0FA18589E06AA2A172B9D604AB78953C /* EditionMenuCollectionController.swift */ = {isa = PBXFileReference; includeInIndex = 1; lastKnownFileType = sourcecode.swift; path = EditionMenuCollectionController.swift; sourceTree = "<group>"; };
-		10698CC16E956811871BD9152D6CBFB5 /* CameraZoomHandler.swift */ = {isa = PBXFileReference; includeInIndex = 1; lastKnownFileType = sourcecode.swift; path = CameraZoomHandler.swift; sourceTree = "<group>"; };
-		1093C1668CD003685F7B667C8B86EA8A /* GLPlayer.swift */ = {isa = PBXFileReference; includeInIndex = 1; lastKnownFileType = sourcecode.swift; path = GLPlayer.swift; sourceTree = "<group>"; };
-		10E6CE50547140A7A8E9BC4C609AEC09 /* Device.swift */ = {isa = PBXFileReference; includeInIndex = 1; lastKnownFileType = sourcecode.swift; path = Device.swift; sourceTree = "<group>"; };
-		119A68D3F16BAA2457A2B9A59CAB874C /* SharedUI-umbrella.h */ = {isa = PBXFileReference; includeInIndex = 1; lastKnownFileType = sourcecode.c.h; path = "SharedUI-umbrella.h"; sourceTree = "<group>"; };
-		1256107E93D3079775B65F1666BBE6FC /* Assets.xcassets */ = {isa = PBXFileReference; includeInIndex = 1; lastKnownFileType = folder.assetcatalog; name = Assets.xcassets; path = Resources/Assets.xcassets; sourceTree = "<group>"; };
-		13625E6524882169C7E8CA1650812D40 /* UIFont+PostFonts.swift */ = {isa = PBXFileReference; includeInIndex = 1; lastKnownFileType = sourcecode.swift; name = "UIFont+PostFonts.swift"; path = "Source/UIFont+PostFonts.swift"; sourceTree = "<group>"; };
-		13C8BBFE2D9E3A9C566221B1DE04E91C /* FBSnapshotTestCase.m */ = {isa = PBXFileReference; includeInIndex = 1; lastKnownFileType = sourcecode.c.objc; name = FBSnapshotTestCase.m; path = FBSnapshotTestCase/FBSnapshotTestCase.m; sourceTree = "<group>"; };
-		14292F8B6FFAA1A3980EC31FF2C0CC10 /* MediaMetadata.swift */ = {isa = PBXFileReference; includeInIndex = 1; lastKnownFileType = sourcecode.swift; path = MediaMetadata.swift; sourceTree = "<group>"; };
-		158609F8F1D7A234A81BE167E578BBDE /* SharedUI.xcconfig */ = {isa = PBXFileReference; includeInIndex = 1; lastKnownFileType = text.xcconfig; path = SharedUI.xcconfig; sourceTree = "<group>"; };
-=======
 		003D85AAA2A9CB93544151F1B163FCBE /* ModeButtonView.swift */ = {isa = PBXFileReference; includeInIndex = 1; lastKnownFileType = sourcecode.swift; path = ModeButtonView.swift; sourceTree = "<group>"; };
 		02AF96F2D3028ACF16202BEFEF6C5EBD /* UIImage+PixelBuffer.swift */ = {isa = PBXFileReference; includeInIndex = 1; lastKnownFileType = sourcecode.swift; path = "UIImage+PixelBuffer.swift"; sourceTree = "<group>"; };
 		041B8F7C7CDB6DC9A9CC62C4CF7DADF2 /* GrayscaleFilter.swift */ = {isa = PBXFileReference; includeInIndex = 1; lastKnownFileType = sourcecode.swift; path = GrayscaleFilter.swift; sourceTree = "<group>"; };
@@ -413,7 +382,6 @@
 		13C8BBFE2D9E3A9C566221B1DE04E91C /* FBSnapshotTestCase.m */ = {isa = PBXFileReference; includeInIndex = 1; lastKnownFileType = sourcecode.c.objc; name = FBSnapshotTestCase.m; path = FBSnapshotTestCase/FBSnapshotTestCase.m; sourceTree = "<group>"; };
 		145B15D828EE9C3F1DB6D5EBE4F260D5 /* TMPageViewController.swift */ = {isa = PBXFileReference; includeInIndex = 1; lastKnownFileType = sourcecode.swift; name = TMPageViewController.swift; path = Source/TMPageViewController.swift; sourceTree = "<group>"; };
 		14B2F229AE036A06A5C2BAF6C863BF1C /* TumblrTheme.podspec */ = {isa = PBXFileReference; explicitFileType = text.script.ruby; includeInIndex = 1; indentWidth = 2; path = TumblrTheme.podspec; sourceTree = "<group>"; tabWidth = 2; xcLanguageSpecificationIdentifier = xcode.lang.ruby; };
->>>>>>> b2d785f0
 		15B5B893F0D939992DC83B541503A453 /* QuartzCore.framework */ = {isa = PBXFileReference; lastKnownFileType = wrapper.framework; name = QuartzCore.framework; path = Platforms/iPhoneOS.platform/Developer/SDKs/iPhoneOS12.2.sdk/System/Library/Frameworks/QuartzCore.framework; sourceTree = DEVELOPER_DIR; };
 		1664DD79A3B330AA2C5750F584408593 /* CameraSettings.swift */ = {isa = PBXFileReference; includeInIndex = 1; lastKnownFileType = sourcecode.swift; path = CameraSettings.swift; sourceTree = "<group>"; };
 		17295F7C20AC3B52EF65F81E1A8DA6C8 /* Array+Move.swift */ = {isa = PBXFileReference; includeInIndex = 1; lastKnownFileType = sourcecode.swift; path = "Array+Move.swift"; sourceTree = "<group>"; };
@@ -429,16 +397,6 @@
 		1B62B40E4AF81C4E7B9E6A79E1D12C5D /* MovableTextView.swift */ = {isa = PBXFileReference; includeInIndex = 1; lastKnownFileType = sourcecode.swift; path = MovableTextView.swift; sourceTree = "<group>"; };
 		1B884BED9DC02F1E9E85DD0BC2FB3B0A /* EditionMenuCollectionCell.swift */ = {isa = PBXFileReference; includeInIndex = 1; lastKnownFileType = sourcecode.swift; path = EditionMenuCollectionCell.swift; sourceTree = "<group>"; };
 		1B8ABEEA76ECDF1975B6D0787700F929 /* FBSnapshotTestCase-Info.plist */ = {isa = PBXFileReference; includeInIndex = 1; lastKnownFileType = text.plist.xml; path = "FBSnapshotTestCase-Info.plist"; sourceTree = "<group>"; };
-<<<<<<< HEAD
-		1DF61DA1F9AC397EF265A9EC75BF3AE1 /* SharedUI.framework */ = {isa = PBXFileReference; explicitFileType = wrapper.framework; includeInIndex = 0; name = SharedUI.framework; path = SharedUI.framework; sourceTree = BUILT_PRODUCTS_DIR; };
-		1EB6955955A29768B40897A6DD7A5201 /* UITextView+TextOptions.swift */ = {isa = PBXFileReference; includeInIndex = 1; lastKnownFileType = sourcecode.swift; path = "UITextView+TextOptions.swift"; sourceTree = "<group>"; };
-		1F09AFAF3B96B6AEAD5E5B601332E4B6 /* MediaClipsCollectionController.swift */ = {isa = PBXFileReference; includeInIndex = 1; lastKnownFileType = sourcecode.swift; path = MediaClipsCollectionController.swift; sourceTree = "<group>"; };
-		202C05311F8712EA0D499E55C81978E6 /* EditorFilterCollectionCell.swift */ = {isa = PBXFileReference; includeInIndex = 1; lastKnownFileType = sourcecode.swift; path = EditorFilterCollectionCell.swift; sourceTree = "<group>"; };
-		2383078A6D28DE6A15E11489708BA4FD /* Pods_KanvasCameraExampleTests.framework */ = {isa = PBXFileReference; explicitFileType = wrapper.framework; includeInIndex = 0; name = Pods_KanvasCameraExampleTests.framework; path = "Pods-KanvasCameraExampleTests.framework"; sourceTree = BUILT_PRODUCTS_DIR; };
-		24EB8DC223FD86723682230621B0343E /* GLMediaExporter.swift */ = {isa = PBXFileReference; includeInIndex = 1; lastKnownFileType = sourcecode.swift; path = GLMediaExporter.swift; sourceTree = "<group>"; };
-		24FB8447D5151771F86F502600811DFB /* CameraRecorder.swift */ = {isa = PBXFileReference; includeInIndex = 1; lastKnownFileType = sourcecode.swift; path = CameraRecorder.swift; sourceTree = "<group>"; };
-		255A7CC85539CA3D29835F6AC2400D8C /* TrashView.swift */ = {isa = PBXFileReference; includeInIndex = 1; lastKnownFileType = sourcecode.swift; path = TrashView.swift; sourceTree = "<group>"; };
-=======
 		1C3011EF0096858D48E65C87AB6D53C2 /* FilmFilter.swift */ = {isa = PBXFileReference; includeInIndex = 1; lastKnownFileType = sourcecode.swift; path = FilmFilter.swift; sourceTree = "<group>"; };
 		1D7888D2F136EE8016FE6956A8DBD7DB /* TumblrTheme-Info.plist */ = {isa = PBXFileReference; includeInIndex = 1; lastKnownFileType = text.plist.xml; path = "TumblrTheme-Info.plist"; sourceTree = "<group>"; };
 		1DF61DA1F9AC397EF265A9EC75BF3AE1 /* SharedUI.framework */ = {isa = PBXFileReference; explicitFileType = wrapper.framework; includeInIndex = 0; path = SharedUI.framework; sourceTree = BUILT_PRODUCTS_DIR; };
@@ -451,7 +409,6 @@
 		244E94CCC6A298AF8801F6D9E8EF242A /* HapticFeedbackGenerating.swift */ = {isa = PBXFileReference; includeInIndex = 1; lastKnownFileType = sourcecode.swift; name = HapticFeedbackGenerating.swift; path = Source/HapticFeedbackGenerating.swift; sourceTree = "<group>"; };
 		24524B54C5311CA96188029D0A767F5C /* KanvasCameraColors.swift */ = {isa = PBXFileReference; includeInIndex = 1; lastKnownFileType = sourcecode.swift; path = KanvasCameraColors.swift; sourceTree = "<group>"; };
 		24FBB30C1C9118659EEE19BB8BC99EFF /* ModeSelectorAndShootView.swift */ = {isa = PBXFileReference; includeInIndex = 1; lastKnownFileType = sourcecode.swift; path = ModeSelectorAndShootView.swift; sourceTree = "<group>"; };
->>>>>>> b2d785f0
 		259E1B7377A05A9BAE45D73A6C3FDF1A /* SharedUI.framework */ = {isa = PBXFileReference; explicitFileType = wrapper.framework; includeInIndex = 0; path = SharedUI.framework; sourceTree = BUILT_PRODUCTS_DIR; };
 		25F5403E2F926D5E927D8E5DE6F32EF7 /* ClosedRange+Clamp.swift */ = {isa = PBXFileReference; includeInIndex = 1; lastKnownFileType = sourcecode.swift; path = "ClosedRange+Clamp.swift"; sourceTree = "<group>"; };
 		2615826682D13BED02AE657ADF6B1774 /* CGSize+Utils.swift */ = {isa = PBXFileReference; includeInIndex = 1; lastKnownFileType = sourcecode.swift; name = "CGSize+Utils.swift"; path = "Source/CGSize+Utils.swift"; sourceTree = "<group>"; };
@@ -512,42 +469,6 @@
 		589104E9BEF2D9C142FA9E634139A3F7 /* Pods-KanvasCameraExampleTests-acknowledgements.plist */ = {isa = PBXFileReference; includeInIndex = 1; lastKnownFileType = text.plist.xml; path = "Pods-KanvasCameraExampleTests-acknowledgements.plist"; sourceTree = "<group>"; };
 		598A655BDCB5F3BAA4621C1598A59D05 /* ColorPickerController.swift */ = {isa = PBXFileReference; includeInIndex = 1; lastKnownFileType = sourcecode.swift; path = ColorPickerController.swift; sourceTree = "<group>"; };
 		5A87DA8FE73E5A2BA114EEA3B8385D1F /* Foundation.framework */ = {isa = PBXFileReference; lastKnownFileType = wrapper.framework; name = Foundation.framework; path = Platforms/iPhoneOS.platform/Developer/SDKs/iPhoneOS12.2.sdk/System/Library/Frameworks/Foundation.framework; sourceTree = DEVELOPER_DIR; };
-<<<<<<< HEAD
-		5B10C1708F671D6B90F29C7497BADB92 /* WaveFilter.swift */ = {isa = PBXFileReference; includeInIndex = 1; lastKnownFileType = sourcecode.swift; path = WaveFilter.swift; sourceTree = "<group>"; };
-		5BB07A895BCB9C860F80488A80AA985D /* ModeSelectorAndShootView.swift */ = {isa = PBXFileReference; includeInIndex = 1; lastKnownFileType = sourcecode.swift; path = ModeSelectorAndShootView.swift; sourceTree = "<group>"; };
-		5C4F31330DFA99D699E4BDC8C3573D73 /* FBSnapshotTestCase.framework */ = {isa = PBXFileReference; explicitFileType = wrapper.framework; includeInIndex = 0; name = FBSnapshotTestCase.framework; path = FBSnapshotTestCase.framework; sourceTree = BUILT_PRODUCTS_DIR; };
-		5C8C444A6F2F2B23BF2F673101550822 /* UIView+Utils.swift */ = {isa = PBXFileReference; includeInIndex = 1; lastKnownFileType = sourcecode.swift; name = "UIView+Utils.swift"; path = "Source/UIView+Utils.swift"; sourceTree = "<group>"; };
-		5C9E93CD8C7004D33A2BD82CEFB491C6 /* TextOptions.swift */ = {isa = PBXFileReference; includeInIndex = 1; lastKnownFileType = sourcecode.swift; path = TextOptions.swift; sourceTree = "<group>"; };
-		5CB4FD278EAB67A166B8E520ECA8AC7C /* WavePoolFilter.swift */ = {isa = PBXFileReference; includeInIndex = 1; lastKnownFileType = sourcecode.swift; path = WavePoolFilter.swift; sourceTree = "<group>"; };
-		5D6E4E76BEDFFF1CE149DD837855FF3A /* TumblrTheme-Info.plist */ = {isa = PBXFileReference; includeInIndex = 1; lastKnownFileType = text.plist.xml; path = "TumblrTheme-Info.plist"; sourceTree = "<group>"; };
-		5DBA922053650C55D17FACF2763BF020 /* HapticFeedbackGenerator.swift */ = {isa = PBXFileReference; includeInIndex = 1; lastKnownFileType = sourcecode.swift; name = HapticFeedbackGenerator.swift; path = Source/HapticFeedbackGenerator.swift; sourceTree = "<group>"; };
-		5EB5D37486BA8CEAFEFD36DE288CEE8D /* ShootButtonView.swift */ = {isa = PBXFileReference; includeInIndex = 1; lastKnownFileType = sourcecode.swift; path = ShootButtonView.swift; sourceTree = "<group>"; };
-		5F6A1B877A3D42FBD51B34CEE69FCE91 /* SharedUI-prefix.pch */ = {isa = PBXFileReference; includeInIndex = 1; lastKnownFileType = sourcecode.c.h; path = "SharedUI-prefix.pch"; sourceTree = "<group>"; };
-		5FA8DACE371A13F87EA93B6FA9AADDF6 /* CameraPreviewView.swift */ = {isa = PBXFileReference; includeInIndex = 1; lastKnownFileType = sourcecode.swift; path = CameraPreviewView.swift; sourceTree = "<group>"; };
-		6072D4E814DE302D0CE585EF608D6441 /* TumblrTheme-prefix.pch */ = {isa = PBXFileReference; includeInIndex = 1; lastKnownFileType = sourcecode.c.h; path = "TumblrTheme-prefix.pch"; sourceTree = "<group>"; };
-		61DA32B1E3BD4C32F5D3F024C9EE684A /* GLPixelBufferView.swift */ = {isa = PBXFileReference; includeInIndex = 1; lastKnownFileType = sourcecode.swift; path = GLPixelBufferView.swift; sourceTree = "<group>"; };
-		62602E12CEC6AD84825451F995346207 /* ShaderUtilities.swift */ = {isa = PBXFileReference; includeInIndex = 1; lastKnownFileType = sourcecode.swift; path = ShaderUtilities.swift; sourceTree = "<group>"; };
-		6336426BDBB155F0DC93B4DE74F1B91D /* EditorFilterCollectionController.swift */ = {isa = PBXFileReference; includeInIndex = 1; lastKnownFileType = sourcecode.swift; path = EditorFilterCollectionController.swift; sourceTree = "<group>"; };
-		635B8EF611C5053183706BE4A6AD5DD0 /* GLKit.framework */ = {isa = PBXFileReference; lastKnownFileType = wrapper.framework; name = GLKit.framework; path = Platforms/iPhoneOS.platform/Developer/SDKs/iPhoneOS12.2.sdk/System/Library/Frameworks/GLKit.framework; sourceTree = DEVELOPER_DIR; };
-		63B820F6CCF7E367071447BE48A1E7DF /* ComposeNavigationBar.swift */ = {isa = PBXFileReference; includeInIndex = 1; lastKnownFileType = sourcecode.swift; name = ComposeNavigationBar.swift; path = Source/ComposeNavigationBar.swift; sourceTree = "<group>"; };
-		64457138DDB7B1AE99A1F334D6C685CB /* Utils.podspec */ = {isa = PBXFileReference; explicitFileType = text.script.ruby; includeInIndex = 1; indentWidth = 2; lastKnownFileType = text; path = Utils.podspec; sourceTree = "<group>"; tabWidth = 2; xcLanguageSpecificationIdentifier = xcode.lang.ruby; };
-		64B00D252AD1454DAA350CF540E3EF07 /* StrokeSelectorController.swift */ = {isa = PBXFileReference; includeInIndex = 1; lastKnownFileType = sourcecode.swift; path = StrokeSelectorController.swift; sourceTree = "<group>"; };
-		653B9B3ADC17A1E95333DDF816BEF45A /* ColorCollectionView.swift */ = {isa = PBXFileReference; includeInIndex = 1; lastKnownFileType = sourcecode.swift; path = ColorCollectionView.swift; sourceTree = "<group>"; };
-		65F9D6A287AE2460580ED2FAA5EFF9A5 /* DrawingView.swift */ = {isa = PBXFileReference; includeInIndex = 1; lastKnownFileType = sourcecode.swift; path = DrawingView.swift; sourceTree = "<group>"; };
-		673E0A193683E3AA258C086BF0B5A648 /* SuggestedTagsDataSource.swift */ = {isa = PBXFileReference; includeInIndex = 1; lastKnownFileType = sourcecode.swift; path = SuggestedTagsDataSource.swift; sourceTree = "<group>"; };
-		682CD8F3C14FE1DBC2BAAC1516B5229F /* FilmFilter.swift */ = {isa = PBXFileReference; includeInIndex = 1; lastKnownFileType = sourcecode.swift; path = FilmFilter.swift; sourceTree = "<group>"; };
-		68367BAC0614A83CC59292EDE00C3ED1 /* CameraFilterCollectionController.swift */ = {isa = PBXFileReference; includeInIndex = 1; lastKnownFileType = sourcecode.swift; path = CameraFilterCollectionController.swift; sourceTree = "<group>"; };
-		6AB98BB0A4A1670A734D2F44F99D3200 /* GrayscaleFilter.swift */ = {isa = PBXFileReference; includeInIndex = 1; lastKnownFileType = sourcecode.swift; path = GrayscaleFilter.swift; sourceTree = "<group>"; };
-		6B8CC6CE71B429CE60A7E8AE85F706D1 /* OptionsController.swift */ = {isa = PBXFileReference; includeInIndex = 1; lastKnownFileType = sourcecode.swift; path = OptionsController.swift; sourceTree = "<group>"; };
-		6D1782C07AB454F29A29616FEAFE087E /* Queue.swift */ = {isa = PBXFileReference; includeInIndex = 1; lastKnownFileType = sourcecode.swift; path = Queue.swift; sourceTree = "<group>"; };
-		6D8671451F68007DA3CAE16239BDAD7C /* ColorPickerView.swift */ = {isa = PBXFileReference; includeInIndex = 1; lastKnownFileType = sourcecode.swift; path = ColorPickerView.swift; sourceTree = "<group>"; };
-		6F1AA878AEA74F9DE6FEB9E5F7C2DBA9 /* Utils-prefix.pch */ = {isa = PBXFileReference; includeInIndex = 1; lastKnownFileType = sourcecode.c.h; path = "Utils-prefix.pch"; sourceTree = "<group>"; };
-		7011F6CCF30571EB3CE3232A226EDCF1 /* Assets.xcassets */ = {isa = PBXFileReference; includeInIndex = 1; lastKnownFileType = folder.assetcatalog; name = Assets.xcassets; path = Resources/Assets.xcassets; sourceTree = "<group>"; };
-		7104FA8B3A9073EECAADE9071913CFB5 /* KanvasCamera.xcconfig */ = {isa = PBXFileReference; includeInIndex = 1; lastKnownFileType = text.xcconfig; path = KanvasCamera.xcconfig; sourceTree = "<group>"; };
-		71F1F474F5EBBA39CE66042D15166292 /* ChromaFilter.swift */ = {isa = PBXFileReference; includeInIndex = 1; lastKnownFileType = sourcecode.swift; path = ChromaFilter.swift; sourceTree = "<group>"; };
-		72634BDB53FDFDC73846D9DF8824F5DD /* EditorViewController.swift */ = {isa = PBXFileReference; includeInIndex = 1; lastKnownFileType = sourcecode.swift; path = EditorViewController.swift; sourceTree = "<group>"; };
-		72EFA607EB109A6544506CEA6710E13F /* UIImage+Camera.swift */ = {isa = PBXFileReference; includeInIndex = 1; lastKnownFileType = sourcecode.swift; path = "UIImage+Camera.swift"; sourceTree = "<group>"; };
-=======
 		5C4F31330DFA99D699E4BDC8C3573D73 /* FBSnapshotTestCase.framework */ = {isa = PBXFileReference; explicitFileType = wrapper.framework; includeInIndex = 0; path = FBSnapshotTestCase.framework; sourceTree = BUILT_PRODUCTS_DIR; };
 		5D51AA474676755322A96E438B40F220 /* KanvasCameraImages.swift */ = {isa = PBXFileReference; includeInIndex = 1; lastKnownFileType = sourcecode.swift; path = KanvasCameraImages.swift; sourceTree = "<group>"; };
 		5E367C36D2E7852F6AC073F33018259F /* Utils-Info.plist */ = {isa = PBXFileReference; includeInIndex = 1; lastKnownFileType = text.plist.xml; path = "Utils-Info.plist"; sourceTree = "<group>"; };
@@ -577,7 +498,6 @@
 		724814A1BF302467DDC2291478013955 /* PostOptionsConstants.swift */ = {isa = PBXFileReference; includeInIndex = 1; lastKnownFileType = sourcecode.swift; path = PostOptionsConstants.swift; sourceTree = "<group>"; };
 		72F425814522DEFEA551A1A49434007C /* FilterSettingsView.swift */ = {isa = PBXFileReference; includeInIndex = 1; lastKnownFileType = sourcecode.swift; path = FilterSettingsView.swift; sourceTree = "<group>"; };
 		7313D6621BA5E87F2BA5427995213D8D /* MediaClipsCollectionView.swift */ = {isa = PBXFileReference; includeInIndex = 1; lastKnownFileType = sourcecode.swift; path = MediaClipsCollectionView.swift; sourceTree = "<group>"; };
->>>>>>> b2d785f0
 		746CC9C9E1B0E104CD1BA120C69A2526 /* FBSnapshotTestCase-prefix.pch */ = {isa = PBXFileReference; includeInIndex = 1; lastKnownFileType = sourcecode.c.h; path = "FBSnapshotTestCase-prefix.pch"; sourceTree = "<group>"; };
 		747008D08148BF11271658C553C6A165 /* SharedUI-dummy.m */ = {isa = PBXFileReference; includeInIndex = 1; lastKnownFileType = sourcecode.c.objc; path = "SharedUI-dummy.m"; sourceTree = "<group>"; };
 		760031DD7A59BFC9738A9428EDD5CC80 /* CVPixelBuffer+sampleBuffer.swift */ = {isa = PBXFileReference; includeInIndex = 1; lastKnownFileType = sourcecode.swift; path = "CVPixelBuffer+sampleBuffer.swift"; sourceTree = "<group>"; };
@@ -594,14 +514,6 @@
 		816FD7A551B9CFF74269381166A73B4B /* FilterSettingsController.swift */ = {isa = PBXFileReference; includeInIndex = 1; lastKnownFileType = sourcecode.swift; path = FilterSettingsController.swift; sourceTree = "<group>"; };
 		824D83F6F40DE202407768CCBC740332 /* ViewTransformations.swift */ = {isa = PBXFileReference; includeInIndex = 1; lastKnownFileType = sourcecode.swift; path = ViewTransformations.swift; sourceTree = "<group>"; };
 		82D2DF1ABBBD85F5E079D7D0EB5479BC /* SwiftSupport.swift */ = {isa = PBXFileReference; includeInIndex = 1; lastKnownFileType = sourcecode.swift; name = SwiftSupport.swift; path = FBSnapshotTestCase/SwiftSupport.swift; sourceTree = "<group>"; };
-<<<<<<< HEAD
-		8487B5A41E7C0396ED28405D47015A41 /* TagsViewCollectionViewLayout.swift */ = {isa = PBXFileReference; includeInIndex = 1; lastKnownFileType = sourcecode.swift; path = TagsViewCollectionViewLayout.swift; sourceTree = "<group>"; };
-		88EE4F95531D217A595AA8D85A24FA39 /* FBSnapshotTestController.h */ = {isa = PBXFileReference; includeInIndex = 1; lastKnownFileType = sourcecode.c.h; name = FBSnapshotTestController.h; path = FBSnapshotTestCase/FBSnapshotTestController.h; sourceTree = "<group>"; };
-		8A228F963CC9F56777C747E06F648344 /* TumblrTheme.framework */ = {isa = PBXFileReference; explicitFileType = wrapper.framework; includeInIndex = 0; name = TumblrTheme.framework; path = TumblrTheme.framework; sourceTree = BUILT_PRODUCTS_DIR; };
-		8AF2F7D3B851DBAFCD94F635298A7725 /* FilterCollectionView.swift */ = {isa = PBXFileReference; includeInIndex = 1; lastKnownFileType = sourcecode.swift; path = FilterCollectionView.swift; sourceTree = "<group>"; };
-		8C860FF381792DB92DE4076F7E126EFD /* KanvasCameraStrings.swift */ = {isa = PBXFileReference; includeInIndex = 1; lastKnownFileType = sourcecode.swift; path = KanvasCameraStrings.swift; sourceTree = "<group>"; };
-		8CA4E4F43F374A1D52346F269A06604E /* ColorDrop.swift */ = {isa = PBXFileReference; includeInIndex = 1; lastKnownFileType = sourcecode.swift; path = ColorDrop.swift; sourceTree = "<group>"; };
-=======
 		83A86DA3D0C0937E2595767D53DD36DA /* HapticFeedbackGenerator.swift */ = {isa = PBXFileReference; includeInIndex = 1; lastKnownFileType = sourcecode.swift; name = HapticFeedbackGenerator.swift; path = Source/HapticFeedbackGenerator.swift; sourceTree = "<group>"; };
 		83ED0751E94F33727BC179F9EEF0E9D5 /* KanvasCamera.modulemap */ = {isa = PBXFileReference; includeInIndex = 1; lastKnownFileType = sourcecode.module; path = KanvasCamera.modulemap; sourceTree = "<group>"; };
 		8423EF29F0DF7BD856907FA7D36CA825 /* FilterFactory.swift */ = {isa = PBXFileReference; includeInIndex = 1; lastKnownFileType = sourcecode.swift; path = FilterFactory.swift; sourceTree = "<group>"; };
@@ -617,7 +529,6 @@
 		8C2E556584EA664F2BB53A4E659328D8 /* IgnoreTouchesCollectionView.swift */ = {isa = PBXFileReference; includeInIndex = 1; lastKnownFileType = sourcecode.swift; path = IgnoreTouchesCollectionView.swift; sourceTree = "<group>"; };
 		8D7B1AE16905CD51995CD7B15125B45F /* ComposeNavigationBar.swift */ = {isa = PBXFileReference; includeInIndex = 1; lastKnownFileType = sourcecode.swift; name = ComposeNavigationBar.swift; path = Source/ComposeNavigationBar.swift; sourceTree = "<group>"; };
 		8E60B9330D4ECD90EC8E0C3D20AD6C1B /* CameraPreviewView.swift */ = {isa = PBXFileReference; includeInIndex = 1; lastKnownFileType = sourcecode.swift; path = CameraPreviewView.swift; sourceTree = "<group>"; };
->>>>>>> b2d785f0
 		8F1FE5C23F1BC485C54B92C32E78391F /* UIApplication+StrictKeyWindow.m */ = {isa = PBXFileReference; includeInIndex = 1; lastKnownFileType = sourcecode.c.objc; name = "UIApplication+StrictKeyWindow.m"; path = "FBSnapshotTestCase/Categories/UIApplication+StrictKeyWindow.m"; sourceTree = "<group>"; };
 		90C7D7D9DCE830C02FEC013D9302E4F4 /* KanvasCameraAnalyticsProvider.swift */ = {isa = PBXFileReference; includeInIndex = 1; lastKnownFileType = sourcecode.swift; path = KanvasCameraAnalyticsProvider.swift; sourceTree = "<group>"; };
 		90E713C0AB71FEF2B0A2B36A1C4C7A9E /* UIFont+TumblrTheme.swift */ = {isa = PBXFileReference; includeInIndex = 1; lastKnownFileType = sourcecode.swift; name = "UIFont+TumblrTheme.swift"; path = "Source/UIFont+TumblrTheme.swift"; sourceTree = "<group>"; };
@@ -630,39 +541,12 @@
 		9456C086BF228730D367BA2A7B721CEF /* KanvasCamera.podspec.json */ = {isa = PBXFileReference; includeInIndex = 1; path = KanvasCamera.podspec.json; sourceTree = "<group>"; };
 		950C3F752D305B541F3B3106A9C8A4C4 /* CameraFilterCollectionCell.swift */ = {isa = PBXFileReference; includeInIndex = 1; lastKnownFileType = sourcecode.swift; path = CameraFilterCollectionCell.swift; sourceTree = "<group>"; };
 		958B6D5BB9CE633D29A3259245D5E75E /* Pods-KanvasCameraExampleTests-Info.plist */ = {isa = PBXFileReference; includeInIndex = 1; lastKnownFileType = text.plist.xml; path = "Pods-KanvasCameraExampleTests-Info.plist"; sourceTree = "<group>"; };
-<<<<<<< HEAD
-		95D97111AB693E08B414345DC29FA76C /* ImagePoolFilter.swift */ = {isa = PBXFileReference; includeInIndex = 1; lastKnownFileType = sourcecode.swift; path = ImagePoolFilter.swift; sourceTree = "<group>"; };
-		9831168340B63F19B1956AF98D1535F7 /* KanvasCamera.framework */ = {isa = PBXFileReference; explicitFileType = wrapper.framework; includeInIndex = 0; name = KanvasCamera.framework; path = KanvasCamera.framework; sourceTree = BUILT_PRODUCTS_DIR; };
-		9875A4878C6503BAE6BF677E283C7BFC /* ExtendedStackView.swift */ = {isa = PBXFileReference; includeInIndex = 1; lastKnownFileType = sourcecode.swift; path = ExtendedStackView.swift; sourceTree = "<group>"; };
-=======
 		95ACDA7FA610A347295BF3B44FCAD4C1 /* MirrorFourFilter.swift */ = {isa = PBXFileReference; includeInIndex = 1; lastKnownFileType = sourcecode.swift; path = MirrorFourFilter.swift; sourceTree = "<group>"; };
 		95C4521E1AA644D936270EFCBF2066D0 /* CameraSettings.swift */ = {isa = PBXFileReference; includeInIndex = 1; lastKnownFileType = sourcecode.swift; path = CameraSettings.swift; sourceTree = "<group>"; };
 		9831168340B63F19B1956AF98D1535F7 /* KanvasCamera.framework */ = {isa = PBXFileReference; explicitFileType = wrapper.framework; includeInIndex = 0; path = KanvasCamera.framework; sourceTree = BUILT_PRODUCTS_DIR; };
 		98695A457527BB1B09F843FDA055F358 /* KanvasCamera-Info.plist */ = {isa = PBXFileReference; includeInIndex = 1; lastKnownFileType = text.plist.xml; path = "KanvasCamera-Info.plist"; sourceTree = "<group>"; };
->>>>>>> b2d785f0
 		98FD387DFA194173633270BAF1BCD859 /* FBSnapshotTestCase.modulemap */ = {isa = PBXFileReference; includeInIndex = 1; lastKnownFileType = sourcecode.module; path = FBSnapshotTestCase.modulemap; sourceTree = "<group>"; };
 		9B233284383AF6968406119FF5CFB712 /* TumblrTheme.framework */ = {isa = PBXFileReference; explicitFileType = wrapper.framework; includeInIndex = 0; path = TumblrTheme.framework; sourceTree = BUILT_PRODUCTS_DIR; };
-<<<<<<< HEAD
-		9B5F141BF3C6EA1AAF6FE4B02FDC533D /* ColorCollectionCell.swift */ = {isa = PBXFileReference; includeInIndex = 1; lastKnownFileType = sourcecode.swift; path = ColorCollectionCell.swift; sourceTree = "<group>"; };
-		9BE4B2EDEEA49FE44644C0467C68126B /* UIFont+ComposeFonts.swift */ = {isa = PBXFileReference; includeInIndex = 1; lastKnownFileType = sourcecode.swift; name = "UIFont+ComposeFonts.swift"; path = "Source/UIFont+ComposeFonts.swift"; sourceTree = "<group>"; };
-		9D940727FF8FB9C785EB98E56350EF41 /* Podfile */ = {isa = PBXFileReference; explicitFileType = text.script.ruby; includeInIndex = 1; indentWidth = 2; lastKnownFileType = text; name = Podfile; path = ../Podfile; sourceTree = SOURCE_ROOT; tabWidth = 2; xcLanguageSpecificationIdentifier = xcode.lang.ruby; };
-		9F809F5D069515140AF9F9ADD35B3601 /* UIViewController+Load.swift */ = {isa = PBXFileReference; includeInIndex = 1; lastKnownFileType = sourcecode.swift; path = "UIViewController+Load.swift"; sourceTree = "<group>"; };
-		9FE1002C4F019D835914422EA0E81578 /* HorizontalCollectionLayout.swift */ = {isa = PBXFileReference; includeInIndex = 1; lastKnownFileType = sourcecode.swift; path = HorizontalCollectionLayout.swift; sourceTree = "<group>"; };
-		A1361CA05E1806327E7289CE6159E6E4 /* EditionOption.swift */ = {isa = PBXFileReference; includeInIndex = 1; lastKnownFileType = sourcecode.swift; path = EditionOption.swift; sourceTree = "<group>"; };
-		A21F5824C74195D7ED213D1D42DF388D /* SharedUI.podspec */ = {isa = PBXFileReference; explicitFileType = text.script.ruby; includeInIndex = 1; indentWidth = 2; lastKnownFileType = text; path = SharedUI.podspec; sourceTree = "<group>"; tabWidth = 2; xcLanguageSpecificationIdentifier = xcode.lang.ruby; };
-		A25844C26701FA4BCAEF64150B56777F /* UIImage+Compare.h */ = {isa = PBXFileReference; includeInIndex = 1; lastKnownFileType = sourcecode.c.h; name = "UIImage+Compare.h"; path = "FBSnapshotTestCase/Categories/UIImage+Compare.h"; sourceTree = "<group>"; };
-		A2909471C2BC9BD563AF40240C3CD745 /* MediaClipsCollectionView.swift */ = {isa = PBXFileReference; includeInIndex = 1; lastKnownFileType = sourcecode.swift; path = MediaClipsCollectionView.swift; sourceTree = "<group>"; };
-		A2A586EFAD0A7C6DB2B256E660275A97 /* UIColor+SharedColors.swift */ = {isa = PBXFileReference; includeInIndex = 1; lastKnownFileType = sourcecode.swift; name = "UIColor+SharedColors.swift"; path = "Source/UIColor+SharedColors.swift"; sourceTree = "<group>"; };
-		A357B2DFE7279337880CB56B6B7E81A8 /* Synchronized.swift */ = {isa = PBXFileReference; includeInIndex = 1; lastKnownFileType = sourcecode.swift; path = Synchronized.swift; sourceTree = "<group>"; };
-		A3CB6EC156CF46326D0439F9F463342C /* MediaClipsCollectionCell.swift */ = {isa = PBXFileReference; includeInIndex = 1; lastKnownFileType = sourcecode.swift; path = MediaClipsCollectionCell.swift; sourceTree = "<group>"; };
-		A4414DEFEF76A552C3495E7E4563DA1A /* RaveFilter.swift */ = {isa = PBXFileReference; includeInIndex = 1; lastKnownFileType = sourcecode.swift; path = RaveFilter.swift; sourceTree = "<group>"; };
-		A57785FDDAD370D6B676EB56726ABCD1 /* PhotoOutputHandler.swift */ = {isa = PBXFileReference; includeInIndex = 1; lastKnownFileType = sourcecode.swift; path = PhotoOutputHandler.swift; sourceTree = "<group>"; };
-		A7049DE7E19B88F8EB1631CCD4C849AF /* Utils-Info.plist */ = {isa = PBXFileReference; includeInIndex = 1; lastKnownFileType = text.plist.xml; path = "Utils-Info.plist"; sourceTree = "<group>"; };
-		A7166985CACF082E62AD5BFB617D4328 /* NumTypes+Conversion.swift */ = {isa = PBXFileReference; includeInIndex = 1; lastKnownFileType = sourcecode.swift; path = "NumTypes+Conversion.swift"; sourceTree = "<group>"; };
-		A8A043D82C83EB18A8494B5B94B3F391 /* SuggestedTagsView.swift */ = {isa = PBXFileReference; includeInIndex = 1; lastKnownFileType = sourcecode.swift; path = SuggestedTagsView.swift; sourceTree = "<group>"; };
-		A987953D6EB23CCC6B9F570C88427C36 /* EditTagsView.swift */ = {isa = PBXFileReference; includeInIndex = 1; lastKnownFileType = sourcecode.swift; path = EditTagsView.swift; sourceTree = "<group>"; };
-		AA08E4619BD6EA83DAF21854E1890B5B /* KanvasCamera-dummy.m */ = {isa = PBXFileReference; includeInIndex = 1; lastKnownFileType = sourcecode.c.objc; path = "KanvasCamera-dummy.m"; sourceTree = "<group>"; };
-=======
 		9B4E7BBB5420996FEAB00E822DD28A69 /* ColorCollectionController.swift */ = {isa = PBXFileReference; includeInIndex = 1; lastKnownFileType = sourcecode.swift; path = ColorCollectionController.swift; sourceTree = "<group>"; };
 		9BA77E0E5C721CD7C47C678D3F815B4F /* KanvasCamera-prefix.pch */ = {isa = PBXFileReference; includeInIndex = 1; lastKnownFileType = sourcecode.c.h; path = "KanvasCamera-prefix.pch"; sourceTree = "<group>"; };
 		9CFAC598194B630F4F5F838375FE2C71 /* ColorPickerView.swift */ = {isa = PBXFileReference; includeInIndex = 1; lastKnownFileType = sourcecode.swift; path = ColorPickerView.swift; sourceTree = "<group>"; };
@@ -682,28 +566,11 @@
 		A837943685F7EAC671F7AAC4657DAC62 /* UIView+Layout.swift */ = {isa = PBXFileReference; includeInIndex = 1; lastKnownFileType = sourcecode.swift; path = "UIView+Layout.swift"; sourceTree = "<group>"; };
 		A839DBD61814548A213C8FDA88AE814B /* OptionsController.swift */ = {isa = PBXFileReference; includeInIndex = 1; lastKnownFileType = sourcecode.swift; path = OptionsController.swift; sourceTree = "<group>"; };
 		A8ED8E4C83FF369C883157B7CA628DCB /* CameraOption.swift */ = {isa = PBXFileReference; includeInIndex = 1; lastKnownFileType = sourcecode.swift; path = CameraOption.swift; sourceTree = "<group>"; };
->>>>>>> b2d785f0
 		AA172EA1A198EEFBE0794EACF7993C02 /* UIImage+Snapshot.m */ = {isa = PBXFileReference; includeInIndex = 1; lastKnownFileType = sourcecode.c.objc; name = "UIImage+Snapshot.m"; path = "FBSnapshotTestCase/Categories/UIImage+Snapshot.m"; sourceTree = "<group>"; };
 		AACF8A135CDCFFCB2B4EFCEC8EE71137 /* CVPixelBuffer+copy.swift */ = {isa = PBXFileReference; includeInIndex = 1; lastKnownFileType = sourcecode.swift; path = "CVPixelBuffer+copy.swift"; sourceTree = "<group>"; };
 		AC2D3CFA345F7AAF3835E99899B531EA /* FilterSettingsView.swift */ = {isa = PBXFileReference; includeInIndex = 1; lastKnownFileType = sourcecode.swift; path = FilterSettingsView.swift; sourceTree = "<group>"; };
 		ACFEC8D8234E4905B4DFF52A6C4AFE88 /* VideoOutputHandler.swift */ = {isa = PBXFileReference; includeInIndex = 1; lastKnownFileType = sourcecode.swift; path = VideoOutputHandler.swift; sourceTree = "<group>"; };
 		AD0B81AC7DF4855803A0FA70985F8A99 /* FBSnapshotTestCasePlatform.m */ = {isa = PBXFileReference; includeInIndex = 1; lastKnownFileType = sourcecode.c.objc; name = FBSnapshotTestCasePlatform.m; path = FBSnapshotTestCase/FBSnapshotTestCasePlatform.m; sourceTree = "<group>"; };
-<<<<<<< HEAD
-		AD254D2EAF675B56E2E56DDE37C386EC /* PlasmaFilter.swift */ = {isa = PBXFileReference; includeInIndex = 1; lastKnownFileType = sourcecode.swift; path = PlasmaFilter.swift; sourceTree = "<group>"; };
-		AD56BC6F3FE5241CD187BDF9070BE805 /* PostOptionsConstants.swift */ = {isa = PBXFileReference; includeInIndex = 1; lastKnownFileType = sourcecode.swift; path = PostOptionsConstants.swift; sourceTree = "<group>"; };
-		AFE0C23AAB159A055650318D9AC2E234 /* CameraView.swift */ = {isa = PBXFileReference; includeInIndex = 1; lastKnownFileType = sourcecode.swift; path = CameraView.swift; sourceTree = "<group>"; };
-		B133F234B95CF873AE850D0C7E57B610 /* Pods-KanvasCameraExample-umbrella.h */ = {isa = PBXFileReference; includeInIndex = 1; lastKnownFileType = sourcecode.c.h; path = "Pods-KanvasCameraExample-umbrella.h"; sourceTree = "<group>"; };
-		B2ECD93513D714A770539F8A2689ECBA /* KanvasCamera-Info.plist */ = {isa = PBXFileReference; includeInIndex = 1; lastKnownFileType = text.plist.xml; path = "KanvasCamera-Info.plist"; sourceTree = "<group>"; };
-		B30D3662773FF8DCD8DDB6995832B420 /* TMUserInterfaceIdiom.swift */ = {isa = PBXFileReference; includeInIndex = 1; lastKnownFileType = sourcecode.swift; name = TMUserInterfaceIdiom.swift; path = Source/TMUserInterfaceIdiom.swift; sourceTree = "<group>"; };
-		B321C73955714AFB57F9DB8F1090071D /* Utils.framework */ = {isa = PBXFileReference; explicitFileType = wrapper.framework; includeInIndex = 0; name = Utils.framework; path = Utils.framework; sourceTree = BUILT_PRODUCTS_DIR; };
-		B42A1834E88A05AE7933705864ABF334 /* StatusBarStyleDefining.swift */ = {isa = PBXFileReference; includeInIndex = 1; lastKnownFileType = sourcecode.swift; name = StatusBarStyleDefining.swift; path = Source/StatusBarStyleDefining.swift; sourceTree = "<group>"; };
-		B49AB3458E696105A16A095A2F8FDA88 /* EditorTextController.swift */ = {isa = PBXFileReference; includeInIndex = 1; lastKnownFileType = sourcecode.swift; path = EditorTextController.swift; sourceTree = "<group>"; };
-		B573D492F1918A0B822F005D0557AB8F /* TextCanvas.swift */ = {isa = PBXFileReference; includeInIndex = 1; lastKnownFileType = sourcecode.swift; path = TextCanvas.swift; sourceTree = "<group>"; };
-		B6DB2A987B1F09743089DA35521803F3 /* RGBA.swift */ = {isa = PBXFileReference; includeInIndex = 1; lastKnownFileType = sourcecode.swift; path = RGBA.swift; sourceTree = "<group>"; };
-		B7F909317E58EF8585BEC77F9ED8A653 /* ShowModalFromTopAnimator.swift */ = {isa = PBXFileReference; includeInIndex = 1; lastKnownFileType = sourcecode.swift; name = ShowModalFromTopAnimator.swift; path = Source/ShowModalFromTopAnimator.swift; sourceTree = "<group>"; };
-		BB2B8BC80258A2D71C42E7BD0EC6239D /* UIFont+Utils.swift */ = {isa = PBXFileReference; includeInIndex = 1; lastKnownFileType = sourcecode.swift; path = "UIFont+Utils.swift"; sourceTree = "<group>"; };
-		BC1AE228CEF2437FD6F5DB4AC10A7FF2 /* DrawingController.swift */ = {isa = PBXFileReference; includeInIndex = 1; lastKnownFileType = sourcecode.swift; path = DrawingController.swift; sourceTree = "<group>"; };
-=======
 		AD88BE453457CB22C833112F971A445C /* Marker.swift */ = {isa = PBXFileReference; includeInIndex = 1; lastKnownFileType = sourcecode.swift; path = Marker.swift; sourceTree = "<group>"; };
 		ADAECE9C26E9781C34E3D77D021DEA9D /* ContentTypeDetector.swift */ = {isa = PBXFileReference; includeInIndex = 1; lastKnownFileType = sourcecode.swift; name = ContentTypeDetector.swift; path = Source/ContentTypeDetector.swift; sourceTree = "<group>"; };
 		ADD43DC1D01CD54245FA762D63A3CF27 /* KanvasCamera-dummy.m */ = {isa = PBXFileReference; includeInIndex = 1; lastKnownFileType = sourcecode.c.objc; path = "KanvasCamera-dummy.m"; sourceTree = "<group>"; };
@@ -724,7 +591,6 @@
 		BBB881D3D26B6A95761E4BD447551FFC /* KanvasCameraStrings.swift */ = {isa = PBXFileReference; includeInIndex = 1; lastKnownFileType = sourcecode.swift; path = KanvasCameraStrings.swift; sourceTree = "<group>"; };
 		BBE42C263C2B257CA31F48560DE2F8F1 /* MovableTextView.swift */ = {isa = PBXFileReference; includeInIndex = 1; lastKnownFileType = sourcecode.swift; path = MovableTextView.swift; sourceTree = "<group>"; };
 		BC4CD028F6DB2E2137A7447B9D684CAE /* DrawingController.swift */ = {isa = PBXFileReference; includeInIndex = 1; lastKnownFileType = sourcecode.swift; path = DrawingController.swift; sourceTree = "<group>"; };
->>>>>>> b2d785f0
 		BC944AAEAF15A8E42A88653064AF4C0E /* Pods-KanvasCameraExampleTests-acknowledgements.markdown */ = {isa = PBXFileReference; includeInIndex = 1; lastKnownFileType = text; path = "Pods-KanvasCameraExampleTests-acknowledgements.markdown"; sourceTree = "<group>"; };
 		BD047233D645B2B1C905E8DC0F57D783 /* KanvasCamera-umbrella.h */ = {isa = PBXFileReference; includeInIndex = 1; lastKnownFileType = sourcecode.c.h; path = "KanvasCamera-umbrella.h"; sourceTree = "<group>"; };
 		BE088ACD040BEA55818449BDDB74DAE1 /* OptionView.swift */ = {isa = PBXFileReference; includeInIndex = 1; lastKnownFileType = sourcecode.swift; path = OptionView.swift; sourceTree = "<group>"; };
@@ -785,17 +651,6 @@
 		EDDA62E6AD70D3DAEF926A2E081EFA78 /* Marker.swift */ = {isa = PBXFileReference; includeInIndex = 1; lastKnownFileType = sourcecode.swift; path = Marker.swift; sourceTree = "<group>"; };
 		EE20CB85BE93385129277E67BE336204 /* EditorView.swift */ = {isa = PBXFileReference; includeInIndex = 1; lastKnownFileType = sourcecode.swift; path = EditorView.swift; sourceTree = "<group>"; };
 		EF53D290F564A9B10CEF56C9DC2010F2 /* UIImage+Compare.m */ = {isa = PBXFileReference; includeInIndex = 1; lastKnownFileType = sourcecode.c.objc; name = "UIImage+Compare.m"; path = "FBSnapshotTestCase/Categories/UIImage+Compare.m"; sourceTree = "<group>"; };
-<<<<<<< HEAD
-		F39D9E6B4D867703908D7E82925C1166 /* FilterFactory.swift */ = {isa = PBXFileReference; includeInIndex = 1; lastKnownFileType = sourcecode.swift; path = FilterFactory.swift; sourceTree = "<group>"; };
-		F3A1F41E37E1B0B67E837835B625E8C7 /* ColorPickerViewController.swift */ = {isa = PBXFileReference; includeInIndex = 1; lastKnownFileType = sourcecode.swift; name = ColorPickerViewController.swift; path = Source/ColorPickerViewController.swift; sourceTree = "<group>"; };
-		F41D1B4A4F9922C080DCF44A0A67F5E8 /* UIColor+Util.swift */ = {isa = PBXFileReference; includeInIndex = 1; lastKnownFileType = sourcecode.swift; name = "UIColor+Util.swift"; path = "Source/UIColor+Util.swift"; sourceTree = "<group>"; };
-		F4AB914D79B76208B7A0FA1EA4C0DFD0 /* FilterCollectionCell.swift */ = {isa = PBXFileReference; includeInIndex = 1; lastKnownFileType = sourcecode.swift; path = FilterCollectionCell.swift; sourceTree = "<group>"; };
-		F89F38F415F50F2E889D70E3EE147403 /* FilterType.swift */ = {isa = PBXFileReference; includeInIndex = 1; lastKnownFileType = sourcecode.swift; path = FilterType.swift; sourceTree = "<group>"; };
-		F8B8C37B2456D6113D18B95C89F6200D /* ScrollHandler.swift */ = {isa = PBXFileReference; includeInIndex = 1; lastKnownFileType = sourcecode.swift; path = ScrollHandler.swift; sourceTree = "<group>"; };
-		F8CE7DC9C0FFF89055EC535927C5A53D /* IgnoreTouchesCollectionView.swift */ = {isa = PBXFileReference; includeInIndex = 1; lastKnownFileType = sourcecode.swift; path = IgnoreTouchesCollectionView.swift; sourceTree = "<group>"; };
-		F9D0D749B8044B4BFF4794CCF2337DD1 /* CameraSegmentHandler.swift */ = {isa = PBXFileReference; includeInIndex = 1; lastKnownFileType = sourcecode.swift; path = CameraSegmentHandler.swift; sourceTree = "<group>"; };
-		F9D452DD39ACA298D076549A87BA4CC0 /* IndexPath+Order.swift */ = {isa = PBXFileReference; includeInIndex = 1; lastKnownFileType = sourcecode.swift; path = "IndexPath+Order.swift"; sourceTree = "<group>"; };
-=======
 		EFA16E634D6830A4F46E2218790C3C7A /* StrokeSelectorView.swift */ = {isa = PBXFileReference; includeInIndex = 1; lastKnownFileType = sourcecode.swift; path = StrokeSelectorView.swift; sourceTree = "<group>"; };
 		F318416AFF79B9459F643AC3243FD2B0 /* SharedUI.modulemap */ = {isa = PBXFileReference; includeInIndex = 1; lastKnownFileType = sourcecode.module; path = SharedUI.modulemap; sourceTree = "<group>"; };
 		F467D01395343845B7F122671F4541F0 /* EditorFilterCollectionController.swift */ = {isa = PBXFileReference; includeInIndex = 1; lastKnownFileType = sourcecode.swift; path = EditorFilterCollectionController.swift; sourceTree = "<group>"; };
@@ -804,7 +659,6 @@
 		F72DA546C2B714772A274EE1B8F0C8D8 /* TagsViewTagCell.swift */ = {isa = PBXFileReference; includeInIndex = 1; lastKnownFileType = sourcecode.swift; path = TagsViewTagCell.swift; sourceTree = "<group>"; };
 		F8455B29824CFF08819E134EFBC71561 /* KanvasCamera.podspec.json */ = {isa = PBXFileReference; includeInIndex = 1; lastKnownFileType = text.json; path = KanvasCamera.podspec.json; sourceTree = "<group>"; };
 		F857260115A38228B51B613F9ECE49B2 /* TextureSelectorController.swift */ = {isa = PBXFileReference; includeInIndex = 1; lastKnownFileType = sourcecode.swift; path = TextureSelectorController.swift; sourceTree = "<group>"; };
->>>>>>> b2d785f0
 		FA5E750D777F8812B73B90F8308F9F11 /* Pods-KanvasCameraExample.release.xcconfig */ = {isa = PBXFileReference; includeInIndex = 1; lastKnownFileType = text.xcconfig; path = "Pods-KanvasCameraExample.release.xcconfig"; sourceTree = "<group>"; };
 		FA87768D3704369B8EC8C376D58F8719 /* CameraPreviewViewController.swift */ = {isa = PBXFileReference; includeInIndex = 1; lastKnownFileType = sourcecode.swift; path = CameraPreviewViewController.swift; sourceTree = "<group>"; };
 		FAA319E9DD9A76D29894EB47535BCF45 /* CameraOption.swift */ = {isa = PBXFileReference; includeInIndex = 1; lastKnownFileType = sourcecode.swift; path = CameraOption.swift; sourceTree = "<group>"; };
@@ -907,12 +761,7 @@
 				C87C61378987FCECC2498EC39D5A1CDB /* Support Files */,
 				C9B779CF8EA75FD55DB44089E4940FC3 /* Tags */,
 			);
-<<<<<<< HEAD
-			name = SharedUI;
-			path = ../../../SharedUI;
-=======
 			path = "Filter instances";
->>>>>>> b2d785f0
 			sourceTree = "<group>";
 		};
 		05DA2CC1C512C8556EDF7887674CB297 /* Extensions */ = {
@@ -972,12 +821,7 @@
 				D4246E790D458C7A36BB4ED499375C2F /* ColorThief */,
 				7554E7B364083BC1A7995DC88BD7D1E2 /* HorizontalCollectionView */,
 			);
-<<<<<<< HEAD
-			name = Utility;
-			path = Classes/Utility;
-=======
 			path = TextureSelector;
->>>>>>> b2d785f0
 			sourceTree = "<group>";
 		};
 		0C68D1E132299CBBEEB7E8740B7D8ADC /* Filters */ = {
@@ -1018,12 +862,7 @@
 				7C04D8BFF1DE6526223C210773450600 /* KanvasUIImagePickerViewController.swift */,
 				0C68D1E132299CBBEEB7E8740B7D8ADC /* Filters */,
 			);
-<<<<<<< HEAD
-			name = Camera;
-			path = Classes/Camera;
-=======
 			path = Filters;
->>>>>>> b2d785f0
 			sourceTree = "<group>";
 		};
 		1D570C7087445636132D548419271485 /* Text */ = {
@@ -1072,12 +911,7 @@
 				08BC205CE419980A05C7FA5AC5B14314 /* ColorCollectionController.swift */,
 				653B9B3ADC17A1E95333DDF816BEF45A /* ColorCollectionView.swift */,
 			);
-<<<<<<< HEAD
-			name = ColorCollection;
-			path = ColorCollection;
-=======
 			path = Filters;
->>>>>>> b2d785f0
 			sourceTree = "<group>";
 		};
 		2F2BF4C52403F6A05AE74E2D9283BCA2 /* Filter instances */ = {
@@ -1110,33 +944,7 @@
 				1AD9CF66A0798087F929F5D04C26BFE5 /* TextureSelectorController.swift */,
 				C3F46CCFB75D4EF83B108D04BD504AFA /* TextureSelectorView.swift */,
 			);
-<<<<<<< HEAD
-			name = TextureSelector;
-			path = TextureSelector;
-			sourceTree = "<group>";
-		};
-		438F6E1962BF1B6A3AA1B2ACEF299EEE /* Pod */ = {
-			isa = PBXGroup;
-			children = (
-				9456C086BF228730D367BA2A7B721CEF /* KanvasCamera.podspec.json */,
-			);
-			name = Pod;
-			sourceTree = "<group>";
-		};
-		43ED6DC9387B01B775D156B5F0257C78 /* ModeSelector */ = {
-			isa = PBXGroup;
-			children = (
-				C67340B8036EC7E25EB93B3DD892F729 /* MediaPickerButtonView.swift */,
-				D0CEEF25D09E127086E0AB214F2BDABD /* ModeButtonView.swift */,
-				4065D1AB644F30C1CAE8D5DF68F7584C /* ModeSelectorAndShootController.swift */,
-				5BB07A895BCB9C860F80488A80AA985D /* ModeSelectorAndShootView.swift */,
-				5EB5D37486BA8CEAFEFD36DE288CEE8D /* ShootButtonView.swift */,
-			);
-			name = ModeSelector;
-			path = Classes/ModeSelector;
-=======
 			path = HorizontalCollectionView;
->>>>>>> b2d785f0
 			sourceTree = "<group>";
 		};
 		45E4BEB48F67ECE4946F86A2669DF19F /* Support Files */ = {
@@ -1205,12 +1013,7 @@
 				CFF78E014A58CD3C94F8DA7F84B6AF7C /* Filters */,
 				1D570C7087445636132D548419271485 /* Text */,
 			);
-<<<<<<< HEAD
-			name = Editor;
-			path = Classes/Editor;
-=======
 			path = ColorPicker;
->>>>>>> b2d785f0
 			sourceTree = "<group>";
 		};
 		5CD8883AFFB5FF3EC214B37DF2D9A610 /* Pods-KanvasCameraExample */ = {
@@ -1320,12 +1123,7 @@
 				6072D4E814DE302D0CE585EF608D6441 /* TumblrTheme-prefix.pch */,
 				09047F72FF04E957899434B983692560 /* TumblrTheme-umbrella.h */,
 			);
-<<<<<<< HEAD
-			name = "Support Files";
-			path = "../KanvasCamera/KanvasCameraExample/Pods/Target Support Files/TumblrTheme";
-=======
 			path = ColorCollection;
->>>>>>> b2d785f0
 			sourceTree = "<group>";
 		};
 		7C2C0CCE5C5B48B2F1C771F62AC6421B /* Resources */ = {
@@ -1339,14 +1137,6 @@
 		801F433A03909DCE43596A87D8FACB6D /* Support Files */ = {
 			isa = PBXGroup;
 			children = (
-<<<<<<< HEAD
-				38A016EC546D69B9A9D24CFF5C930463 /* KanvasCamera.modulemap */,
-				7104FA8B3A9073EECAADE9071913CFB5 /* KanvasCamera.xcconfig */,
-				AA08E4619BD6EA83DAF21854E1890B5B /* KanvasCamera-dummy.m */,
-				B2ECD93513D714A770539F8A2689ECBA /* KanvasCamera-Info.plist */,
-				37D2AEB4A5E6AE588B0CA8AC704FC56E /* KanvasCamera-prefix.pch */,
-				BD047233D645B2B1C905E8DC0F57D783 /* KanvasCamera-umbrella.h */,
-=======
 				EBE1E6B8586B2AFC4C9CA518F6A7C3CB /* Array+Move.swift */,
 				6FE0037D67AB59A7A750850A8DB69BB9 /* Array+Object.swift */,
 				764C9EDE1CB350F8F1F58A2953FCBD3E /* AVURLAsset+Thumbnail.swift */,
@@ -1368,7 +1158,6 @@
 				45400C6C3ECB41AE9D3B3C46D78965F8 /* UIView+Image.swift */,
 				A837943685F7EAC671F7AAC4657DAC62 /* UIView+Layout.swift */,
 				B6CE2AB00516EA9A38803794A415AB32 /* UIViewController+Load.swift */,
->>>>>>> b2d785f0
 			);
 			name = "Support Files";
 			path = "KanvasCameraExample/Pods/Target Support Files/KanvasCamera";
@@ -1379,21 +1168,7 @@
 			children = (
 				82D2DF1ABBBD85F5E079D7D0EB5479BC /* SwiftSupport.swift */,
 			);
-<<<<<<< HEAD
-			name = SwiftSupport;
-			sourceTree = "<group>";
-		};
-		91BDA61E1C5DD0C6825BEE8C56BF0AA6 /* Resources */ = {
-			isa = PBXGroup;
-			children = (
-				7011F6CCF30571EB3CE3232A226EDCF1 /* Assets.xcassets */,
-				E664EA13685AAD349EEF4B28E5A68D3B /* Shaders */,
-				1AF06C1324E38A7E586280238C2F920A /* silence.aac */,
-			);
-			name = Resources;
-=======
 			path = StrokeSelector;
->>>>>>> b2d785f0
 			sourceTree = "<group>";
 		};
 		92B9827D134822FECA2FBE88A0585CBA /* FBSnapshotTestCase */ = {
@@ -1496,10 +1271,6 @@
 				598A655BDCB5F3BAA4621C1598A59D05 /* ColorPickerController.swift */,
 				6D8671451F68007DA3CAE16239BDAD7C /* ColorPickerView.swift */,
 			);
-<<<<<<< HEAD
-			name = ColorPicker;
-			path = ColorPicker;
-=======
 			name = Resources;
 			sourceTree = "<group>";
 		};
@@ -1531,7 +1302,6 @@
 			);
 			name = Editor;
 			path = Classes/Editor;
->>>>>>> b2d785f0
 			sourceTree = "<group>";
 		};
 		C3534B78C3CF647B458B7614B13CFDEB /* Pod */ = {
@@ -1553,9 +1323,6 @@
 				119A68D3F16BAA2457A2B9A59CAB874C /* SharedUI-umbrella.h */,
 			);
 			name = "Support Files";
-<<<<<<< HEAD
-			path = "../KanvasCamera/KanvasCameraExample/Pods/Target Support Files/SharedUI";
-=======
 			path = "../KanvasCamera/KanvasCameraExample/Pods/Target Support Files/Utils";
 			sourceTree = "<group>";
 		};
@@ -1580,7 +1347,6 @@
 				4610DFBB9AEE568293BB929E84B446D1 /* MMCQ.swift */,
 			);
 			path = ColorThief;
->>>>>>> b2d785f0
 			sourceTree = "<group>";
 		};
 		C9B779CF8EA75FD55DB44089E4940FC3 /* Tags */ = {
@@ -1647,25 +1413,7 @@
 				5453F9D59015497FC170D86798283913 /* EditorFilterController.swift */,
 				7BF13C774EC137658626556CEDAB3426 /* EditorFilterView.swift */,
 			);
-<<<<<<< HEAD
-			name = Filters;
-			path = Filters;
-			sourceTree = "<group>";
-		};
-		D12A53E9014081EA227FFDE88E5F78C7 /* Filters */ = {
-			isa = PBXGroup;
-			children = (
-				F4AB914D79B76208B7A0FA1EA4C0DFD0 /* FilterCollectionCell.swift */,
-				391F840B04F7DB5EDA6953C9BE02CB8C /* FilterCollectionInnerCell.swift */,
-				8AF2F7D3B851DBAFCD94F635298A7725 /* FilterCollectionView.swift */,
-				C0DEE47AFE6FB4E092A21DB21F8BE817 /* FilterItem.swift */,
-				F8B8C37B2456D6113D18B95C89F6200D /* ScrollHandler.swift */,
-			);
-			name = Filters;
-			path = Classes/Filters;
-=======
 			path = Textures;
->>>>>>> b2d785f0
 			sourceTree = "<group>";
 		};
 		D1D670DB0C1C01D7D3DEE35222B2513B /* Products */ = {
@@ -1710,12 +1458,7 @@
 				7A588DF2F8758FE528A3CFB69774DB26 /* Pod */,
 				7BB638343E7ADE2F13DBD1A92FDC065C /* Support Files */,
 			);
-<<<<<<< HEAD
-			name = TumblrTheme;
-			path = ../../../TumblrTheme;
-=======
 			path = Filters;
->>>>>>> b2d785f0
 			sourceTree = "<group>";
 		};
 		DC203099162093B8289C7D7E395818BF /* iOS */ = {
