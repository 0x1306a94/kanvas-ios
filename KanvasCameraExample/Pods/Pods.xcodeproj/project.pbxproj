--- conflicted
+++ resolved
@@ -3,77 +3,72 @@
 	archiveVersion = 1;
 	classes = {
 	};
-	objectVersion = 46;
+	objectVersion = 50;
 	objects = {
 
 /* Begin PBXBuildFile section */
 		051A816D6DD0CAE13496DDCFE0829167 /* UIImage+Diff.h in Headers */ = {isa = PBXBuildFile; fileRef = 85E250EF19C5B5671AEC10BEB508D087 /* UIImage+Diff.h */; settings = {ATTRIBUTES = (Private, ); }; };
 		094973D2D2F1E3B2E772F93C8147C6B9 /* UIApplication+StrictKeyWindow.m in Sources */ = {isa = PBXBuildFile; fileRef = 2EECE81A9AEC1ED1057A9C3C88DBCEBE /* UIApplication+StrictKeyWindow.m */; };
-		0C8FCEC7B40686DC6BED92714C6463CC /* MediaClipsEditorView.swift in Sources */ = {isa = PBXBuildFile; fileRef = 7602A711FC2D2051E5634C29EDF82C25 /* MediaClipsEditorView.swift */; };
+		1352F284DAD08B468127DBA917AD13E9 /* OptionsStackView.swift in Sources */ = {isa = PBXBuildFile; fileRef = 9482164BDF8455ADCAF2AE176516CFE4 /* OptionsStackView.swift */; };
 		18EA4E0D8B74F2B2BBF8F39B49F49BF9 /* XCTest.framework in Frameworks */ = {isa = PBXBuildFile; fileRef = E7843C520ED7D11392D872D57034A1BC /* XCTest.framework */; };
 		1AB7934C16CE49DE196FFC7BE7278287 /* SwiftSupport.swift in Sources */ = {isa = PBXBuildFile; fileRef = D97545C39C4A5EE2631DD9FFECE76A40 /* SwiftSupport.swift */; };
-		1BE62ED9B410A888F24BCA5A8887C888 /* VideoOutputHandler.swift in Sources */ = {isa = PBXBuildFile; fileRef = 9E2D7D9EEF38337E928E72739FF4AB70 /* VideoOutputHandler.swift */; };
-		20F71A57F02CF1AA490B2EB8F0A048D5 /* PhotoOutputHandler.swift in Sources */ = {isa = PBXBuildFile; fileRef = 556C91FFC8B6DC76BDDD80C7FC4BF318 /* PhotoOutputHandler.swift */; };
-		22E08575D5E3CBF3097024015B5F54B9 /* KanvasCamera-dummy.m in Sources */ = {isa = PBXBuildFile; fileRef = 8F02FE6321CE772C01A3F0E34ABA0B71 /* KanvasCamera-dummy.m */; };
-		2F17E46C932586F9C27DAEFFF627CF76 /* UIView+Layout.swift in Sources */ = {isa = PBXBuildFile; fileRef = A6CF400499CFB40BBDAD4E11A33D8661 /* UIView+Layout.swift */; };
+		289813A3F7637B6DD4E61FFA3A98E3E7 /* MediaClipsEditorView.swift in Sources */ = {isa = PBXBuildFile; fileRef = C36EE96BCB9B6257D87E4D36D2DDC742 /* MediaClipsEditorView.swift */; };
+		2E86AFB2020E752E9C55DCE5186BF029 /* UIView+Layout.swift in Sources */ = {isa = PBXBuildFile; fileRef = 4CFD427E1673746C9015F20D52514D6B /* UIView+Layout.swift */; };
 		2F485B69F51E4F723A38410F31F08550 /* FBSnapshotTestController.h in Headers */ = {isa = PBXBuildFile; fileRef = 1374B79237CAC07693E99442FBED1F15 /* FBSnapshotTestController.h */; settings = {ATTRIBUTES = (Public, ); }; };
-		2FC8675C101D53A997EB64DA32732193 /* CameraRecorder.swift in Sources */ = {isa = PBXBuildFile; fileRef = 70F44503F80BD658C305261283F524C8 /* CameraRecorder.swift */; };
+		330C99011C43548DF61909F895C4ABCA /* UIButton+Shadows.swift in Sources */ = {isa = PBXBuildFile; fileRef = C3B4432061E337D5D060F8CCD35A5D9F /* UIButton+Shadows.swift */; };
 		35DD05FD595A6FE7F5A0692D12E319DC /* UIImage+Diff.m in Sources */ = {isa = PBXBuildFile; fileRef = B9CEF7D6C5E08AB80E58DABC75D882BC /* UIImage+Diff.m */; };
-		3EBC70B84B98791AAC1405109EE0C006 /* OptionsStackView.swift in Sources */ = {isa = PBXBuildFile; fileRef = 688A436FF3FFC5E4718B8AC85B25D38E /* OptionsStackView.swift */; };
+		3A8EB2D51D4498D3115A9578FF22DDBB /* KanvasCameraTimes.swift in Sources */ = {isa = PBXBuildFile; fileRef = 57D99992B9C5FDFB72596A8880709F19 /* KanvasCameraTimes.swift */; };
 		421CDD701AEE0F2458A84200366CDD0F /* UIImage+Snapshot.h in Headers */ = {isa = PBXBuildFile; fileRef = 0B161931541BFE46DFEA2092EDDDA815 /* UIImage+Snapshot.h */; settings = {ATTRIBUTES = (Private, ); }; };
-		45396090A966BAA7CECCA329E5B78DE7 /* Foundation.framework in Frameworks */ = {isa = PBXBuildFile; fileRef = C1A94602875A48A997AD3F08A33E6EAA /* Foundation.framework */; };
 		47DEE95708BDBD11436162D166CD192E /* UIKit.framework in Frameworks */ = {isa = PBXBuildFile; fileRef = BBB6A925DF90E5500E7BDCC094FEBEA7 /* UIKit.framework */; };
-		48EEDE1888EA353C887A07C905F4C70D /* UIImage+Camera.swift in Sources */ = {isa = PBXBuildFile; fileRef = 7C41F3AA76A537B87A93F4C676C8785B /* UIImage+Camera.swift */; };
+		4D3FE99D1139270DABC54674461D94D7 /* Assets.xcassets in Resources */ = {isa = PBXBuildFile; fileRef = C89CA63C3A206CF24B89E74F59C895DD /* Assets.xcassets */; };
+		4D79881C79313847892AB575A6D1E5F0 /* OptionsController.swift in Sources */ = {isa = PBXBuildFile; fileRef = 00B5D838B9B3B702B2AE9BBDFB5E8945 /* OptionsController.swift */; };
 		506D761F91EC3583789A837C559972FE /* FBSnapshotTestCase-dummy.m in Sources */ = {isa = PBXBuildFile; fileRef = 4792533D7EE0F440EE722DA4999E845C /* FBSnapshotTestCase-dummy.m */; };
+		5683A1F028CDC4D2D525CA36020FE1C8 /* KanvasCameraColors.swift in Sources */ = {isa = PBXBuildFile; fileRef = B327F1D1DB8B1FE93176862E8185F4AC /* KanvasCameraColors.swift */; };
+		569317571AA620708A595F58CDAC935F /* MediaClipsCollectionController.swift in Sources */ = {isa = PBXBuildFile; fileRef = 25EED0DEF039D0E4A759B8F9FE341800 /* MediaClipsCollectionController.swift */; };
+		5B93570FA76BE7088E9C42AF6271CF6D /* KanvasCameraStrings.swift in Sources */ = {isa = PBXBuildFile; fileRef = 4C9AC98332E75C5727252E60F78C9110 /* KanvasCameraStrings.swift */; };
 		5BC12F69E33ABA27B9E0B78128CE336D /* QuartzCore.framework in Frameworks */ = {isa = PBXBuildFile; fileRef = D77B07CA7D221E3EC46B93C00BF37CDE /* QuartzCore.framework */; };
-		616AA06853663F80554874088DCD046B /* UIButton+Shadows.swift in Sources */ = {isa = PBXBuildFile; fileRef = 789DDDA6E76CEA5F9943D320D14E8778 /* UIButton+Shadows.swift */; };
-		62729D46F33F93058461D5ACDDC5D56B /* OptionsController.swift in Sources */ = {isa = PBXBuildFile; fileRef = 141BE15D3FCD240BDF810ACC082ACF81 /* OptionsController.swift */; };
-		6662DC7DC3298C7585087855EFABADDB /* MediaClipsCollectionController.swift in Sources */ = {isa = PBXBuildFile; fileRef = 6179B276D1FDF9C4F84845AB9762CA7E /* MediaClipsCollectionController.swift */; };
+		6413AFB3D90E4E765E03533B91B5E604 /* KanvasCameraImages.swift in Sources */ = {isa = PBXBuildFile; fileRef = A407BDB29DF425BA1EFDBA987999B38D /* KanvasCameraImages.swift */; };
+		66B51CC2AF13BDD77D7BFF6F6872FECE /* CameraRecordingProtocol.swift in Sources */ = {isa = PBXBuildFile; fileRef = 20E3197209D689ED6757F3D51DF5AFDB /* CameraRecordingProtocol.swift */; };
 		69DA8B003216466C60F029CBD79897F1 /* UIImage+Compare.m in Sources */ = {isa = PBXBuildFile; fileRef = 3B5E22F9517F21D3A0251F88FCAB281E /* UIImage+Compare.m */; };
-		6D1C688EF438351CB3A4F8D88D207088 /* KanvasCamera-umbrella.h in Headers */ = {isa = PBXBuildFile; fileRef = 987213909F20177EA44FB367D748BEC1 /* KanvasCamera-umbrella.h */; settings = {ATTRIBUTES = (Public, ); }; };
-		71A873999872166B2AD065DD6BA0E684 /* MediaClipsCollectionCell.swift in Sources */ = {isa = PBXBuildFile; fileRef = D80F514B389E361B1C6374304AF3FB55 /* MediaClipsCollectionCell.swift */; };
-		7378568E52F9343EC695F6E9302ADF94 /* AVAssetWriterInputPixelBufferAdaptor+Append.swift in Sources */ = {isa = PBXBuildFile; fileRef = 153C19520019AC420B64DFF93F7135C4 /* AVAssetWriterInputPixelBufferAdaptor+Append.swift */; };
 		756564ABAF2892FE7140C92A1CDDCF65 /* UIImage+Snapshot.m in Sources */ = {isa = PBXBuildFile; fileRef = 3DBFBDCC891B770A2AC9EF0FB164B751 /* UIImage+Snapshot.m */; };
+		771F677FC4A7761BFAA9F5585FB09402 /* UIKit.framework in Frameworks */ = {isa = PBXBuildFile; fileRef = BBB6A925DF90E5500E7BDCC094FEBEA7 /* UIKit.framework */; };
 		7B0E352E589DF8118E2A97A2360B4EAF /* Pods-KanvasCameraExample-dummy.m in Sources */ = {isa = PBXBuildFile; fileRef = 570C8B2CE87E47FBD6EB555D507285D5 /* Pods-KanvasCameraExample-dummy.m */; };
+		7B3B6FAA8ECCF63A8C4641085D09E638 /* MediaClip.swift in Sources */ = {isa = PBXBuildFile; fileRef = 4F580A9D74BE09FF83F2F954DECCC7B1 /* MediaClip.swift */; };
 		7DEB3F73A53890B315DA3F9EDCDD3FA7 /* Pods-KanvasCameraExampleTests-dummy.m in Sources */ = {isa = PBXBuildFile; fileRef = 586C927EB62F939BE159B57EA8E65356 /* Pods-KanvasCameraExampleTests-dummy.m */; };
-		8D03F507F04EA32CBFB1B15CEEA8A9F4 /* UIKit.framework in Frameworks */ = {isa = PBXBuildFile; fileRef = BBB6A925DF90E5500E7BDCC094FEBEA7 /* UIKit.framework */; };
-		8D38055057A92D5C912D5DC2246B83EB /* KanvasCameraImages.swift in Sources */ = {isa = PBXBuildFile; fileRef = 95263998CE1CE69D6AEF79C507799B28 /* KanvasCameraImages.swift */; };
-		937D328A6C1A8F5BC855B8E735113BC4 /* UIFont+Utils.swift in Sources */ = {isa = PBXBuildFile; fileRef = 476A783447B481DBAE6FF3BD90991BC4 /* UIFont+Utils.swift */; };
-		94AD60C31025CC83AF3626FCD609C9A2 /* KanvasCameraColors.swift in Sources */ = {isa = PBXBuildFile; fileRef = BE80CC4D477E4B13257C6D95ECE6BCF5 /* KanvasCameraColors.swift */; };
+		7E4EFF94269CB23FA26320A189434D9F /* Foundation.framework in Frameworks */ = {isa = PBXBuildFile; fileRef = C1A94602875A48A997AD3F08A33E6EAA /* Foundation.framework */; };
+		80900FD5074AEC1698AEF66E70517A7E /* TopOption.swift in Sources */ = {isa = PBXBuildFile; fileRef = A2702E84B7EDB348A50B87990C561583 /* TopOption.swift */; };
+		815B48AF901C39651DC67F3AF0C00C5B /* KanvasCamera-dummy.m in Sources */ = {isa = PBXBuildFile; fileRef = 7E4D09494C2E3EF857C4AE988CF726CB /* KanvasCamera-dummy.m */; };
+		8598E54EB387678B40AC5AAA5AEC887F /* MediaClipsEditorViewController.swift in Sources */ = {isa = PBXBuildFile; fileRef = BE88D023B525E6D2CA3C050E85A67CB4 /* MediaClipsEditorViewController.swift */; };
+		88266953F7EF143E7FA284E35BAD84B1 /* GifVideoOutputHandler.swift in Sources */ = {isa = PBXBuildFile; fileRef = D415D0E975364E7B735149D4B7E445E8 /* GifVideoOutputHandler.swift */; };
 		9673CF780F48C8E4EC2A331717B1F67C /* FBSnapshotTestCase.h in Headers */ = {isa = PBXBuildFile; fileRef = E37899BD4B349060AA147E2A3721D3A2 /* FBSnapshotTestCase.h */; settings = {ATTRIBUTES = (Public, ); }; };
 		97014CF014F7F382F0CF2A2B025A057C /* Foundation.framework in Frameworks */ = {isa = PBXBuildFile; fileRef = C1A94602875A48A997AD3F08A33E6EAA /* Foundation.framework */; };
-<<<<<<< HEAD
-		9FD6351E5D99894FE596C38D38B5D5D7 /* OptionView.swift in Sources */ = {isa = PBXBuildFile; fileRef = 9C6EE2D7AB481A18AA214C3604A420ED /* OptionView.swift */; };
-		A2B5B7B95B112DC1E2D3A2F22B859585 /* Assets.xcassets in Resources */ = {isa = PBXBuildFile; fileRef = FF0B47924C4C4F620F86C6A188CE681D /* Assets.xcassets */; };
-=======
-		98E6C4314BB96356ACEC999AF734743D /* MediaClipsEditorViewController.swift in Sources */ = {isa = PBXBuildFile; fileRef = 7572B89AD92A6E084EDEDF7ABE1279F1 /* MediaClipsEditorViewController.swift */; };
-		9BD070C8796C86355EC18B0F6D0AE329 /* GifVideoOutputHandler.swift in Sources */ = {isa = PBXBuildFile; fileRef = 82BA701649F10EE7BA9197D0EBE5DF91 /* GifVideoOutputHandler.swift */; };
->>>>>>> af96be32
+		999BAB54C4646518693EB00F1C2806C0 /* NSURL+Media.swift in Sources */ = {isa = PBXBuildFile; fileRef = 2FCECE017CA4272765794CE4FD95EF27 /* NSURL+Media.swift */; };
+		9C854E0C9D6ED391EE669F317C83B329 /* UICollectionView+Cells.swift in Sources */ = {isa = PBXBuildFile; fileRef = 808D3490B18596CCB389A361A912189E /* UICollectionView+Cells.swift */; };
+		A408778CD0276B7C5814359597707478 /* MediaClipsCollectionView.swift in Sources */ = {isa = PBXBuildFile; fileRef = 9ECF37EFD735EE9FB495474057BE1602 /* MediaClipsCollectionView.swift */; };
 		A4F69F3477A935285620AC3031C5C848 /* FBSnapshotTestController.m in Sources */ = {isa = PBXBuildFile; fileRef = 052258A488A96C35531FAC73C4F42924 /* FBSnapshotTestController.m */; };
+		A5664169C361A34801113EDC897BE928 /* CameraSegmentHandler.swift in Sources */ = {isa = PBXBuildFile; fileRef = A7E03C4CBCAEA832CD91390AF6F9CB5A /* CameraSegmentHandler.swift */; };
 		A9FCEFFF6D37CE68EA8634B71884DEAC /* Foundation.framework in Frameworks */ = {isa = PBXBuildFile; fileRef = C1A94602875A48A997AD3F08A33E6EAA /* Foundation.framework */; };
-		ABE4990A2137138E00379F7F /* TopOption.swift in Sources */ = {isa = PBXBuildFile; fileRef = ABE499092137138E00379F7F /* TopOption.swift */; };
-		AC5E971311F9E333A49BE4920D22E2B2 /* NSURL+Media.swift in Sources */ = {isa = PBXBuildFile; fileRef = 23676973CD9EBBC5EBE12E1415475C27 /* NSURL+Media.swift */; };
+		AB9966303C1ACB7FCC622DE178EEFEFE /* VideoOutputHandler.swift in Sources */ = {isa = PBXBuildFile; fileRef = 82B07F190E6969901ADD2E6E291DEB5C /* VideoOutputHandler.swift */; };
+		ADD4E3D66A8A595F15D4A1712B63CB20 /* MediaClipsCollectionCell.swift in Sources */ = {isa = PBXBuildFile; fileRef = 7274B9BC4E37ACBC8FA2704CE3C40E0C /* MediaClipsCollectionCell.swift */; };
 		B20B51C7CB0497FB5ED3B532F4DF3DC9 /* Pods-KanvasCameraExampleTests-umbrella.h in Headers */ = {isa = PBXBuildFile; fileRef = 8683FD17E5C0DA60CD3DE90D22C1BC17 /* Pods-KanvasCameraExampleTests-umbrella.h */; settings = {ATTRIBUTES = (Public, ); }; };
-		B32F6EDF6AAFC00FD71BFCAC7A077291 /* MediaClipsCollectionView.swift in Sources */ = {isa = PBXBuildFile; fileRef = 62A18D206D27CC44CE738D0E2B93162C /* MediaClipsCollectionView.swift */; };
+		B73989526F1B43F637A9F160917F2150 /* OptionView.swift in Sources */ = {isa = PBXBuildFile; fileRef = 5BBCA38A6D5F0A0B5D1CC09739F52658 /* OptionView.swift */; };
 		B758FB09FE2C06C1B8E36A71A9D76D41 /* FBSnapshotTestCase-umbrella.h in Headers */ = {isa = PBXBuildFile; fileRef = A11D5B54955E3381F067364E427B571A /* FBSnapshotTestCase-umbrella.h */; settings = {ATTRIBUTES = (Public, ); }; };
-		B9D4742FBD95083E35AE72A51A96BC6D /* MediaClip.swift in Sources */ = {isa = PBXBuildFile; fileRef = 8137A800D5EDBA6FC6AE3583690D8722 /* MediaClip.swift */; };
+		BB6D0CB2F349699D12C95B389FF57A6E /* KanvasCamera-umbrella.h in Headers */ = {isa = PBXBuildFile; fileRef = D25159E9BC828090CFFCEC53E1769B15 /* KanvasCamera-umbrella.h */; settings = {ATTRIBUTES = (Public, ); }; };
 		BC952FC04FC963C1294DCD619C9B6B3B /* UIApplication+StrictKeyWindow.h in Headers */ = {isa = PBXBuildFile; fileRef = B9109B8B333B5A1A3E92EFC09EDC10AC /* UIApplication+StrictKeyWindow.h */; settings = {ATTRIBUTES = (Project, ); }; };
 		BE14F2198CDB0DAD98A567981D21C7A1 /* FBSnapshotTestCase.m in Sources */ = {isa = PBXBuildFile; fileRef = 39577E2B806B8B2D019998DE60728F63 /* FBSnapshotTestCase.m */; };
+		BE2CE69D770D7BDAE747115D6585E97D /* PhotoOutputHandler.swift in Sources */ = {isa = PBXBuildFile; fileRef = 48DE5E63E6E5DB5F20EB05E4FE9EBBC5 /* PhotoOutputHandler.swift */; };
 		BFCE460CC33E8872B7156D4166340178 /* FBSnapshotTestCasePlatform.h in Headers */ = {isa = PBXBuildFile; fileRef = 7E3DB4D092B985E76E227F7F313C6981 /* FBSnapshotTestCasePlatform.h */; settings = {ATTRIBUTES = (Public, ); }; };
-		C03510DB3992085EBCD8E8CB9DF46F67 /* UIViewController+Load.swift in Sources */ = {isa = PBXBuildFile; fileRef = FDCA8D41BB9A456706CD42BEFE3CDA21 /* UIViewController+Load.swift */; };
-		C8454E45AFFD1430A28EDA2EF5464A72 /* KanvasCameraStrings.swift in Sources */ = {isa = PBXBuildFile; fileRef = 512929AE6B7F327A314740CD96125427 /* KanvasCameraStrings.swift */; };
+		C4E42B3E5D0889C230292B63FBF65C8A /* AVAssetWriterInputPixelBufferAdaptor+Append.swift in Sources */ = {isa = PBXBuildFile; fileRef = F60D85AC244FF0F37263DF5EE2A15944 /* AVAssetWriterInputPixelBufferAdaptor+Append.swift */; };
+		C8F2674148FCF5BF34445D411AA605FE /* UIFont+Utils.swift in Sources */ = {isa = PBXBuildFile; fileRef = FDD68CD3B21C11A13C6BA1419C220FDD /* UIFont+Utils.swift */; };
 		CAFA5E486BCE117A7D8C0FBF9DA6666B /* UIImage+Compare.h in Headers */ = {isa = PBXBuildFile; fileRef = 432938111B6FF0189EFFEDF2F845B308 /* UIImage+Compare.h */; settings = {ATTRIBUTES = (Private, ); }; };
+		CC42A0CBD2B07F017D087D8DFD1272F6 /* CameraRecorder.swift in Sources */ = {isa = PBXBuildFile; fileRef = 10BE3398D29884BECB82EA3E9D9B1B88 /* CameraRecorder.swift */; };
+		D0425209AB45860D1C54C7FB4CF7EFF4 /* UIImage+Camera.swift in Sources */ = {isa = PBXBuildFile; fileRef = 06978B00D2F4C74E547BFA9FDC4DD259 /* UIImage+Camera.swift */; };
+		D168DE721B9149BEA6F17BA79B9C69A6 /* UIViewController+Load.swift in Sources */ = {isa = PBXBuildFile; fileRef = AEAD9154FC90135CD932BC121ABC64DD /* UIViewController+Load.swift */; };
 		D6714A974991CEA2AD4BD467A50AC690 /* Pods-KanvasCameraExample-umbrella.h in Headers */ = {isa = PBXBuildFile; fileRef = 2431DA944FACCCCEEBC3388A96EE92F1 /* Pods-KanvasCameraExample-umbrella.h */; settings = {ATTRIBUTES = (Public, ); }; };
-		D70341E45420DA54FAC7D833962A6462 /* GifVideoOutputHandler.swift in Sources */ = {isa = PBXBuildFile; fileRef = 5544C81358A9ABCC88DC0A1711C58FF2 /* GifVideoOutputHandler.swift */; };
-		DA4544D3D4A2F91AA2D2444EC80EDA06 /* AVURLAsset+Thumbnail.swift in Sources */ = {isa = PBXBuildFile; fileRef = 7C9A16A8AD329F589D79B12885C65CCD /* AVURLAsset+Thumbnail.swift */; };
 		DAD9A0E0F40D3984B78A22F8D3CDAB45 /* Foundation.framework in Frameworks */ = {isa = PBXBuildFile; fileRef = C1A94602875A48A997AD3F08A33E6EAA /* Foundation.framework */; };
 		DB7A106243AC974FC7EBEB00B506C786 /* FBSnapshotTestCasePlatform.m in Sources */ = {isa = PBXBuildFile; fileRef = 58A2557E7CE20AACCD1B28B1CD1F920D /* FBSnapshotTestCasePlatform.m */; };
-		E53143823BD167559485F90D3BADFE9D /* CameraSettings.swift in Sources */ = {isa = PBXBuildFile; fileRef = D357B17B871E62E3CC6AD534F8ECB5D2 /* CameraSettings.swift */; };
-		EA1A8F91529CD0DF8A8465F4F42CA24C /* CameraRecordingProtocol.swift in Sources */ = {isa = PBXBuildFile; fileRef = 9281045DFB73621A98451CFE72BDA61F /* CameraRecordingProtocol.swift */; };
-		ED618E8D503B915DFF090163FCE3F15C /* UICollectionView+Cells.swift in Sources */ = {isa = PBXBuildFile; fileRef = 9CF56ADADE979F29DFFE64DC8791366A /* UICollectionView+Cells.swift */; };
-		EDCD801CB2883C7B236B12D60B5F07C7 /* CameraSegmentHandler.swift in Sources */ = {isa = PBXBuildFile; fileRef = C389CE8C73679CC69DC38CC7B36A26C4 /* CameraSegmentHandler.swift */; };
-		EEDD507B62C430AE9BC1B0570987311E /* MediaClipsEditorController.swift in Sources */ = {isa = PBXBuildFile; fileRef = 7A9A9B1C11BE9CCB854901F39D6A469E /* MediaClipsEditorController.swift */; };
-		FA14FDC5E1D975FC75B2AFC91E3767AA /* KanvasCameraTimes.swift in Sources */ = {isa = PBXBuildFile; fileRef = 3D10BB291559C8D6AF96C43FCF2A4222 /* KanvasCameraTimes.swift */; };
+		ECC1CDB01615B79B68EBA52FFCC2B5E3 /* AVURLAsset+Thumbnail.swift in Sources */ = {isa = PBXBuildFile; fileRef = EA3C1A4B77B47F3ABA5EB61FBA45BD48 /* AVURLAsset+Thumbnail.swift */; };
+		F4058A65D306685BB59C0512FAAF216F /* CameraSettings.swift in Sources */ = {isa = PBXBuildFile; fileRef = A7D9F61D0FFFF79B61248D8E37B38241 /* CameraSettings.swift */; };
 /* End PBXBuildFile section */
 
 /* Begin PBXContainerItemProxy section */
@@ -81,7 +76,7 @@
 			isa = PBXContainerItemProxy;
 			containerPortal = D41D8CD98F00B204E9800998ECF8427E /* Project object */;
 			proxyType = 1;
-			remoteGlobalIDString = 57A00DE5AA1B7C1BB0E865A69195C4DE;
+			remoteGlobalIDString = A2553691BD1987C81E42834F34C27031;
 			remoteInfo = KanvasCamera;
 		};
 		8BD051996E13F13A0C4D1697193746EC /* PBXContainerItemProxy */ = {
@@ -95,132 +90,103 @@
 			isa = PBXContainerItemProxy;
 			containerPortal = D41D8CD98F00B204E9800998ECF8427E /* Project object */;
 			proxyType = 1;
-			remoteGlobalIDString = 57A00DE5AA1B7C1BB0E865A69195C4DE;
+			remoteGlobalIDString = A2553691BD1987C81E42834F34C27031;
 			remoteInfo = KanvasCamera;
 		};
 /* End PBXContainerItemProxy section */
 
 /* Begin PBXFileReference section */
+		00B5D838B9B3B702B2AE9BBDFB5E8945 /* OptionsController.swift */ = {isa = PBXFileReference; includeInIndex = 1; lastKnownFileType = sourcecode.swift; path = OptionsController.swift; sourceTree = "<group>"; };
 		052258A488A96C35531FAC73C4F42924 /* FBSnapshotTestController.m */ = {isa = PBXFileReference; includeInIndex = 1; lastKnownFileType = sourcecode.c.objc; name = FBSnapshotTestController.m; path = FBSnapshotTestCase/FBSnapshotTestController.m; sourceTree = "<group>"; };
+		06978B00D2F4C74E547BFA9FDC4DD259 /* UIImage+Camera.swift */ = {isa = PBXFileReference; includeInIndex = 1; lastKnownFileType = sourcecode.swift; path = "UIImage+Camera.swift"; sourceTree = "<group>"; };
 		0B161931541BFE46DFEA2092EDDDA815 /* UIImage+Snapshot.h */ = {isa = PBXFileReference; includeInIndex = 1; lastKnownFileType = sourcecode.c.h; name = "UIImage+Snapshot.h"; path = "FBSnapshotTestCase/Categories/UIImage+Snapshot.h"; sourceTree = "<group>"; };
 		0B499D640103037E86832BCA986D7418 /* Pods-KanvasCameraExample-acknowledgements.markdown */ = {isa = PBXFileReference; includeInIndex = 1; lastKnownFileType = text; path = "Pods-KanvasCameraExample-acknowledgements.markdown"; sourceTree = "<group>"; };
+		10BE3398D29884BECB82EA3E9D9B1B88 /* CameraRecorder.swift */ = {isa = PBXFileReference; includeInIndex = 1; lastKnownFileType = sourcecode.swift; path = CameraRecorder.swift; sourceTree = "<group>"; };
 		1374B79237CAC07693E99442FBED1F15 /* FBSnapshotTestController.h */ = {isa = PBXFileReference; includeInIndex = 1; lastKnownFileType = sourcecode.c.h; name = FBSnapshotTestController.h; path = FBSnapshotTestCase/FBSnapshotTestController.h; sourceTree = "<group>"; };
-		141BE15D3FCD240BDF810ACC082ACF81 /* OptionsController.swift */ = {isa = PBXFileReference; includeInIndex = 1; lastKnownFileType = sourcecode.swift; path = OptionsController.swift; sourceTree = "<group>"; };
-		153C19520019AC420B64DFF93F7135C4 /* AVAssetWriterInputPixelBufferAdaptor+Append.swift */ = {isa = PBXFileReference; includeInIndex = 1; lastKnownFileType = sourcecode.swift; path = "AVAssetWriterInputPixelBufferAdaptor+Append.swift"; sourceTree = "<group>"; };
-		23676973CD9EBBC5EBE12E1415475C27 /* NSURL+Media.swift */ = {isa = PBXFileReference; includeInIndex = 1; lastKnownFileType = sourcecode.swift; path = "NSURL+Media.swift"; sourceTree = "<group>"; };
+		20E3197209D689ED6757F3D51DF5AFDB /* CameraRecordingProtocol.swift */ = {isa = PBXFileReference; includeInIndex = 1; lastKnownFileType = sourcecode.swift; path = CameraRecordingProtocol.swift; sourceTree = "<group>"; };
 		2431DA944FACCCCEEBC3388A96EE92F1 /* Pods-KanvasCameraExample-umbrella.h */ = {isa = PBXFileReference; includeInIndex = 1; lastKnownFileType = sourcecode.c.h; path = "Pods-KanvasCameraExample-umbrella.h"; sourceTree = "<group>"; };
-<<<<<<< HEAD
-=======
-		2A8B6EEE7DCF09208CC9EEF1701D20F9 /* KanvasCamera.podspec.json */ = {isa = PBXFileReference; includeInIndex = 1; lastKnownFileType = text.json; path = KanvasCamera.podspec.json; sourceTree = "<group>"; };
->>>>>>> af96be32
-		2E337FB8D21E6B805862BE61C445670F /* Pods_KanvasCameraExample.framework */ = {isa = PBXFileReference; explicitFileType = wrapper.framework; includeInIndex = 0; path = Pods_KanvasCameraExample.framework; sourceTree = BUILT_PRODUCTS_DIR; };
+		25EED0DEF039D0E4A759B8F9FE341800 /* MediaClipsCollectionController.swift */ = {isa = PBXFileReference; includeInIndex = 1; lastKnownFileType = sourcecode.swift; path = MediaClipsCollectionController.swift; sourceTree = "<group>"; };
+		2E337FB8D21E6B805862BE61C445670F /* Pods_KanvasCameraExample.framework */ = {isa = PBXFileReference; explicitFileType = wrapper.framework; includeInIndex = 0; name = Pods_KanvasCameraExample.framework; path = "Pods-KanvasCameraExample.framework"; sourceTree = BUILT_PRODUCTS_DIR; };
 		2EECE81A9AEC1ED1057A9C3C88DBCEBE /* UIApplication+StrictKeyWindow.m */ = {isa = PBXFileReference; includeInIndex = 1; lastKnownFileType = sourcecode.c.objc; name = "UIApplication+StrictKeyWindow.m"; path = "FBSnapshotTestCase/Categories/UIApplication+StrictKeyWindow.m"; sourceTree = "<group>"; };
+		2FCECE017CA4272765794CE4FD95EF27 /* NSURL+Media.swift */ = {isa = PBXFileReference; includeInIndex = 1; lastKnownFileType = sourcecode.swift; path = "NSURL+Media.swift"; sourceTree = "<group>"; };
 		39577E2B806B8B2D019998DE60728F63 /* FBSnapshotTestCase.m */ = {isa = PBXFileReference; includeInIndex = 1; lastKnownFileType = sourcecode.c.objc; name = FBSnapshotTestCase.m; path = FBSnapshotTestCase/FBSnapshotTestCase.m; sourceTree = "<group>"; };
 		3B5E22F9517F21D3A0251F88FCAB281E /* UIImage+Compare.m */ = {isa = PBXFileReference; includeInIndex = 1; lastKnownFileType = sourcecode.c.objc; name = "UIImage+Compare.m"; path = "FBSnapshotTestCase/Categories/UIImage+Compare.m"; sourceTree = "<group>"; };
-		3D10BB291559C8D6AF96C43FCF2A4222 /* KanvasCameraTimes.swift */ = {isa = PBXFileReference; includeInIndex = 1; lastKnownFileType = sourcecode.swift; path = KanvasCameraTimes.swift; sourceTree = "<group>"; };
 		3DBFBDCC891B770A2AC9EF0FB164B751 /* UIImage+Snapshot.m */ = {isa = PBXFileReference; includeInIndex = 1; lastKnownFileType = sourcecode.c.objc; name = "UIImage+Snapshot.m"; path = "FBSnapshotTestCase/Categories/UIImage+Snapshot.m"; sourceTree = "<group>"; };
-		3F82C67AD10AB237BBB38A0B96A3314A /* KanvasCamera.xcconfig */ = {isa = PBXFileReference; includeInIndex = 1; lastKnownFileType = text.xcconfig; path = KanvasCamera.xcconfig; sourceTree = "<group>"; };
 		432938111B6FF0189EFFEDF2F845B308 /* UIImage+Compare.h */ = {isa = PBXFileReference; includeInIndex = 1; lastKnownFileType = sourcecode.c.h; name = "UIImage+Compare.h"; path = "FBSnapshotTestCase/Categories/UIImage+Compare.h"; sourceTree = "<group>"; };
-		44EDA688CBD7DB8E43750CDEA6E1285E /* Pods_KanvasCameraExampleTests.framework */ = {isa = PBXFileReference; explicitFileType = wrapper.framework; includeInIndex = 0; path = Pods_KanvasCameraExampleTests.framework; sourceTree = BUILT_PRODUCTS_DIR; };
-<<<<<<< HEAD
-		476A783447B481DBAE6FF3BD90991BC4 /* UIFont+Utils.swift */ = {isa = PBXFileReference; includeInIndex = 1; lastKnownFileType = sourcecode.swift; path = "UIFont+Utils.swift"; sourceTree = "<group>"; };
-=======
->>>>>>> af96be32
+		44EDA688CBD7DB8E43750CDEA6E1285E /* Pods_KanvasCameraExampleTests.framework */ = {isa = PBXFileReference; explicitFileType = wrapper.framework; includeInIndex = 0; name = Pods_KanvasCameraExampleTests.framework; path = "Pods-KanvasCameraExampleTests.framework"; sourceTree = BUILT_PRODUCTS_DIR; };
 		4792533D7EE0F440EE722DA4999E845C /* FBSnapshotTestCase-dummy.m */ = {isa = PBXFileReference; includeInIndex = 1; lastKnownFileType = sourcecode.c.objc; path = "FBSnapshotTestCase-dummy.m"; sourceTree = "<group>"; };
+		48DE5E63E6E5DB5F20EB05E4FE9EBBC5 /* PhotoOutputHandler.swift */ = {isa = PBXFileReference; includeInIndex = 1; lastKnownFileType = sourcecode.swift; path = PhotoOutputHandler.swift; sourceTree = "<group>"; };
 		4C17DA8FD76B879002D669BAA48B1E6E /* Pods-KanvasCameraExampleTests-frameworks.sh */ = {isa = PBXFileReference; includeInIndex = 1; lastKnownFileType = text.script.sh; path = "Pods-KanvasCameraExampleTests-frameworks.sh"; sourceTree = "<group>"; };
-		512929AE6B7F327A314740CD96125427 /* KanvasCameraStrings.swift */ = {isa = PBXFileReference; includeInIndex = 1; lastKnownFileType = sourcecode.swift; path = KanvasCameraStrings.swift; sourceTree = "<group>"; };
-		5544C81358A9ABCC88DC0A1711C58FF2 /* GifVideoOutputHandler.swift */ = {isa = PBXFileReference; includeInIndex = 1; lastKnownFileType = sourcecode.swift; path = GifVideoOutputHandler.swift; sourceTree = "<group>"; };
-		556C91FFC8B6DC76BDDD80C7FC4BF318 /* PhotoOutputHandler.swift */ = {isa = PBXFileReference; includeInIndex = 1; lastKnownFileType = sourcecode.swift; path = PhotoOutputHandler.swift; sourceTree = "<group>"; };
+		4C9AC98332E75C5727252E60F78C9110 /* KanvasCameraStrings.swift */ = {isa = PBXFileReference; includeInIndex = 1; lastKnownFileType = sourcecode.swift; path = KanvasCameraStrings.swift; sourceTree = "<group>"; };
+		4CFD427E1673746C9015F20D52514D6B /* UIView+Layout.swift */ = {isa = PBXFileReference; includeInIndex = 1; lastKnownFileType = sourcecode.swift; path = "UIView+Layout.swift"; sourceTree = "<group>"; };
+		4F580A9D74BE09FF83F2F954DECCC7B1 /* MediaClip.swift */ = {isa = PBXFileReference; includeInIndex = 1; lastKnownFileType = sourcecode.swift; path = MediaClip.swift; sourceTree = "<group>"; };
 		56A143BDB3C4C9494A7EB0A874253C34 /* Pods-KanvasCameraExampleTests.debug.xcconfig */ = {isa = PBXFileReference; includeInIndex = 1; lastKnownFileType = text.xcconfig; path = "Pods-KanvasCameraExampleTests.debug.xcconfig"; sourceTree = "<group>"; };
 		570C8B2CE87E47FBD6EB555D507285D5 /* Pods-KanvasCameraExample-dummy.m */ = {isa = PBXFileReference; includeInIndex = 1; lastKnownFileType = sourcecode.c.objc; path = "Pods-KanvasCameraExample-dummy.m"; sourceTree = "<group>"; };
+		57D99992B9C5FDFB72596A8880709F19 /* KanvasCameraTimes.swift */ = {isa = PBXFileReference; includeInIndex = 1; lastKnownFileType = sourcecode.swift; path = KanvasCameraTimes.swift; sourceTree = "<group>"; };
 		586C927EB62F939BE159B57EA8E65356 /* Pods-KanvasCameraExampleTests-dummy.m */ = {isa = PBXFileReference; includeInIndex = 1; lastKnownFileType = sourcecode.c.objc; path = "Pods-KanvasCameraExampleTests-dummy.m"; sourceTree = "<group>"; };
 		58A2557E7CE20AACCD1B28B1CD1F920D /* FBSnapshotTestCasePlatform.m */ = {isa = PBXFileReference; includeInIndex = 1; lastKnownFileType = sourcecode.c.objc; name = FBSnapshotTestCasePlatform.m; path = FBSnapshotTestCase/FBSnapshotTestCasePlatform.m; sourceTree = "<group>"; };
-		6179B276D1FDF9C4F84845AB9762CA7E /* MediaClipsCollectionController.swift */ = {isa = PBXFileReference; includeInIndex = 1; lastKnownFileType = sourcecode.swift; path = MediaClipsCollectionController.swift; sourceTree = "<group>"; };
-		62A18D206D27CC44CE738D0E2B93162C /* MediaClipsCollectionView.swift */ = {isa = PBXFileReference; includeInIndex = 1; lastKnownFileType = sourcecode.swift; path = MediaClipsCollectionView.swift; sourceTree = "<group>"; };
+		5BBCA38A6D5F0A0B5D1CC09739F52658 /* OptionView.swift */ = {isa = PBXFileReference; includeInIndex = 1; lastKnownFileType = sourcecode.swift; path = OptionView.swift; sourceTree = "<group>"; };
 		63377C220E90B4D05971DFC31FFCF899 /* Info.plist */ = {isa = PBXFileReference; includeInIndex = 1; lastKnownFileType = text.plist.xml; path = Info.plist; sourceTree = "<group>"; };
 		67E276593855381568F725E69496F29C /* Info.plist */ = {isa = PBXFileReference; includeInIndex = 1; lastKnownFileType = text.plist.xml; path = Info.plist; sourceTree = "<group>"; };
-		688A436FF3FFC5E4718B8AC85B25D38E /* OptionsStackView.swift */ = {isa = PBXFileReference; includeInIndex = 1; lastKnownFileType = sourcecode.swift; path = OptionsStackView.swift; sourceTree = "<group>"; };
-		70F44503F80BD658C305261283F524C8 /* CameraRecorder.swift */ = {isa = PBXFileReference; includeInIndex = 1; lastKnownFileType = sourcecode.swift; path = CameraRecorder.swift; sourceTree = "<group>"; };
+		7274B9BC4E37ACBC8FA2704CE3C40E0C /* MediaClipsCollectionCell.swift */ = {isa = PBXFileReference; includeInIndex = 1; lastKnownFileType = sourcecode.swift; path = MediaClipsCollectionCell.swift; sourceTree = "<group>"; };
 		73760231042E4E5235E47CEE8A6E93BE /* Pods-KanvasCameraExample-resources.sh */ = {isa = PBXFileReference; includeInIndex = 1; lastKnownFileType = text.script.sh; path = "Pods-KanvasCameraExample-resources.sh"; sourceTree = "<group>"; };
-<<<<<<< HEAD
-		7602A711FC2D2051E5634C29EDF82C25 /* MediaClipsEditorView.swift */ = {isa = PBXFileReference; includeInIndex = 1; lastKnownFileType = sourcecode.swift; path = MediaClipsEditorView.swift; sourceTree = "<group>"; };
-		789DDDA6E76CEA5F9943D320D14E8778 /* UIButton+Shadows.swift */ = {isa = PBXFileReference; includeInIndex = 1; lastKnownFileType = sourcecode.swift; path = "UIButton+Shadows.swift"; sourceTree = "<group>"; };
-		7A9A9B1C11BE9CCB854901F39D6A469E /* MediaClipsEditorController.swift */ = {isa = PBXFileReference; includeInIndex = 1; lastKnownFileType = sourcecode.swift; path = MediaClipsEditorController.swift; sourceTree = "<group>"; };
-=======
-		750729771B84136E7B619C76B32EBF2A /* KanvasCamera.xcconfig */ = {isa = PBXFileReference; includeInIndex = 1; lastKnownFileType = text.xcconfig; path = KanvasCamera.xcconfig; sourceTree = "<group>"; };
-		7572B89AD92A6E084EDEDF7ABE1279F1 /* MediaClipsEditorViewController.swift */ = {isa = PBXFileReference; includeInIndex = 1; lastKnownFileType = sourcecode.swift; path = MediaClipsEditorViewController.swift; sourceTree = "<group>"; };
->>>>>>> af96be32
+		761CC2160B1F61BBD2D750867AEEB731 /* KanvasCamera.podspec.json */ = {isa = PBXFileReference; includeInIndex = 1; path = KanvasCamera.podspec.json; sourceTree = "<group>"; };
 		7B37D7C695D5C6C47A7C093595CD4F06 /* FBSnapshotTestCase.xcconfig */ = {isa = PBXFileReference; includeInIndex = 1; lastKnownFileType = text.xcconfig; path = FBSnapshotTestCase.xcconfig; sourceTree = "<group>"; };
-		7C41F3AA76A537B87A93F4C676C8785B /* UIImage+Camera.swift */ = {isa = PBXFileReference; includeInIndex = 1; lastKnownFileType = sourcecode.swift; path = "UIImage+Camera.swift"; sourceTree = "<group>"; };
-		7C9A16A8AD329F589D79B12885C65CCD /* AVURLAsset+Thumbnail.swift */ = {isa = PBXFileReference; includeInIndex = 1; lastKnownFileType = sourcecode.swift; path = "AVURLAsset+Thumbnail.swift"; sourceTree = "<group>"; };
 		7DDF12DFB905E8F4E6C52F9DA9990913 /* Pods-KanvasCameraExampleTests.release.xcconfig */ = {isa = PBXFileReference; includeInIndex = 1; lastKnownFileType = text.xcconfig; path = "Pods-KanvasCameraExampleTests.release.xcconfig"; sourceTree = "<group>"; };
 		7E3DB4D092B985E76E227F7F313C6981 /* FBSnapshotTestCasePlatform.h */ = {isa = PBXFileReference; includeInIndex = 1; lastKnownFileType = sourcecode.c.h; name = FBSnapshotTestCasePlatform.h; path = FBSnapshotTestCase/FBSnapshotTestCasePlatform.h; sourceTree = "<group>"; };
-		8137A800D5EDBA6FC6AE3583690D8722 /* MediaClip.swift */ = {isa = PBXFileReference; includeInIndex = 1; lastKnownFileType = sourcecode.swift; path = MediaClip.swift; sourceTree = "<group>"; };
+		7E4D09494C2E3EF857C4AE988CF726CB /* KanvasCamera-dummy.m */ = {isa = PBXFileReference; includeInIndex = 1; lastKnownFileType = sourcecode.c.objc; path = "KanvasCamera-dummy.m"; sourceTree = "<group>"; };
+		808D3490B18596CCB389A361A912189E /* UICollectionView+Cells.swift */ = {isa = PBXFileReference; includeInIndex = 1; lastKnownFileType = sourcecode.swift; path = "UICollectionView+Cells.swift"; sourceTree = "<group>"; };
+		82B07F190E6969901ADD2E6E291DEB5C /* VideoOutputHandler.swift */ = {isa = PBXFileReference; includeInIndex = 1; lastKnownFileType = sourcecode.swift; path = VideoOutputHandler.swift; sourceTree = "<group>"; };
+		82EF4DC2B7E038BE8BA822B8A0E0BF3F /* KanvasCamera.xcconfig */ = {isa = PBXFileReference; includeInIndex = 1; lastKnownFileType = text.xcconfig; path = KanvasCamera.xcconfig; sourceTree = "<group>"; };
 		85E250EF19C5B5671AEC10BEB508D087 /* UIImage+Diff.h */ = {isa = PBXFileReference; includeInIndex = 1; lastKnownFileType = sourcecode.c.h; name = "UIImage+Diff.h"; path = "FBSnapshotTestCase/Categories/UIImage+Diff.h"; sourceTree = "<group>"; };
 		8683FD17E5C0DA60CD3DE90D22C1BC17 /* Pods-KanvasCameraExampleTests-umbrella.h */ = {isa = PBXFileReference; includeInIndex = 1; lastKnownFileType = sourcecode.c.h; path = "Pods-KanvasCameraExampleTests-umbrella.h"; sourceTree = "<group>"; };
-<<<<<<< HEAD
-		8784281E1F731558A7391F0EAFBE7EDA /* KanvasCamera.podspec.json */ = {isa = PBXFileReference; includeInIndex = 1; lastKnownFileType = text.json; path = KanvasCamera.podspec.json; sourceTree = "<group>"; };
-		8F02FE6321CE772C01A3F0E34ABA0B71 /* KanvasCamera-dummy.m */ = {isa = PBXFileReference; includeInIndex = 1; lastKnownFileType = sourcecode.c.objc; path = "KanvasCamera-dummy.m"; sourceTree = "<group>"; };
-		9281045DFB73621A98451CFE72BDA61F /* CameraRecordingProtocol.swift */ = {isa = PBXFileReference; includeInIndex = 1; lastKnownFileType = sourcecode.swift; path = CameraRecordingProtocol.swift; sourceTree = "<group>"; };
-		93A4A3777CF96A4AAC1D13BA6DCCEA73 /* Podfile */ = {isa = PBXFileReference; explicitFileType = text.script.ruby; includeInIndex = 1; name = Podfile; path = ../Podfile; sourceTree = SOURCE_ROOT; xcLanguageSpecificationIdentifier = xcode.lang.ruby; };
-		95263998CE1CE69D6AEF79C507799B28 /* KanvasCameraImages.swift */ = {isa = PBXFileReference; includeInIndex = 1; lastKnownFileType = sourcecode.swift; path = KanvasCameraImages.swift; sourceTree = "<group>"; };
-		9710A9ABCC87F85543E8DB98EB7905CB /* FBSnapshotTestCase.framework */ = {isa = PBXFileReference; explicitFileType = wrapper.framework; includeInIndex = 0; path = FBSnapshotTestCase.framework; sourceTree = BUILT_PRODUCTS_DIR; };
-		987213909F20177EA44FB367D748BEC1 /* KanvasCamera-umbrella.h */ = {isa = PBXFileReference; includeInIndex = 1; lastKnownFileType = sourcecode.c.h; path = "KanvasCamera-umbrella.h"; sourceTree = "<group>"; };
-		9C6EE2D7AB481A18AA214C3604A420ED /* OptionView.swift */ = {isa = PBXFileReference; includeInIndex = 1; lastKnownFileType = sourcecode.swift; path = OptionView.swift; sourceTree = "<group>"; };
-		9CF56ADADE979F29DFFE64DC8791366A /* UICollectionView+Cells.swift */ = {isa = PBXFileReference; includeInIndex = 1; lastKnownFileType = sourcecode.swift; path = "UICollectionView+Cells.swift"; sourceTree = "<group>"; };
-		9E2D7D9EEF38337E928E72739FF4AB70 /* VideoOutputHandler.swift */ = {isa = PBXFileReference; includeInIndex = 1; lastKnownFileType = sourcecode.swift; path = VideoOutputHandler.swift; sourceTree = "<group>"; };
-		A001B444A3514ECF27E76EDDD2DD7388 /* KanvasCamera.framework */ = {isa = PBXFileReference; explicitFileType = wrapper.framework; includeInIndex = 0; path = KanvasCamera.framework; sourceTree = BUILT_PRODUCTS_DIR; };
-		A0A37136FB4995632B06A402558D2B1C /* KanvasCamera-prefix.pch */ = {isa = PBXFileReference; includeInIndex = 1; lastKnownFileType = sourcecode.c.h; path = "KanvasCamera-prefix.pch"; sourceTree = "<group>"; };
-=======
-		93A4A3777CF96A4AAC1D13BA6DCCEA73 /* Podfile */ = {isa = PBXFileReference; explicitFileType = text.script.ruby; includeInIndex = 1; name = Podfile; path = ../Podfile; sourceTree = SOURCE_ROOT; xcLanguageSpecificationIdentifier = xcode.lang.ruby; };
-		9710A9ABCC87F85543E8DB98EB7905CB /* FBSnapshotTestCase.framework */ = {isa = PBXFileReference; explicitFileType = wrapper.framework; includeInIndex = 0; path = FBSnapshotTestCase.framework; sourceTree = BUILT_PRODUCTS_DIR; };
-		9ACC5909CEF30A7E727AA0C7181AA522 /* KanvasCamera.modulemap */ = {isa = PBXFileReference; includeInIndex = 1; lastKnownFileType = sourcecode.module; path = KanvasCamera.modulemap; sourceTree = "<group>"; };
-		9E6ABA469778B79FB12F604AC1DB7BFE /* UIImage+Camera.swift */ = {isa = PBXFileReference; includeInIndex = 1; lastKnownFileType = sourcecode.swift; path = "UIImage+Camera.swift"; sourceTree = "<group>"; };
-		A001B444A3514ECF27E76EDDD2DD7388 /* KanvasCamera.framework */ = {isa = PBXFileReference; explicitFileType = wrapper.framework; includeInIndex = 0; path = KanvasCamera.framework; sourceTree = BUILT_PRODUCTS_DIR; };
->>>>>>> af96be32
+		93A4A3777CF96A4AAC1D13BA6DCCEA73 /* Podfile */ = {isa = PBXFileReference; explicitFileType = text.script.ruby; includeInIndex = 1; lastKnownFileType = text; name = Podfile; path = ../Podfile; sourceTree = SOURCE_ROOT; xcLanguageSpecificationIdentifier = xcode.lang.ruby; };
+		9482164BDF8455ADCAF2AE176516CFE4 /* OptionsStackView.swift */ = {isa = PBXFileReference; includeInIndex = 1; lastKnownFileType = sourcecode.swift; path = OptionsStackView.swift; sourceTree = "<group>"; };
+		9710A9ABCC87F85543E8DB98EB7905CB /* FBSnapshotTestCase.framework */ = {isa = PBXFileReference; explicitFileType = wrapper.framework; includeInIndex = 0; name = FBSnapshotTestCase.framework; path = FBSnapshotTestCase.framework; sourceTree = BUILT_PRODUCTS_DIR; };
+		9ECF37EFD735EE9FB495474057BE1602 /* MediaClipsCollectionView.swift */ = {isa = PBXFileReference; includeInIndex = 1; lastKnownFileType = sourcecode.swift; path = MediaClipsCollectionView.swift; sourceTree = "<group>"; };
+		A001B444A3514ECF27E76EDDD2DD7388 /* KanvasCamera.framework */ = {isa = PBXFileReference; explicitFileType = wrapper.framework; includeInIndex = 0; name = KanvasCamera.framework; path = KanvasCamera.framework; sourceTree = BUILT_PRODUCTS_DIR; };
 		A11D5B54955E3381F067364E427B571A /* FBSnapshotTestCase-umbrella.h */ = {isa = PBXFileReference; includeInIndex = 1; lastKnownFileType = sourcecode.c.h; path = "FBSnapshotTestCase-umbrella.h"; sourceTree = "<group>"; };
-		A6CF400499CFB40BBDAD4E11A33D8661 /* UIView+Layout.swift */ = {isa = PBXFileReference; includeInIndex = 1; lastKnownFileType = sourcecode.swift; path = "UIView+Layout.swift"; sourceTree = "<group>"; };
-		ABE499092137138E00379F7F /* TopOption.swift */ = {isa = PBXFileReference; lastKnownFileType = sourcecode.swift; path = TopOption.swift; sourceTree = "<group>"; };
+		A2702E84B7EDB348A50B87990C561583 /* TopOption.swift */ = {isa = PBXFileReference; includeInIndex = 1; lastKnownFileType = sourcecode.swift; path = TopOption.swift; sourceTree = "<group>"; };
+		A407BDB29DF425BA1EFDBA987999B38D /* KanvasCameraImages.swift */ = {isa = PBXFileReference; includeInIndex = 1; lastKnownFileType = sourcecode.swift; path = KanvasCameraImages.swift; sourceTree = "<group>"; };
+		A7D9F61D0FFFF79B61248D8E37B38241 /* CameraSettings.swift */ = {isa = PBXFileReference; includeInIndex = 1; lastKnownFileType = sourcecode.swift; path = CameraSettings.swift; sourceTree = "<group>"; };
+		A7E03C4CBCAEA832CD91390AF6F9CB5A /* CameraSegmentHandler.swift */ = {isa = PBXFileReference; includeInIndex = 1; lastKnownFileType = sourcecode.swift; path = CameraSegmentHandler.swift; sourceTree = "<group>"; };
+		AEAD9154FC90135CD932BC121ABC64DD /* UIViewController+Load.swift */ = {isa = PBXFileReference; includeInIndex = 1; lastKnownFileType = sourcecode.swift; path = "UIViewController+Load.swift"; sourceTree = "<group>"; };
 		AF043B1189EAD36CDC369F81F8880362 /* Pods-KanvasCameraExample-frameworks.sh */ = {isa = PBXFileReference; includeInIndex = 1; lastKnownFileType = text.script.sh; path = "Pods-KanvasCameraExample-frameworks.sh"; sourceTree = "<group>"; };
+		B327F1D1DB8B1FE93176862E8185F4AC /* KanvasCameraColors.swift */ = {isa = PBXFileReference; includeInIndex = 1; lastKnownFileType = sourcecode.swift; path = KanvasCameraColors.swift; sourceTree = "<group>"; };
 		B65D1DFA459F44E317166718275F3AF5 /* Info.plist */ = {isa = PBXFileReference; includeInIndex = 1; lastKnownFileType = text.plist.xml; path = Info.plist; sourceTree = "<group>"; };
-		B7F9EA502BA0860FAA186632002D5361 /* Info.plist */ = {isa = PBXFileReference; includeInIndex = 1; lastKnownFileType = text.plist.xml; path = Info.plist; sourceTree = "<group>"; };
+		B851B3F86106FEC80873AA63DDC4EBC4 /* KanvasCamera.modulemap */ = {isa = PBXFileReference; includeInIndex = 1; lastKnownFileType = sourcecode.module; path = KanvasCamera.modulemap; sourceTree = "<group>"; };
 		B9109B8B333B5A1A3E92EFC09EDC10AC /* UIApplication+StrictKeyWindow.h */ = {isa = PBXFileReference; includeInIndex = 1; lastKnownFileType = sourcecode.c.h; name = "UIApplication+StrictKeyWindow.h"; path = "FBSnapshotTestCase/Categories/UIApplication+StrictKeyWindow.h"; sourceTree = "<group>"; };
 		B9CEF7D6C5E08AB80E58DABC75D882BC /* UIImage+Diff.m */ = {isa = PBXFileReference; includeInIndex = 1; lastKnownFileType = sourcecode.c.objc; name = "UIImage+Diff.m"; path = "FBSnapshotTestCase/Categories/UIImage+Diff.m"; sourceTree = "<group>"; };
 		BBB6A925DF90E5500E7BDCC094FEBEA7 /* UIKit.framework */ = {isa = PBXFileReference; lastKnownFileType = wrapper.framework; name = UIKit.framework; path = Platforms/iPhoneOS.platform/Developer/SDKs/iPhoneOS11.3.sdk/System/Library/Frameworks/UIKit.framework; sourceTree = DEVELOPER_DIR; };
-		BE80CC4D477E4B13257C6D95ECE6BCF5 /* KanvasCameraColors.swift */ = {isa = PBXFileReference; includeInIndex = 1; lastKnownFileType = sourcecode.swift; path = KanvasCameraColors.swift; sourceTree = "<group>"; };
+		BE88D023B525E6D2CA3C050E85A67CB4 /* MediaClipsEditorViewController.swift */ = {isa = PBXFileReference; includeInIndex = 1; lastKnownFileType = sourcecode.swift; path = MediaClipsEditorViewController.swift; sourceTree = "<group>"; };
 		C1A94602875A48A997AD3F08A33E6EAA /* Foundation.framework */ = {isa = PBXFileReference; lastKnownFileType = wrapper.framework; name = Foundation.framework; path = Platforms/iPhoneOS.platform/Developer/SDKs/iPhoneOS11.3.sdk/System/Library/Frameworks/Foundation.framework; sourceTree = DEVELOPER_DIR; };
-		C389CE8C73679CC69DC38CC7B36A26C4 /* CameraSegmentHandler.swift */ = {isa = PBXFileReference; includeInIndex = 1; lastKnownFileType = sourcecode.swift; path = CameraSegmentHandler.swift; sourceTree = "<group>"; };
+		C36EE96BCB9B6257D87E4D36D2DDC742 /* MediaClipsEditorView.swift */ = {isa = PBXFileReference; includeInIndex = 1; lastKnownFileType = sourcecode.swift; path = MediaClipsEditorView.swift; sourceTree = "<group>"; };
+		C3B4432061E337D5D060F8CCD35A5D9F /* UIButton+Shadows.swift */ = {isa = PBXFileReference; includeInIndex = 1; lastKnownFileType = sourcecode.swift; path = "UIButton+Shadows.swift"; sourceTree = "<group>"; };
 		C3FB9AECB725014E6B95D42C9B8F4451 /* Pods-KanvasCameraExampleTests.modulemap */ = {isa = PBXFileReference; includeInIndex = 1; lastKnownFileType = sourcecode.module; path = "Pods-KanvasCameraExampleTests.modulemap"; sourceTree = "<group>"; };
+		C89CA63C3A206CF24B89E74F59C895DD /* Assets.xcassets */ = {isa = PBXFileReference; includeInIndex = 1; lastKnownFileType = folder.assetcatalog; name = Assets.xcassets; path = Resources/Assets.xcassets; sourceTree = "<group>"; };
+		CB8471418786B6CB9DEE150772293D7B /* Info.plist */ = {isa = PBXFileReference; includeInIndex = 1; lastKnownFileType = text.plist.xml; path = Info.plist; sourceTree = "<group>"; };
 		CD7A7D56274444DC032E52FD1FFDA8C5 /* Pods-KanvasCameraExample-acknowledgements.plist */ = {isa = PBXFileReference; includeInIndex = 1; lastKnownFileType = text.plist.xml; path = "Pods-KanvasCameraExample-acknowledgements.plist"; sourceTree = "<group>"; };
-		D357B17B871E62E3CC6AD534F8ECB5D2 /* CameraSettings.swift */ = {isa = PBXFileReference; includeInIndex = 1; lastKnownFileType = sourcecode.swift; path = CameraSettings.swift; sourceTree = "<group>"; };
+		D25159E9BC828090CFFCEC53E1769B15 /* KanvasCamera-umbrella.h */ = {isa = PBXFileReference; includeInIndex = 1; lastKnownFileType = sourcecode.c.h; path = "KanvasCamera-umbrella.h"; sourceTree = "<group>"; };
 		D3B6CE6612AF52A4ACEDD89B5022D0C0 /* Pods-KanvasCameraExampleTests-resources.sh */ = {isa = PBXFileReference; includeInIndex = 1; lastKnownFileType = text.script.sh; path = "Pods-KanvasCameraExampleTests-resources.sh"; sourceTree = "<group>"; };
+		D415D0E975364E7B735149D4B7E445E8 /* GifVideoOutputHandler.swift */ = {isa = PBXFileReference; includeInIndex = 1; lastKnownFileType = sourcecode.swift; path = GifVideoOutputHandler.swift; sourceTree = "<group>"; };
 		D77B07CA7D221E3EC46B93C00BF37CDE /* QuartzCore.framework */ = {isa = PBXFileReference; lastKnownFileType = wrapper.framework; name = QuartzCore.framework; path = Platforms/iPhoneOS.platform/Developer/SDKs/iPhoneOS11.3.sdk/System/Library/Frameworks/QuartzCore.framework; sourceTree = DEVELOPER_DIR; };
 		D7F632A97B7692C316CD411ADC1D57D8 /* Pods-KanvasCameraExampleTests-acknowledgements.markdown */ = {isa = PBXFileReference; includeInIndex = 1; lastKnownFileType = text; path = "Pods-KanvasCameraExampleTests-acknowledgements.markdown"; sourceTree = "<group>"; };
-		D80F514B389E361B1C6374304AF3FB55 /* MediaClipsCollectionCell.swift */ = {isa = PBXFileReference; includeInIndex = 1; lastKnownFileType = sourcecode.swift; path = MediaClipsCollectionCell.swift; sourceTree = "<group>"; };
 		D97545C39C4A5EE2631DD9FFECE76A40 /* SwiftSupport.swift */ = {isa = PBXFileReference; includeInIndex = 1; lastKnownFileType = sourcecode.swift; name = SwiftSupport.swift; path = FBSnapshotTestCase/SwiftSupport.swift; sourceTree = "<group>"; };
-		DABE1353F2DE8D2FF7F696B892A415BE /* KanvasCamera.modulemap */ = {isa = PBXFileReference; includeInIndex = 1; lastKnownFileType = sourcecode.module; path = KanvasCamera.modulemap; sourceTree = "<group>"; };
 		DC6B6863AD6E65251BE6D0F1BFE1843D /* Pods-KanvasCameraExample.release.xcconfig */ = {isa = PBXFileReference; includeInIndex = 1; lastKnownFileType = text.xcconfig; path = "Pods-KanvasCameraExample.release.xcconfig"; sourceTree = "<group>"; };
 		E17BE53D4D894B8FF493044F7B81955C /* Pods-KanvasCameraExampleTests-acknowledgements.plist */ = {isa = PBXFileReference; includeInIndex = 1; lastKnownFileType = text.plist.xml; path = "Pods-KanvasCameraExampleTests-acknowledgements.plist"; sourceTree = "<group>"; };
 		E37899BD4B349060AA147E2A3721D3A2 /* FBSnapshotTestCase.h */ = {isa = PBXFileReference; includeInIndex = 1; lastKnownFileType = sourcecode.c.h; name = FBSnapshotTestCase.h; path = FBSnapshotTestCase/FBSnapshotTestCase.h; sourceTree = "<group>"; };
 		E6AE733B07F41B24ADB8D1521DFF6430 /* Pods-KanvasCameraExample.modulemap */ = {isa = PBXFileReference; includeInIndex = 1; lastKnownFileType = sourcecode.module; path = "Pods-KanvasCameraExample.modulemap"; sourceTree = "<group>"; };
 		E7843C520ED7D11392D872D57034A1BC /* XCTest.framework */ = {isa = PBXFileReference; lastKnownFileType = wrapper.framework; name = XCTest.framework; path = Platforms/iPhoneOS.platform/Developer/SDKs/iPhoneOS11.3.sdk/System/Library/Frameworks/XCTest.framework; sourceTree = DEVELOPER_DIR; };
+		EA3C1A4B77B47F3ABA5EB61FBA45BD48 /* AVURLAsset+Thumbnail.swift */ = {isa = PBXFileReference; includeInIndex = 1; lastKnownFileType = sourcecode.swift; path = "AVURLAsset+Thumbnail.swift"; sourceTree = "<group>"; };
 		EE01FAD0B1ADB8ECD52E2C89FC0EE97A /* Pods-KanvasCameraExample.debug.xcconfig */ = {isa = PBXFileReference; includeInIndex = 1; lastKnownFileType = text.xcconfig; path = "Pods-KanvasCameraExample.debug.xcconfig"; sourceTree = "<group>"; };
 		EF519A026B10AC73ABBE6E658308B29D /* FBSnapshotTestCase-prefix.pch */ = {isa = PBXFileReference; includeInIndex = 1; lastKnownFileType = sourcecode.c.h; path = "FBSnapshotTestCase-prefix.pch"; sourceTree = "<group>"; };
 		F10CBDEE32E5F6BDECFB3D41F7DD0B03 /* FBSnapshotTestCase.modulemap */ = {isa = PBXFileReference; includeInIndex = 1; lastKnownFileType = sourcecode.module; path = FBSnapshotTestCase.modulemap; sourceTree = "<group>"; };
-		FDCA8D41BB9A456706CD42BEFE3CDA21 /* UIViewController+Load.swift */ = {isa = PBXFileReference; includeInIndex = 1; lastKnownFileType = sourcecode.swift; path = "UIViewController+Load.swift"; sourceTree = "<group>"; };
-		FF0B47924C4C4F620F86C6A188CE681D /* Assets.xcassets */ = {isa = PBXFileReference; includeInIndex = 1; lastKnownFileType = folder.assetcatalog; name = Assets.xcassets; path = Resources/Assets.xcassets; sourceTree = "<group>"; };
+		F60D85AC244FF0F37263DF5EE2A15944 /* AVAssetWriterInputPixelBufferAdaptor+Append.swift */ = {isa = PBXFileReference; includeInIndex = 1; lastKnownFileType = sourcecode.swift; path = "AVAssetWriterInputPixelBufferAdaptor+Append.swift"; sourceTree = "<group>"; };
+		FDD68CD3B21C11A13C6BA1419C220FDD /* UIFont+Utils.swift */ = {isa = PBXFileReference; includeInIndex = 1; lastKnownFileType = sourcecode.swift; path = "UIFont+Utils.swift"; sourceTree = "<group>"; };
+		FF86A9BBC6DD421D5E65D875D483CB11 /* KanvasCamera-prefix.pch */ = {isa = PBXFileReference; includeInIndex = 1; lastKnownFileType = sourcecode.c.h; path = "KanvasCamera-prefix.pch"; sourceTree = "<group>"; };
 /* End PBXFileReference section */
 
 /* Begin PBXFrameworksBuildPhase section */
-		143197B7B0617599CD7BD41368AF0F65 /* Frameworks */ = {
-			isa = PBXFrameworksBuildPhase;
-			buildActionMask = 2147483647;
-			files = (
-				45396090A966BAA7CECCA329E5B78DE7 /* Foundation.framework in Frameworks */,
-				8D03F507F04EA32CBFB1B15CEEA8A9F4 /* UIKit.framework in Frameworks */,
-			);
-			runOnlyForDeploymentPostprocessing = 0;
-		};
 		1D421A30A1BDB7E1C4216F64D0C939B1 /* Frameworks */ = {
 			isa = PBXFrameworksBuildPhase;
 			buildActionMask = 2147483647;
@@ -232,6 +198,15 @@
 			);
 			runOnlyForDeploymentPostprocessing = 0;
 		};
+		46C06E7FD1B611BA4CE2A6FFEA5A25F9 /* Frameworks */ = {
+			isa = PBXFrameworksBuildPhase;
+			buildActionMask = 2147483647;
+			files = (
+				7E4EFF94269CB23FA26320A189434D9F /* Foundation.framework in Frameworks */,
+				771F677FC4A7761BFAA9F5585FB09402 /* UIKit.framework in Frameworks */,
+			);
+			runOnlyForDeploymentPostprocessing = 0;
+		};
 		96DD9126D5CC4E6C92CD360533430952 /* Frameworks */ = {
 			isa = PBXFrameworksBuildPhase;
 			buildActionMask = 2147483647;
@@ -254,9 +229,23 @@
 		09A084373A378BF9DAD2C51D65174540 /* Development Pods */ = {
 			isa = PBXGroup;
 			children = (
-				E832BBAC2B87DC1E8079FCBA60DBE4CD /* KanvasCamera */,
+				3EDA964D78EC44F42F75DE7473013C2A /* KanvasCamera */,
 			);
 			name = "Development Pods";
+			sourceTree = "<group>";
+		};
+		1175B0BF945ECAB5AA2C21DFD3A58343 /* Recording */ = {
+			isa = PBXGroup;
+			children = (
+				10BE3398D29884BECB82EA3E9D9B1B88 /* CameraRecorder.swift */,
+				20E3197209D689ED6757F3D51DF5AFDB /* CameraRecordingProtocol.swift */,
+				A7E03C4CBCAEA832CD91390AF6F9CB5A /* CameraSegmentHandler.swift */,
+				D415D0E975364E7B735149D4B7E445E8 /* GifVideoOutputHandler.swift */,
+				48DE5E63E6E5DB5F20EB05E4FE9EBBC5 /* PhotoOutputHandler.swift */,
+				82B07F190E6969901ADD2E6E291DEB5C /* VideoOutputHandler.swift */,
+			);
+			name = Recording;
+			path = Classes/Recording;
 			sourceTree = "<group>";
 		};
 		14B8B9B15ECBE87983FF987239AB2D7B /* Frameworks */ = {
@@ -274,6 +263,7 @@
 				3288FCB8E15F6401DE6220AE5CA1D27B /* Support Files */,
 				99E46DD4AB2256791F111C718CB0EEF8 /* SwiftSupport */,
 			);
+			name = FBSnapshotTestCase;
 			path = FBSnapshotTestCase;
 			sourceTree = "<group>";
 		};
@@ -311,47 +301,64 @@
 			name = iOS;
 			sourceTree = "<group>";
 		};
-		5C5E4653916CBF7A872797E06D4E7347 /* Constants */ = {
-			isa = PBXGroup;
-			children = (
-				BE80CC4D477E4B13257C6D95ECE6BCF5 /* KanvasCameraColors.swift */,
-				95263998CE1CE69D6AEF79C507799B28 /* KanvasCameraImages.swift */,
-				512929AE6B7F327A314740CD96125427 /* KanvasCameraStrings.swift */,
-				3D10BB291559C8D6AF96C43FCF2A4222 /* KanvasCameraTimes.swift */,
-			);
-			name = Constants;
-			path = Classes/Constants;
-			sourceTree = "<group>";
-		};
-		6BD71599822CC58BEFBEF95191BDBF5B /* Extensions */ = {
-			isa = PBXGroup;
-			children = (
-				153C19520019AC420B64DFF93F7135C4 /* AVAssetWriterInputPixelBufferAdaptor+Append.swift */,
-				7C9A16A8AD329F589D79B12885C65CCD /* AVURLAsset+Thumbnail.swift */,
-				23676973CD9EBBC5EBE12E1415475C27 /* NSURL+Media.swift */,
-				789DDDA6E76CEA5F9943D320D14E8778 /* UIButton+Shadows.swift */,
-				9CF56ADADE979F29DFFE64DC8791366A /* UICollectionView+Cells.swift */,
-				476A783447B481DBAE6FF3BD90991BC4 /* UIFont+Utils.swift */,
-				7C41F3AA76A537B87A93F4C676C8785B /* UIImage+Camera.swift */,
-				A6CF400499CFB40BBDAD4E11A33D8661 /* UIView+Layout.swift */,
-				FDCA8D41BB9A456706CD42BEFE3CDA21 /* UIViewController+Load.swift */,
+		3EDA964D78EC44F42F75DE7473013C2A /* KanvasCamera */ = {
+			isa = PBXGroup;
+			children = (
+				D97311893A0927C45D5219B0E8D4852B /* Constants */,
+				73E8252EE0A637DCAFB154D9D1A93E30 /* Extensions */,
+				FA78712E9325315C4696989CEF0A5FD2 /* MediaClips */,
+				48A1758BF5D80107DD1CD6D644369E1E /* Options */,
+				CCF2E07F6B597A22F3DD7FD151E46765 /* Pod */,
+				1175B0BF945ECAB5AA2C21DFD3A58343 /* Recording */,
+				87D87481BA18249258936CA67A3D605D /* Resources */,
+				C5578201049E95E66038AB81A3FF998E /* Settings */,
+				608942B67DC31F97AFE983555939EA17 /* Support Files */,
+			);
+			name = KanvasCamera;
+			path = ../..;
+			sourceTree = "<group>";
+		};
+		48A1758BF5D80107DD1CD6D644369E1E /* Options */ = {
+			isa = PBXGroup;
+			children = (
+				00B5D838B9B3B702B2AE9BBDFB5E8945 /* OptionsController.swift */,
+				9482164BDF8455ADCAF2AE176516CFE4 /* OptionsStackView.swift */,
+				5BBCA38A6D5F0A0B5D1CC09739F52658 /* OptionView.swift */,
+				A2702E84B7EDB348A50B87990C561583 /* TopOption.swift */,
+			);
+			name = Options;
+			path = Classes/Options;
+			sourceTree = "<group>";
+		};
+		608942B67DC31F97AFE983555939EA17 /* Support Files */ = {
+			isa = PBXGroup;
+			children = (
+				CB8471418786B6CB9DEE150772293D7B /* Info.plist */,
+				B851B3F86106FEC80873AA63DDC4EBC4 /* KanvasCamera.modulemap */,
+				82EF4DC2B7E038BE8BA822B8A0E0BF3F /* KanvasCamera.xcconfig */,
+				7E4D09494C2E3EF857C4AE988CF726CB /* KanvasCamera-dummy.m */,
+				FF86A9BBC6DD421D5E65D875D483CB11 /* KanvasCamera-prefix.pch */,
+				D25159E9BC828090CFFCEC53E1769B15 /* KanvasCamera-umbrella.h */,
+			);
+			name = "Support Files";
+			path = "KanvasCameraExample/Pods/Target Support Files/KanvasCamera";
+			sourceTree = "<group>";
+		};
+		73E8252EE0A637DCAFB154D9D1A93E30 /* Extensions */ = {
+			isa = PBXGroup;
+			children = (
+				F60D85AC244FF0F37263DF5EE2A15944 /* AVAssetWriterInputPixelBufferAdaptor+Append.swift */,
+				EA3C1A4B77B47F3ABA5EB61FBA45BD48 /* AVURLAsset+Thumbnail.swift */,
+				2FCECE017CA4272765794CE4FD95EF27 /* NSURL+Media.swift */,
+				C3B4432061E337D5D060F8CCD35A5D9F /* UIButton+Shadows.swift */,
+				808D3490B18596CCB389A361A912189E /* UICollectionView+Cells.swift */,
+				FDD68CD3B21C11A13C6BA1419C220FDD /* UIFont+Utils.swift */,
+				06978B00D2F4C74E547BFA9FDC4DD259 /* UIImage+Camera.swift */,
+				4CFD427E1673746C9015F20D52514D6B /* UIView+Layout.swift */,
+				AEAD9154FC90135CD932BC121ABC64DD /* UIViewController+Load.swift */,
 			);
 			name = Extensions;
 			path = Classes/Extensions;
-			sourceTree = "<group>";
-		};
-		6F7DE2983F95C1A02D722AB69F3D9B6D /* Support Files */ = {
-			isa = PBXGroup;
-			children = (
-				B7F9EA502BA0860FAA186632002D5361 /* Info.plist */,
-				DABE1353F2DE8D2FF7F696B892A415BE /* KanvasCamera.modulemap */,
-				3F82C67AD10AB237BBB38A0B96A3314A /* KanvasCamera.xcconfig */,
-				8F02FE6321CE772C01A3F0E34ABA0B71 /* KanvasCamera-dummy.m */,
-				A0A37136FB4995632B06A402558D2B1C /* KanvasCamera-prefix.pch */,
-				987213909F20177EA44FB367D748BEC1 /* KanvasCamera-umbrella.h */,
-			);
-			name = "Support Files";
-			path = "KanvasCameraExample/Pods/Target Support Files/KanvasCamera";
 			sourceTree = "<group>";
 		};
 		75260D2C5426C4665F833899D66A431C /* Pods-KanvasCameraExampleTests */ = {
@@ -395,32 +402,12 @@
 			);
 			sourceTree = "<group>";
 		};
-		89F3AC041B24B0F45EC7BE4CA2F4FE2D /* MediaClips */ = {
-			isa = PBXGroup;
-			children = (
-				8137A800D5EDBA6FC6AE3583690D8722 /* MediaClip.swift */,
-				D80F514B389E361B1C6374304AF3FB55 /* MediaClipsCollectionCell.swift */,
-				6179B276D1FDF9C4F84845AB9762CA7E /* MediaClipsCollectionController.swift */,
-				62A18D206D27CC44CE738D0E2B93162C /* MediaClipsCollectionView.swift */,
-				7A9A9B1C11BE9CCB854901F39D6A469E /* MediaClipsEditorController.swift */,
-				7602A711FC2D2051E5634C29EDF82C25 /* MediaClipsEditorView.swift */,
-			);
-			name = MediaClips;
-			path = Classes/MediaClips;
-			sourceTree = "<group>";
-		};
-		91377EF3DDD2D706BBD73C209326186C /* Recording */ = {
-			isa = PBXGroup;
-			children = (
-				70F44503F80BD658C305261283F524C8 /* CameraRecorder.swift */,
-				9281045DFB73621A98451CFE72BDA61F /* CameraRecordingProtocol.swift */,
-				C389CE8C73679CC69DC38CC7B36A26C4 /* CameraSegmentHandler.swift */,
-				5544C81358A9ABCC88DC0A1711C58FF2 /* GifVideoOutputHandler.swift */,
-				556C91FFC8B6DC76BDDD80C7FC4BF318 /* PhotoOutputHandler.swift */,
-				9E2D7D9EEF38337E928E72739FF4AB70 /* VideoOutputHandler.swift */,
-			);
-			name = Recording;
-			path = Classes/Recording;
+		87D87481BA18249258936CA67A3D605D /* Resources */ = {
+			isa = PBXGroup;
+			children = (
+				C89CA63C3A206CF24B89E74F59C895DD /* Assets.xcassets */,
+			);
+			name = Resources;
 			sourceTree = "<group>";
 		};
 		99E46DD4AB2256791F111C718CB0EEF8 /* SwiftSupport */ = {
@@ -431,67 +418,33 @@
 			name = SwiftSupport;
 			sourceTree = "<group>";
 		};
-		A3CA2BCB692FB162DC3494DB60F7FCE9 /* Pod */ = {
-			isa = PBXGroup;
-			children = (
-<<<<<<< HEAD
-				8784281E1F731558A7391F0EAFBE7EDA /* KanvasCamera.podspec.json */,
-=======
-				C1D297CDA88846E1CECD27368B69C340 /* MediaClip.swift */,
-				415F98EF4542BA1D91DF6EA4D7A430F7 /* MediaClipsCollectionCell.swift */,
-				C74CE96D47AD501622CE98BD3E0D174F /* MediaClipsCollectionController.swift */,
-				AE6B7FFDDB91A3F55CE44553E64004F8 /* MediaClipsCollectionView.swift */,
-				7572B89AD92A6E084EDEDF7ABE1279F1 /* MediaClipsEditorViewController.swift */,
-				F71F9ED1878FAE1FCFBD5D1778003C4C /* MediaClipsEditorView.swift */,
->>>>>>> af96be32
-			);
-			name = Pod;
-			sourceTree = "<group>";
-		};
-		AD1AAE806B4E4FB8F78E98D6DD968B69 /* Options */ = {
-			isa = PBXGroup;
-			children = (
-				141BE15D3FCD240BDF810ACC082ACF81 /* OptionsController.swift */,
-				688A436FF3FFC5E4718B8AC85B25D38E /* OptionsStackView.swift */,
-				9C6EE2D7AB481A18AA214C3604A420ED /* OptionView.swift */,
-				ABE499092137138E00379F7F /* TopOption.swift */,
-			);
-			name = Options;
-			path = Classes/Options;
-			sourceTree = "<group>";
-		};
-		B7EC528713C59F7867B0F0EF08EC8D2B /* Resources */ = {
-			isa = PBXGroup;
-			children = (
-				FF0B47924C4C4F620F86C6A188CE681D /* Assets.xcassets */,
-			);
-			name = Resources;
-			sourceTree = "<group>";
-		};
-		E832BBAC2B87DC1E8079FCBA60DBE4CD /* KanvasCamera */ = {
-			isa = PBXGroup;
-			children = (
-				5C5E4653916CBF7A872797E06D4E7347 /* Constants */,
-				6BD71599822CC58BEFBEF95191BDBF5B /* Extensions */,
-				89F3AC041B24B0F45EC7BE4CA2F4FE2D /* MediaClips */,
-				AD1AAE806B4E4FB8F78E98D6DD968B69 /* Options */,
-				A3CA2BCB692FB162DC3494DB60F7FCE9 /* Pod */,
-				91377EF3DDD2D706BBD73C209326186C /* Recording */,
-				B7EC528713C59F7867B0F0EF08EC8D2B /* Resources */,
-				EBD0A85F31ED50DF28BA8236999F5874 /* Settings */,
-				6F7DE2983F95C1A02D722AB69F3D9B6D /* Support Files */,
-			);
-			name = KanvasCamera;
-			path = ../..;
-			sourceTree = "<group>";
-		};
-		EBD0A85F31ED50DF28BA8236999F5874 /* Settings */ = {
-			isa = PBXGroup;
-			children = (
-				D357B17B871E62E3CC6AD534F8ECB5D2 /* CameraSettings.swift */,
+		C5578201049E95E66038AB81A3FF998E /* Settings */ = {
+			isa = PBXGroup;
+			children = (
+				A7D9F61D0FFFF79B61248D8E37B38241 /* CameraSettings.swift */,
 			);
 			name = Settings;
 			path = Classes/Settings;
+			sourceTree = "<group>";
+		};
+		CCF2E07F6B597A22F3DD7FD151E46765 /* Pod */ = {
+			isa = PBXGroup;
+			children = (
+				761CC2160B1F61BBD2D750867AEEB731 /* KanvasCamera.podspec.json */,
+			);
+			name = Pod;
+			sourceTree = "<group>";
+		};
+		D97311893A0927C45D5219B0E8D4852B /* Constants */ = {
+			isa = PBXGroup;
+			children = (
+				B327F1D1DB8B1FE93176862E8185F4AC /* KanvasCameraColors.swift */,
+				A407BDB29DF425BA1EFDBA987999B38D /* KanvasCameraImages.swift */,
+				4C9AC98332E75C5727252E60F78C9110 /* KanvasCameraStrings.swift */,
+				57D99992B9C5FDFB72596A8880709F19 /* KanvasCameraTimes.swift */,
+			);
+			name = Constants;
+			path = Classes/Constants;
 			sourceTree = "<group>";
 		};
 		F35791481CAFDD8E7715AE1B44687328 /* Core */ = {
@@ -515,6 +468,20 @@
 			name = Core;
 			sourceTree = "<group>";
 		};
+		FA78712E9325315C4696989CEF0A5FD2 /* MediaClips */ = {
+			isa = PBXGroup;
+			children = (
+				4F580A9D74BE09FF83F2F954DECCC7B1 /* MediaClip.swift */,
+				7274B9BC4E37ACBC8FA2704CE3C40E0C /* MediaClipsCollectionCell.swift */,
+				25EED0DEF039D0E4A759B8F9FE341800 /* MediaClipsCollectionController.swift */,
+				9ECF37EFD735EE9FB495474057BE1602 /* MediaClipsCollectionView.swift */,
+				C36EE96BCB9B6257D87E4D36D2DDC742 /* MediaClipsEditorView.swift */,
+				BE88D023B525E6D2CA3C050E85A67CB4 /* MediaClipsEditorViewController.swift */,
+			);
+			name = MediaClips;
+			path = Classes/MediaClips;
+			sourceTree = "<group>";
+		};
 		FAF3FCC35BF5C221DAEB1E75A525AED3 /* Pods-KanvasCameraExample */ = {
 			isa = PBXGroup;
 			children = (
@@ -544,14 +511,6 @@
 /* End PBXGroup section */
 
 /* Begin PBXHeadersBuildPhase section */
-		4018BF018C537E2115AD1D227ED7648C /* Headers */ = {
-			isa = PBXHeadersBuildPhase;
-			buildActionMask = 2147483647;
-			files = (
-				6D1C688EF438351CB3A4F8D88D207088 /* KanvasCamera-umbrella.h in Headers */,
-			);
-			runOnlyForDeploymentPostprocessing = 0;
-		};
 		9DC6F5AC11E37A1EB45C6473C9E800B6 /* Headers */ = {
 			isa = PBXHeadersBuildPhase;
 			buildActionMask = 2147483647;
@@ -583,6 +542,14 @@
 			);
 			runOnlyForDeploymentPostprocessing = 0;
 		};
+		E0208A6A5D46528EB95FCCD1E7CE3346 /* Headers */ = {
+			isa = PBXHeadersBuildPhase;
+			buildActionMask = 2147483647;
+			files = (
+				BB6D0CB2F349699D12C95B389FF57A6E /* KanvasCamera-umbrella.h in Headers */,
+			);
+			runOnlyForDeploymentPostprocessing = 0;
+		};
 /* End PBXHeadersBuildPhase section */
 
 /* Begin PBXNativeTarget section */
@@ -621,14 +588,14 @@
 			productReference = 9710A9ABCC87F85543E8DB98EB7905CB /* FBSnapshotTestCase.framework */;
 			productType = "com.apple.product-type.framework";
 		};
-		57A00DE5AA1B7C1BB0E865A69195C4DE /* KanvasCamera */ = {
+		A2553691BD1987C81E42834F34C27031 /* KanvasCamera */ = {
 			isa = PBXNativeTarget;
-			buildConfigurationList = 0EA65795B3B2E72FBE02CD809B75B527 /* Build configuration list for PBXNativeTarget "KanvasCamera" */;
+			buildConfigurationList = 644AB49CA23C903122179EF5500E8FD8 /* Build configuration list for PBXNativeTarget "KanvasCamera" */;
 			buildPhases = (
-				B28DA49DD3AAAA93DD5928345257B4F5 /* Sources */,
-				143197B7B0617599CD7BD41368AF0F65 /* Frameworks */,
-				184C71A11231DA79F7B229C2BD525BB3 /* Resources */,
-				4018BF018C537E2115AD1D227ED7648C /* Headers */,
+				4739354041F34D84C5B4BDCA870F119E /* Sources */,
+				46C06E7FD1B611BA4CE2A6FFEA5A25F9 /* Frameworks */,
+				86EF97A92C7D68FEB4BFC25D6E421F10 /* Resources */,
+				E0208A6A5D46528EB95FCCD1E7CE3346 /* Headers */,
 			);
 			buildRules = (
 			);
@@ -680,7 +647,7 @@
 			projectRoot = "";
 			targets = (
 				34CD2E3428AB802BACA62286FF5074B1 /* FBSnapshotTestCase */,
-				57A00DE5AA1B7C1BB0E865A69195C4DE /* KanvasCamera */,
+				A2553691BD1987C81E42834F34C27031 /* KanvasCamera */,
 				1DAE607FCE997AA0A6CDC5837B0819AA /* Pods-KanvasCameraExample */,
 				CE597662AE02FF991E975F2CA2DF985B /* Pods-KanvasCameraExampleTests */,
 			);
@@ -688,52 +655,60 @@
 /* End PBXProject section */
 
 /* Begin PBXResourcesBuildPhase section */
-		184C71A11231DA79F7B229C2BD525BB3 /* Resources */ = {
+		86EF97A92C7D68FEB4BFC25D6E421F10 /* Resources */ = {
 			isa = PBXResourcesBuildPhase;
 			buildActionMask = 2147483647;
 			files = (
-				A2B5B7B95B112DC1E2D3A2F22B859585 /* Assets.xcassets in Resources */,
+				4D3FE99D1139270DABC54674461D94D7 /* Assets.xcassets in Resources */,
 			);
 			runOnlyForDeploymentPostprocessing = 0;
 		};
 /* End PBXResourcesBuildPhase section */
 
 /* Begin PBXSourcesBuildPhase section */
+		4739354041F34D84C5B4BDCA870F119E /* Sources */ = {
+			isa = PBXSourcesBuildPhase;
+			buildActionMask = 2147483647;
+			files = (
+				C4E42B3E5D0889C230292B63FBF65C8A /* AVAssetWriterInputPixelBufferAdaptor+Append.swift in Sources */,
+				ECC1CDB01615B79B68EBA52FFCC2B5E3 /* AVURLAsset+Thumbnail.swift in Sources */,
+				CC42A0CBD2B07F017D087D8DFD1272F6 /* CameraRecorder.swift in Sources */,
+				66B51CC2AF13BDD77D7BFF6F6872FECE /* CameraRecordingProtocol.swift in Sources */,
+				A5664169C361A34801113EDC897BE928 /* CameraSegmentHandler.swift in Sources */,
+				F4058A65D306685BB59C0512FAAF216F /* CameraSettings.swift in Sources */,
+				88266953F7EF143E7FA284E35BAD84B1 /* GifVideoOutputHandler.swift in Sources */,
+				815B48AF901C39651DC67F3AF0C00C5B /* KanvasCamera-dummy.m in Sources */,
+				5683A1F028CDC4D2D525CA36020FE1C8 /* KanvasCameraColors.swift in Sources */,
+				6413AFB3D90E4E765E03533B91B5E604 /* KanvasCameraImages.swift in Sources */,
+				5B93570FA76BE7088E9C42AF6271CF6D /* KanvasCameraStrings.swift in Sources */,
+				3A8EB2D51D4498D3115A9578FF22DDBB /* KanvasCameraTimes.swift in Sources */,
+				7B3B6FAA8ECCF63A8C4641085D09E638 /* MediaClip.swift in Sources */,
+				ADD4E3D66A8A595F15D4A1712B63CB20 /* MediaClipsCollectionCell.swift in Sources */,
+				569317571AA620708A595F58CDAC935F /* MediaClipsCollectionController.swift in Sources */,
+				A408778CD0276B7C5814359597707478 /* MediaClipsCollectionView.swift in Sources */,
+				289813A3F7637B6DD4E61FFA3A98E3E7 /* MediaClipsEditorView.swift in Sources */,
+				8598E54EB387678B40AC5AAA5AEC887F /* MediaClipsEditorViewController.swift in Sources */,
+				999BAB54C4646518693EB00F1C2806C0 /* NSURL+Media.swift in Sources */,
+				4D79881C79313847892AB575A6D1E5F0 /* OptionsController.swift in Sources */,
+				1352F284DAD08B468127DBA917AD13E9 /* OptionsStackView.swift in Sources */,
+				B73989526F1B43F637A9F160917F2150 /* OptionView.swift in Sources */,
+				BE2CE69D770D7BDAE747115D6585E97D /* PhotoOutputHandler.swift in Sources */,
+				80900FD5074AEC1698AEF66E70517A7E /* TopOption.swift in Sources */,
+				330C99011C43548DF61909F895C4ABCA /* UIButton+Shadows.swift in Sources */,
+				9C854E0C9D6ED391EE669F317C83B329 /* UICollectionView+Cells.swift in Sources */,
+				C8F2674148FCF5BF34445D411AA605FE /* UIFont+Utils.swift in Sources */,
+				D0425209AB45860D1C54C7FB4CF7EFF4 /* UIImage+Camera.swift in Sources */,
+				2E86AFB2020E752E9C55DCE5186BF029 /* UIView+Layout.swift in Sources */,
+				D168DE721B9149BEA6F17BA79B9C69A6 /* UIViewController+Load.swift in Sources */,
+				AB9966303C1ACB7FCC622DE178EEFEFE /* VideoOutputHandler.swift in Sources */,
+			);
+			runOnlyForDeploymentPostprocessing = 0;
+		};
 		9AE17A55AD1E4E7B937AEC9D1088E639 /* Sources */ = {
 			isa = PBXSourcesBuildPhase;
 			buildActionMask = 2147483647;
 			files = (
-<<<<<<< HEAD
 				7DEB3F73A53890B315DA3F9EDCDD3FA7 /* Pods-KanvasCameraExampleTests-dummy.m in Sources */,
-=======
-				93118462468A0D545203CD4F78EA4E72 /* AVAssetWriterInputPixelBufferAdaptor+Append.swift in Sources */,
-				78C63086339A98716F583A69F74F2623 /* AVURLAsset+Thumbnail.swift in Sources */,
-				D69CEF37D086D2621E63310E7FBC54B9 /* CameraRecorder.swift in Sources */,
-				C4496D6C9FF4BB4351C4F0EF7117EA64 /* CameraRecordingProtocol.swift in Sources */,
-				C7980EA27CAFC9107AD44EE3122DF44F /* CameraSegmentHandler.swift in Sources */,
-				5AA210F775D778EC2D4B64F49A2DD372 /* CameraSettings.swift in Sources */,
-				9BD070C8796C86355EC18B0F6D0AE329 /* GifVideoOutputHandler.swift in Sources */,
-				15D47F24C615C5E5CDF0858235BE8C49 /* KanvasCamera-dummy.m in Sources */,
-				2DBA4C0DC70774469CBF077B6028FCD4 /* KanvasCameraColors.swift in Sources */,
-				255D08FDBF25AE4A287FEB37B2AA9DC5 /* KanvasCameraImages.swift in Sources */,
-				2A95DE1A7C54C12552E07C4E8B6D0827 /* KanvasCameraStrings.swift in Sources */,
-				6BC1A586AABA93AC353328529BBA7842 /* KanvasCameraTimes.swift in Sources */,
-				D6ED9523E344649DC16A77094CA78429 /* MediaClip.swift in Sources */,
-				E0EA3678753C43FE665C71B9684F6D66 /* MediaClipsCollectionCell.swift in Sources */,
-				8011E307ACA442681DA62E60F5746B97 /* MediaClipsCollectionController.swift in Sources */,
-				DDBCFA5F108323E2294E470D3EA06FD5 /* MediaClipsCollectionView.swift in Sources */,
-				98E6C4314BB96356ACEC999AF734743D /* MediaClipsEditorViewController.swift in Sources */,
-				DFEA467DE4AC98C7CDFEBE71BE6068F5 /* MediaClipsEditorView.swift in Sources */,
-				3626309D257B953336870E42299FF0BE /* NSURL+Media.swift in Sources */,
-				4FE58CAC0767547C43EF99DE6E097646 /* PhotoOutputHandler.swift in Sources */,
-				39413F344489C5520E3F3DEFC58BAA62 /* UIButton+Shadows.swift in Sources */,
-				92311B5A1F0935676149A97A60D8C1B9 /* UICollectionView+Cells.swift in Sources */,
-				8149D58B4BAC34B20C8E4F0CFC4B2D0D /* UIFont+Utils.swift in Sources */,
-				7727F9B630AFD7C29A391B765C36D8A7 /* UIImage+Camera.swift in Sources */,
-				73B3B76083C8911B1F2C67AE0A5C7447 /* UIView+Layout.swift in Sources */,
-				BC9EC6CD0C16707CAC494AE91FC70220 /* UIViewController+Load.swift in Sources */,
-				3D13BBE9C9DDF350CDB7457707DFC022 /* VideoOutputHandler.swift in Sources */,
->>>>>>> af96be32
 			);
 			runOnlyForDeploymentPostprocessing = 0;
 		};
@@ -742,44 +717,6 @@
 			buildActionMask = 2147483647;
 			files = (
 				7B0E352E589DF8118E2A97A2360B4EAF /* Pods-KanvasCameraExample-dummy.m in Sources */,
-			);
-			runOnlyForDeploymentPostprocessing = 0;
-		};
-		B28DA49DD3AAAA93DD5928345257B4F5 /* Sources */ = {
-			isa = PBXSourcesBuildPhase;
-			buildActionMask = 2147483647;
-			files = (
-				7378568E52F9343EC695F6E9302ADF94 /* AVAssetWriterInputPixelBufferAdaptor+Append.swift in Sources */,
-				DA4544D3D4A2F91AA2D2444EC80EDA06 /* AVURLAsset+Thumbnail.swift in Sources */,
-				2FC8675C101D53A997EB64DA32732193 /* CameraRecorder.swift in Sources */,
-				ABE4990A2137138E00379F7F /* TopOption.swift in Sources */,
-				EA1A8F91529CD0DF8A8465F4F42CA24C /* CameraRecordingProtocol.swift in Sources */,
-				EDCD801CB2883C7B236B12D60B5F07C7 /* CameraSegmentHandler.swift in Sources */,
-				E53143823BD167559485F90D3BADFE9D /* CameraSettings.swift in Sources */,
-				D70341E45420DA54FAC7D833962A6462 /* GifVideoOutputHandler.swift in Sources */,
-				22E08575D5E3CBF3097024015B5F54B9 /* KanvasCamera-dummy.m in Sources */,
-				94AD60C31025CC83AF3626FCD609C9A2 /* KanvasCameraColors.swift in Sources */,
-				8D38055057A92D5C912D5DC2246B83EB /* KanvasCameraImages.swift in Sources */,
-				C8454E45AFFD1430A28EDA2EF5464A72 /* KanvasCameraStrings.swift in Sources */,
-				FA14FDC5E1D975FC75B2AFC91E3767AA /* KanvasCameraTimes.swift in Sources */,
-				B9D4742FBD95083E35AE72A51A96BC6D /* MediaClip.swift in Sources */,
-				71A873999872166B2AD065DD6BA0E684 /* MediaClipsCollectionCell.swift in Sources */,
-				6662DC7DC3298C7585087855EFABADDB /* MediaClipsCollectionController.swift in Sources */,
-				B32F6EDF6AAFC00FD71BFCAC7A077291 /* MediaClipsCollectionView.swift in Sources */,
-				EEDD507B62C430AE9BC1B0570987311E /* MediaClipsEditorController.swift in Sources */,
-				0C8FCEC7B40686DC6BED92714C6463CC /* MediaClipsEditorView.swift in Sources */,
-				AC5E971311F9E333A49BE4920D22E2B2 /* NSURL+Media.swift in Sources */,
-				62729D46F33F93058461D5ACDDC5D56B /* OptionsController.swift in Sources */,
-				3EBC70B84B98791AAC1405109EE0C006 /* OptionsStackView.swift in Sources */,
-				9FD6351E5D99894FE596C38D38B5D5D7 /* OptionView.swift in Sources */,
-				20F71A57F02CF1AA490B2EB8F0A048D5 /* PhotoOutputHandler.swift in Sources */,
-				616AA06853663F80554874088DCD046B /* UIButton+Shadows.swift in Sources */,
-				ED618E8D503B915DFF090163FCE3F15C /* UICollectionView+Cells.swift in Sources */,
-				937D328A6C1A8F5BC855B8E735113BC4 /* UIFont+Utils.swift in Sources */,
-				48EEDE1888EA353C887A07C905F4C70D /* UIImage+Camera.swift in Sources */,
-				2F17E46C932586F9C27DAEFFF627CF76 /* UIView+Layout.swift in Sources */,
-				C03510DB3992085EBCD8E8CB9DF46F67 /* UIViewController+Load.swift in Sources */,
-				1BE62ED9B410A888F24BCA5A8887C888 /* VideoOutputHandler.swift in Sources */,
 			);
 			runOnlyForDeploymentPostprocessing = 0;
 		};
@@ -805,13 +742,13 @@
 		1BF228566D424715A222FB4F77EED1A8 /* PBXTargetDependency */ = {
 			isa = PBXTargetDependency;
 			name = KanvasCamera;
-			target = 57A00DE5AA1B7C1BB0E865A69195C4DE /* KanvasCamera */;
+			target = A2553691BD1987C81E42834F34C27031 /* KanvasCamera */;
 			targetProxy = 085484E62C07B85D35F1F387D6A5BEC0 /* PBXContainerItemProxy */;
 		};
 		44DD5B78B0FAE543EBF26D2D8750BA86 /* PBXTargetDependency */ = {
 			isa = PBXTargetDependency;
 			name = KanvasCamera;
-			target = 57A00DE5AA1B7C1BB0E865A69195C4DE /* KanvasCamera */;
+			target = A2553691BD1987C81E42834F34C27031 /* KanvasCamera */;
 			targetProxy = E87A5821F22BF8880BCC2AB2FE53835F /* PBXContainerItemProxy */;
 		};
 		6B11491037195CE9507A99AAD9C81017 /* PBXTargetDependency */ = {
@@ -841,7 +778,11 @@
 				INFOPLIST_FILE = "Target Support Files/Pods-KanvasCameraExample/Info.plist";
 				INSTALL_PATH = "$(LOCAL_LIBRARY_DIR)/Frameworks";
 				IPHONEOS_DEPLOYMENT_TARGET = 10.0;
-				LD_RUNPATH_SEARCH_PATHS = "$(inherited) @executable_path/Frameworks @loader_path/Frameworks";
+				LD_RUNPATH_SEARCH_PATHS = (
+					"$(inherited)",
+					"@executable_path/Frameworks",
+					"@loader_path/Frameworks",
+				);
 				MACH_O_TYPE = staticlib;
 				MODULEMAP_FILE = "Target Support Files/Pods-KanvasCameraExample/Pods-KanvasCameraExample.modulemap";
 				OTHER_LDFLAGS = "";
@@ -877,7 +818,11 @@
 				INFOPLIST_FILE = "Target Support Files/Pods-KanvasCameraExample/Info.plist";
 				INSTALL_PATH = "$(LOCAL_LIBRARY_DIR)/Frameworks";
 				IPHONEOS_DEPLOYMENT_TARGET = 10.0;
-				LD_RUNPATH_SEARCH_PATHS = "$(inherited) @executable_path/Frameworks @loader_path/Frameworks";
+				LD_RUNPATH_SEARCH_PATHS = (
+					"$(inherited)",
+					"@executable_path/Frameworks",
+					"@loader_path/Frameworks",
+				);
 				MACH_O_TYPE = staticlib;
 				MODULEMAP_FILE = "Target Support Files/Pods-KanvasCameraExample/Pods-KanvasCameraExample.modulemap";
 				OTHER_LDFLAGS = "";
@@ -895,43 +840,6 @@
 			};
 			name = Debug;
 		};
-<<<<<<< HEAD
-=======
-		2391BE1939D95E2DF2C8153BE1848020 /* Release */ = {
-			isa = XCBuildConfiguration;
-			baseConfigurationReference = 750729771B84136E7B619C76B32EBF2A /* KanvasCamera.xcconfig */;
-			buildSettings = {
-				CLANG_ENABLE_OBJC_WEAK = NO;
-				CODE_SIGN_IDENTITY = "";
-				"CODE_SIGN_IDENTITY[sdk=appletvos*]" = "";
-				"CODE_SIGN_IDENTITY[sdk=iphoneos*]" = "";
-				"CODE_SIGN_IDENTITY[sdk=watchos*]" = "";
-				CURRENT_PROJECT_VERSION = 1;
-				DEFINES_MODULE = YES;
-				DYLIB_COMPATIBILITY_VERSION = 1;
-				DYLIB_CURRENT_VERSION = 1;
-				DYLIB_INSTALL_NAME_BASE = "@rpath";
-				GCC_PREFIX_HEADER = "Target Support Files/KanvasCamera/KanvasCamera-prefix.pch";
-				INFOPLIST_FILE = "Target Support Files/KanvasCamera/Info.plist";
-				INSTALL_PATH = "$(LOCAL_LIBRARY_DIR)/Frameworks";
-				IPHONEOS_DEPLOYMENT_TARGET = 10.0;
-				LD_RUNPATH_SEARCH_PATHS = "$(inherited) @executable_path/Frameworks @loader_path/Frameworks";
-				MODULEMAP_FILE = "Target Support Files/KanvasCamera/KanvasCamera.modulemap";
-				PRODUCT_MODULE_NAME = KanvasCamera;
-				PRODUCT_NAME = KanvasCamera;
-				SDKROOT = iphoneos;
-				SKIP_INSTALL = YES;
-				SWIFT_ACTIVE_COMPILATION_CONDITIONS = "$(inherited) ";
-				SWIFT_OPTIMIZATION_LEVEL = "-Owholemodule";
-				SWIFT_VERSION = 4.0;
-				TARGETED_DEVICE_FAMILY = "1,2";
-				VALIDATE_PRODUCT = YES;
-				VERSIONING_SYSTEM = "apple-generic";
-				VERSION_INFO_PREFIX = "";
-			};
-			name = Release;
-		};
->>>>>>> af96be32
 		246CED37F175AF5E851C3839F63F9521 /* Debug */ = {
 			isa = XCBuildConfiguration;
 			baseConfigurationReference = 7B37D7C695D5C6C47A7C093595CD4F06 /* FBSnapshotTestCase.xcconfig */;
@@ -949,7 +857,11 @@
 				INFOPLIST_FILE = "Target Support Files/FBSnapshotTestCase/Info.plist";
 				INSTALL_PATH = "$(LOCAL_LIBRARY_DIR)/Frameworks";
 				IPHONEOS_DEPLOYMENT_TARGET = 8.0;
-				LD_RUNPATH_SEARCH_PATHS = "$(inherited) @executable_path/Frameworks @loader_path/Frameworks";
+				LD_RUNPATH_SEARCH_PATHS = (
+					"$(inherited)",
+					"@executable_path/Frameworks",
+					"@loader_path/Frameworks",
+				);
 				MODULEMAP_FILE = "Target Support Files/FBSnapshotTestCase/FBSnapshotTestCase.modulemap";
 				PRODUCT_MODULE_NAME = FBSnapshotTestCase;
 				PRODUCT_NAME = FBSnapshotTestCase;
@@ -964,9 +876,9 @@
 			};
 			name = Debug;
 		};
-		3E1341B32E3C07050DC9219EF94AE120 /* Debug */ = {
+		4F7317B73E5BCFBDC8A05E2F56FFE795 /* Debug */ = {
 			isa = XCBuildConfiguration;
-			baseConfigurationReference = 3F82C67AD10AB237BBB38A0B96A3314A /* KanvasCamera.xcconfig */;
+			baseConfigurationReference = 82EF4DC2B7E038BE8BA822B8A0E0BF3F /* KanvasCamera.xcconfig */;
 			buildSettings = {
 				CLANG_ENABLE_OBJC_WEAK = NO;
 				CODE_SIGN_IDENTITY = "";
@@ -982,7 +894,11 @@
 				INFOPLIST_FILE = "Target Support Files/KanvasCamera/Info.plist";
 				INSTALL_PATH = "$(LOCAL_LIBRARY_DIR)/Frameworks";
 				IPHONEOS_DEPLOYMENT_TARGET = 10.0;
-				LD_RUNPATH_SEARCH_PATHS = "$(inherited) @executable_path/Frameworks @loader_path/Frameworks";
+				LD_RUNPATH_SEARCH_PATHS = (
+					"$(inherited)",
+					"@executable_path/Frameworks",
+					"@loader_path/Frameworks",
+				);
 				MODULEMAP_FILE = "Target Support Files/KanvasCamera/KanvasCamera.modulemap";
 				PRODUCT_MODULE_NAME = KanvasCamera;
 				PRODUCT_NAME = KanvasCamera;
@@ -996,6 +912,44 @@
 				VERSION_INFO_PREFIX = "";
 			};
 			name = Debug;
+		};
+		52A95CD24623997E0ED5D303211EF5D1 /* Release */ = {
+			isa = XCBuildConfiguration;
+			baseConfigurationReference = 82EF4DC2B7E038BE8BA822B8A0E0BF3F /* KanvasCamera.xcconfig */;
+			buildSettings = {
+				CLANG_ENABLE_OBJC_WEAK = NO;
+				CODE_SIGN_IDENTITY = "";
+				"CODE_SIGN_IDENTITY[sdk=appletvos*]" = "";
+				"CODE_SIGN_IDENTITY[sdk=iphoneos*]" = "";
+				"CODE_SIGN_IDENTITY[sdk=watchos*]" = "";
+				CURRENT_PROJECT_VERSION = 1;
+				DEFINES_MODULE = YES;
+				DYLIB_COMPATIBILITY_VERSION = 1;
+				DYLIB_CURRENT_VERSION = 1;
+				DYLIB_INSTALL_NAME_BASE = "@rpath";
+				GCC_PREFIX_HEADER = "Target Support Files/KanvasCamera/KanvasCamera-prefix.pch";
+				INFOPLIST_FILE = "Target Support Files/KanvasCamera/Info.plist";
+				INSTALL_PATH = "$(LOCAL_LIBRARY_DIR)/Frameworks";
+				IPHONEOS_DEPLOYMENT_TARGET = 10.0;
+				LD_RUNPATH_SEARCH_PATHS = (
+					"$(inherited)",
+					"@executable_path/Frameworks",
+					"@loader_path/Frameworks",
+				);
+				MODULEMAP_FILE = "Target Support Files/KanvasCamera/KanvasCamera.modulemap";
+				PRODUCT_MODULE_NAME = KanvasCamera;
+				PRODUCT_NAME = KanvasCamera;
+				SDKROOT = iphoneos;
+				SKIP_INSTALL = YES;
+				SWIFT_ACTIVE_COMPILATION_CONDITIONS = "$(inherited) ";
+				SWIFT_OPTIMIZATION_LEVEL = "-Owholemodule";
+				SWIFT_VERSION = 4.0;
+				TARGETED_DEVICE_FAMILY = "1,2";
+				VALIDATE_PRODUCT = YES;
+				VERSIONING_SYSTEM = "apple-generic";
+				VERSION_INFO_PREFIX = "";
+			};
+			name = Release;
 		};
 		553022A828EE1991F07D2D73F565AEF8 /* Debug */ = {
 			isa = XCBuildConfiguration;
@@ -1136,7 +1090,11 @@
 				INFOPLIST_FILE = "Target Support Files/Pods-KanvasCameraExampleTests/Info.plist";
 				INSTALL_PATH = "$(LOCAL_LIBRARY_DIR)/Frameworks";
 				IPHONEOS_DEPLOYMENT_TARGET = 10.0;
-				LD_RUNPATH_SEARCH_PATHS = "$(inherited) @executable_path/Frameworks @loader_path/Frameworks";
+				LD_RUNPATH_SEARCH_PATHS = (
+					"$(inherited)",
+					"@executable_path/Frameworks",
+					"@loader_path/Frameworks",
+				);
 				MACH_O_TYPE = staticlib;
 				MODULEMAP_FILE = "Target Support Files/Pods-KanvasCameraExampleTests/Pods-KanvasCameraExampleTests.modulemap";
 				OTHER_LDFLAGS = "";
@@ -1172,7 +1130,11 @@
 				INFOPLIST_FILE = "Target Support Files/Pods-KanvasCameraExampleTests/Info.plist";
 				INSTALL_PATH = "$(LOCAL_LIBRARY_DIR)/Frameworks";
 				IPHONEOS_DEPLOYMENT_TARGET = 10.0;
-				LD_RUNPATH_SEARCH_PATHS = "$(inherited) @executable_path/Frameworks @loader_path/Frameworks";
+				LD_RUNPATH_SEARCH_PATHS = (
+					"$(inherited)",
+					"@executable_path/Frameworks",
+					"@loader_path/Frameworks",
+				);
 				MACH_O_TYPE = staticlib;
 				MODULEMAP_FILE = "Target Support Files/Pods-KanvasCameraExampleTests/Pods-KanvasCameraExampleTests.modulemap";
 				OTHER_LDFLAGS = "";
@@ -1189,40 +1151,6 @@
 				VERSION_INFO_PREFIX = "";
 			};
 			name = Debug;
-		};
-		92C3F8E10E137A56754E6256FD27C444 /* Release */ = {
-			isa = XCBuildConfiguration;
-			baseConfigurationReference = 3F82C67AD10AB237BBB38A0B96A3314A /* KanvasCamera.xcconfig */;
-			buildSettings = {
-				CLANG_ENABLE_OBJC_WEAK = NO;
-				CODE_SIGN_IDENTITY = "";
-				"CODE_SIGN_IDENTITY[sdk=appletvos*]" = "";
-				"CODE_SIGN_IDENTITY[sdk=iphoneos*]" = "";
-				"CODE_SIGN_IDENTITY[sdk=watchos*]" = "";
-				CURRENT_PROJECT_VERSION = 1;
-				DEFINES_MODULE = YES;
-				DYLIB_COMPATIBILITY_VERSION = 1;
-				DYLIB_CURRENT_VERSION = 1;
-				DYLIB_INSTALL_NAME_BASE = "@rpath";
-				GCC_PREFIX_HEADER = "Target Support Files/KanvasCamera/KanvasCamera-prefix.pch";
-				INFOPLIST_FILE = "Target Support Files/KanvasCamera/Info.plist";
-				INSTALL_PATH = "$(LOCAL_LIBRARY_DIR)/Frameworks";
-				IPHONEOS_DEPLOYMENT_TARGET = 10.0;
-				LD_RUNPATH_SEARCH_PATHS = "$(inherited) @executable_path/Frameworks @loader_path/Frameworks";
-				MODULEMAP_FILE = "Target Support Files/KanvasCamera/KanvasCamera.modulemap";
-				PRODUCT_MODULE_NAME = KanvasCamera;
-				PRODUCT_NAME = KanvasCamera;
-				SDKROOT = iphoneos;
-				SKIP_INSTALL = YES;
-				SWIFT_ACTIVE_COMPILATION_CONDITIONS = "$(inherited) ";
-				SWIFT_OPTIMIZATION_LEVEL = "-Owholemodule";
-				SWIFT_VERSION = 4.0;
-				TARGETED_DEVICE_FAMILY = "1,2";
-				VALIDATE_PRODUCT = YES;
-				VERSIONING_SYSTEM = "apple-generic";
-				VERSION_INFO_PREFIX = "";
-			};
-			name = Release;
 		};
 		EC2B16E08A82FFFAA496F1301724367A /* Release */ = {
 			isa = XCBuildConfiguration;
@@ -1241,7 +1169,11 @@
 				INFOPLIST_FILE = "Target Support Files/FBSnapshotTestCase/Info.plist";
 				INSTALL_PATH = "$(LOCAL_LIBRARY_DIR)/Frameworks";
 				IPHONEOS_DEPLOYMENT_TARGET = 8.0;
-				LD_RUNPATH_SEARCH_PATHS = "$(inherited) @executable_path/Frameworks @loader_path/Frameworks";
+				LD_RUNPATH_SEARCH_PATHS = (
+					"$(inherited)",
+					"@executable_path/Frameworks",
+					"@loader_path/Frameworks",
+				);
 				MODULEMAP_FILE = "Target Support Files/FBSnapshotTestCase/FBSnapshotTestCase.modulemap";
 				PRODUCT_MODULE_NAME = FBSnapshotTestCase;
 				PRODUCT_NAME = FBSnapshotTestCase;
@@ -1260,15 +1192,6 @@
 /* End XCBuildConfiguration section */
 
 /* Begin XCConfigurationList section */
-		0EA65795B3B2E72FBE02CD809B75B527 /* Build configuration list for PBXNativeTarget "KanvasCamera" */ = {
-			isa = XCConfigurationList;
-			buildConfigurations = (
-				3E1341B32E3C07050DC9219EF94AE120 /* Debug */,
-				92C3F8E10E137A56754E6256FD27C444 /* Release */,
-			);
-			defaultConfigurationIsVisible = 0;
-			defaultConfigurationName = Release;
-		};
 		2D8E8EC45A3A1A1D94AE762CB5028504 /* Build configuration list for PBXProject "Pods" */ = {
 			isa = XCConfigurationList;
 			buildConfigurations = (
@@ -1278,6 +1201,15 @@
 			defaultConfigurationIsVisible = 0;
 			defaultConfigurationName = Release;
 		};
+		644AB49CA23C903122179EF5500E8FD8 /* Build configuration list for PBXNativeTarget "KanvasCamera" */ = {
+			isa = XCConfigurationList;
+			buildConfigurations = (
+				4F7317B73E5BCFBDC8A05E2F56FFE795 /* Debug */,
+				52A95CD24623997E0ED5D303211EF5D1 /* Release */,
+			);
+			defaultConfigurationIsVisible = 0;
+			defaultConfigurationName = Release;
+		};
 		8EF657CFA6EFBA6A908DB1061C43BE61 /* Build configuration list for PBXNativeTarget "Pods-KanvasCameraExampleTests" */ = {
 			isa = XCConfigurationList;
 			buildConfigurations = (
