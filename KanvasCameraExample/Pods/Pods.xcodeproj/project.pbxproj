// !$*UTF8*$!
{
	archiveVersion = 1;
	classes = {
	};
	objectVersion = 50;
	objects = {

/* Begin PBXBuildFile section */
<<<<<<< HEAD
		0004A6DD0646563EAFE6B034974436C2 /* UIView+Snaphot.swift in Sources */ = {isa = PBXBuildFile; fileRef = 6EA25EAE7AA1028EEC2BEBA6190551E7 /* UIView+Snaphot.swift */; };
		0061EDF95F8BD13F256F0C1934EA0D00 /* SDDiskCache.m in Sources */ = {isa = PBXBuildFile; fileRef = 5BE82E6CB65C00253741A8459F1B387C /* SDDiskCache.m */; };
		01A3994A2FCC03355C0B00CC106EAE2B /* animi.h in Headers */ = {isa = PBXBuildFile; fileRef = B8A6E4081A3F076B25A63E379FACEBEE /* animi.h */; settings = {ATTRIBUTES = (Project, ); }; };
		01C083D9888511CF68F5DD0330A8E9C3 /* cost_sse2.c in Sources */ = {isa = PBXBuildFile; fileRef = D3BCC1232CE410CAB68F144C0C45030E /* cost_sse2.c */; settings = {COMPILER_FLAGS = "-D_THREAD_SAFE -fno-objc-arc"; }; };
		02D373948A59568FBA739857EAD84179 /* silence.aac in Resources */ = {isa = PBXBuildFile; fileRef = 2D5876BB8772EE953D2F3CC2C5262363 /* silence.aac */; };
		031C42713867D30E555667CFF0AF52FC /* vp8l_enc.c in Sources */ = {isa = PBXBuildFile; fileRef = 7E487752E0646B4311E94CECC62D53F9 /* vp8l_enc.c */; settings = {COMPILER_FLAGS = "-D_THREAD_SAFE -fno-objc-arc"; }; };
		0335493445C88A88932771F7B1F1FDA6 /* TMMutableTheme.swift in Sources */ = {isa = PBXBuildFile; fileRef = 54A0C070D75A8B4433ED274FD39ED83E /* TMMutableTheme.swift */; };
		03382B1140EC07E8D4E77FF27A1D4E01 /* ComposeNavigationBar.swift in Sources */ = {isa = PBXBuildFile; fileRef = 8F3838825E18F4B9831BC41DB022B1F2 /* ComposeNavigationBar.swift */; };
		0342AF4F19B38421DB341F1282FC3A36 /* NSImage+Compatibility.h in Headers */ = {isa = PBXBuildFile; fileRef = 87DE7E605E1411A6418FB3DD04190F4B /* NSImage+Compatibility.h */; settings = {ATTRIBUTES = (Project, ); }; };
		036CBC0126F7424D7867E93FF9D647DE /* LightLeaksOpenGLFilter.swift in Sources */ = {isa = PBXBuildFile; fileRef = 135957EB52C0385550A15EEA5D0709C6 /* LightLeaksOpenGLFilter.swift */; };
		03C48CD36352C7D76DF5C821AA39F967 /* SDWebImageError.m in Sources */ = {isa = PBXBuildFile; fileRef = AA26573581E3BC75A9B280965ED24AE0 /* SDWebImageError.m */; };
		044E924596D77D11A233A9C012B1F35B /* EditTagsView.swift in Sources */ = {isa = PBXBuildFile; fileRef = 620A36C033325C091DC12E0D866324EB /* EditTagsView.swift */; };
		046924771FEC06955FFC220AF05F68A3 /* muxi.h in Headers */ = {isa = PBXBuildFile; fileRef = 6957ED5A4202E25C151F1EE4410E96DE /* muxi.h */; settings = {ATTRIBUTES = (Project, ); }; };
		0472847AB51C8E44B411B00ECD090CD5 /* GroupOpenGLFilter.swift in Sources */ = {isa = PBXBuildFile; fileRef = 2BCC6BE8198C3A26782FCC29F2E99163 /* GroupOpenGLFilter.swift */; };
		04A12C242F47E040232B8BBA0DAD470C /* CancelationToken.swift in Sources */ = {isa = PBXBuildFile; fileRef = EE12C274A31C18A3113F921E25ED7506 /* CancelationToken.swift */; };
		050D51AA3E3C56108248F6AADA7F8E3D /* VideoOutputHandler.swift in Sources */ = {isa = PBXBuildFile; fileRef = AFC779B3F98740ADE068D432469AEBEF /* VideoOutputHandler.swift */; };
		05E4CD5A7243CEB84A8C823459AE5AC6 /* KanvasCameraAnalyticsProvider.swift in Sources */ = {isa = PBXBuildFile; fileRef = 26C7EA365EDA20363EC0CBD0D4E62F27 /* KanvasCameraAnalyticsProvider.swift */; };
		061788E7D0C08EE43934A0F357AF5459 /* ConicalGradientLayer.swift in Sources */ = {isa = PBXBuildFile; fileRef = 8CCECCF2BB1A4B187EA17CECD7A97A61 /* ConicalGradientLayer.swift */; };
		061C460D6D5D5973554DCB741C6B014E /* lossless.h in Headers */ = {isa = PBXBuildFile; fileRef = 42614E2E380FF0E2D1E4A758BCFB7424 /* lossless.h */; settings = {ATTRIBUTES = (Project, ); }; };
		069FF634C2918B4E65DB6925F06464FA /* lossless.c in Sources */ = {isa = PBXBuildFile; fileRef = 6D243D8AF6CB9DF1F49C54B72FEBAB5A /* lossless.c */; settings = {COMPILER_FLAGS = "-D_THREAD_SAFE -fno-objc-arc"; }; };
		073CF8E2C5763C21130151FBB6D14F16 /* SDWebImageCompat.h in Headers */ = {isa = PBXBuildFile; fileRef = BA3CB5D05203030EB862795145A35281 /* SDWebImageCompat.h */; settings = {ATTRIBUTES = (Project, ); }; };
		079A06CAEAE4B16D8EAA71842572F21D /* Array+Rotate.swift in Sources */ = {isa = PBXBuildFile; fileRef = EF339FEA7720025C551DF81C32AF3CF6 /* Array+Rotate.swift */; };
		07F42A05E937888620CCBB0ADC327E88 /* SDWebImageCacheKeyFilter.h in Headers */ = {isa = PBXBuildFile; fileRef = 1ACA1278EBF1694C5CB135EB152D1290 /* SDWebImageCacheKeyFilter.h */; settings = {ATTRIBUTES = (Project, ); }; };
		091C2B4E0BA70695EF394B3D0E92530C /* UIColor+Utils.swift in Sources */ = {isa = PBXBuildFile; fileRef = 8710CAF5BCFE67D1DC9E1B6748F60C2B /* UIColor+Utils.swift */; };
		0978FEF1E925744EEAF7E76217BF4A86 /* FBSnapshotTestCase.h in Headers */ = {isa = PBXBuildFile; fileRef = 1824F3A2DC7D49D374CD97004D11C7D3 /* FBSnapshotTestCase.h */; settings = {ATTRIBUTES = (Project, ); }; };
		09796A3EAFC8599E4F49F48F3ED1AB82 /* FilterCollectionView.swift in Sources */ = {isa = PBXBuildFile; fileRef = 2921B29EE631EDE7EA30BE63018EDE6E /* FilterCollectionView.swift */; };
		09F5F72237D561261E36EEBFD285D1B7 /* LivePhotoLoader.swift in Sources */ = {isa = PBXBuildFile; fileRef = 09393CA9DB33D5196FC9427352ECF998 /* LivePhotoLoader.swift */; };
		0A04DA903596B6711BDF448C7D22980E /* enc.c in Sources */ = {isa = PBXBuildFile; fileRef = F7254A8C85A8F9982B68944F38720396 /* enc.c */; settings = {COMPILER_FLAGS = "-D_THREAD_SAFE -fno-objc-arc"; }; };
		0A6547538F3433C9219A6C0AEA421349 /* OptionsStackView.swift in Sources */ = {isa = PBXBuildFile; fileRef = 9B7ECB15A4A3331F829C67984F253DC1 /* OptionsStackView.swift */; };
		0A7A4320F96EFB5E08B6FD42C98E8047 /* SDWebImageDownloaderResponseModifier.m in Sources */ = {isa = PBXBuildFile; fileRef = 1D7AAA39E8A2605E6773AB7B7046ECC9 /* SDWebImageDownloaderResponseModifier.m */; };
		0AD19FB2218AEAD08B9F6C26189B06A1 /* CameraSettings.swift in Sources */ = {isa = PBXBuildFile; fileRef = 2188554E76A57AD6F4EB868E166BA49D /* CameraSettings.swift */; };
		0B07C2616173FF66C3A6E3B58ED0DD8D /* SDImageAssetManager.m in Sources */ = {isa = PBXBuildFile; fileRef = 7724DFFE365C7BC035EB9D9B0CCA61BD /* SDImageAssetManager.m */; };
		0BA8F93F53E7B61491C45664B869D437 /* CVPixelBuffer+sampleBuffer.swift in Sources */ = {isa = PBXBuildFile; fileRef = 452F27278591503B0B9F0B0C0699BA52 /* CVPixelBuffer+sampleBuffer.swift */; };
		0BF38AE7A5A6A392AF0694AED0AEAA7E /* MediaPickerViewController.swift in Sources */ = {isa = PBXBuildFile; fileRef = 5CD06944CBD564D609CBFCE93598512E /* MediaPickerViewController.swift */; };
		0C5CBA33A4D4CD62B2A314BBF09831FA /* SDWebImageDownloaderRequestModifier.m in Sources */ = {isa = PBXBuildFile; fileRef = D40FF65E625420BD595FAD056D9A1E4C /* SDWebImageDownloaderRequestModifier.m */; };
		0C6ACEB9446DCB8A26B74B3A72074D80 /* bit_reader_utils.h in Headers */ = {isa = PBXBuildFile; fileRef = FC73A5B352EFE249446C8FE0D2D288F4 /* bit_reader_utils.h */; settings = {ATTRIBUTES = (Project, ); }; };
		0C75E9C7DA4D42341EE035D551A8BAFD /* lossless_neon.c in Sources */ = {isa = PBXBuildFile; fileRef = A6CA40F45D4FCCC4238C1380C1D35694 /* lossless_neon.c */; settings = {COMPILER_FLAGS = "-D_THREAD_SAFE -fno-objc-arc"; }; };
		0C9CA82EB63D8C4BA761A48FC8FBDE5B /* SDMemoryCache.m in Sources */ = {isa = PBXBuildFile; fileRef = 7C212CBEFF4617CA2B29029F3CA748F5 /* SDMemoryCache.m */; };
		0CD9D79127038F4C8A7C9493B3DA9D31 /* cpu.c in Sources */ = {isa = PBXBuildFile; fileRef = 3819D576B1FBE0B1DB9AE9EFDDF669C4 /* cpu.c */; settings = {COMPILER_FLAGS = "-D_THREAD_SAFE -fno-objc-arc"; }; };
		0D1BE71D9AC11FC26C628C36489AB618 /* SDDeviceHelper.m in Sources */ = {isa = PBXBuildFile; fileRef = CB27E689EB479D2A64F7BFCF20CF5C91 /* SDDeviceHelper.m */; };
		0D556FD80D4541DC9B5881597612C0FC /* GifMakerController.swift in Sources */ = {isa = PBXBuildFile; fileRef = 8ACBB0A1421B5B466BDEB633E81EB50B /* GifMakerController.swift */; };
		0D764CC926372B9A0EF64136352D3907 /* DrawerTabBarController.swift in Sources */ = {isa = PBXBuildFile; fileRef = 84FC4F5FAD8C21D53665BC2406598605 /* DrawerTabBarController.swift */; };
		0DD57CD2D62081E9FF1CBA91F0E0C506 /* picture_enc.c in Sources */ = {isa = PBXBuildFile; fileRef = 7053D1B5D28863D7590BBC8E85047316 /* picture_enc.c */; settings = {COMPILER_FLAGS = "-D_THREAD_SAFE -fno-objc-arc"; }; };
		0EA66798541CF2F877C7178933803F35 /* StylableTextView.swift in Sources */ = {isa = PBXBuildFile; fileRef = 791513A54F78C4A2C6CADB14552D2AF2 /* StylableTextView.swift */; };
		0EBD47A44CCA0C3E69174571C6B55A94 /* lossless_enc_neon.c in Sources */ = {isa = PBXBuildFile; fileRef = FC77E7179F1E4140374B3171EAB79E1A /* lossless_enc_neon.c */; settings = {COMPILER_FLAGS = "-D_THREAD_SAFE -fno-objc-arc"; }; };
		0EC20964A2208F1816835725F26C076A /* SDAnimatedImagePlayer.h in Headers */ = {isa = PBXBuildFile; fileRef = A1709D534C16886D7C06E3A6D14696F2 /* SDAnimatedImagePlayer.h */; settings = {ATTRIBUTES = (Project, ); }; };
		0F651FDD855AF0CFC10C93C8944C6D1D /* ImageRequestAuthHeaderProvider.swift in Sources */ = {isa = PBXBuildFile; fileRef = 876E3FBECA61CD49FD4F49A494AD4D29 /* ImageRequestAuthHeaderProvider.swift */; };
		0FCB9325F50D1C15D62D78F0F112C3E4 /* SpeedView.swift in Sources */ = {isa = PBXBuildFile; fileRef = 216A981624E943088B52EE1CF23ED4B9 /* SpeedView.swift */; };
		104172453393821871ABB853BA61F14C /* TagsViewAnimationCoordinator.swift in Sources */ = {isa = PBXBuildFile; fileRef = A56E954109977CA0436DA42DD7FFDC9C /* TagsViewAnimationCoordinator.swift */; };
		105FABFA1A928C5F4CAC45B60FE9FC27 /* UIImage+Effects.swift in Sources */ = {isa = PBXBuildFile; fileRef = 5F1C4A7275A0E1A55B1D2A50B739E202 /* UIImage+Effects.swift */; };
		107E3550F1F3D5A4A486E8F804A8F0C9 /* Device.swift in Sources */ = {isa = PBXBuildFile; fileRef = 57F68870FEE21766EB157636723B0A20 /* Device.swift */; };
		11696390E4442A104F553C24EC9A20F0 /* ToastPresentationStyle.swift in Sources */ = {isa = PBXBuildFile; fileRef = 017399EC99B0C690CBA2AEF4FCE17BD1 /* ToastPresentationStyle.swift */; };
		117654DC5B0DC6709F379596823EDAE6 /* SDImageCachesManager.h in Headers */ = {isa = PBXBuildFile; fileRef = 7F2707755D8BA16283DAB7907AF1B0DF /* SDImageCachesManager.h */; settings = {ATTRIBUTES = (Project, ); }; };
		11E3948F430706A9B3A8887DA975CE40 /* PlasmaOpenGLFilter.swift in Sources */ = {isa = PBXBuildFile; fileRef = E14AA1EEF32EDEA26B87FF290F6E6DF4 /* PlasmaOpenGLFilter.swift */; };
		121D6ECDFC85A8453A079C4CB31974A2 /* SDMemoryCache.h in Headers */ = {isa = PBXBuildFile; fileRef = 5B915EB0DEDBBA2A740877FE167E6964 /* SDMemoryCache.h */; settings = {ATTRIBUTES = (Project, ); }; };
		1362660E711F8B31C8A56C9CCF9744FE /* filters.c in Sources */ = {isa = PBXBuildFile; fileRef = 190C045EF3BA2E3928B14FA753CA3FA3 /* filters.c */; settings = {COMPILER_FLAGS = "-D_THREAD_SAFE -fno-objc-arc"; }; };
		13AFDFD42F32F44E11A9FC6FABF02BD2 /* ExtendedButton.swift in Sources */ = {isa = PBXBuildFile; fileRef = 6440A3EAEE3D3468E4413BF01D015BC1 /* ExtendedButton.swift */; };
		13B6993A9F4CEAA0FC7042499D57B49E /* upsampling_mips_dsp_r2.c in Sources */ = {isa = PBXBuildFile; fileRef = 4656F2B1DF342AA541245854B038804E /* upsampling_mips_dsp_r2.c */; settings = {COMPILER_FLAGS = "-D_THREAD_SAFE -fno-objc-arc"; }; };
		13F3F858EDA9385E2EFC49D50A013A23 /* StrokeSelectorView.swift in Sources */ = {isa = PBXBuildFile; fileRef = 970CC49E1E4347622D141F3A9352CB05 /* StrokeSelectorView.swift */; };
		14185C5EBB989405B39453750CE322DC /* CameraPreviewViewController.swift in Sources */ = {isa = PBXBuildFile; fileRef = 474719FA2F17C2A3B546B8679B59BDC5 /* CameraPreviewViewController.swift */; };
		141E234608742C43291A13DB8A17E89C /* GLUtilities.swift in Sources */ = {isa = PBXBuildFile; fileRef = BC681033E5C338FE17282E67E4B922C5 /* GLUtilities.swift */; };
		14CF810DDDD5057E5BD4686226C76059 /* Texture.swift in Sources */ = {isa = PBXBuildFile; fileRef = 400A2268DF265BED1980AB794490FD61 /* Texture.swift */; };
		14E02E7F6F1CB788F9FDA977EFB9225D /* color_cache_utils.c in Sources */ = {isa = PBXBuildFile; fileRef = 523EAA3534E69A5993A08C61D8EBAC58 /* color_cache_utils.c */; settings = {COMPILER_FLAGS = "-D_THREAD_SAFE -fno-objc-arc"; }; };
		14FAE5972C1E9EC338B9EE6FBCDC5618 /* SDAnimatedImageView.h in Headers */ = {isa = PBXBuildFile; fileRef = 94C6DC1C36AD5156988C1011F90D43A2 /* SDAnimatedImageView.h */; settings = {ATTRIBUTES = (Project, ); }; };
		15422B4E794030C13175912AF2E05BAE /* filters_neon.c in Sources */ = {isa = PBXBuildFile; fileRef = 0E0A0B7445346A292A9EA1A19FD0043D /* filters_neon.c */; settings = {COMPILER_FLAGS = "-D_THREAD_SAFE -fno-objc-arc"; }; };
		15846BEB3BA57FAE3330298B958CBABA /* lossless_enc_mips_dsp_r2.c in Sources */ = {isa = PBXBuildFile; fileRef = 09C18680EB89CBF07B365D4E15BEDE58 /* lossless_enc_mips_dsp_r2.c */; settings = {COMPILER_FLAGS = "-D_THREAD_SAFE -fno-objc-arc"; }; };
		159D0D89480C40EA53912F8A47244603 /* dec_mips32.c in Sources */ = {isa = PBXBuildFile; fileRef = ED9D2326378AE835B65649D80852BA66 /* dec_mips32.c */; settings = {COMPILER_FLAGS = "-D_THREAD_SAFE -fno-objc-arc"; }; };
		1620E3171FE748F76D7EA797999ABD07 /* SDDisplayLink.m in Sources */ = {isa = PBXBuildFile; fileRef = 671F2CD088AA028844FD37E88EAAF19E /* SDDisplayLink.m */; };
		170653661862B6003BD517AB5CE5837B /* EasyTipView.swift in Sources */ = {isa = PBXBuildFile; fileRef = D0EF6C9FCBBA45919F2E4A15BA2CC727 /* EasyTipView.swift */; };
		1715DFEB7BC76C98E4727144F5A31B7B /* DiscreteSliderView.swift in Sources */ = {isa = PBXBuildFile; fileRef = 960713C944029C39BB4D86ED1C927989 /* DiscreteSliderView.swift */; };
		1813BF077A1DBD79A1A475A295024819 /* StatusBarStyleDefining.swift in Sources */ = {isa = PBXBuildFile; fileRef = EC3E95986FF17C5DC824C0F34B3313C3 /* StatusBarStyleDefining.swift */; };
		18B71B14BBDEB07E35BE5B4ED40C26D7 /* PostOptionsTagsDelegate.swift in Sources */ = {isa = PBXBuildFile; fileRef = 5E4B165976D697D6C64A209259B3460A /* PostOptionsTagsDelegate.swift */; };
		193492EF08008C22287B13852AB98D50 /* Synchronized.swift in Sources */ = {isa = PBXBuildFile; fileRef = 0E03D44D532E53208B44602450270702 /* Synchronized.swift */; };
		1978FF7E1388BC265CCBCFCF714F9CA5 /* ImageLoaderError.swift in Sources */ = {isa = PBXBuildFile; fileRef = 9EA9AAE33EFA645ADDB7594A0148E0AA /* ImageLoaderError.swift */; };
		19CF5F0E195CB28F448C2D775AD695C3 /* NSDate+Orangina.swift in Sources */ = {isa = PBXBuildFile; fileRef = 4EAE7355E6A1AE0025494FFCA31B7DAF /* NSDate+Orangina.swift */; };
		19F37CC50E23DE48D4345923514B8F98 /* UIApplication+StrictKeyWindow.m in Sources */ = {isa = PBXBuildFile; fileRef = CA0D3B6857415715D88937D71471C226 /* UIApplication+StrictKeyWindow.m */; };
		1A1E2EAD3DE27E7AB3F51B702511A286 /* ContentTypeDetector.swift in Sources */ = {isa = PBXBuildFile; fileRef = 58893CD4219FF87A214F447AC3A8B9C1 /* ContentTypeDetector.swift */; };
		1A29BA18C365A9C1D432C0F1DCE1D17F /* SDImageLoader.h in Headers */ = {isa = PBXBuildFile; fileRef = 2FF8F7D062CF98E5705969028543F3D2 /* SDImageLoader.h */; settings = {ATTRIBUTES = (Project, ); }; };
		1B0A441D8CE2A1985445EB23E4E5E424 /* FilterSettingsController.swift in Sources */ = {isa = PBXBuildFile; fileRef = 559C1B00DC34DFF8C27CAD2449C0A7D9 /* FilterSettingsController.swift */; };
		1B3EF683E1EC8698B17533C365105A32 /* cost_enc.h in Headers */ = {isa = PBXBuildFile; fileRef = 1D34AC70D2BEE3FC569FF876B1E9E088 /* cost_enc.h */; settings = {ATTRIBUTES = (Project, ); }; };
		1B4FDE80752C4213574D160E48C3D925 /* NSFileManager+Orangina.swift in Sources */ = {isa = PBXBuildFile; fileRef = 0D7C30E9D69B3E880ADF05EC1C1472E7 /* NSFileManager+Orangina.swift */; };
		1B726E3FEDD4528E662D4EC401FB82A6 /* FilterCollectionCell.swift in Sources */ = {isa = PBXBuildFile; fileRef = 76576A690A80A79AE38B7B3AFC25CED7 /* FilterCollectionCell.swift */; };
		1B98AD5469A013722C7018899B2868C5 /* yuv.c in Sources */ = {isa = PBXBuildFile; fileRef = 2DFAF3C145EC508BB1C3C58D272FE180 /* yuv.c */; settings = {COMPILER_FLAGS = "-D_THREAD_SAFE -fno-objc-arc"; }; };
		1C7003A077B27E1110951FBF7C4B8579 /* muxread.c in Sources */ = {isa = PBXBuildFile; fileRef = D1C7F24DC12DA2649125906F7F05095F /* muxread.c */; settings = {COMPILER_FLAGS = "-D_THREAD_SAFE -fno-objc-arc"; }; };
		1CBD92F0D448A0551059EDDB2011B54E /* UIButton+WebCache.m in Sources */ = {isa = PBXBuildFile; fileRef = 88AEB7BBDC45882E958D01E17B16A6EB /* UIButton+WebCache.m */; };
		1D695B63DE7543C47A67156913E435F4 /* RoundedTexture.swift in Sources */ = {isa = PBXBuildFile; fileRef = 9BEC124112DBCB917B5AFE6869DCE2AA /* RoundedTexture.swift */; };
		1D75BC62D350239EA9EA5F0795CD58C7 /* Shader.swift in Sources */ = {isa = PBXBuildFile; fileRef = FC2DA53D98A1F0CE81C36F534E20C105 /* Shader.swift */; };
		1DBF5D058793987160505C1450CA1BDC /* SDImageCoderHelper.m in Sources */ = {isa = PBXBuildFile; fileRef = 862352D5B17DD9CD6BEAEE428D942F0A /* SDImageCoderHelper.m */; };
		1DF5AE5D5B42839318CF266E95DBD6C3 /* syntax_enc.c in Sources */ = {isa = PBXBuildFile; fileRef = FF43EB9B75C785C2D7AACFFD3FC1615F /* syntax_enc.c */; settings = {COMPILER_FLAGS = "-D_THREAD_SAFE -fno-objc-arc"; }; };
		1EB78184B97DDC4E4F74FA0FD814D11D /* DrawerPanRecognizer.swift in Sources */ = {isa = PBXBuildFile; fileRef = 7B0AFB9F88945AAA0E1D533D6C1BA839 /* DrawerPanRecognizer.swift */; };
		1F0B475C5B53B63ED59CAC9FBC67D42A /* dec_msa.c in Sources */ = {isa = PBXBuildFile; fileRef = 62707D64B5DB586E01C60343BC59398C /* dec_msa.c */; settings = {COMPILER_FLAGS = "-D_THREAD_SAFE -fno-objc-arc"; }; };
		1F498EA513B52BD82DAD46F3E9572E84 /* vp8li_dec.h in Headers */ = {isa = PBXBuildFile; fileRef = D0D9FFBCBB5515B43E8495FFC1D99321 /* vp8li_dec.h */; settings = {ATTRIBUTES = (Project, ); }; };
		21207350F6E20DDA2888BD0112DE5EA0 /* KanvasCameraStrings.swift in Sources */ = {isa = PBXBuildFile; fileRef = 498A3639576A72C21F9DAF4BCA0CF3BF /* KanvasCameraStrings.swift */; };
		21890118B66496756544214B191B0DEE /* EditorFilterCollectionController.swift in Sources */ = {isa = PBXBuildFile; fileRef = 62F737AF2AC97FE9116235D2853B54CA /* EditorFilterCollectionController.swift */; };
		21CCB3ABF71135D02AD482BD5B1FEFDB /* SDImageIOCoder.h in Headers */ = {isa = PBXBuildFile; fileRef = 7EBC51AC343C31E22BD0C4C667A3FBF1 /* SDImageIOCoder.h */; settings = {ATTRIBUTES = (Project, ); }; };
		21F077E5762918F80311E69CF1B26E26 /* histogram_enc.h in Headers */ = {isa = PBXBuildFile; fileRef = 756BDDD32BB2518BE01BE22626B46339 /* histogram_enc.h */; settings = {ATTRIBUTES = (Project, ); }; };
		221E47222D9ABAE397509AD350C78C07 /* UIView+Image.swift in Sources */ = {isa = PBXBuildFile; fileRef = 2DCD716090FE589DBF97DB4E753600AA /* UIView+Image.swift */; };
		222665A9D3003151362388B3EA60576E /* SDWebImageIndicator.m in Sources */ = {isa = PBXBuildFile; fileRef = D05862784521A1AE8E12A385733BE6D4 /* SDWebImageIndicator.m */; };
		2291B105D5198A29AAEA8EF39BCC9691 /* UIView+AutoLayout.swift in Sources */ = {isa = PBXBuildFile; fileRef = 4723EF58A6D664D2ADD46FEC81910F0D /* UIView+AutoLayout.swift */; };
		22C7FE63366BC0DB18B6A343FDFBB485 /* mips_macro.h in Headers */ = {isa = PBXBuildFile; fileRef = EDC629845F60CD645AE8AEC35DAD03FA /* mips_macro.h */; settings = {ATTRIBUTES = (Project, ); }; };
		23982539C23F61523FB36D529762FBF2 /* rescaler_utils.c in Sources */ = {isa = PBXBuildFile; fileRef = 7A21164C0612B9E7FDCA28216C46D0DC /* rescaler_utils.c */; settings = {COMPILER_FLAGS = "-D_THREAD_SAFE -fno-objc-arc"; }; };
		23DABF7D16B59A03614707D3B6841569 /* ImageURLChooser.swift in Sources */ = {isa = PBXBuildFile; fileRef = 835FEFA762B30AB9C4942849D59F80B4 /* ImageURLChooser.swift */; };
		240AB1D86BFCF401F78FCC8C6E663CD5 /* SDWebImageIndicator.h in Headers */ = {isa = PBXBuildFile; fileRef = 96D6FC4E57EC6424E288D69B959C95A5 /* SDWebImageIndicator.h */; settings = {ATTRIBUTES = (Project, ); }; };
		242D0E9B8DB6A20A41092F0B8605C5B1 /* UIImageView+WebCache.h in Headers */ = {isa = PBXBuildFile; fileRef = 2407A4841291453D765D8AEFAD7AF699 /* UIImageView+WebCache.h */; settings = {ATTRIBUTES = (Project, ); }; };
		24480A49D51929287CA1F62D28485D5C /* tree_enc.c in Sources */ = {isa = PBXBuildFile; fileRef = F505EC959F780B5DEFFFECFB2401ACBA /* tree_enc.c */; settings = {COMPILER_FLAGS = "-D_THREAD_SAFE -fno-objc-arc"; }; };
		24C5FF0DD4AE7AFD693218097C9CFE86 /* StickerType.swift in Sources */ = {isa = PBXBuildFile; fileRef = 6B57DED9B9BD85B825118706CB0B8DC4 /* StickerType.swift */; };
		24C8BC622098F2B38F01F1F1E4139349 /* MediaClipsCollectionView.swift in Sources */ = {isa = PBXBuildFile; fileRef = 55A0134FE6575F8EEBFB1F2BFB29A49B /* MediaClipsCollectionView.swift */; };
		2526CF9BA6B4CE4F6DDAA983E8DB08D5 /* CameraFilterCollectionCell.swift in Sources */ = {isa = PBXBuildFile; fileRef = C750FF0EE11BEB5DCC9E24722BAC5443 /* CameraFilterCollectionCell.swift */; };
		252DDD2FE2AE595588C53DB2CA9967D0 /* yuv.h in Headers */ = {isa = PBXBuildFile; fileRef = B11510771FA1E7D097C0F0ACC7E4D5ED /* yuv.h */; settings = {ATTRIBUTES = (Project, ); }; };
		253DC85C9DFE07360835C9E541724987 /* UIImage+Metadata.m in Sources */ = {isa = PBXBuildFile; fileRef = 12E53B28AB11B6D275484F3FD5069AC1 /* UIImage+Metadata.m */; };
		258475AED0BB2B763B49D80B311BE78E /* ThumbnailCollectionView.swift in Sources */ = {isa = PBXBuildFile; fileRef = 632175F6245104983C143F2ACE3ACD37 /* ThumbnailCollectionView.swift */; };
		2606090C0B5703879FAF36BCC076D9EE /* alphai_dec.h in Headers */ = {isa = PBXBuildFile; fileRef = 2EEFB46CCCB2D2D38940C87A6B85C7E3 /* alphai_dec.h */; settings = {ATTRIBUTES = (Project, ); }; };
		26070E95DA2B0787B66025945503A534 /* SDWebImageDownloaderOperation.m in Sources */ = {isa = PBXBuildFile; fileRef = 0B6CA18D4637D6CE5A230421A9F25B44 /* SDWebImageDownloaderOperation.m */; };
		267CFAE283E84960896B1BED40B558C8 /* webp_dec.c in Sources */ = {isa = PBXBuildFile; fileRef = 348478F3E836421ABA683E41EC9A0855 /* webp_dec.c */; settings = {COMPILER_FLAGS = "-D_THREAD_SAFE -fno-objc-arc"; }; };
		2692EA1C53E853B71F7CD2306CAEFB69 /* GIFDecoder.swift in Sources */ = {isa = PBXBuildFile; fileRef = 4B3323890C4893658250B4D5AFE17F0C /* GIFDecoder.swift */; };
		26D93581D5AA5EFACCC4AACB8CAE7682 /* Pods-KanvasCameraExample-umbrella.h in Headers */ = {isa = PBXBuildFile; fileRef = 0A2ED504050EBC35435013D97D72E3D9 /* Pods-KanvasCameraExample-umbrella.h */; settings = {ATTRIBUTES = (Project, ); }; };
		271F2DD2E23E8C27A8B455B3A9CDCFA2 /* TagsOptionsModel.swift in Sources */ = {isa = PBXBuildFile; fileRef = 05DDC8269BA5231302AB80E756C58A80 /* TagsOptionsModel.swift */; };
		283D0E019E24C68227BC9177F8E0F20C /* Pods-KanvasCameraExampleTests-umbrella.h in Headers */ = {isa = PBXBuildFile; fileRef = BFC144A03ECB6FA4586B6644643EBB58 /* Pods-KanvasCameraExampleTests-umbrella.h */; settings = {ATTRIBUTES = (Project, ); }; };
		2A4DA839F5A8011D81ABD1EB898481B4 /* Array+Convenience.swift in Sources */ = {isa = PBXBuildFile; fileRef = 3F2B439A9D60D2B1556CCDB29ED1C3D2 /* Array+Convenience.swift */; };
		2A53C2E1A0CB1B6FE2B86F97EED200F0 /* SDImageCodersManager.m in Sources */ = {isa = PBXBuildFile; fileRef = 349AF76D32E41290C0197FFEFFE0EE74 /* SDImageCodersManager.m */; };
		2AA4FBCB6BE40B71E79DD789FAAFD25B /* common_sse2.h in Headers */ = {isa = PBXBuildFile; fileRef = 4B58393C8725A7F672DE99510CDD4B4D /* common_sse2.h */; settings = {ATTRIBUTES = (Project, ); }; };
		2AC092EED9D20D04258B1F88D09880FD /* dsp.h in Headers */ = {isa = PBXBuildFile; fileRef = 343BD2BF8B9702A1D98E960A1E213693 /* dsp.h */; settings = {ATTRIBUTES = (Project, ); }; };
		2B87D38CAE571A1B7435958E2BBAAFD3 /* quant_levels_utils.c in Sources */ = {isa = PBXBuildFile; fileRef = 0DBC2718DA812341FFB80EBA4386523A /* quant_levels_utils.c */; settings = {COMPILER_FLAGS = "-D_THREAD_SAFE -fno-objc-arc"; }; };
		2B8E079EE4E4AC9AEF3406D0C84BF028 /* alpha_processing.c in Sources */ = {isa = PBXBuildFile; fileRef = EA1AFDBD04B34A20724BCCBDAACFBBCE /* alpha_processing.c */; settings = {COMPILER_FLAGS = "-D_THREAD_SAFE -fno-objc-arc"; }; };
		2BC221974474F3F862265221BA58C101 /* TumblrThemeFontFamily.swift in Sources */ = {isa = PBXBuildFile; fileRef = 37FBB796695734EDE693317E6A7A21D0 /* TumblrThemeFontFamily.swift */; };
		2C1FE7F6C0EBF4AE60472C8604235867 /* ScrollHandler.swift in Sources */ = {isa = PBXBuildFile; fileRef = 1855DC485F25CD84473BD11BCD95C2D3 /* ScrollHandler.swift */; };
		2C22B59BA409255C5229C36349D08287 /* TMPageViewController.swift in Sources */ = {isa = PBXBuildFile; fileRef = EFD2794493C2867F6275D917E3073C7F /* TMPageViewController.swift */; };
		2C7BD828BF232F5325094414E8DCBCD0 /* ReachabilityObserving.swift in Sources */ = {isa = PBXBuildFile; fileRef = 9CA71A6AAC453C16F4657893AF65B1DF /* ReachabilityObserving.swift */; };
		2CBCED7A14E9BF54534370ADF2811A35 /* DrawingCanvas.swift in Sources */ = {isa = PBXBuildFile; fileRef = 033DE3BC81FD382D8B62200965BDD5A5 /* DrawingCanvas.swift */; };
		2D30248B1C802395A7779F05A8B23F4F /* random_utils.c in Sources */ = {isa = PBXBuildFile; fileRef = 52AD75A3A25FD9F89C37F9EA0B25B9E2 /* random_utils.c */; settings = {COMPILER_FLAGS = "-D_THREAD_SAFE -fno-objc-arc"; }; };
		2E0CB89453E2C37B8179655A2E298B9B /* FilterFactory.swift in Sources */ = {isa = PBXBuildFile; fileRef = 437AED0A214DFF3208B8BD538F431CEC /* FilterFactory.swift */; };
		2E36E8C35029F19A38422C8948178040 /* SDWebImageDownloaderResponseModifier.h in Headers */ = {isa = PBXBuildFile; fileRef = AD9AE6F551F054A8CEDB02EF31DEF02C /* SDWebImageDownloaderResponseModifier.h */; settings = {ATTRIBUTES = (Project, ); }; };
		2FE7AEE15F366659F1637C85FE707B55 /* SDWebImageDownloaderOperation.h in Headers */ = {isa = PBXBuildFile; fileRef = 243B19D5FEEB10FE1DE7C1882FC68873 /* SDWebImageDownloaderOperation.h */; settings = {ATTRIBUTES = (Project, ); }; };
		307E2F8E0887357C2E9AE0A5CA9CA70C /* UIColor+SDHexString.h in Headers */ = {isa = PBXBuildFile; fileRef = 95D1F79085A359156532D723AA2E3B53 /* UIColor+SDHexString.h */; settings = {ATTRIBUTES = (Project, ); }; };
		307FEBFBCB1515A0AE61F1D998DA264D /* MovableViewCanvas.swift in Sources */ = {isa = PBXBuildFile; fileRef = 94544351A69A08B119CC314CD921BAE4 /* MovableViewCanvas.swift */; };
		314D0507E1D9B6F947C221CD86103FAA /* IgnoreBackgroundTouchesStackView.swift in Sources */ = {isa = PBXBuildFile; fileRef = A6A0E8FE73F019A77DAD47FB9035936D /* IgnoreBackgroundTouchesStackView.swift */; };
		31CA3610DD45384913E39DBC79A5F791 /* alpha_processing_neon.c in Sources */ = {isa = PBXBuildFile; fileRef = BB4682DC8AFA5622F700184B4B68C189 /* alpha_processing_neon.c */; settings = {COMPILER_FLAGS = "-D_THREAD_SAFE -fno-objc-arc"; }; };
		31FF2ED7A70FF081B0EFBDC8EA136FEC /* GIFEncoder.swift in Sources */ = {isa = PBXBuildFile; fileRef = 91AC228E9C19D09D992DA4611DB26622 /* GIFEncoder.swift */; };
		3267133C3B013B1CF15F9300F77EFDF0 /* IgnoreTouchesView.swift in Sources */ = {isa = PBXBuildFile; fileRef = C878C4A5D4FCD7B346452425A44C400F /* IgnoreTouchesView.swift */; };
		3439B9DE826601F5FBB8276314A13873 /* PlaybackCollectionCell.swift in Sources */ = {isa = PBXBuildFile; fileRef = B1FF23F7B09AF253F494D279FFE59E95 /* PlaybackCollectionCell.swift */; };
		349F78615FACFCDCE7193C19EDF9C437 /* GLKMatrix4+Unsafe.swift in Sources */ = {isa = PBXBuildFile; fileRef = 3B2360999DFCFF96D0659578265A152A /* GLKMatrix4+Unsafe.swift */; };
		34B7B2D5CBC89E7E56F4159781C52047 /* SDWebImageWebPCoder.h in Headers */ = {isa = PBXBuildFile; fileRef = 8A104DDF77C5F91D5BEDEF0345EA5EC7 /* SDWebImageWebPCoder.h */; settings = {ATTRIBUTES = (Project, ); }; };
		34DDD66F1B3676AB9ED6CCA341ED478C /* upsampling_sse2.c in Sources */ = {isa = PBXBuildFile; fileRef = 45B6E7C793EBA368B54EF7D1A7C4C835 /* upsampling_sse2.c */; settings = {COMPILER_FLAGS = "-D_THREAD_SAFE -fno-objc-arc"; }; };
		34FEAE57EF6B3307A79F6DB6DF6F09D5 /* BlurImageOperation.swift in Sources */ = {isa = PBXBuildFile; fileRef = ABCB076AB3E73308946D9B104A24DFFF /* BlurImageOperation.swift */; };
		35E92B0AA88B664F88BCCB62C7417A3A /* alpha_dec.c in Sources */ = {isa = PBXBuildFile; fileRef = DFC59AF8A1FB4335ACE6318412105097 /* alpha_dec.c */; settings = {COMPILER_FLAGS = "-D_THREAD_SAFE -fno-objc-arc"; }; };
		3657A205CA51FEC6257DEB31733BE70E /* EditionOption.swift in Sources */ = {isa = PBXBuildFile; fileRef = 049B566FE4E4F4433FBB79CECB690682 /* EditionOption.swift */; };
		366BA26BC70529DAC396A88733F4B8DD /* NavigationBarStyleDefining.swift in Sources */ = {isa = PBXBuildFile; fileRef = 8BB3A38B2A828DBC9EFD0AC816795D91 /* NavigationBarStyleDefining.swift */; };
		368BE1F9AE6B66A45E49591DC72963C3 /* SDWebImageDownloaderRequestModifier.h in Headers */ = {isa = PBXBuildFile; fileRef = 33E83D02943A5199B83C8316F27EF2F6 /* SDWebImageDownloaderRequestModifier.h */; settings = {ATTRIBUTES = (Project, ); }; };
		36FE2D378B4A6704C8BDA9775BBEAF70 /* SDWebImageDownloader.m in Sources */ = {isa = PBXBuildFile; fileRef = 3CFE6BA9E8B26DEB18B8B53ECA4A44BA /* SDWebImageDownloader.m */; };
		372A3F0175F54BFCA37A2EEC8596E3DD /* ImageLoaderProvider.swift in Sources */ = {isa = PBXBuildFile; fileRef = C3E7D50C6D159A539D21AA818035DD9E /* ImageLoaderProvider.swift */; };
		37C521F89E1C524DDF4B5B54841FAB68 /* IgnoreTouchesCollectionView.swift in Sources */ = {isa = PBXBuildFile; fileRef = B863C5FB0C5022A8885E3A592D777236 /* IgnoreTouchesCollectionView.swift */; };
		388A4845D45AA7D907A4AD89F2A05C83 /* SDWebImageTransition.m in Sources */ = {isa = PBXBuildFile; fileRef = 653A57EDDFE771469846380C36E81F4F /* SDWebImageTransition.m */; };
		399AE7F9B838AAD64F0E453F1B68C475 /* CameraPermissionsViewController.swift in Sources */ = {isa = PBXBuildFile; fileRef = B809CFD629DE6F45AA129D046A3762C8 /* CameraPermissionsViewController.swift */; };
		39D014CDB61C2815A8E2575C4C1176A4 /* TrimView.swift in Sources */ = {isa = PBXBuildFile; fileRef = 276570834C5BC2D5664ABE71AA120D3C /* TrimView.swift */; };
		3A52CBC1AFAA721E4AB867964319BAF5 /* UIImage+Camera.swift in Sources */ = {isa = PBXBuildFile; fileRef = E2E6DA094146975683BD40C9BDEE26D9 /* UIImage+Camera.swift */; };
		3A67A3AC71C1547BE1E1AA7A2DEAF734 /* MediaPickerThumbnailFetcher.swift in Sources */ = {isa = PBXBuildFile; fileRef = C22630F575B9A625B7EFCEBDBA7572FA /* MediaPickerThumbnailFetcher.swift */; };
		3A69B2D03067F4E25849A40EB340B83D /* SDWeakProxy.m in Sources */ = {isa = PBXBuildFile; fileRef = F2D768ECAA3AD68AB517DB3BF811A12F /* SDWeakProxy.m */; };
		3AA06E01319AE9BC7C95DDAF0187F565 /* tree_dec.c in Sources */ = {isa = PBXBuildFile; fileRef = 56FFA30183F182277D154B9F3EB5C9DB /* tree_dec.c */; settings = {COMPILER_FLAGS = "-D_THREAD_SAFE -fno-objc-arc"; }; };
		3B42D5D302CEC6DE3035D97571DCA23B /* vp8_dec.h in Headers */ = {isa = PBXBuildFile; fileRef = E0ADF2B458BE0BBA3B6FC5427F63C7B9 /* vp8_dec.h */; settings = {ATTRIBUTES = (Project, ); }; };
		3B5828916823C00F09CF524E819FC6A8 /* dec_clip_tables.c in Sources */ = {isa = PBXBuildFile; fileRef = CA867DF895243C36DF9DDC2D7372EBAF /* dec_clip_tables.c */; settings = {COMPILER_FLAGS = "-D_THREAD_SAFE -fno-objc-arc"; }; };
		3B5CA5C6A7B0969358DC8616918695CE /* CameraInputControllerDelegate.swift in Sources */ = {isa = PBXBuildFile; fileRef = 393CDF888F21BF77A47D1955302F602D /* CameraInputControllerDelegate.swift */; };
		3B967F5A97D4CA1837AD2EDE215B782C /* HashCodeBuilder.swift in Sources */ = {isa = PBXBuildFile; fileRef = 78A0D8331377BFE835AD76F1EA3FF794 /* HashCodeBuilder.swift */; };
		3B986F16B3B7FF51772081AA4AF11770 /* TumblrTheme-dummy.m in Sources */ = {isa = PBXBuildFile; fileRef = 9191C4E097DF2047B16F26CD7972A982 /* TumblrTheme-dummy.m */; };
		3C55DEC967481D8A49257272EC290166 /* StickerMenuController.swift in Sources */ = {isa = PBXBuildFile; fileRef = 1033A0EEC91C50C7CBA8C27769CF3F4D /* StickerMenuController.swift */; };
		3C9182339B2DCA75687283EF3D05AE35 /* ImagePerformanceLogging.swift in Sources */ = {isa = PBXBuildFile; fileRef = 6F452D87033E1D59A616572AA4898C81 /* ImagePerformanceLogging.swift */; };
		3D42F58C295A3C2990D786A3576E1BBE /* anim_encode.c in Sources */ = {isa = PBXBuildFile; fileRef = 3A42466E8787A05854BF483A71834898 /* anim_encode.c */; settings = {COMPILER_FLAGS = "-D_THREAD_SAFE -fno-objc-arc"; }; };
		3D98748658ED687639F1B5974AF97275 /* SDDisplayLink.h in Headers */ = {isa = PBXBuildFile; fileRef = 4A4F6B7596ED0DE75FC4CD4F0ECB2DD9 /* SDDisplayLink.h */; settings = {ATTRIBUTES = (Project, ); }; };
		3DD63DD9719876FFA1969450A66FC51C /* SliderView.swift in Sources */ = {isa = PBXBuildFile; fileRef = CD04E471F12DCF50B0A7DC9581785F81 /* SliderView.swift */; };
		3E0A881E3D24F8A2194F132D0E07598F /* SuggestedTagView.swift in Sources */ = {isa = PBXBuildFile; fileRef = 9CB2F2802CE02A22A5556B1C6F30D64A /* SuggestedTagView.swift */; };
		3F4BA80220F84B367F278828DC4C240A /* OpenGLFilter.swift in Sources */ = {isa = PBXBuildFile; fileRef = 8AE6FFD47502EAA6D6E474A04CD3FB73 /* OpenGLFilter.swift */; };
		3F5BF6B8C5C4F10C3DA362A24C3F619D /* Assets.xcassets in Resources */ = {isa = PBXBuildFile; fileRef = FC02D1C25B6E880C71E355093B19C3F6 /* Assets.xcassets */; };
		3F6DB9461DA8A009A856E66CF2F98F50 /* TimelineContaining.swift in Sources */ = {isa = PBXBuildFile; fileRef = 6EF46EEC656C3DB0852334805673C053 /* TimelineContaining.swift */; };
		3FB5602513EF2ABEF1B884827853A5CC /* dec_mips_dsp_r2.c in Sources */ = {isa = PBXBuildFile; fileRef = 8AAB7F6090F864F938FF97A9EC0F7A7B /* dec_mips_dsp_r2.c */; settings = {COMPILER_FLAGS = "-D_THREAD_SAFE -fno-objc-arc"; }; };
		40952AD55DAC8F33E68D276F1F27597B /* UIImageView+HighlightedWebCache.m in Sources */ = {isa = PBXBuildFile; fileRef = 6072E65CD8EF270CDBBDC69EF01AC700 /* UIImageView+HighlightedWebCache.m */; };
		414B6288A76D5600CABCDFB5C108E081 /* MediaClip.swift in Sources */ = {isa = PBXBuildFile; fileRef = 186D8C981DFBE7A8E6B7EE5F7252670B /* MediaClip.swift */; };
		4189DEFDECA62DB59A6800C09C0CEC93 /* rescaler_msa.c in Sources */ = {isa = PBXBuildFile; fileRef = F94BAF20744042986B11B270C4EA1298 /* rescaler_msa.c */; settings = {COMPILER_FLAGS = "-D_THREAD_SAFE -fno-objc-arc"; }; };
		427651DAA46EB6CA34AF4491667897E2 /* ViewTransformations.swift in Sources */ = {isa = PBXBuildFile; fileRef = A4662070BF17ABFD872DCF23EF261E5B /* ViewTransformations.swift */; };
		42824568B43A8F4533E4F5EF96202A95 /* Utils-dummy.m in Sources */ = {isa = PBXBuildFile; fileRef = C0E59737D4156DAB8D4B482BC862B844 /* Utils-dummy.m */; };
		435206AF7F1C11112286DCE6414E8AC2 /* EditorFilterView.swift in Sources */ = {isa = PBXBuildFile; fileRef = 4293086804F3C8F78C504FDC61EE23E3 /* EditorFilterView.swift */; };
		44AF41DB3691B87159257F378778EDA0 /* ImageLoader.swift in Sources */ = {isa = PBXBuildFile; fileRef = F04563BDA866E5F8AF6096B7D2606814 /* ImageLoader.swift */; };
		455EAE52CDC10AFEB2240E52FD87EF8F /* enc_mips32.c in Sources */ = {isa = PBXBuildFile; fileRef = EBE367B526E0AAE6E73A300B8EDC3BC3 /* enc_mips32.c */; settings = {COMPILER_FLAGS = "-D_THREAD_SAFE -fno-objc-arc"; }; };
		45BC5E26A9B5AD2209503EFBE83A553C /* AppColorPalette.swift in Sources */ = {isa = PBXBuildFile; fileRef = CE202E53AF8E07A1E55E2B4CC364CD68 /* AppColorPalette.swift */; };
		45F10D49349CF67C493467D614006B82 /* SDImageLoadersManager.m in Sources */ = {isa = PBXBuildFile; fileRef = FBE88AD706451BDDC3E0ECFF0FD6A4AA /* SDImageLoadersManager.m */; };
		468D63A0B2B4A22BAB14AE2CDE856E98 /* AVAssetTrack+transform.swift in Sources */ = {isa = PBXBuildFile; fileRef = 36609E169D43BB37B24904362A23B7BD /* AVAssetTrack+transform.swift */; };
		46E372E70E00216A77D20BC02E9456C1 /* BlogImageSize.swift in Sources */ = {isa = PBXBuildFile; fileRef = A89B0F0CD8F66410C34F5BF77CC12398 /* BlogImageSize.swift */; };
		471D2F75C4091A94089B27EA8E14C07F /* TagsView.swift in Sources */ = {isa = PBXBuildFile; fileRef = 3B13438BD8930FDE6E7E1F7708A2EBAC /* TagsView.swift */; };
		47D8291E11DF4D002DC8F3C98F3F0F52 /* NSImage+Compatibility.m in Sources */ = {isa = PBXBuildFile; fileRef = 202AAF7335C816191AA80C3A8A8DA6E3 /* NSImage+Compatibility.m */; };
		485CB0E43F7570E0F9141AD8C76BC775 /* quant_enc.c in Sources */ = {isa = PBXBuildFile; fileRef = 8BED1850464650F4364EC700501AB818 /* quant_enc.c */; settings = {COMPILER_FLAGS = "-D_THREAD_SAFE -fno-objc-arc"; }; };
		487F3AC20A19352F543F3BD936BAD4A1 /* ImagePoolOpenGLFilter.swift in Sources */ = {isa = PBXBuildFile; fileRef = 7165AEF3FA57ED1D1D8A15781D06C367 /* ImagePoolOpenGLFilter.swift */; };
		4899F7A4204482642C8C8993DB4D469E /* TagsViewCollectionViewLayout.swift in Sources */ = {isa = PBXBuildFile; fileRef = AB2D85D5EE804FBE94690A70D0BF21F6 /* TagsViewCollectionViewLayout.swift */; };
		489E9EEA951C3AA195B374B166D063C5 /* ClosedRange+Clamp.swift in Sources */ = {isa = PBXBuildFile; fileRef = 5CE8BD3BC423F1914CE59E846E5B31EF /* ClosedRange+Clamp.swift */; };
		4922EB6AE3EF651AE7A505B687F347AB /* SDmetamacros.h in Headers */ = {isa = PBXBuildFile; fileRef = F6321EA556FBDA064D1F5A12FE680D49 /* SDmetamacros.h */; settings = {ATTRIBUTES = (Project, ); }; };
		499CD78E05A56C88539F684BCDA06E33 /* frame_enc.c in Sources */ = {isa = PBXBuildFile; fileRef = 6103315B49D12299EE0E7830D5376ED6 /* frame_enc.c */; settings = {COMPILER_FLAGS = "-D_THREAD_SAFE -fno-objc-arc"; }; };
		4A4E3CA21F5735CADD5F392C4E8FADFC /* filters_utils.c in Sources */ = {isa = PBXBuildFile; fileRef = 095685D3F006D357A3DD40D822C8E8A4 /* filters_utils.c */; settings = {COMPILER_FLAGS = "-D_THREAD_SAFE -fno-objc-arc"; }; };
		4ADD2EB24A87AB924E318595F536E3D9 /* MovableViewInnerElement.swift in Sources */ = {isa = PBXBuildFile; fileRef = 1F25221BCD39D2678413EA7D52828970 /* MovableViewInnerElement.swift */; };
		4B590E97896AF19B384154711FC35DD8 /* IndexPath+Order.swift in Sources */ = {isa = PBXBuildFile; fileRef = 9550D3973D77331051D3B31FF130DC4F /* IndexPath+Order.swift */; };
		4B72EC3DB67D281B344FF87B267AA15F /* SDWebImageTransition.h in Headers */ = {isa = PBXBuildFile; fileRef = 938242C40DD97590BD24FE89B02911FF /* SDWebImageTransition.h */; settings = {ATTRIBUTES = (Project, ); }; };
		4C1C779539F7306001A99B07B03717C9 /* SDWebImageOptionsProcessor.h in Headers */ = {isa = PBXBuildFile; fileRef = FA63C6EB3489FA8ACC3CA04D6813EC8A /* SDWebImageOptionsProcessor.h */; settings = {ATTRIBUTES = (Project, ); }; };
		4C4B343311B271E54D92DC66FD34B2F0 /* idec_dec.c in Sources */ = {isa = PBXBuildFile; fileRef = 4D3A406C5E74B1AE0D60B2D5962E9551 /* idec_dec.c */; settings = {COMPILER_FLAGS = "-D_THREAD_SAFE -fno-objc-arc"; }; };
		4C73244B39B7E4F4AF32BAA160066E88 /* libwebp-umbrella.h in Headers */ = {isa = PBXBuildFile; fileRef = 584838C8EB7A8CF6902DBC2D87985D9D /* libwebp-umbrella.h */; settings = {ATTRIBUTES = (Project, ); }; };
		4CD91B7474989CCDDF021C493FB1F2ED /* token_enc.c in Sources */ = {isa = PBXBuildFile; fileRef = 57D83A17D0E39130B84917678BE439CA /* token_enc.c */; settings = {COMPILER_FLAGS = "-D_THREAD_SAFE -fno-objc-arc"; }; };
		4E057157F80870119E94EA2E8D99E5DE /* AppColorScheme.swift in Sources */ = {isa = PBXBuildFile; fileRef = 262B3705F27077A929E17C8AC894E218 /* AppColorScheme.swift */; };
		4E75685A15D1BDA80139B4A5C2B202BF /* picture_psnr_enc.c in Sources */ = {isa = PBXBuildFile; fileRef = C4F42F4CB487923A5BE629388BC918BE /* picture_psnr_enc.c */; settings = {COMPILER_FLAGS = "-D_THREAD_SAFE -fno-objc-arc"; }; };
		4EE5F1A40D43B6370170756D212244EA /* NSData+ImageContentType.m in Sources */ = {isa = PBXBuildFile; fileRef = 8F5C1075B9AD3228C468FD2EB1D27700 /* NSData+ImageContentType.m */; };
		4EF59708A8F57FA67384E99B101BCC3B /* buffer_dec.c in Sources */ = {isa = PBXBuildFile; fileRef = 8BA1350A6430977A25E99B598CBE5010 /* buffer_dec.c */; settings = {COMPILER_FLAGS = "-D_THREAD_SAFE -fno-objc-arc"; }; };
		4F8110093C01BFEA83659901F62F444C /* SDWebImageManager.h in Headers */ = {isa = PBXBuildFile; fileRef = 8DEEFAEFC8DD3D28C4C5B30B1401ADA3 /* SDWebImageManager.h */; settings = {ATTRIBUTES = (Project, ); }; };
		4F9C495349D7A569E9C831AE462C565C /* SDImageFrame.h in Headers */ = {isa = PBXBuildFile; fileRef = 36448CE7A0888818E02519265282BFCA /* SDImageFrame.h */; settings = {ATTRIBUTES = (Project, ); }; };
		5017500B6491EB442374F245F19979C1 /* analysis_enc.c in Sources */ = {isa = PBXBuildFile; fileRef = D59154F927C4C24738ACDC734BAE1D9F /* analysis_enc.c */; settings = {COMPILER_FLAGS = "-D_THREAD_SAFE -fno-objc-arc"; }; };
		50544CC39838135DDBF0047A180E97F4 /* FBSnapshotTestCasePlatform.h in Headers */ = {isa = PBXBuildFile; fileRef = F588FAA9D82C224A741132FE780FA5AE /* FBSnapshotTestCasePlatform.h */; settings = {ATTRIBUTES = (Project, ); }; };
		505CAAA40C9A6633D027359E6EAB6683 /* GifMakerHandler.swift in Sources */ = {isa = PBXBuildFile; fileRef = CD5D9F09D0DBFB126DCC5E007222FCF5 /* GifMakerHandler.swift */; };
		50B5128BBCCE30193F46F40E8E909582 /* Pencil.swift in Sources */ = {isa = PBXBuildFile; fileRef = 2FD41787639BCC1C357455C6EC86B24C /* Pencil.swift */; };
		516B46CBE69F0AF561228158E44746D7 /* quant_levels_dec_utils.h in Headers */ = {isa = PBXBuildFile; fileRef = ADDB8DAF8B26FED8445132BCEE4B14DA /* quant_levels_dec_utils.h */; settings = {ATTRIBUTES = (Project, ); }; };
		51F0EC40F49449FABCCAFD01B8EE7126 /* backward_references_cost_enc.c in Sources */ = {isa = PBXBuildFile; fileRef = 644C9DFB24FDCCB7FB37FE933D40BE1D /* backward_references_cost_enc.c */; settings = {COMPILER_FLAGS = "-D_THREAD_SAFE -fno-objc-arc"; }; };
		520BF99C70C3FFD0E2B3CDE3DACCBD9C /* HapticFeedbackGenerating.swift in Sources */ = {isa = PBXBuildFile; fileRef = DAB4CC2D7FE3CCB73AC073247A204492 /* HapticFeedbackGenerating.swift */; };
		522C17B32DBE5012202B911CEAFD2BCB /* ToonOpenGLFilter.swift in Sources */ = {isa = PBXBuildFile; fileRef = 59C17AE5B0F47A4C4826AC53D97C29E6 /* ToonOpenGLFilter.swift */; };
		52A4F739732139D096B81388C4087F61 /* muxinternal.c in Sources */ = {isa = PBXBuildFile; fileRef = 197F741FB5ECDCD24DD0E2B31CC76516 /* muxinternal.c */; settings = {COMPILER_FLAGS = "-D_THREAD_SAFE -fno-objc-arc"; }; };
		531CAB6944FF6BD669E7BAF2A2883A10 /* huffman_utils.c in Sources */ = {isa = PBXBuildFile; fileRef = CD0AA837CFA7A5E03211B3A0E7F74DE8 /* huffman_utils.c */; settings = {COMPILER_FLAGS = "-D_THREAD_SAFE -fno-objc-arc"; }; };
		5357D9942DEA71D9A1E0342BCB97EA79 /* UIColor+Hex.swift in Sources */ = {isa = PBXBuildFile; fileRef = EFC1288BA958A405A35B3FBE7DCA9C2C /* UIColor+Hex.swift */; };
		53DB67DB8ADE317401F8B9E73EBEDFCB /* SDAssociatedObject.m in Sources */ = {isa = PBXBuildFile; fileRef = 47D85D12557E7E90F2186AC69D535B88 /* SDAssociatedObject.m */; };
		5412607D0F649FA5D77352AD31ED6EF1 /* libwebp-dummy.m in Sources */ = {isa = PBXBuildFile; fileRef = FDA2ABE23975C19FDC44FBC15B77E89F /* libwebp-dummy.m */; };
		5457FBAF708461B99AC2876867841054 /* TextureSelectorController.swift in Sources */ = {isa = PBXBuildFile; fileRef = C4C500F67E95E1F3AA69DD5CB26D7F81 /* TextureSelectorController.swift */; };
		5462F5DBD3FDD69EEBF07C088FFA3ECE /* TagsViewController.swift in Sources */ = {isa = PBXBuildFile; fileRef = 63B4E07671785CDE965558C499F110A2 /* TagsViewController.swift */; };
		547FA5C1D951624C7957D65DE3D61D65 /* quant_levels_dec_utils.c in Sources */ = {isa = PBXBuildFile; fileRef = EA493A5931CF8997654B8D4D300DD9CB /* quant_levels_dec_utils.c */; settings = {COMPILER_FLAGS = "-D_THREAD_SAFE -fno-objc-arc"; }; };
		54D003E9866943AE55F824718C5ADA89 /* decode.h in Headers */ = {isa = PBXBuildFile; fileRef = D44C5EDCBCC74B662AB03DCD21A35A1B /* decode.h */; settings = {ATTRIBUTES = (Project, ); }; };
		5529F1C94F60557C634207240836F6FF /* ColorCollectionCell.swift in Sources */ = {isa = PBXBuildFile; fileRef = CD714C7C60D4434BD3DC1851394A5026 /* ColorCollectionCell.swift */; };
		55C2CF7E7F0B35DB26DAA85473443A50 /* common_dec.h in Headers */ = {isa = PBXBuildFile; fileRef = 4418427BB1D61DE442DEBE15E932F0B7 /* common_dec.h */; settings = {ATTRIBUTES = (Project, ); }; };
		564C5D6C696E9B39105238F0E0374D1E /* ThumbnailCollectionViewLayout.swift in Sources */ = {isa = PBXBuildFile; fileRef = 307D00D05B9201E2AE370FE85FB85443 /* ThumbnailCollectionViewLayout.swift */; };
		5693A08347C5CFEBCEBAA2AED5FADEE1 /* FBSnapshotTestCasePlatform.m in Sources */ = {isa = PBXBuildFile; fileRef = 9A4E349C2A0AA090CEC340159D6CEF73 /* FBSnapshotTestCasePlatform.m */; };
		56D50CB747B429C4F9086DE6902F4757 /* SDWebImageOptionsProcessor.m in Sources */ = {isa = PBXBuildFile; fileRef = 3E89ED61302A2B6A11E4BEA370FD0185 /* SDWebImageOptionsProcessor.m */; };
		5749E69A16986A71D644A68C03DE42C4 /* ChromaOpenGLFilter.swift in Sources */ = {isa = PBXBuildFile; fileRef = 10D8B73AA2DCB96416C64E824C98B0CD /* ChromaOpenGLFilter.swift */; };
		57F4469F8D20C87EEB1237F2958CD386 /* SDWebImageDownloaderConfig.h in Headers */ = {isa = PBXBuildFile; fileRef = 3BF22C084B65717272690D933B327C0C /* SDWebImageDownloaderConfig.h */; settings = {ATTRIBUTES = (Project, ); }; };
		58E9E6C5AB59D4DC33848BB0AD9FE6A2 /* UIView+WebCacheOperation.m in Sources */ = {isa = PBXBuildFile; fileRef = 859D5FDE1ACD39D94C39CB6480FA6D8B /* UIView+WebCacheOperation.m */; };
		599E022191740284FBFEA3CDEA376862 /* PixelateImageOperation.swift in Sources */ = {isa = PBXBuildFile; fileRef = D92C5A38E6A08C2C3240DDA4149E02F9 /* PixelateImageOperation.swift */; };
		59C252813DD5EEFDE2CF53E68373F46B /* PlaybackController.swift in Sources */ = {isa = PBXBuildFile; fileRef = 8E3E13EDB3F7E47FF0A9801293974977 /* PlaybackController.swift */; };
		5AA0E5FA73F5C61F157AE1A3EF40A898 /* UIImage+FlipLeftMirrored.swift in Sources */ = {isa = PBXBuildFile; fileRef = 6243663724C16D58653DBB0507707701 /* UIImage+FlipLeftMirrored.swift */; };
		5ADA91709D651EB7F3DDCF5FAE3A4169 /* CameraFilterCollectionController.swift in Sources */ = {isa = PBXBuildFile; fileRef = D7446CDE20D1F62AF51460C8073B6251 /* CameraFilterCollectionController.swift */; };
		5AEAA19544E8CC9457A9499321D220B9 /* lossless_sse2.c in Sources */ = {isa = PBXBuildFile; fileRef = 33D3E328E22BB4E6B893CA7EF5AB1A33 /* lossless_sse2.c */; settings = {COMPILER_FLAGS = "-D_THREAD_SAFE -fno-objc-arc"; }; };
		5BC17D8F6A2B87FAD70698C188D7EC94 /* huffman_utils.h in Headers */ = {isa = PBXBuildFile; fileRef = 543ECDA8599A5AB8DC2DC250B5867CB3 /* huffman_utils.h */; settings = {ATTRIBUTES = (Project, ); }; };
		5BC706C361F00B81001D73542E01755B /* SDWebImageCacheSerializer.m in Sources */ = {isa = PBXBuildFile; fileRef = 960E67F9991197717CC7DB78597C8169 /* SDWebImageCacheSerializer.m */; };
		5CC7B28CE2FC2CAD77E264C5A483CC58 /* SDAsyncBlockOperation.m in Sources */ = {isa = PBXBuildFile; fileRef = AF896914B2C165199C4E7FBAE361F764 /* SDAsyncBlockOperation.m */; };
		5D67827D0EF28014E091EF8FA1E035F7 /* UIImage+ForceDecode.m in Sources */ = {isa = PBXBuildFile; fileRef = FAA8EE0D4E0FAB584A95ECCE4BABD69B /* UIImage+ForceDecode.m */; };
		5D69574EABABFB0382BA0E545ACD7BB2 /* near_lossless_enc.c in Sources */ = {isa = PBXBuildFile; fileRef = A452686A95DD9CF8AAE1F09F43EF1E60 /* near_lossless_enc.c */; settings = {COMPILER_FLAGS = "-D_THREAD_SAFE -fno-objc-arc"; }; };
		5D99C3DE35E577775066CA33BE38DFC8 /* SDWebImageDefine.h in Headers */ = {isa = PBXBuildFile; fileRef = BA3FCC9E1DD83721516B845F8A26E26C /* SDWebImageDefine.h */; settings = {ATTRIBUTES = (Project, ); }; };
		5DD33724781888017FBDDDD71C1CE81D /* filters_msa.c in Sources */ = {isa = PBXBuildFile; fileRef = B70F2FC8E25D5CFE44D45DFEB4632D73 /* filters_msa.c */; settings = {COMPILER_FLAGS = "-D_THREAD_SAFE -fno-objc-arc"; }; };
		5DF3987047D558318DC7E940D8093B5B /* UIImage+SharedUIAssets.swift in Sources */ = {isa = PBXBuildFile; fileRef = 56E6CD7FE187D00F7B02EB1CB014F45B /* UIImage+SharedUIAssets.swift */; };
		5E4C52545854024E1066E43599974E5E /* MediaInfo.swift in Sources */ = {isa = PBXBuildFile; fileRef = 236350A5409F1F8E7D7D382A0086EEA9 /* MediaInfo.swift */; };
		5E51953D241964B9F4DEA10B8A998825 /* TMTheme.swift in Sources */ = {isa = PBXBuildFile; fileRef = 23B3E2BBDB1EBBA8C42AAB1F52DB88DF /* TMTheme.swift */; };
		5EDF0CF30FBF149B0FC1E7B57FB3D236 /* SDImageHEICCoder.h in Headers */ = {isa = PBXBuildFile; fileRef = 3FBD76C7A368B2396695BDA0D9B92DF8 /* SDImageHEICCoder.h */; settings = {ATTRIBUTES = (Project, ); }; };
		5FABA6F7E5EBD2865E97BBDCCBB01890 /* EditionMenuCollectionCell.swift in Sources */ = {isa = PBXBuildFile; fileRef = F19E8C81F1A3AB328D5F3403406BA1E1 /* EditionMenuCollectionCell.swift */; };
		6029F7D811E8406E82C312E338515503 /* types.h in Headers */ = {isa = PBXBuildFile; fileRef = E966F98DA7545FF7BA1CC38EE02F743A /* types.h */; settings = {ATTRIBUTES = (Project, ); }; };
		605E35C877BD7DD63484DE67E3EFF950 /* GLError.swift in Sources */ = {isa = PBXBuildFile; fileRef = 832619AC5F0C00D5CB5CE0770C7C947A /* GLError.swift */; };
		60C2EFB1240142C9B7EDA7D644AF249B /* NSBezierPath+SDRoundedCorners.m in Sources */ = {isa = PBXBuildFile; fileRef = 135770AE3D3E57F5B1111C0FB8BDD5EF /* NSBezierPath+SDRoundedCorners.m */; };
		60FB1C1B198AE2431CB242B3BF645D1A /* SDWebImagePrefetcher.h in Headers */ = {isa = PBXBuildFile; fileRef = D5BDC03E173DB2CB10497AC687B0EF23 /* SDWebImagePrefetcher.h */; settings = {ATTRIBUTES = (Project, ); }; };
		6157A7318E5A845698B6A1FDF4020059 /* ColorCollectionController.swift in Sources */ = {isa = PBXBuildFile; fileRef = 10ADC45C7A5CE3D654D344D701DBFA9E /* ColorCollectionController.swift */; };
		6182B2085AC63186D30CF4EBE039AC2E /* NSData+ImageContentType.h in Headers */ = {isa = PBXBuildFile; fileRef = 70C2C87D68995E56751439EF02404A7E /* NSData+ImageContentType.h */; settings = {ATTRIBUTES = (Project, ); }; };
		618AAE2296E670E1FE5F59BF9599959D /* quant.h in Headers */ = {isa = PBXBuildFile; fileRef = 983C87F7CFB7ACA87AB846C3C9F30486 /* quant.h */; settings = {ATTRIBUTES = (Project, ); }; };
		61E73CE8D355C3B872E57FD8D7C60629 /* filters_sse2.c in Sources */ = {isa = PBXBuildFile; fileRef = F0EF6666D53171D31CAE55DD494ED907 /* filters_sse2.c */; settings = {COMPILER_FLAGS = "-D_THREAD_SAFE -fno-objc-arc"; }; };
		623F1AEA151D4CD482BCFCA6C85FDD6D /* yuv_sse41.c in Sources */ = {isa = PBXBuildFile; fileRef = 1D3D97190BB651B09CF585B6FB8B3787 /* yuv_sse41.c */; settings = {COMPILER_FLAGS = "-D_THREAD_SAFE -fno-objc-arc"; }; };
		62F73F74B1DFCBF6294C3E90B2266C80 /* SDImageWebPCoder.h in Headers */ = {isa = PBXBuildFile; fileRef = 87EB0074E36D53976AE98B0CD8AFC402 /* SDImageWebPCoder.h */; settings = {ATTRIBUTES = (Project, ); }; };
		631EB768A41C7CF8DB83F5ACB89B0C5E /* KanvasCameraFonts.swift in Sources */ = {isa = PBXBuildFile; fileRef = 8246EE4B42C98AF321044CC9C99F31E4 /* KanvasCameraFonts.swift */; };
		6407E208640F7E1C34C00DF03F9EDE7A /* KanvasCameraTimes.swift in Sources */ = {isa = PBXBuildFile; fileRef = EE86EFC1E4BD9C9B0AD89352A3B612F6 /* KanvasCameraTimes.swift */; };
		64AC5EB0E2555596F3881FA73DF0AF90 /* CameraInputController.swift in Sources */ = {isa = PBXBuildFile; fileRef = 0F212C3E0BFCC3636CDDA0D64AFD8D13 /* CameraInputController.swift */; };
		654246A5EC676CAF887090308DBBBA9D /* cost_enc.c in Sources */ = {isa = PBXBuildFile; fileRef = A1EC882BBB21C4E8960829E90C74B633 /* cost_enc.c */; settings = {COMPILER_FLAGS = "-D_THREAD_SAFE -fno-objc-arc"; }; };
		654BA3E8BFDADC69B2C75B236013A660 /* BackgroundFillOperation.swift in Sources */ = {isa = PBXBuildFile; fileRef = 5480E71C2EC0BB38E90617C177E26706 /* BackgroundFillOperation.swift */; };
		65566628AEC574B3CAEB2743DFD3DDAF /* UIImage+DominantColors.swift in Sources */ = {isa = PBXBuildFile; fileRef = E70601AE7C2A9E533607063FB999DAC6 /* UIImage+DominantColors.swift */; };
		65A5C707F428EA70792DDCE00C63FCB8 /* cost_mips_dsp_r2.c in Sources */ = {isa = PBXBuildFile; fileRef = 75BFF17E0CF94691ED1B24E9EAB53437 /* cost_mips_dsp_r2.c */; settings = {COMPILER_FLAGS = "-D_THREAD_SAFE -fno-objc-arc"; }; };
		65D7C480CFA87DFF5BE8F6565D2D9AF8 /* cost_neon.c in Sources */ = {isa = PBXBuildFile; fileRef = 95C9AA1F7C4334AC2BC62C10DEDBA5EF /* cost_neon.c */; settings = {COMPILER_FLAGS = "-D_THREAD_SAFE -fno-objc-arc"; }; };
		662583B612598A1C987E77BC2F456C60 /* NSDate+Offset.swift in Sources */ = {isa = PBXBuildFile; fileRef = 6AB9513A4118ABAB3E13CDD1CCF82EDF /* NSDate+Offset.swift */; };
		662D344707D99DFEF4DE65BB47F7933E /* ModeSelectorAndShootController.swift in Sources */ = {isa = PBXBuildFile; fileRef = 904474786DAD445C8730729A0F457C06 /* ModeSelectorAndShootController.swift */; };
		664A258A554CE5A427FECD8E5C9AE74A /* PostOptionsConstants.swift in Sources */ = {isa = PBXBuildFile; fileRef = 2AF4CC0A4E8DC1434A4A1A887856E51D /* PostOptionsConstants.swift */; };
		66F366FC08D7DFDBA3EF0177C59E1AB8 /* String+HexColor.swift in Sources */ = {isa = PBXBuildFile; fileRef = 49F578D010ABA7982D50BEE1B4E4FFC4 /* String+HexColor.swift */; };
		66F5879A3DA4973C9BF801CB0F0F7645 /* SharedUI-umbrella.h in Headers */ = {isa = PBXBuildFile; fileRef = 079C6710D91DBFA3DE31612696E29F74 /* SharedUI-umbrella.h */; settings = {ATTRIBUTES = (Project, ); }; };
		67B4DEA860537E72019CD6FA22EA39A6 /* ThumbnailCollectionController.swift in Sources */ = {isa = PBXBuildFile; fileRef = 10B23D5FAF132021AB3BF77643B6508F /* ThumbnailCollectionController.swift */; };
		67FB86B5A828570E868D952747DF1FC4 /* UIImage+MultiFormat.m in Sources */ = {isa = PBXBuildFile; fileRef = FECD7827616E4A7DD47EB94D7E809A65 /* UIImage+MultiFormat.m */; };
		68046EAA01E24C22B2ED0C77D2FD1206 /* SDImageCoder.h in Headers */ = {isa = PBXBuildFile; fileRef = FE2EFB3A2D5108AA55C584A4D2DDFE06 /* SDImageCoder.h */; settings = {ATTRIBUTES = (Project, ); }; };
		68915246D85BADDFCA06E1B9090C0B71 /* KanvasCamera-dummy.m in Sources */ = {isa = PBXBuildFile; fileRef = 8C6D813EDFF5FC0FC33CD98EBC4A5A8F /* KanvasCamera-dummy.m */; };
		69210CC034EF49CB0063A50EE6A7819C /* OptionView.swift in Sources */ = {isa = PBXBuildFile; fileRef = BE6997EF965EE9DC1DB32DDBCF18B5CD /* OptionView.swift */; };
		695A23B190E339DDBE465BDE256C2EF8 /* quant_levels_utils.h in Headers */ = {isa = PBXBuildFile; fileRef = 45CC2502D69AB0A8E02A81FFF9FCD65B /* quant_levels_utils.h */; settings = {ATTRIBUTES = (Project, ); }; };
		696181AF46E4C75194A6C3330E4399FD /* dec.c in Sources */ = {isa = PBXBuildFile; fileRef = BAE5B311A6511E14F3FBB809778720D5 /* dec.c */; settings = {COMPILER_FLAGS = "-D_THREAD_SAFE -fno-objc-arc"; }; };
		6AA6B2B2BA42779DC1FDAAD3CA8F48D2 /* CameraSegmentHandler.swift in Sources */ = {isa = PBXBuildFile; fileRef = 2404435217410F00956B9778DBC95B95 /* CameraSegmentHandler.swift */; };
		6AC470C56BA8590B22E3E1D365262552 /* String+UTF16Substring.swift in Sources */ = {isa = PBXBuildFile; fileRef = 841AD285440BFBA3BF4C9E3B585987F6 /* String+UTF16Substring.swift */; };
		6AFD0A0A996C5AC374639F8FCF27E368 /* SDImageGraphics.m in Sources */ = {isa = PBXBuildFile; fileRef = 0A541B5F5ED21602313FEF6A33946E63 /* SDImageGraphics.m */; };
		6B802A5C54A2C5531B7D78FFBA197C06 /* MetalFilter.swift in Sources */ = {isa = PBXBuildFile; fileRef = 143F0482FEDE44C972166948E534F904 /* MetalFilter.swift */; };
		6BC683EBBD4CAD6099D0D417FAF11F97 /* UIButton+WebCache.h in Headers */ = {isa = PBXBuildFile; fileRef = 6BEEF50382DF000429651D6EC192E147 /* UIButton+WebCache.h */; settings = {ATTRIBUTES = (Project, ); }; };
		6BFB32F787E8F8DB228926ECE64C3A88 /* ReachabilityDeterminer.swift in Sources */ = {isa = PBXBuildFile; fileRef = 9E9EE068375D436F948D2BE8045FE06E /* ReachabilityDeterminer.swift */; };
		6C3F1BABFC53E28074FED22E6DFC451B /* mux_types.h in Headers */ = {isa = PBXBuildFile; fileRef = 96450FA1FE1E8EAE5C903DB409160C47 /* mux_types.h */; settings = {ATTRIBUTES = (Project, ); }; };
		6C4987A23B8830450348E2D5D15642D6 /* SDWebImageImageLoader.swift in Sources */ = {isa = PBXBuildFile; fileRef = AC6AEBA2047E45C244901C7CCBFB0B10 /* SDWebImageImageLoader.swift */; };
		6D5CC7E789DFA39728151C9C66505D77 /* UIImageView+HighlightedWebCache.h in Headers */ = {isa = PBXBuildFile; fileRef = 3EE8FB0AE34D7E865368ECB16A2EC515 /* UIImageView+HighlightedWebCache.h */; settings = {ATTRIBUTES = (Project, ); }; };
		6D5D20111D167749D7BC40EC2DCF1738 /* SDImageAPNGCoder.m in Sources */ = {isa = PBXBuildFile; fileRef = 419C43603934441FCD9AA28D54D65AB9 /* SDImageAPNGCoder.m */; };
		6DA2A46DA2FAC9992F6216EB4B1CA576 /* CameraInputOutput.swift in Sources */ = {isa = PBXBuildFile; fileRef = 214026168BB96F4CBBEBEE7E8B5BEAAF /* CameraInputOutput.swift */; };
		6DB072210A7715D72E4A576F611BD7BB /* CGPoint+Operators.swift in Sources */ = {isa = PBXBuildFile; fileRef = 5BD2AF56D6FDC64722C2EEAC14660E09 /* CGPoint+Operators.swift */; };
		6EB21024A868242076B1537DDB65B191 /* bit_writer_utils.c in Sources */ = {isa = PBXBuildFile; fileRef = 23B4C56A7855EA1A15EB09CF0D86FC58 /* bit_writer_utils.c */; settings = {COMPILER_FLAGS = "-D_THREAD_SAFE -fno-objc-arc"; }; };
		6FE233DB8E7B773AC90DA547C7AB7976 /* rescaler_neon.c in Sources */ = {isa = PBXBuildFile; fileRef = 09E381C85BB6D78C184133C38E8B8D09 /* rescaler_neon.c */; settings = {COMPILER_FLAGS = "-D_THREAD_SAFE -fno-objc-arc"; }; };
		700A8F9AEFB0FA70A07647850BA968DC /* SDImageAssetManager.h in Headers */ = {isa = PBXBuildFile; fileRef = DD988128F2BBFA11A53AD61523E09575 /* SDImageAssetManager.h */; settings = {ATTRIBUTES = (Project, ); }; };
		7070D9563B652BEEBC4DD2E73B9B88F7 /* lossless_mips_dsp_r2.c in Sources */ = {isa = PBXBuildFile; fileRef = C37687947B1A6DB79BC8231425CE8D1A /* lossless_mips_dsp_r2.c */; settings = {COMPILER_FLAGS = "-D_THREAD_SAFE -fno-objc-arc"; }; };
		709F7FA064529D416EE56E42585B16D8 /* alpha_enc.c in Sources */ = {isa = PBXBuildFile; fileRef = D2EA18211B7B9FC26E5845C69D1FADC8 /* alpha_enc.c */; settings = {COMPILER_FLAGS = "-D_THREAD_SAFE -fno-objc-arc"; }; };
		70FF345FC48BC538D49D60351630CB14 /* DrawerView.swift in Sources */ = {isa = PBXBuildFile; fileRef = D54AD4AF40FC8A717EDEE3F7CF8E40BF /* DrawerView.swift */; };
		70FFCBCD9832C480CD2FB29839214648 /* RGBA.swift in Sources */ = {isa = PBXBuildFile; fileRef = 9B153DA8C803C4F790797E64852BD54C /* RGBA.swift */; };
		7132F0DD3800F838EAD9D490E9FC4BA6 /* SDWebImageWebPCoder-dummy.m in Sources */ = {isa = PBXBuildFile; fileRef = EED3BD1EA65E546C56D15C3379DEF883 /* SDWebImageWebPCoder-dummy.m */; };
		726B89D44663ED0A0F380AE24EF8D816 /* SDWebImagePrefetcher.m in Sources */ = {isa = PBXBuildFile; fileRef = 0FF7FFBBB7809BFAB078950B2E9DDDEB /* SDWebImagePrefetcher.m */; };
		72BB59658CD7D344C18528550A853202 /* random_utils.h in Headers */ = {isa = PBXBuildFile; fileRef = 2681E01832AE2EDA05EB801F53C51E6A /* random_utils.h */; settings = {ATTRIBUTES = (Project, ); }; };
		7351FA044C5ABF082A893612EE7D3534 /* UIFont+ComposeFonts.swift in Sources */ = {isa = PBXBuildFile; fileRef = 894ED85C8531BF7245DA2DA518CE3EEA /* UIFont+ComposeFonts.swift */; };
		73B987463591D225622F914565E5FBFB /* UIColor+SharedColors.swift in Sources */ = {isa = PBXBuildFile; fileRef = B5EEC341953000A47C87C78C6FBDD756 /* UIColor+SharedColors.swift */; };
		73C1CA5944ECA3AF719C46AE652C4801 /* NSButton+WebCache.m in Sources */ = {isa = PBXBuildFile; fileRef = B3CF84624A6CD466163FBBB3524CAC04 /* NSButton+WebCache.m */; };
		73D7BF2033F76591BDCBA2A098FC93FE /* SDImageCoderHelper.h in Headers */ = {isa = PBXBuildFile; fileRef = 901DEEC19CCCA62A2E51F471DAF6877D /* SDImageCoderHelper.h */; settings = {ATTRIBUTES = (Project, ); }; };
		75A47942EB11326D478D58D0A7E564F6 /* CALayer+Color.swift in Sources */ = {isa = PBXBuildFile; fileRef = 2D6BF712D3F74B048AD08DD937683DC5 /* CALayer+Color.swift */; };
		763C13EA5DC908AD984F7B5AE2366D8E /* UIFont+Orangina.swift in Sources */ = {isa = PBXBuildFile; fileRef = 351417A81002AD9B42377B89D54068FD /* UIFont+Orangina.swift */; };
		76684E811A8A5F9091C0EDD7039E9D93 /* rescaler_mips_dsp_r2.c in Sources */ = {isa = PBXBuildFile; fileRef = E13AC2A9B65E8F6AE070390E5D4D99E1 /* rescaler_mips_dsp_r2.c */; settings = {COMPILER_FLAGS = "-D_THREAD_SAFE -fno-objc-arc"; }; };
		7688D5E76FDA80CB4DA26E7686F0DC8A /* utils.h in Headers */ = {isa = PBXBuildFile; fileRef = 9BF9E6FBC53FB7E47E40F849F346655C /* utils.h */; settings = {ATTRIBUTES = (Project, ); }; };
		76A6B4925F89F66A34B6DD0F9B01A198 /* UIImage+GIF.h in Headers */ = {isa = PBXBuildFile; fileRef = 66060355ECFA400CA363448B19B49E79 /* UIImage+GIF.h */; settings = {ATTRIBUTES = (Project, ); }; };
		76D05B3939AF9350F6FB0CCD383A7C22 /* ShowModalFromTopAnimator.swift in Sources */ = {isa = PBXBuildFile; fileRef = E82B877A6448582F0C8FDFF3CFB20AAC /* ShowModalFromTopAnimator.swift */; };
		771BDAB223C512D4F596035D298B529B /* predictor_enc.c in Sources */ = {isa = PBXBuildFile; fileRef = 6F630426EE550B8E662A9A4C0B01BD32 /* predictor_enc.c */; settings = {COMPILER_FLAGS = "-D_THREAD_SAFE -fno-objc-arc"; }; };
		77963FF7EE2C6BF810466A85D700811E /* FBSnapshotTestController.m in Sources */ = {isa = PBXBuildFile; fileRef = B843775F5B1404A13A5A4E95D250D837 /* FBSnapshotTestController.m */; };
		7862DA68F25A12F27A351D91854E79DF /* DrawingController.swift in Sources */ = {isa = PBXBuildFile; fileRef = 270F8630FC62251209AED88C0AFE7CEC /* DrawingController.swift */; };
		79821B7C20BC760E0332870A37C4B960 /* ssim.c in Sources */ = {isa = PBXBuildFile; fileRef = 911985EF8D4354160564A03AD795AD21 /* ssim.c */; settings = {COMPILER_FLAGS = "-D_THREAD_SAFE -fno-objc-arc"; }; };
		79FD3B1065E7DF69DE06C2B09952A296 /* StickerCollectionController.swift in Sources */ = {isa = PBXBuildFile; fileRef = D5C79DEBCC6DE67A83998AE8329A92FF /* StickerCollectionController.swift */; };
		7A4343B6C0D45FE5E37B0503DAC6AE96 /* muxedit.c in Sources */ = {isa = PBXBuildFile; fileRef = EA923913E4C37ED7F324BA891DD99CB3 /* muxedit.c */; settings = {COMPILER_FLAGS = "-D_THREAD_SAFE -fno-objc-arc"; }; };
		7A77D28E7218A18090418D99AA17D4F9 /* CVPixelBuffer+resize.swift in Sources */ = {isa = PBXBuildFile; fileRef = 811F6B59C9ECD17504BCD545834BAADD /* CVPixelBuffer+resize.swift */; };
		7ABD038EEEB783020FD928EAF558C040 /* FilterType.swift in Sources */ = {isa = PBXBuildFile; fileRef = 6073FA54C341304771B3CA26D58767E8 /* FilterType.swift */; };
		7B27356D88A1987ED1CA884A12E7FC84 /* ImageLoader-dummy.m in Sources */ = {isa = PBXBuildFile; fileRef = 2E82A2FD31978FC1FFBB3DC1298A21D8 /* ImageLoader-dummy.m */; };
		7B365E6B415BE63F9C8D8E30128912BE /* StickerTypeCollectionCell.swift in Sources */ = {isa = PBXBuildFile; fileRef = C02D9C243F39B124F2A75E6F00FCF73C /* StickerTypeCollectionCell.swift */; };
		7B77916B0742CAFDA4F1CDD6DBE4F65A /* UICollectionView+Cells.swift in Sources */ = {isa = PBXBuildFile; fileRef = D951F259D8DDFA1D3584297CFFD9E34C /* UICollectionView+Cells.swift */; };
		7B8945E9475C699C2B42F7E3136BCBCD /* UIView+Layout.swift in Sources */ = {isa = PBXBuildFile; fileRef = 36EC9CD2A45414203EF2DC89097F323C /* UIView+Layout.swift */; };
		7C34649C9AAA059880A16702705CBCB8 /* SDImageFrame.m in Sources */ = {isa = PBXBuildFile; fileRef = 4F765C2B10B06BE9F827F6B6EFED0647 /* SDImageFrame.m */; };
		7C8C29C3A63BD601E88CF1FF9F534DBF /* msa_macro.h in Headers */ = {isa = PBXBuildFile; fileRef = 597476E1EC0BCF5782BB847CAF467650 /* msa_macro.h */; settings = {ATTRIBUTES = (Project, ); }; };
		7DD1FA63D6E7F56FFF62D54824FAC72E /* GrayscaleOpenGLFilter.swift in Sources */ = {isa = PBXBuildFile; fileRef = 0198D640FD1505624CCAFD6D4E8CDAC2 /* GrayscaleOpenGLFilter.swift */; };
		7E0E5DB87A24D306CFBFE7C63B1349C7 /* EMInterferenceOpenGLFilter.swift in Sources */ = {isa = PBXBuildFile; fileRef = 7EFB1A3C4E737BC2B33A062E7114F70F /* EMInterferenceOpenGLFilter.swift */; };
		7E6D23AD5DFCB992744C78F5F5D27030 /* Reachability-dummy.m in Sources */ = {isa = PBXBuildFile; fileRef = 10B1FB3C7A012DDB08500D9389F3BFA7 /* Reachability-dummy.m */; };
		7EEB3175CFCBFF80601E1F7138CDC498 /* NSBundle+Orangina.swift in Sources */ = {isa = PBXBuildFile; fileRef = BCB3FCDBC278609044AE8D0F24327C11 /* NSBundle+Orangina.swift */; };
		7F56788B58E43D39D1642C9135DDBCF6 /* SDAssociatedObject.h in Headers */ = {isa = PBXBuildFile; fileRef = B8E1C19A7D3B18704D1CB7FD7967A9DE /* SDAssociatedObject.h */; settings = {ATTRIBUTES = (Project, ); }; };
		7F86CB2A8D4D50643CEA9868F34C07B0 /* LoadingIndicatorView.swift in Sources */ = {isa = PBXBuildFile; fileRef = 93F742E1CC4102F5430132AF041CC8E1 /* LoadingIndicatorView.swift */; };
		7FE942E8C1DB64B98DD08D5668F5CC54 /* SDGraphicsImageRenderer.m in Sources */ = {isa = PBXBuildFile; fileRef = E3FBCEC4084E7D200859E4E4B449AF60 /* SDGraphicsImageRenderer.m */; };
		804389A8646BF094EE38B3F4E57D7DEA /* filter_enc.c in Sources */ = {isa = PBXBuildFile; fileRef = 3503C780FB93E94BB900EFC3FA6F4040 /* filter_enc.c */; settings = {COMPILER_FLAGS = "-D_THREAD_SAFE -fno-objc-arc"; }; };
		8060EB04F5AAEE76B7CC8B96E38671AD /* demux.c in Sources */ = {isa = PBXBuildFile; fileRef = 355271E3AFD00F46A4974A8D91486574 /* demux.c */; settings = {COMPILER_FLAGS = "-D_THREAD_SAFE -fno-objc-arc"; }; };
		81230D3F8062043CFF688D4821483BB4 /* CGRect+Center.swift in Sources */ = {isa = PBXBuildFile; fileRef = 4DC236F75FA48E6FC3B1D9E9FB9D49D7 /* CGRect+Center.swift */; };
		81C0AA51ECD58BAD30D26B8E16966FBD /* CameraPreviewView.swift in Sources */ = {isa = PBXBuildFile; fileRef = 16FF3CDADFCB2436C8FD7640A3541F56 /* CameraPreviewView.swift */; };
		82220DFF3E846F3420ABEC15C26324BC /* SDWebImageCacheSerializer.h in Headers */ = {isa = PBXBuildFile; fileRef = 2D9DB3E58C73423E5524528D11E0F9FF /* SDWebImageCacheSerializer.h */; settings = {ATTRIBUTES = (Project, ); }; };
		825DED6E1C303247672D8BF819EAD431 /* Pods-KanvasCameraExample-dummy.m in Sources */ = {isa = PBXBuildFile; fileRef = 1CEE4C47043FCDD185056E0AEB2F3CBA /* Pods-KanvasCameraExample-dummy.m */; };
		8281160F263BB05F1F2034BBD7CE1632 /* UIImage+GIF.m in Sources */ = {isa = PBXBuildFile; fileRef = 543796D34F425936AC62F381A8AEF21E /* UIImage+GIF.m */; };
		82B33919F4AFAFE09CDD439C1F7230C8 /* EditionMenuCollectionView.swift in Sources */ = {isa = PBXBuildFile; fileRef = 7DCF7B7B038DF3EFC45FCB365CCC3D86 /* EditionMenuCollectionView.swift */; };
		84BCBAECF8997A214F12F84DF18BF82D /* StaggeredGridLayout.swift in Sources */ = {isa = PBXBuildFile; fileRef = 9904799AB8E67A2AE4E91A858C0232CD /* StaggeredGridLayout.swift */; };
		84CA5D47B9E81AA0166551F361FAA80E /* KanvasCameraColors.swift in Sources */ = {isa = PBXBuildFile; fileRef = 3D553298E1E4623CF6C23036F54E8E38 /* KanvasCameraColors.swift */; };
		8556D0F1D872721387425EA20A1E30E2 /* cost_mips32.c in Sources */ = {isa = PBXBuildFile; fileRef = 1934F6B1D275CE2D7B408A9F0A28874A /* cost_mips32.c */; settings = {COMPILER_FLAGS = "-D_THREAD_SAFE -fno-objc-arc"; }; };
		859EDAD995F2A887C5B6FEE0A9469CB5 /* MediaClipsCollectionCell.swift in Sources */ = {isa = PBXBuildFile; fileRef = 96CD57C3938462B855DB1809AAC9B60B /* MediaClipsCollectionCell.swift */; };
		85A4AB14F0E8432C6DFB7C719950A7B4 /* SDImageGIFCoder.h in Headers */ = {isa = PBXBuildFile; fileRef = A59F01B68CF9150FB9A497071EE8C72D /* SDImageGIFCoder.h */; settings = {ATTRIBUTES = (Project, ); }; };
		85C6D54FF0B000D88B0CD7FAC36B82F8 /* UIImage+ForceDecode.h in Headers */ = {isa = PBXBuildFile; fileRef = 82E3FD2FF7038CDB9AB02DAFB51FF4C8 /* UIImage+ForceDecode.h */; settings = {ATTRIBUTES = (Project, ); }; };
		85FD76AA752A4C2EA63877FA6F6C57AE /* KanvasCameraImages.swift in Sources */ = {isa = PBXBuildFile; fileRef = 32E182F5467904524EB424018E5FFB0A /* KanvasCameraImages.swift */; };
		861095721BB49EA8F1EED48732245CCB /* NSBezierPath+SDRoundedCorners.h in Headers */ = {isa = PBXBuildFile; fileRef = C44E6DC68D10B15D20C874254E02C895 /* NSBezierPath+SDRoundedCorners.h */; settings = {ATTRIBUTES = (Project, ); }; };
		866E836B92B624EA2BDB182DA256A261 /* ColorSelectorView.swift in Sources */ = {isa = PBXBuildFile; fileRef = F60574E24B7E40350953C3CFFC86DD60 /* ColorSelectorView.swift */; };
		86BB7FF5BBA040B1CB9D7FD3A5EA6BF2 /* EditorFilterCollectionCell.swift in Sources */ = {isa = PBXBuildFile; fileRef = 134474661838CE2E7741C06C21D8055F /* EditorFilterCollectionCell.swift */; };
		86F528F34D8F87126E9A78BDE097F64D /* histogram_enc.c in Sources */ = {isa = PBXBuildFile; fileRef = 4F971E9A26DC30B7311BFCA0378E629E /* histogram_enc.c */; settings = {COMPILER_FLAGS = "-D_THREAD_SAFE -fno-objc-arc"; }; };
		87157113B4B6944AF55F11A8BB42B6F0 /* SDImageHEICCoderInternal.h in Headers */ = {isa = PBXBuildFile; fileRef = DA78C24577A8DB78EAF751B956024BBA /* SDImageHEICCoderInternal.h */; settings = {ATTRIBUTES = (Project, ); }; };
		87D6F8413A7B375C836E57CCAD550A7F /* SwiftSupport.swift in Sources */ = {isa = PBXBuildFile; fileRef = 43D83C1C1BD2CF0375B6AFEB0EA87157 /* SwiftSupport.swift */; };
		887C33FDFC35147FB767BF0EE90058AA /* UIImageView+WebCache.m in Sources */ = {isa = PBXBuildFile; fileRef = 12956238DF14FEDB62A663A9402A180A /* UIImageView+WebCache.m */; };
		88E29B44101F455C5ADDB387CCD94C77 /* anim_decode.c in Sources */ = {isa = PBXBuildFile; fileRef = DE5881ECE5DB0461060A2737A5E4494D /* anim_decode.c */; settings = {COMPILER_FLAGS = "-D_THREAD_SAFE -fno-objc-arc"; }; };
		88EA3A0A084FB06B15C74F6E48F13885 /* EditorView.swift in Sources */ = {isa = PBXBuildFile; fileRef = 7409DD41E4DA70BDEC47605A081D7A0E /* EditorView.swift */; };
		8929C66E643CC94586340DD5D69EEA72 /* DrawerTabBarOption.swift in Sources */ = {isa = PBXBuildFile; fileRef = 723F88177CCD299A87294D2A431E2834 /* DrawerTabBarOption.swift */; };
		89BF6D73E3CAA28723D5EAE8D44C5DD3 /* UIColor+SDHexString.m in Sources */ = {isa = PBXBuildFile; fileRef = EC5F576CD015A28D6961E3C7926457D8 /* UIColor+SDHexString.m */; };
		8A947E257A88F06979CAA73FF03F0AFA /* Utils-umbrella.h in Headers */ = {isa = PBXBuildFile; fileRef = E10F18A3D33B66A8950FF8BD36DFF8A8 /* Utils-umbrella.h */; settings = {ATTRIBUTES = (Project, ); }; };
		8B13C4A2CC3EA265A0FECC942724DDD6 /* SDImageCodersManager.h in Headers */ = {isa = PBXBuildFile; fileRef = 5161E0BA193584E69ABF32453867A5F5 /* SDImageCodersManager.h */; settings = {ATTRIBUTES = (Project, ); }; };
		8B458EB1CC0CA9061F0DDA0B80973CC2 /* webp_enc.c in Sources */ = {isa = PBXBuildFile; fileRef = BEDDFD91A7F75931BCA242C1B9BC75A6 /* webp_enc.c */; settings = {COMPILER_FLAGS = "-D_THREAD_SAFE -fno-objc-arc"; }; };
		8BB828DD61C6B760BAAF9D29E45D8D73 /* rescaler_utils.h in Headers */ = {isa = PBXBuildFile; fileRef = 2C9CE44A99A69D06CA33E3DEF6607A5C /* rescaler_utils.h */; settings = {ATTRIBUTES = (Project, ); }; };
		8BC1C206995F5DF36DA09AD3D0389A03 /* UIColor+Adaptive.swift in Sources */ = {isa = PBXBuildFile; fileRef = 6187239FB3942256E260D38643B1B001 /* UIColor+Adaptive.swift */; };
		8C0B5EBDF83DDC66A416370F936B9A00 /* UIApplication+StrictKeyWindow.h in Headers */ = {isa = PBXBuildFile; fileRef = 5E028EFD120A2C9F90997418663149C7 /* UIApplication+StrictKeyWindow.h */; settings = {ATTRIBUTES = (Project, ); }; };
		8C66BFC45D38A77BF5FD5164886F2C54 /* huffman_encode_utils.h in Headers */ = {isa = PBXBuildFile; fileRef = FF557FFA0BEC388A7CD2E97616FB2E14 /* huffman_encode_utils.h */; settings = {ATTRIBUTES = (Project, ); }; };
		8C72F9EDC450B2665798AB97E7932620 /* SDImageCoder.m in Sources */ = {isa = PBXBuildFile; fileRef = A299189110A75081C395013255EA3C2A /* SDImageCoder.m */; };
		8D00D1895DD03171FBEE0C45253ED1A0 /* AppColorSource.swift in Sources */ = {isa = PBXBuildFile; fileRef = 9A3D4FD19A461E90684FE0F7D5C2E887 /* AppColorSource.swift */; };
		8D79665902B275A9319FE60760E1E497 /* SDImageCache.m in Sources */ = {isa = PBXBuildFile; fileRef = 4D0C354396389E5229FFE8D0C4322773 /* SDImageCache.m */; };
		8DA421B4C90F3A67B8401E3924FE601F /* alpha_processing_mips_dsp_r2.c in Sources */ = {isa = PBXBuildFile; fileRef = CDCBF642CC00B3075D16FD8AF21AFBBF /* alpha_processing_mips_dsp_r2.c */; settings = {COMPILER_FLAGS = "-D_THREAD_SAFE -fno-objc-arc"; }; };
		8E3EEC3DBEC3A6C8F34A627609AF4CDE /* DiscreteSliderCollectionCell.swift in Sources */ = {isa = PBXBuildFile; fileRef = 459225C95EBB8566489EE0711F00500D /* DiscreteSliderCollectionCell.swift */; };
		8FEA5567EE8F0D4AC45B2BB9E0D66D9C /* ImageType.swift in Sources */ = {isa = PBXBuildFile; fileRef = 0C309AF8C4044AC6E5299B6ED6829B02 /* ImageType.swift */; };
		903BB848335054291F4FE3125F234678 /* UIImage+SDAnimatedImage.swift in Sources */ = {isa = PBXBuildFile; fileRef = 8A86CE7CAB2FC1C986B7844A4F63C664 /* UIImage+SDAnimatedImage.swift */; };
		9077B474496C7B9AF3D9383ABA6A8DCD /* ExtendedStackView.swift in Sources */ = {isa = PBXBuildFile; fileRef = 37841F7DD1234CF7186C210A66A3C48C /* ExtendedStackView.swift */; };
		90788527CA87340FC09B1CCCFF5F826C /* TagsViewEditCell.swift in Sources */ = {isa = PBXBuildFile; fileRef = 02A527115D489A5A8CED3C6265834C21 /* TagsViewEditCell.swift */; };
		90F4EFE4E54AA174AEAB22F01C4F0ED9 /* lossless_enc_mips32.c in Sources */ = {isa = PBXBuildFile; fileRef = 155F57CF41C3FBBA4788196427921D51 /* lossless_enc_mips32.c */; settings = {COMPILER_FLAGS = "-D_THREAD_SAFE -fno-objc-arc"; }; };
		914D84F4D7F5661B17D9A81F0BA04531 /* Array+Move.swift in Sources */ = {isa = PBXBuildFile; fileRef = 5FF6DA68E31218EE471D88DD8FE4300C /* Array+Move.swift */; };
		918869627137C88560F6D46B8385C6C3 /* lossless_enc_sse41.c in Sources */ = {isa = PBXBuildFile; fileRef = 64F79BE3487AAF4AD397742EC3B17A08 /* lossless_enc_sse41.c */; settings = {COMPILER_FLAGS = "-D_THREAD_SAFE -fno-objc-arc"; }; };
		918CFF85DBE56468C81246F0693D9BD3 /* AVURLAsset+Thumbnail.swift in Sources */ = {isa = PBXBuildFile; fileRef = 2B0869D23C32514D3F1C321CC08C761D /* AVURLAsset+Thumbnail.swift */; };
		91BF12066C4688F9DDFB191512903101 /* SuggestedTagsDataSource.swift in Sources */ = {isa = PBXBuildFile; fileRef = 1DA9B4F1178A67F93119C6863A7E79C3 /* SuggestedTagsDataSource.swift */; };
		91E1049407E055B2A4DC55510F818F21 /* upsampling_msa.c in Sources */ = {isa = PBXBuildFile; fileRef = ECE2B7CA97FB0A7FA4DD8A27E5F2BF6A /* upsampling_msa.c */; settings = {COMPILER_FLAGS = "-D_THREAD_SAFE -fno-objc-arc"; }; };
		921622E5260712B920A3872F01FB7CC9 /* ImageOperation.swift in Sources */ = {isa = PBXBuildFile; fileRef = 7D8FC127AD9E210D1D2AF8D69C512B26 /* ImageOperation.swift */; };
		92FEDFF743764DB9D5B94544F1AFBF9B /* thread_utils.c in Sources */ = {isa = PBXBuildFile; fileRef = A0243489F351AED614672FC8DEBD9BBD /* thread_utils.c */; settings = {COMPILER_FLAGS = "-D_THREAD_SAFE -fno-objc-arc"; }; };
		934FAACFEC7CA372F3EF013B0F6C9ED5 /* ModeButtonView.swift in Sources */ = {isa = PBXBuildFile; fileRef = D5F5E86EED60AFD89B6F459CB898A462 /* ModeButtonView.swift */; };
		945907A2F2191CFB3E5C37A4AA13619A /* SDAnimatedImage+Data.swift in Sources */ = {isa = PBXBuildFile; fileRef = 47FFF0CD01443BC3287605FBAD4B7917 /* SDAnimatedImage+Data.swift */; };
		94A8BC70F277BC8B1C6C5FF1FA19D6CC /* SDImageCacheDefine.h in Headers */ = {isa = PBXBuildFile; fileRef = 55153B5AE66994142F92744C588DE3BD /* SDImageCacheDefine.h */; settings = {ATTRIBUTES = (Project, ); }; };
		94D0372302B0533D700C75888125F9BE /* huffman_encode_utils.c in Sources */ = {isa = PBXBuildFile; fileRef = 055728ECDF769AED5054EA1A6052ABE7 /* huffman_encode_utils.c */; settings = {COMPILER_FLAGS = "-D_THREAD_SAFE -fno-objc-arc"; }; };
		94FF1A3AE36E33FC665CB8E2E31E1C68 /* SDInternalMacros.h in Headers */ = {isa = PBXBuildFile; fileRef = C3E6563592ADD0B0ACE181CC0F62E50D /* SDInternalMacros.h */; settings = {ATTRIBUTES = (Project, ); }; };
		95437519B0A053C13ECB1DC962A43F8C /* StickerTypeCollectionController.swift in Sources */ = {isa = PBXBuildFile; fileRef = 4CBE42D01E4CFAA074BD29AF964DFCC5 /* StickerTypeCollectionController.swift */; };
		9616999C744663BE228F31401689303B /* ssim_sse2.c in Sources */ = {isa = PBXBuildFile; fileRef = 18C1805D414919062F8C797CFBF2E842 /* ssim_sse2.c */; settings = {COMPILER_FLAGS = "-D_THREAD_SAFE -fno-objc-arc"; }; };
		972024158465D1A98287FF2F508AF829 /* MediaPickerButtonView.swift in Sources */ = {isa = PBXBuildFile; fileRef = F1AD72B79E7DCEB9F471DB824615C4B7 /* MediaPickerButtonView.swift */; };
		974160484DF7218B375FBD46739C92B9 /* Rendering.swift in Sources */ = {isa = PBXBuildFile; fileRef = 8D165270023DC2A8ADF2EA673A7FAC82 /* Rendering.swift */; };
		97B064936B6B35D8DBD4FF8B1FEC435C /* SDWebImageDefine.m in Sources */ = {isa = PBXBuildFile; fileRef = 97BB7C24F11AA0BD8C8202D62B6FA227 /* SDWebImageDefine.m */; };
		97CDC08D8A1C5B3E98C85B216C6B82D1 /* vp8i_dec.h in Headers */ = {isa = PBXBuildFile; fileRef = FFE3A6EA452CBAD965D5163ED7A2337C /* vp8i_dec.h */; settings = {ATTRIBUTES = (Project, ); }; };
		97EC964595AC8FE4424BF2C49ECB69B2 /* CameraZoomHandler.swift in Sources */ = {isa = PBXBuildFile; fileRef = 524E1E675ECBD796F6CEBBF1F02D0982 /* CameraZoomHandler.swift */; };
		98027A3ED20EBC440750D7A83EE025F5 /* SDWebImageDownloaderConfig.m in Sources */ = {isa = PBXBuildFile; fileRef = A61D7356D9D991EC21C46ED65CFD599E /* SDWebImageDownloaderConfig.m */; };
		981D64F0C61CD1C2D60C803BD217A448 /* lossless_enc_msa.c in Sources */ = {isa = PBXBuildFile; fileRef = 0AE39BC88209CA6747DA13A8E3250CC8 /* lossless_enc_msa.c */; settings = {COMPILER_FLAGS = "-D_THREAD_SAFE -fno-objc-arc"; }; };
		988CE0E06F4D442848815837C952E235 /* SDAnimatedImagePlayer.m in Sources */ = {isa = PBXBuildFile; fileRef = 818912E6BC2FA11C79C6F90F45E1B9EA /* SDAnimatedImagePlayer.m */; };
		98E547635591B6523C988FD9B48A0978 /* CALayer+CGImage.swift in Sources */ = {isa = PBXBuildFile; fileRef = A10706F021D29D420C10EF4C02C3EAED /* CALayer+CGImage.swift */; };
		98FF793B36B4FA49C28D008512C93BB5 /* GifVideoOutputHandler.swift in Sources */ = {isa = PBXBuildFile; fileRef = 01185512D31B7839F97018DB9B12A045 /* GifVideoOutputHandler.swift */; };
		995C19328615C3D96A9FE1823381CCDA /* TrashView.swift in Sources */ = {isa = PBXBuildFile; fileRef = 52A4984BBA14C9774DE301AC112C6FA4 /* TrashView.swift */; };
		99DD220226491F1D6CA19174A2D659D2 /* SDImageCacheDefine.m in Sources */ = {isa = PBXBuildFile; fileRef = DD17311B291F557A4C7DD378E60B2BCB /* SDImageCacheDefine.m */; };
		9A54AFD4E240F461EB4DBC656E552F16 /* FilmOpenGLFilter.swift in Sources */ = {isa = PBXBuildFile; fileRef = DDAA27E51B7FAA2F5319008376C2C136 /* FilmOpenGLFilter.swift */; };
		9ABE5BD1B2728082F5E69B52367A9720 /* UIColor+Util.swift in Sources */ = {isa = PBXBuildFile; fileRef = 27BA6E3B5136284746A883D7EE4D9D22 /* UIColor+Util.swift */; };
		9B56FD575D0CCEA8E06A787ECD3890E3 /* yuv_mips_dsp_r2.c in Sources */ = {isa = PBXBuildFile; fileRef = 35C784A7FEE6609DB37B7FE4BF27982F /* yuv_mips_dsp_r2.c */; settings = {COMPILER_FLAGS = "-D_THREAD_SAFE -fno-objc-arc"; }; };
		9BDE20F697122A339D753715AB80D236 /* ColorPickerViewController.swift in Sources */ = {isa = PBXBuildFile; fileRef = 4F09C9B8B971418DF1819E2B1E437A47 /* ColorPickerViewController.swift */; };
		9C0E3D03E3DC534ABA227A6B31ACBC5E /* rescaler_mips32.c in Sources */ = {isa = PBXBuildFile; fileRef = F671AC4249C1E295772C72966CA1B954 /* rescaler_mips32.c */; settings = {COMPILER_FLAGS = "-D_THREAD_SAFE -fno-objc-arc"; }; };
		9C4012B8FF9BB7970A3666E761F4C8CC /* SDImageLoader.m in Sources */ = {isa = PBXBuildFile; fileRef = C91B86F15788B806B7802B5473D7ADFC /* SDImageLoader.m */; };
		9C6B8B6CB03496A75FACBB439C7614B1 /* DrawerTabBarView.swift in Sources */ = {isa = PBXBuildFile; fileRef = C27C031A9195882B57F8EDDFD9C40F7E /* DrawerTabBarView.swift */; };
		9C9C4DE3ADD30892B9E15AD3712660D9 /* MTLDevice+KanvasCamera.swift in Sources */ = {isa = PBXBuildFile; fileRef = 49795A43789958CC3EAE5E623C6F726A /* MTLDevice+KanvasCamera.swift */; };
		9D77A8A831B6CB37C0F9269A90E893D1 /* MediaClipsCollectionController.swift in Sources */ = {isa = PBXBuildFile; fileRef = E2833DE08D9EED1E54700FEA3356A4C7 /* MediaClipsCollectionController.swift */; };
		9DE0E1136D12AB0D44AD85D053054892 /* TagsViewTagCell.swift in Sources */ = {isa = PBXBuildFile; fileRef = 0053B8724F4CAF3C0C04853271A9AED4 /* TagsViewTagCell.swift */; };
		9E2398B4F5945CED530119CDAAF5CBD5 /* UIView+WebCache.m in Sources */ = {isa = PBXBuildFile; fileRef = 1A3ED453C46100C90217671329FB27D7 /* UIView+WebCache.m */; };
		9E49E315F5A8CC199D2DF055FBB465F6 /* UIImage+Transform.m in Sources */ = {isa = PBXBuildFile; fileRef = FF16FD5E58C79036E153154BB83838FA /* UIImage+Transform.m */; };
		9E5F183716BA69E4BB2C05852713CECD /* Reachability.h in Headers */ = {isa = PBXBuildFile; fileRef = BE52BA40544CBAD0A476E93653677A2C /* Reachability.h */; settings = {ATTRIBUTES = (Project, ); }; };
		9ECA763955C6F2EA52192C3D0CF9D517 /* GifMakerSettings.swift in Sources */ = {isa = PBXBuildFile; fileRef = BAA70BA979766A63062D55429D315777 /* GifMakerSettings.swift */; };
		9F53E87FD7D517FCED76EAA0B07F4319 /* Dictionary+Additions.swift in Sources */ = {isa = PBXBuildFile; fileRef = 179268F38FDE26B27501DD876EDCF4F8 /* Dictionary+Additions.swift */; };
		9FBC286BC7FD8F95E6A567DFA667A46C /* demux.h in Headers */ = {isa = PBXBuildFile; fileRef = 87498E68AE9C2B5A1AEABA24AA2C6C61 /* demux.h */; settings = {ATTRIBUTES = (Project, ); }; };
		A009D14D3714241569D602C6776E44D3 /* CameraRecorder.swift in Sources */ = {isa = PBXBuildFile; fileRef = E10CE84E657BE03B1D1780222FDDAFB4 /* CameraRecorder.swift */; };
		A07108BDF60BEBE9760CA0EF38596DD5 /* MovableView.swift in Sources */ = {isa = PBXBuildFile; fileRef = 7E95CFB4967DE486F50947139866DC74 /* MovableView.swift */; };
		A0950A87898852208300B6F785101994 /* Math.swift in Sources */ = {isa = PBXBuildFile; fileRef = C42472C31B44DBFCA508A289E481F980 /* Math.swift */; };
		A0E0BFEC9C71E7CD8475908B099E74AF /* enc_neon.c in Sources */ = {isa = PBXBuildFile; fileRef = BB4868028CA72968142CB39675B700F6 /* enc_neon.c */; settings = {COMPILER_FLAGS = "-D_THREAD_SAFE -fno-objc-arc"; }; };
		A173D1E195536883985280311807071A /* NSLayoutConstraint+Utils.swift in Sources */ = {isa = PBXBuildFile; fileRef = CB9A8EF5F03C15076ABD1C666EB16A91 /* NSLayoutConstraint+Utils.swift */; };
		A1D521C8FAE8AA93A9CF307924E403BE /* format_constants.h in Headers */ = {isa = PBXBuildFile; fileRef = A7A5C4C4D00E8A65A59DEE34E2F17D5E /* format_constants.h */; settings = {ATTRIBUTES = (Project, ); }; };
		A251BF3360A9E2A362BC0E0D98971F19 /* SDImageGraphics.h in Headers */ = {isa = PBXBuildFile; fileRef = DBD61870329991F62C6D7D16952CF6B6 /* SDImageGraphics.h */; settings = {ATTRIBUTES = (Project, ); }; };
		A2C3DB0C76D64336036840ED48587CFA /* Cancelable.swift in Sources */ = {isa = PBXBuildFile; fileRef = 81E1F1BE812C2A5F420F06F5ACFE8920 /* Cancelable.swift */; };
		A34466226E3D50BD1265756796D0DD71 /* config_enc.c in Sources */ = {isa = PBXBuildFile; fileRef = CD438F479D0A6179C74CE7AB05F70A37 /* config_enc.c */; settings = {COMPILER_FLAGS = "-D_THREAD_SAFE -fno-objc-arc"; }; };
		A378C46CD752916D2971AC1CC2995BE8 /* SDImageLoadersManager.h in Headers */ = {isa = PBXBuildFile; fileRef = B9DF1630A4FE8F7B68B2E7EA293BCADF /* SDImageLoadersManager.h */; settings = {ATTRIBUTES = (Project, ); }; };
		A39850F1C2EDECF0B304B88F31066E62 /* rescaler_sse2.c in Sources */ = {isa = PBXBuildFile; fileRef = 32E8DB467D165639A9BAAA2F7337CF8A /* rescaler_sse2.c */; settings = {COMPILER_FLAGS = "-D_THREAD_SAFE -fno-objc-arc"; }; };
		A3ABFFF35CD77259C92EA62444050681 /* neon.h in Headers */ = {isa = PBXBuildFile; fileRef = 40C044B80EEBBCFF3066D31EABC202CB /* neon.h */; settings = {ATTRIBUTES = (Project, ); }; };
		A3AD47B0AE7519DB4712E44887CD34DA /* SDImageCacheConfig.m in Sources */ = {isa = PBXBuildFile; fileRef = 3FA38E2F9B327C34C0CCA2550A813179 /* SDImageCacheConfig.m */; };
		A457A948F248D2A52CD05F067B0C1367 /* UIImage+Compare.m in Sources */ = {isa = PBXBuildFile; fileRef = 6D35CB7BE26B185DBBFB1B4E7430A647 /* UIImage+Compare.m */; };
		A4C62A8B6D7C5EB857ABEF4EBDA900F2 /* RGBOpenGLFilter.swift in Sources */ = {isa = PBXBuildFile; fileRef = 275646DAD35259EC0893FDB196393E27 /* RGBOpenGLFilter.swift */; };
		A54C39BF2449FCC88913B519194EEFAE /* picture_rescale_enc.c in Sources */ = {isa = PBXBuildFile; fileRef = 9BB34B96A87A5B5940F749D9DD8C1895 /* picture_rescale_enc.c */; settings = {COMPILER_FLAGS = "-D_THREAD_SAFE -fno-objc-arc"; }; };
		A5A6BC0FB4734ACB964192BA1D0E2EC5 /* SDImageGIFCoder.m in Sources */ = {isa = PBXBuildFile; fileRef = 1E4F98128C0FCD4D15C91B02F719D0AF /* SDImageGIFCoder.m */; };
		A5C2E4CD95686964ACC8B39D3E698714 /* picture_csp_enc.c in Sources */ = {isa = PBXBuildFile; fileRef = 234F6A6F01095A225EC8C563404CA163 /* picture_csp_enc.c */; settings = {COMPILER_FLAGS = "-D_THREAD_SAFE -fno-objc-arc"; }; };
		A5C3001B7B7F99B252355E96600C2FFB /* vp8_dec.c in Sources */ = {isa = PBXBuildFile; fileRef = E1B6FAA92460FEBCB998565BB15A23B9 /* vp8_dec.c */; settings = {COMPILER_FLAGS = "-D_THREAD_SAFE -fno-objc-arc"; }; };
		A69794CC9C14AD50814F890257FFC637 /* MetalContext.swift in Sources */ = {isa = PBXBuildFile; fileRef = F0C636BD4B9BBFFB0CEAD9AA247D3548 /* MetalContext.swift */; };
		A6C5BCFB50E250183ABD2CE73C21FEAA /* lossless_msa.c in Sources */ = {isa = PBXBuildFile; fileRef = 95636A787B3FD666C4CE3EB0C33E6FC3 /* lossless_msa.c */; settings = {COMPILER_FLAGS = "-D_THREAD_SAFE -fno-objc-arc"; }; };
		A6DE30D599BCE61943541572672F9CD9 /* CameraController.swift in Sources */ = {isa = PBXBuildFile; fileRef = 7DE49BAC30DF24DE2D91D08D3D0258B0 /* CameraController.swift */; };
		A75F0270E05938F60018534996E02141 /* SDImageWebPCoder.m in Sources */ = {isa = PBXBuildFile; fileRef = 81D2E3DE6746F68304DE337C5F4BF361 /* SDImageWebPCoder.m */; };
		A7AD58E0E4B49EA834C14DAD7D10B55B /* MainTextView.swift in Sources */ = {isa = PBXBuildFile; fileRef = AF6EF51F7D804E2E9A8ADDD63A77CD37 /* MainTextView.swift */; };
		A7BBAC578E0FC3FA6CD42B4CDE6DF640 /* SDWebImage-umbrella.h in Headers */ = {isa = PBXBuildFile; fileRef = 0FE80FFAF70523D879F6C66408577505 /* SDWebImage-umbrella.h */; settings = {ATTRIBUTES = (Project, ); }; };
		A82CCAD5B8AE9A28523046016F202020 /* alpha_processing_sse41.c in Sources */ = {isa = PBXBuildFile; fileRef = 03EF4776F8F0FBD121C7191F51184789 /* alpha_processing_sse41.c */; settings = {COMPILER_FLAGS = "-D_THREAD_SAFE -fno-objc-arc"; }; };
		A85460F52CD8EB98E455B52D72D09137 /* SharedUI-dummy.m in Sources */ = {isa = PBXBuildFile; fileRef = E3C2B579226CE34288BFF613CE66A72F /* SharedUI-dummy.m */; };
		AA10D121A622DE522B20382F806868AA /* enc_sse2.c in Sources */ = {isa = PBXBuildFile; fileRef = 6046EAFE87D015357840C011B1BC3AA4 /* enc_sse2.c */; settings = {COMPILER_FLAGS = "-D_THREAD_SAFE -fno-objc-arc"; }; };
		AAAD6A92C3B92B039B98D154F1828DFF /* StickerMenuView.swift in Sources */ = {isa = PBXBuildFile; fileRef = 20DA614B8BB060A064D31721B23CBE17 /* StickerMenuView.swift */; };
		AB1EB0F49F9D517F78C8AC603B2A7B6B /* upsampling_neon.c in Sources */ = {isa = PBXBuildFile; fileRef = 4840B80F1A08D2916E80577EF37CC129 /* upsampling_neon.c */; settings = {COMPILER_FLAGS = "-D_THREAD_SAFE -fno-objc-arc"; }; };
		AB3570007412B510F78B81D1A83E7FC9 /* FBSnapshotTestCase-umbrella.h in Headers */ = {isa = PBXBuildFile; fileRef = CEEEBF9EA00108093D26593E0BA3A348 /* FBSnapshotTestCase-umbrella.h */; settings = {ATTRIBUTES = (Project, ); }; };
		AB3DAF426B5E59DFFD4D77F3D222A110 /* UIImage+WebP.m in Sources */ = {isa = PBXBuildFile; fileRef = 69CF9F04FAB2E7A3E0AF121556A40290 /* UIImage+WebP.m */; };
		ABABE14E78E7E181445A8E1E698CFF40 /* SDWebImageError.h in Headers */ = {isa = PBXBuildFile; fileRef = 661D8774EFABECB9AC050B44C5AA22CF /* SDWebImageError.h */; settings = {ATTRIBUTES = (Project, ); }; };
		ACB988ADDF81EBBA4C1E72F6B8C47888 /* BlogImageCacheManager.swift in Sources */ = {isa = PBXBuildFile; fileRef = 99D784CA16EE8FA94D1B87922B499C3C /* BlogImageCacheManager.swift */; };
		ACD6C895161E9DE3842ADE9D1D25DEF2 /* OpenGLShaders in Resources */ = {isa = PBXBuildFile; fileRef = AD539134589DC8850A9AF9A5B73E5B7A /* OpenGLShaders */; };
		AD4AD0FEF0489E4FEF145B1D6250ACE3 /* RaveOpenGLFilter.swift in Sources */ = {isa = PBXBuildFile; fileRef = 2E95D63BE5FC15E77EA59309121165DE /* RaveOpenGLFilter.swift */; };
		AD925A799EF5FC9C687AC40C0DB947DC /* rescaler.c in Sources */ = {isa = PBXBuildFile; fileRef = F97AED05AF4474A53CBB66789A61F6EB /* rescaler.c */; settings = {COMPILER_FLAGS = "-D_THREAD_SAFE -fno-objc-arc"; }; };
		AEB37712D76B4C026815F013AB91C975 /* MediaClipsEditorViewController.swift in Sources */ = {isa = PBXBuildFile; fileRef = 30701B12A47DE7C747A2ABCB98F62CAF /* MediaClipsEditorViewController.swift */; };
		AEE73324D4A78CE3F0F2DFE4A8C7918E /* ColorPickerController.swift in Sources */ = {isa = PBXBuildFile; fileRef = 34F28630B6AA172F5FE0D97FF2E2179A /* ColorPickerController.swift */; };
		AF1D7F75A432355B826DBBEA01C570A6 /* SDAnimatedImageView+WebCache.h in Headers */ = {isa = PBXBuildFile; fileRef = F04DC0EDAF967E7B20FE9BCF8C9140B8 /* SDAnimatedImageView+WebCache.h */; settings = {ATTRIBUTES = (Project, ); }; };
		AF977D3352F2C03C3777E0B9D1D85A87 /* MangaOpenGLFilter.swift in Sources */ = {isa = PBXBuildFile; fileRef = FA0405EAADC30FAB6B1B8CEB87AD296C /* MangaOpenGLFilter.swift */; };
		B015392B8DC3823559D72714C7127EBD /* StickerCollectionCell.swift in Sources */ = {isa = PBXBuildFile; fileRef = 99E502C76C7281BB1C28B2B409F2F71A /* StickerCollectionCell.swift */; };
		B0B0257A7F447343AAD0CCD3458D1CE6 /* TMTheme+DefaultThemes.swift in Sources */ = {isa = PBXBuildFile; fileRef = 04C08BE47A0AFE9C8ADDA9F50CD624EB /* TMTheme+DefaultThemes.swift */; };
		B154000FADDD2E81CA1C25FBCDB2FFF8 /* SDAnimatedImageRep.m in Sources */ = {isa = PBXBuildFile; fileRef = DE73A3C79CF935D3345102972A49EB42 /* SDAnimatedImageRep.m */; };
		B27AF82CF4AAC29D5D1B2CDFDA6301F9 /* EditorViewController.swift in Sources */ = {isa = PBXBuildFile; fileRef = 2F234CE9E357B4B13CF90615A0501E3E /* EditorViewController.swift */; };
		B3676424DBAA47957E458754CF4D8DCC /* SDAsyncBlockOperation.h in Headers */ = {isa = PBXBuildFile; fileRef = 1C6BCD0D9DEB19511372524DB9887125 /* SDAsyncBlockOperation.h */; settings = {ATTRIBUTES = (Project, ); }; };
		B37B0BB0380093B9E21C5929DCF4A917 /* HorizontalCollectionLayout.swift in Sources */ = {isa = PBXBuildFile; fileRef = 81F1139842601F4597110EEC18659742 /* HorizontalCollectionLayout.swift */; };
		B3A92F52252F37FC345903D050178026 /* AlphaBlendOpenGLFilter.swift in Sources */ = {isa = PBXBuildFile; fileRef = CFBC3E60DBBA1A1243CE8D3EE7A60ADC /* AlphaBlendOpenGLFilter.swift */; };
		B3ABA5E3852CE107195F492F646DA0E2 /* PostFormKeyboardTracker.swift in Sources */ = {isa = PBXBuildFile; fileRef = 4F49D397A195767C2F52D3A51142708F /* PostFormKeyboardTracker.swift */; };
		B3C40F52899D72B6B4807F54C005E99B /* PhotoOutputHandler.swift in Sources */ = {isa = PBXBuildFile; fileRef = 2A0C9C1A23D96C5848E06C7AE7BFD348 /* PhotoOutputHandler.swift */; };
		B4420B10934E5919A5DF820E65703C7A /* lossless_common.h in Headers */ = {isa = PBXBuildFile; fileRef = E097034CC5E7594BE93F7B29F205B83D /* lossless_common.h */; settings = {ATTRIBUTES = (Project, ); }; };
		B4CD308E2D9308EC27B3155F84CCD088 /* KanvasQuickBlogSelectorCoordinating.swift in Sources */ = {isa = PBXBuildFile; fileRef = 6190E9329D66B8C4DE98C996478BB3FB /* KanvasQuickBlogSelectorCoordinating.swift */; };
		B519ACD34D4B8561AC2D70439604EAED /* VideoCompositor.swift in Sources */ = {isa = PBXBuildFile; fileRef = 2D9D43016BC933399F1B826DDCDF39A1 /* VideoCompositor.swift */; };
		B5B47D4098429A325AA0DDEEE80C6431 /* SDImageIOAnimatedCoderInternal.h in Headers */ = {isa = PBXBuildFile; fileRef = DF79C05C9A8EDCED77648B84BAE4DC12 /* SDImageIOAnimatedCoderInternal.h */; settings = {ATTRIBUTES = (Project, ); }; };
		B5EB7512E746A42E527B87DFBC019DC1 /* AvatarClearingHelper.swift in Sources */ = {isa = PBXBuildFile; fileRef = 4148A8DC843541A5EE5470964B8D0DB1 /* AvatarClearingHelper.swift */; };
		B66138B16F7D90326B3E545A0EF0141A /* FilterProtocol.swift in Sources */ = {isa = PBXBuildFile; fileRef = 2E437C280758E86451D3F1D0229FD660 /* FilterProtocol.swift */; };
		B6C645F4A5C446665DD098BF44F34443 /* SDAnimatedImage.m in Sources */ = {isa = PBXBuildFile; fileRef = 9F116F6EB852167F113A775CD96B4B9C /* SDAnimatedImage.m */; };
		B78488389C5F6C8D35A2BE1CB094A28A /* CameraRecordingProtocol.swift in Sources */ = {isa = PBXBuildFile; fileRef = 0A24FDC4FD0E727694F6DFE9650EED49 /* CameraRecordingProtocol.swift */; };
		B7B4397F53E73B5636D8E6570E4962C8 /* FilteredInputViewController.swift in Sources */ = {isa = PBXBuildFile; fileRef = A8A87735D92A636C3DB55AE6DA2B96E0 /* FilteredInputViewController.swift */; };
		B7DFDB149AFF2301096C46948FB90D68 /* SDImageHEICCoder.m in Sources */ = {isa = PBXBuildFile; fileRef = 4154420BE7CD5DCC530C53E66A1A0388 /* SDImageHEICCoder.m */; };
		B883BE053470622BB636701F392E0E28 /* CALayer+Shadows.swift in Sources */ = {isa = PBXBuildFile; fileRef = DD2B4DF39E7878901133C737F47ADBB1 /* CALayer+Shadows.swift */; };
		B8ADA30C051A2790FE88BE07CBFFF592 /* UIImage+Diff.m in Sources */ = {isa = PBXBuildFile; fileRef = 46DB8B3C32AD262D226D034BD4A62B7A /* UIImage+Diff.m */; };
		B8C2CC899426D3CE4096E067F35C874F /* TextureSelectorView.swift in Sources */ = {isa = PBXBuildFile; fileRef = 1321857AC5F31FA8DC8C837935523C43 /* TextureSelectorView.swift */; };
		B9396456848ED1D47DD72534D1BEFF82 /* StickerTypeCollectionView.swift in Sources */ = {isa = PBXBuildFile; fileRef = 7B81466FA185A79FC4D9636E865663FF /* StickerTypeCollectionView.swift */; };
		BB19202ED296E97C3EC12496E0675876 /* SDImageIOAnimatedCoder.h in Headers */ = {isa = PBXBuildFile; fileRef = DAE33608C4285497C7B00B37E99A0C96 /* SDImageIOAnimatedCoder.h */; settings = {ATTRIBUTES = (Project, ); }; };
		BB2DE2227FC5DAEA35D4C49ADFBDDEF7 /* ColorDrop.swift in Sources */ = {isa = PBXBuildFile; fileRef = 237B829FC647F867BCE1642FBA2C50C0 /* ColorDrop.swift */; };
		BBFCD402FB3E6E1ABEF88606ED88A61B /* CGSize+Utils.swift in Sources */ = {isa = PBXBuildFile; fileRef = 428003BB6B60BF1924F9D6291C4ABEB0 /* CGSize+Utils.swift */; };
		BC11C8E5B72F9D72269A0B479E94FFCF /* lossless_enc_sse2.c in Sources */ = {isa = PBXBuildFile; fileRef = C6A26C72E1CB1559EE221506E7581198 /* lossless_enc_sse2.c */; settings = {COMPILER_FLAGS = "-D_THREAD_SAFE -fno-objc-arc"; }; };
		BCB14D7718C0AEA444FF9553C68DE18C /* AVAsset+Utils.swift in Sources */ = {isa = PBXBuildFile; fileRef = 4BD8B462FE357D1AF13073FB02B6D5E0 /* AVAsset+Utils.swift */; };
		BD4381E96C236FAF8B9C2316836EBD88 /* MirrorFourOpenGLFilter.swift in Sources */ = {isa = PBXBuildFile; fileRef = 01FBEC7FFDB2B45B03196074DD3EC701 /* MirrorFourOpenGLFilter.swift */; };
		BE1B17B6E1F565BCFB5D12D0F33E0D2F /* AVAsset+Utils.swift in Sources */ = {isa = PBXBuildFile; fileRef = 70DB64059A8EC34F35DAB55F12E53F47 /* AVAsset+Utils.swift */; };
		BE3C98C62B3A8BCDE4F94EB005E49DE1 /* ModeSelectorAndShootView.swift in Sources */ = {isa = PBXBuildFile; fileRef = 438EF0412E464922159CF28E2602428F /* ModeSelectorAndShootView.swift */; };
		BE61653F0B4734CF98FCD461A3C10D2B /* PixelBufferView.swift in Sources */ = {isa = PBXBuildFile; fileRef = D627C04BFDFC2ED97647A21E1709B80E /* PixelBufferView.swift */; };
		BEB3781792D2E65113035FF43329ECEC /* ColorCollectionView.swift in Sources */ = {isa = PBXBuildFile; fileRef = F822469AC9B7EF2C4388AE57D2E5972D /* ColorCollectionView.swift */; };
		BED954136D95DBD92FB31D1B89A6A9F0 /* SDWebImageDownloaderDecryptor.h in Headers */ = {isa = PBXBuildFile; fileRef = 97629972917100A720663B1768536BD3 /* SDWebImageDownloaderDecryptor.h */; settings = {ATTRIBUTES = (Project, ); }; };
		BF0D25304290118922118877FDA1EB0D /* MediaDrawerController.swift in Sources */ = {isa = PBXBuildFile; fileRef = 8FB957BD89C6B14918D1F58BA91E6B44 /* MediaDrawerController.swift */; };
		BF396464A6690DB11311B6E90335655A /* CameraOption.swift in Sources */ = {isa = PBXBuildFile; fileRef = 980BCE00B5F2AC0F31A883967B3A0DE0 /* CameraOption.swift */; };
		BF6988E0DFEFAF01F6FD7874B4B4C0E8 /* yuv_mips32.c in Sources */ = {isa = PBXBuildFile; fileRef = 39287ABDDF684533914320C610C48421 /* yuv_mips32.c */; settings = {COMPILER_FLAGS = "-D_THREAD_SAFE -fno-objc-arc"; }; };
		BFEB5E723C99B717845E9B46ED9E8458 /* vp8li_enc.h in Headers */ = {isa = PBXBuildFile; fileRef = 6EC75366F74642DB13DA1E327784B0B0 /* vp8li_enc.h */; settings = {ATTRIBUTES = (Project, ); }; };
		C0185E9939F31B6C1A282371D0F3C215 /* color_cache_utils.h in Headers */ = {isa = PBXBuildFile; fileRef = 449B00CC2182E39C51DF48CD499D27A6 /* color_cache_utils.h */; settings = {ATTRIBUTES = (Project, ); }; };
		C0DA51317FC3B043EA30020A9FB9C547 /* enc_msa.c in Sources */ = {isa = PBXBuildFile; fileRef = 1E9ECF432E1932ED9354C9A44E7A959E /* enc_msa.c */; settings = {COMPILER_FLAGS = "-D_THREAD_SAFE -fno-objc-arc"; }; };
		C0FCE3F429764A4169C0F69365C19897 /* SDImageCachesManagerOperation.h in Headers */ = {isa = PBXBuildFile; fileRef = 5C6E926B11450C0E09F39DAC493E44BE /* SDImageCachesManagerOperation.h */; settings = {ATTRIBUTES = (Project, ); }; };
		C1A6F72388F3AE0F44DED5DDC3630A89 /* ColorThief.swift in Sources */ = {isa = PBXBuildFile; fileRef = AD41DADCDB900689207CCFBCF80911E7 /* ColorThief.swift */; };
		C1BC4250780423F19BDC9947D3AD8A62 /* UIImage+MemoryCacheCost.h in Headers */ = {isa = PBXBuildFile; fileRef = 414207BC9F45E102D40289D728BFF65E /* UIImage+MemoryCacheCost.h */; settings = {ATTRIBUTES = (Project, ); }; };
		C22188554A8F23CBF20DE7A520C09A1E /* TumblrTheme-umbrella.h in Headers */ = {isa = PBXBuildFile; fileRef = FBA456DFCC368E50BA753B74C7577E40 /* TumblrTheme-umbrella.h */; settings = {ATTRIBUTES = (Project, ); }; };
		C227FD1C858148327AD6CF45F9BC35E4 /* UIImage+Diff.h in Headers */ = {isa = PBXBuildFile; fileRef = AA9D12E61304DBBB834DC68F4B58CEA3 /* UIImage+Diff.h */; settings = {ATTRIBUTES = (Project, ); }; };
		C2758A980BF12A317C6C064B4FF60511 /* TrimController.swift in Sources */ = {isa = PBXBuildFile; fileRef = 65F561AFC61EDF9F02A9FD447C1C3583 /* TrimController.swift */; };
		C2BE55811DEF0F2F028F8DA678E5FD59 /* DiscreteSlider.swift in Sources */ = {isa = PBXBuildFile; fileRef = 3FA66BDBE9372C789BE03B04DB07C271 /* DiscreteSlider.swift */; };
		C2F2A9C5A948B4931D3368A470640D9C /* Reachability.m in Sources */ = {isa = PBXBuildFile; fileRef = D310F67A1C73366D31000E43960E7BAA /* Reachability.m */; };
		C2FD0B0C39F2BF01FDA40E8F1BC5D472 /* yuv_sse2.c in Sources */ = {isa = PBXBuildFile; fileRef = BC96AA2861D6562E1193DC930CF12F56 /* yuv_sse2.c */; settings = {COMPILER_FLAGS = "-D_THREAD_SAFE -fno-objc-arc"; }; };
		C32E00D6A00EB8C53E934CEC28B3FA65 /* enc_sse41.c in Sources */ = {isa = PBXBuildFile; fileRef = A35DF3B06B70BD04936AEB939C303373 /* enc_sse41.c */; settings = {COMPILER_FLAGS = "-D_THREAD_SAFE -fno-objc-arc"; }; };
		C3BE095E4992C65D946F0BC724490B6B /* FilterCollectionInnerCell.swift in Sources */ = {isa = PBXBuildFile; fileRef = 559670612131CDEBB6E6CCF53462F8F0 /* FilterCollectionInnerCell.swift */; };
		C3CA256CC5C3308862AFF3218B47B684 /* UIImage+Compare.h in Headers */ = {isa = PBXBuildFile; fileRef = 1E77228A7E19EC9FCF982067F6C9F091 /* UIImage+Compare.h */; settings = {ATTRIBUTES = (Project, ); }; };
		C4436CB0D9DD86996A500D2599DA6AA4 /* UIImage+WebP.h in Headers */ = {isa = PBXBuildFile; fileRef = B14690770BA4D7DBE999C3527917243D /* UIImage+WebP.h */; settings = {ATTRIBUTES = (Project, ); }; };
		C515434D77119F3F70F861CB2BB1AA78 /* quant_dec.c in Sources */ = {isa = PBXBuildFile; fileRef = 089144BD9926E0F2FE6023FCAD3E89B1 /* quant_dec.c */; settings = {COMPILER_FLAGS = "-D_THREAD_SAFE -fno-objc-arc"; }; };
		C55C28A38DDD524BEBD32A5AB113B3CD /* ColorPickerView.swift in Sources */ = {isa = PBXBuildFile; fileRef = 9BE186BD79FF8BA72D8A813594870903 /* ColorPickerView.swift */; };
		C58DFF5B98AD77F2F1624747CAAFB618 /* GifMakerView.swift in Sources */ = {isa = PBXBuildFile; fileRef = 030731D4565A4BF7E527709A80BDFAB3 /* GifMakerView.swift */; };
		C5C6A658E754B316F5FB75933C46BE8B /* webpi_dec.h in Headers */ = {isa = PBXBuildFile; fileRef = C03A5EDA3CA59C77C62F18180595E627 /* webpi_dec.h */; settings = {ATTRIBUTES = (Project, ); }; };
		C7373DB36FA7E4177283FEFA9A05AE0C /* SDAnimatedImageRep.h in Headers */ = {isa = PBXBuildFile; fileRef = 3005DCBB0817AB6A5B4A2E8B33B839C2 /* SDAnimatedImageRep.h */; settings = {ATTRIBUTES = (Project, ); }; };
		C7EEE4C7E1C6A181E4E4AB42A338D1B6 /* ColorSelectorController.swift in Sources */ = {isa = PBXBuildFile; fileRef = C8C0AD3E50E896899946C8497EEB6316 /* ColorSelectorController.swift */; };
		C847B666F32AB377F8C1E94B6F1DD400 /* MockImageLoader.swift in Sources */ = {isa = PBXBuildFile; fileRef = 14AA7859295E66D64EB4541BAFD66049 /* MockImageLoader.swift */; };
		C89E09CA0BA16F4966758E1512E023B1 /* UIViewController+Orientation.swift in Sources */ = {isa = PBXBuildFile; fileRef = 1B537C077062627C357F93DF3DDFD483 /* UIViewController+Orientation.swift */; };
		C9178D8CB685E83A5D6C7ED969CC9539 /* thread_utils.h in Headers */ = {isa = PBXBuildFile; fileRef = EB24071CA82DC6D89922B89022EAA660 /* thread_utils.h */; settings = {ATTRIBUTES = (Project, ); }; };
		C99B4DD2639E85D90A10BD82D8B6DEE6 /* AppUIChangedListener.swift in Sources */ = {isa = PBXBuildFile; fileRef = 400363899597356432C151912516A92D /* AppUIChangedListener.swift */; };
		C9E94B63693C4645F628F94C6FAB152F /* vp8l_dec.c in Sources */ = {isa = PBXBuildFile; fileRef = 26DCCC5005589A6D0217B61DF30F6B79 /* vp8l_dec.c */; settings = {COMPILER_FLAGS = "-D_THREAD_SAFE -fno-objc-arc"; }; };
		CA5116469F1DDCF4047CC3F9B68B4337 /* CVPixelBuffer+copy.swift in Sources */ = {isa = PBXBuildFile; fileRef = ADCCA24F2D2A693860A3C4A11EA4028D /* CVPixelBuffer+copy.swift */; };
		CAC3A3A9912E330F13F463C1A0845D4B /* EditorTextController.swift in Sources */ = {isa = PBXBuildFile; fileRef = ED3B36ED5693291B3A68CC26A1D0F181 /* EditorTextController.swift */; };
		CACB34B83CF01D82D80BF36F62694DC6 /* SDWebImageDownloaderDecryptor.m in Sources */ = {isa = PBXBuildFile; fileRef = 69E6C1BF731EE66DD48ED9A5B4B1C427 /* SDWebImageDownloaderDecryptor.m */; };
		CAE1FB30FBE63FE745C4B493A62F92AF /* cost.c in Sources */ = {isa = PBXBuildFile; fileRef = C472695D06ADFCDCBBE7DE8D6F3C603D /* cost.c */; settings = {COMPILER_FLAGS = "-D_THREAD_SAFE -fno-objc-arc"; }; };
		CAE6C6C135EA69BF44838227C378763A /* backward_references_enc.h in Headers */ = {isa = PBXBuildFile; fileRef = 330399C4385908229645BAE0D5B0855C /* backward_references_enc.h */; settings = {ATTRIBUTES = (Project, ); }; };
		CAEAE722894C5C5E26D68DEDC8E2E392 /* bit_writer_utils.h in Headers */ = {isa = PBXBuildFile; fileRef = 6AF2044F083E0A9945E023DA864BDB5B /* bit_writer_utils.h */; settings = {ATTRIBUTES = (Project, ); }; };
		CBBA65641DEC4FA9182558F15DC4D260 /* UIImage+Transform.h in Headers */ = {isa = PBXBuildFile; fileRef = 557028F2A22059FA8A35D6893117DDE0 /* UIImage+Transform.h */; settings = {ATTRIBUTES = (Project, ); }; };
		CBC8903AFC3067BB6CF0E285D76931FA /* URL+Media.swift in Sources */ = {isa = PBXBuildFile; fileRef = CEAA3BB70D4CB5B1A4709FB28259E1A2 /* URL+Media.swift */; };
		CBD39660A2AEA338F8D2CE18BEBECEF9 /* UIImage+Snapshot.m in Sources */ = {isa = PBXBuildFile; fileRef = D67D76049620A6B4D478FD0C9241D51D /* UIImage+Snapshot.m */; };
		CDEFB8CEC7D6FABCAE6743F1461BF74E /* ImagePreviewController.swift in Sources */ = {isa = PBXBuildFile; fileRef = D0683AAB2B92B67C9B4B3EF96E289D8D /* ImagePreviewController.swift */; };
		CE100A629C4F7948D87F94E450C36DAA /* Queue.swift in Sources */ = {isa = PBXBuildFile; fileRef = 23FD402152A647516B753A3F1A759EAC /* Queue.swift */; };
		CE17814BA3166755BD214234F659D6CD /* SDInternalMacros.m in Sources */ = {isa = PBXBuildFile; fileRef = BE41C8E83BC91C2A4B2C0ACFDC092716 /* SDInternalMacros.m */; };
		CE4E13B52B0CED18A884E97F12A2D491 /* MediaPlayer.swift in Sources */ = {isa = PBXBuildFile; fileRef = 7ADD4A372C45D441A76E56EA70BB8106 /* MediaPlayer.swift */; };
		CEC0F4206322C0A66F0A29E6ACE1A4C8 /* EasyTipView.swift in Sources */ = {isa = PBXBuildFile; fileRef = 2B474A758B1B1B463A5A03466FD39733 /* EasyTipView.swift */; };
		CEE177BF6955EE91E2F685DBE5126FEB /* MetalGroupFilter.swift in Sources */ = {isa = PBXBuildFile; fileRef = EEBC129EDD0D6F7D913E173608A5D4D6 /* MetalGroupFilter.swift */; };
		CF3D4F62BC0C49F825FC7D4D3E16CB33 /* DrawingView.swift in Sources */ = {isa = PBXBuildFile; fileRef = AE43E007027F7EE0AF46C45E0CCBCFE8 /* DrawingView.swift */; };
		CFDD28E1BEB22FFE4828FC921928E962 /* StickerProvider.swift in Sources */ = {isa = PBXBuildFile; fileRef = DDC2493C3A25FBF492DCD92E24696AA9 /* StickerProvider.swift */; };
		CFFE23EDFBB5A3C557C702FAA38CA885 /* UIColor+Hex.swift in Sources */ = {isa = PBXBuildFile; fileRef = 64D837C752478E0A61922E119C3805FA /* UIColor+Hex.swift */; };
		D02956371D312DADB02AABBA30A8D3DE /* filters_mips_dsp_r2.c in Sources */ = {isa = PBXBuildFile; fileRef = 6C774472519040078AD2F50D8FF064F6 /* filters_mips_dsp_r2.c */; settings = {COMPILER_FLAGS = "-D_THREAD_SAFE -fno-objc-arc"; }; };
		D0ABE514937BD41F1EDF6C130A6CEFAB /* common_sse41.h in Headers */ = {isa = PBXBuildFile; fileRef = EACF78C2419AD69DF9475EF5350E9644 /* common_sse41.h */; settings = {ATTRIBUTES = (Project, ); }; };
		D0B18D58971DBB8895EF5D65E5CDE8F0 /* UIImage+PixelBuffer.swift in Sources */ = {isa = PBXBuildFile; fileRef = 89BA144CAAF95B384FD0941879985DAC /* UIImage+PixelBuffer.swift */; };
		D0D92E8BBB9901012C9AB1DCFC6906B9 /* SDAnimatedImageView+WebCache.m in Sources */ = {isa = PBXBuildFile; fileRef = F99B11E92893538C299AED4867BBB63F /* SDAnimatedImageView+WebCache.m */; };
		D222AA4F3F560FD6C0F357CC207B5049 /* mux.h in Headers */ = {isa = PBXBuildFile; fileRef = 70052E755082C37141EBFE5E5C4574CD /* mux.h */; settings = {ATTRIBUTES = (Project, ); }; };
		D238C6CA44079DF6C0D760F41008857E /* FilterSettingsView.swift in Sources */ = {isa = PBXBuildFile; fileRef = 601466D86E2854D194CF4564CDEABFF6 /* FilterSettingsView.swift */; };
		D293C891D355034A08CB1E5FB6FEFB6F /* Array+Safety.swift in Sources */ = {isa = PBXBuildFile; fileRef = 55D22357BD18671C110ED6169613A756 /* Array+Safety.swift */; };
		D2C3B72A42E55B6C48170E5DD73720ED /* dec_neon.c in Sources */ = {isa = PBXBuildFile; fileRef = DFE4C4D4D0C1844A74390175107CDEBE /* dec_neon.c */; settings = {COMPILER_FLAGS = "-D_THREAD_SAFE -fno-objc-arc"; }; };
		D307FAEB08828DAB4B147BA67B7A2F9D /* UIView+Utils.swift in Sources */ = {isa = PBXBuildFile; fileRef = 2FA42992347EDACC21A51E49E21774EC /* UIView+Utils.swift */; };
		D3092438A8CC2CD966162DBA0B8A7845 /* UIGestureRecognizer+Active.swift in Sources */ = {isa = PBXBuildFile; fileRef = A2278C98E1655C7CF3FC53FDDA423F24 /* UIGestureRecognizer+Active.swift */; };
		D39AA4B6D528F441A50DF8A0A227DEEE /* FilterItem.swift in Sources */ = {isa = PBXBuildFile; fileRef = 35F51DF1B446C5E53B14BD598B9A5FF4 /* FilterItem.swift */; };
		D3CAEAC6955355837F5E723225CEB968 /* SDImageCachesManager.m in Sources */ = {isa = PBXBuildFile; fileRef = AAEAAEE94B39C2A890CD93FEA059726B /* SDImageCachesManager.m */; };
		D3D542093CD817994ADB28357BD2C8ED /* ImageLoaderURLSessionMetricsDelegate.swift in Sources */ = {isa = PBXBuildFile; fileRef = 73D72C3168F6B65BAF230C7761E4FCBA /* ImageLoaderURLSessionMetricsDelegate.swift */; };
		D3DFA20DEBBB3B28D6C4291A754846B5 /* NumTypes+Conversion.swift in Sources */ = {isa = PBXBuildFile; fileRef = 8BD1E916BA93F4683E958CD2D824A972 /* NumTypes+Conversion.swift */; };
		D447AB78FCFBBFC105C6321190B635B3 /* SDWebImageOperation.h in Headers */ = {isa = PBXBuildFile; fileRef = 1D8E8B2716D57FECAA672F2E038BAC9E /* SDWebImageOperation.h */; settings = {ATTRIBUTES = (Project, ); }; };
		D493DA33B1EF5D4B621CAB221B0288F4 /* HorizontalCollectionView.swift in Sources */ = {isa = PBXBuildFile; fileRef = A546E5543C829ABEE1815F1DA5796D27 /* HorizontalCollectionView.swift */; };
		D4A60AA1EEADEB64614630A93A255A2B /* filters_utils.h in Headers */ = {isa = PBXBuildFile; fileRef = DD479C85261827558E8142DA224911FA /* filters_utils.h */; settings = {ATTRIBUTES = (Project, ); }; };
		D4AC25D7EAA4831E62DBDD0D90A90936 /* MediaExporter.swift in Sources */ = {isa = PBXBuildFile; fileRef = 24D9D92ED70E5C4D5D3EF28A9D9B835D /* MediaExporter.swift */; };
		D55E5F4BC548B1F94D049D8EE8CE3717 /* io_dec.c in Sources */ = {isa = PBXBuildFile; fileRef = 35FAA27E04BC4AD46679D3A52565FFBB /* io_dec.c */; settings = {COMPILER_FLAGS = "-D_THREAD_SAFE -fno-objc-arc"; }; };
		D564A699D065954E4948D7E571F459A9 /* UIView+WebCacheOperation.h in Headers */ = {isa = PBXBuildFile; fileRef = 002A0A1DF806A403D9398483C54E88FA /* UIView+WebCacheOperation.h */; settings = {ATTRIBUTES = (Project, ); }; };
		D5973897B14EB8E3C26F10C0F2001ABB /* DrawerTabBarCell.swift in Sources */ = {isa = PBXBuildFile; fileRef = 12048B50B005F43FA81096C85F2BAD7F /* DrawerTabBarCell.swift */; };
		D5FAA5ED25EAEE61F6476D63E0CA9894 /* FBSnapshotTestCase-dummy.m in Sources */ = {isa = PBXBuildFile; fileRef = 984B0B1D21B91E63D3431B5CB627E242 /* FBSnapshotTestCase-dummy.m */; };
		D607E281B6103D213C2295CE59CC6658 /* FBSnapshotTestCase.m in Sources */ = {isa = PBXBuildFile; fileRef = 1AD853C2CFD3199CA01CE86114C71AD6 /* FBSnapshotTestCase.m */; };
		D78A77BB43F8A39FBBD167578C8D091A /* StickerCollectionView.swift in Sources */ = {isa = PBXBuildFile; fileRef = 581BCCBF58465E2B077C3603063FB05B /* StickerCollectionView.swift */; };
		D78F2FC29D247EA2CA2BE0D79C008103 /* UIFont+PostFonts.swift in Sources */ = {isa = PBXBuildFile; fileRef = 687603E758DCB088B60AD674ACBF45CB /* UIFont+PostFonts.swift */; };
		D7D839209EE76229E322FCC9C07ED5D0 /* alpha_processing_sse2.c in Sources */ = {isa = PBXBuildFile; fileRef = 1EC521FC8E1766A609E38F91491EA7EA /* alpha_processing_sse2.c */; settings = {COMPILER_FLAGS = "-D_THREAD_SAFE -fno-objc-arc"; }; };
		D7E6AA9479464DAC856E34AA2A4F8CD3 /* PlaybackOption.swift in Sources */ = {isa = PBXBuildFile; fileRef = C2B945BFDEBD6F92B90736BA9487D381 /* PlaybackOption.swift */; };
		D853451D288A17FF613656E757FD6908 /* encode.h in Headers */ = {isa = PBXBuildFile; fileRef = FDF9881EB619C1EB0C3FC6A26F4C7D48 /* encode.h */; settings = {ATTRIBUTES = (Project, ); }; };
		D8A527CD741D32DEF1E7A4A9E45F0315 /* MetalShaders in Resources */ = {isa = PBXBuildFile; fileRef = 268EBAAF4CD136C04F53B0156BBA41D4 /* MetalShaders */; };
		D9A0B042F6D0B1EB2A06D822FC8AAFBB /* backward_references_enc.c in Sources */ = {isa = PBXBuildFile; fileRef = FA96F22F7015F81A087C5A5CEDEF9A5D /* backward_references_enc.c */; settings = {COMPILER_FLAGS = "-D_THREAD_SAFE -fno-objc-arc"; }; };
		DA08E3B781C236182FAE54B16884AAFC /* DimensionsHelper.swift in Sources */ = {isa = PBXBuildFile; fileRef = 50AB531426EE20928AB400EFC8A35848 /* DimensionsHelper.swift */; };
		DA6579D9425A7E89622E51345B887E62 /* SDWebImageManager.m in Sources */ = {isa = PBXBuildFile; fileRef = 729A48FA825134C06755FB5F19354CD7 /* SDWebImageManager.m */; };
		DAE3216336C228B3AE78951B5E6F76AF /* dec_sse41.c in Sources */ = {isa = PBXBuildFile; fileRef = A8FA529CFDB0679A31CB7DD328BCB215 /* dec_sse41.c */; settings = {COMPILER_FLAGS = "-D_THREAD_SAFE -fno-objc-arc"; }; };
		DB77AB24BEDE2A977BE8B59C49032007 /* Array+Object.swift in Sources */ = {isa = PBXBuildFile; fileRef = 56D2C5B02DE6BAF0A94F03ED0B3D4436 /* Array+Object.swift */; };
		DB8493A3936D5314B97644DBA6892FE9 /* UIFont+TumblrTheme.swift in Sources */ = {isa = PBXBuildFile; fileRef = 115B4D8D471789F2B34D1A938E9BCF6D /* UIFont+TumblrTheme.swift */; };
		DC7E31B78E30BE5FA00DB04944A7A593 /* SDImageCache.h in Headers */ = {isa = PBXBuildFile; fileRef = A0DCB2B7E590420C9922F680B8902DCF /* SDImageCache.h */; settings = {ATTRIBUTES = (Project, ); }; };
		DCB0E0999D30F43E4601CCF6A6985860 /* EditorTextView.swift in Sources */ = {isa = PBXBuildFile; fileRef = FA7AEBB1878AA2BEFD82723D06200830 /* EditorTextView.swift */; };
		DD2CCD31F4E841D0017A0D7185B3607A /* StylableImageView.swift in Sources */ = {isa = PBXBuildFile; fileRef = CA1DB5E7366B8C620909846411AFD53E /* StylableImageView.swift */; };
		DE1CD6C782E546AAF5B10090290A1418 /* UIUpdate.swift in Sources */ = {isa = PBXBuildFile; fileRef = D751B2604192F1C2D6FBAC8AD43E1383 /* UIUpdate.swift */; };
		DE217CECA9C58AFD764D32CAE6A6F9EA /* Dictionary+Copy.swift in Sources */ = {isa = PBXBuildFile; fileRef = 32C90A85E4874526B874A0C2E8D933D2 /* Dictionary+Copy.swift */; };
		DE65AE8A1E84234AF5E1216E783C0985 /* HapticFeedbackGenerator.swift in Sources */ = {isa = PBXBuildFile; fileRef = 1BEA5A8791D67A078F42D580ACE4A6C0 /* HapticFeedbackGenerator.swift */; };
		DEA98D162B81357BF4504880E75BF846 /* Pods-KanvasCameraExampleTests-dummy.m in Sources */ = {isa = PBXBuildFile; fileRef = 76AE966E712D09165689018C294D7147 /* Pods-KanvasCameraExampleTests-dummy.m */; };
		DF02671C2108C3001F269D4E1F44DD79 /* SDWeakProxy.h in Headers */ = {isa = PBXBuildFile; fileRef = 701DA5A03AF6EC2E0005F604A192E3B2 /* SDWeakProxy.h */; settings = {ATTRIBUTES = (Project, ); }; };
		E01E83DCA51364EE44A16F2FD847132F /* MediaDrawerView.swift in Sources */ = {isa = PBXBuildFile; fileRef = F2C89655C1BD8A4F902BB3526F62E301 /* MediaDrawerView.swift */; };
		E06220BDB96111254A216ABCDBC78CE6 /* Assets.xcassets in Resources */ = {isa = PBXBuildFile; fileRef = 8A73BF398BC2B603559DF27445219B9C /* Assets.xcassets */; };
		E0A0FA78854F03BDB6CE9C9F149A8F21 /* NSButton+WebCache.h in Headers */ = {isa = PBXBuildFile; fileRef = D271408FE4C0D6C22C096C960ACE6C82 /* NSButton+WebCache.h */; settings = {ATTRIBUTES = (Project, ); }; };
		E0D7889F3CAAA8737BFFA00006DEDF13 /* UIImage+Metadata.h in Headers */ = {isa = PBXBuildFile; fileRef = 6C1401AAEEB5F104191878969FCA2854 /* UIImage+Metadata.h */; settings = {ATTRIBUTES = (Project, ); }; };
		E1BA38696E19C3A22380D016E334EFA2 /* SDWebImage.h in Headers */ = {isa = PBXBuildFile; fileRef = 28B56CA266DFB9F59327D0A3E05E3565 /* SDWebImage.h */; settings = {ATTRIBUTES = (Project, ); }; };
		E23682BFD48FF8699568C408F9E9223C /* UIViewController+Load.swift in Sources */ = {isa = PBXBuildFile; fileRef = 1DB1AECC6F0237FDBBD48EEE1A9ACFC2 /* UIViewController+Load.swift */; };
		E26EAA47AAA86E222DCD2BCEF0A7152E /* SpeedController.swift in Sources */ = {isa = PBXBuildFile; fileRef = A0E85AD665E4907D0396EDE18A41D2D8 /* SpeedController.swift */; };
		E29A47FFF11500704F6835E6B6BB8C71 /* SDImageCacheConfig.h in Headers */ = {isa = PBXBuildFile; fileRef = E8EB1E1BEE6727F6BA224DE6731DD039 /* SDImageCacheConfig.h */; settings = {ATTRIBUTES = (Project, ); }; };
		E2A264919CF17917E407E859101F5FAF /* Sticker.swift in Sources */ = {isa = PBXBuildFile; fileRef = 8F923DD108C038E6898191BEF3B3385C /* Sticker.swift */; };
		E2D482248F3100F5819286004C8A6D77 /* SDDeviceHelper.h in Headers */ = {isa = PBXBuildFile; fileRef = E24C2040C69387C7C85C97DC2120376D /* SDDeviceHelper.h */; settings = {ATTRIBUTES = (Project, ); }; };
		E35FD424473AAFCA7B874809441305B2 /* UIButton+Custom.swift in Sources */ = {isa = PBXBuildFile; fileRef = 4BDFF2C6EF9D4226AB9C3C19A68D30C8 /* UIButton+Custom.swift */; };
		E3F9895F7ADB676EE712F5B4A914DFF0 /* TimeIndicator.swift in Sources */ = {isa = PBXBuildFile; fileRef = E3A8CD7DACA30771E55FF4BCEE394291 /* TimeIndicator.swift */; };
		E3FBFB7F0FD5018D9D43C46252AC6370 /* LegoOpenGLFilter.swift in Sources */ = {isa = PBXBuildFile; fileRef = 0EBB1295224F1EBFBC8B3ACD6536B074 /* LegoOpenGLFilter.swift */; };
		E4CF66A172756142E24C121E00F54D09 /* EditionMenuCollectionController.swift in Sources */ = {isa = PBXBuildFile; fileRef = 11228EC0DCBD4E044A5AB3F5B028E315 /* EditionMenuCollectionController.swift */; };
		E50255642DD0FB4812E85483F31C3D8F /* UIFont+Utils.swift in Sources */ = {isa = PBXBuildFile; fileRef = AEE1D3BF5725499F66B3FE8CD217F160 /* UIFont+Utils.swift */; };
		E55492BE7671E38F5C28A8E687E00D39 /* MetalRenderEncoder.swift in Sources */ = {isa = PBXBuildFile; fileRef = 1F07895A2763CAF2024247F511E73DB9 /* MetalRenderEncoder.swift */; };
		E5621D87E3245A79D307943103FA934A /* Sharpie.swift in Sources */ = {isa = PBXBuildFile; fileRef = 3D0A11EA541D4009BEF4D6EAF6869A0C /* Sharpie.swift */; };
		E5B45C8DBBA4F70A2D3E1DA2B075A29C /* TMTheming.swift in Sources */ = {isa = PBXBuildFile; fileRef = 40680FDD0220E5A03514B2DCC85BBFC2 /* TMTheming.swift */; };
		E6486C029D61E3012D4E851D3489D880 /* StickerLoader.swift in Sources */ = {isa = PBXBuildFile; fileRef = 4F9C23F9DCC131F81DA59524721D6392 /* StickerLoader.swift */; };
		E713C9538FFB5475A79A24721AA740AB /* MirrorTwoOpenGLFilter.swift in Sources */ = {isa = PBXBuildFile; fileRef = D21CDFB85E16D2780376273B396E1CC2 /* MirrorTwoOpenGLFilter.swift */; };
		E72CE87442DB517380B716040109AE46 /* CameraView.swift in Sources */ = {isa = PBXBuildFile; fileRef = 80B6A64C1849E7C61C6D5AAA07C5486E /* CameraView.swift */; };
		E7EC9690754C491187E185EE95202D6A /* SDImageCachesManagerOperation.m in Sources */ = {isa = PBXBuildFile; fileRef = 11CF09D2B4CDAF62217033250BA2FCEB /* SDImageCachesManagerOperation.m */; };
		E8A340D98B001D6873113DD9DE3B523C /* endian_inl_utils.h in Headers */ = {isa = PBXBuildFile; fileRef = 66B5A66E9196C461C29C327065299951 /* endian_inl_utils.h */; settings = {ATTRIBUTES = (Project, ); }; };
		E8E1AAAA3902229AD983D4CBABEC8FD1 /* DrawerController.swift in Sources */ = {isa = PBXBuildFile; fileRef = D891CB01A1D19A432544B3F5B1FF4808 /* DrawerController.swift */; };
		E8E65DBFA1A9AAEF51DFE509E94E19EA /* UIImage+MemoryCacheCost.m in Sources */ = {isa = PBXBuildFile; fileRef = CD89412B820919BA9368AF2D004A1D60 /* UIImage+MemoryCacheCost.m */; };
		E917A1F27C4DE816E3227DA7039178E8 /* UIImage+ExtendedCacheData.h in Headers */ = {isa = PBXBuildFile; fileRef = DF4564078C10AF5B1F06F2CA41392199 /* UIImage+ExtendedCacheData.h */; settings = {ATTRIBUTES = (Project, ); }; };
		E958AA0BBF954C471FF24B6CAD010E5F /* UIImage+MultiFormat.h in Headers */ = {isa = PBXBuildFile; fileRef = C5A261F37CF53A8010CCA0C2EB017147 /* UIImage+MultiFormat.h */; settings = {ATTRIBUTES = (Project, ); }; };
		EA03946322DDB026F07377BB49D9AC18 /* SDGraphicsImageRenderer.h in Headers */ = {isa = PBXBuildFile; fileRef = 9ECFCA2593A08DC33F2D3030ABE98BDA /* SDGraphicsImageRenderer.h */; settings = {ATTRIBUTES = (Project, ); }; };
		EA32F1D439E66FCCCF31B101183630BE /* upsampling.c in Sources */ = {isa = PBXBuildFile; fileRef = 6105497F85D2559E64941CB0F1786765 /* upsampling.c */; settings = {COMPILER_FLAGS = "-D_THREAD_SAFE -fno-objc-arc"; }; };
		EA4BA9FA19F9E0D6945D5569C65FB6B4 /* iterator_enc.c in Sources */ = {isa = PBXBuildFile; fileRef = 34FC5F9480968C533A41ACD7CAD30977 /* iterator_enc.c */; settings = {COMPILER_FLAGS = "-D_THREAD_SAFE -fno-objc-arc"; }; };
		EBE3BAE3393ED82960A2E50B900BCEB4 /* lossless_enc.c in Sources */ = {isa = PBXBuildFile; fileRef = 8223D9AEE258C1A37A07A096111867A8 /* lossless_enc.c */; settings = {COMPILER_FLAGS = "-D_THREAD_SAFE -fno-objc-arc"; }; };
		EC35CDE850A5ECE641096E167380A57C /* UIImage+ExtendedCacheData.m in Sources */ = {isa = PBXBuildFile; fileRef = AC4120E54639C9EEE68E62BFEB32476A /* UIImage+ExtendedCacheData.m */; };
		ECBDC4CBA1E59782962120B06AC546E4 /* SDImageIOCoder.m in Sources */ = {isa = PBXBuildFile; fileRef = B940CF888A5B7DBE1F316E9A14D3F325 /* SDImageIOCoder.m */; };
		ED659FFB113AFCC34FC8C2DB6B9274BE /* dec_sse2.c in Sources */ = {isa = PBXBuildFile; fileRef = C61B54FA3C5663DF49DBF53A3C56C2A6 /* dec_sse2.c */; settings = {COMPILER_FLAGS = "-D_THREAD_SAFE -fno-objc-arc"; }; };
		EE081F48057A6D4E754B9BCEFDA1B017 /* GLPixelBufferView.swift in Sources */ = {isa = PBXBuildFile; fileRef = FEF09C4ABF98D11F3846DE6C12A4D193 /* GLPixelBufferView.swift */; };
		EE5243BA623727DB686C5F536A25E3C1 /* TextOptions.swift in Sources */ = {isa = PBXBuildFile; fileRef = 9B94E164B1DA367148C3D086AD4C4426 /* TextOptions.swift */; };
		EF093C21C31273F480B3CA0A0617D038 /* SDWebImageCacheKeyFilter.m in Sources */ = {isa = PBXBuildFile; fileRef = 61330F84A7759DFFB34FB3D14D0E7B20 /* SDWebImageCacheKeyFilter.m */; };
		EFA45E70CD6224C8B68738ED9E97CA21 /* FBSnapshotTestController.h in Headers */ = {isa = PBXBuildFile; fileRef = 20C68D705381CDD46A8D63171050EE99 /* FBSnapshotTestController.h */; settings = {ATTRIBUTES = (Project, ); }; };
		F004DA867D581B2771E9C5A5F41BB6E4 /* ThumbnailCollectionCell.swift in Sources */ = {isa = PBXBuildFile; fileRef = 7307E0F858AD4821D99DFCCB15C080DB /* ThumbnailCollectionCell.swift */; };
		F0176A5831E8E294EAC95E34542EFA77 /* SDDiskCache.h in Headers */ = {isa = PBXBuildFile; fileRef = EDD774A8E1747592AC0F919CA6708C09 /* SDDiskCache.h */; settings = {ATTRIBUTES = (Project, ); }; };
		F0FB2DA0231731C111F60C4B4E6FC264 /* SDImageIOAnimatedCoder.m in Sources */ = {isa = PBXBuildFile; fileRef = B622D5D2C8F4D98CDEBBCA0AB5494DAF /* SDImageIOAnimatedCoder.m */; };
		F1D9CE71E0EC06B2E3B88379AC24E041 /* MetalPixelBufferView.swift in Sources */ = {isa = PBXBuildFile; fileRef = E9102211E5EF266A5C4DD2A62272107A /* MetalPixelBufferView.swift */; };
		F247ED26858A417D4432CC9CD5873EA6 /* SDImageAPNGCoder.h in Headers */ = {isa = PBXBuildFile; fileRef = 0D4F762A931A7E04DFEFDF6A9C978F3F /* SDImageAPNGCoder.h */; settings = {ATTRIBUTES = (Project, ); }; };
		F27710ABA24BEA46491DA766B0211BA3 /* ShootButtonView.swift in Sources */ = {isa = PBXBuildFile; fileRef = F1A63E8FC48DB7882E19B9F50ADA60CB /* ShootButtonView.swift */; };
		F33B9E606DE2D83939F17A8BA129BB28 /* ImageLoader-umbrella.h in Headers */ = {isa = PBXBuildFile; fileRef = 01690A63E155BA9AE49AE6F188ACBB1D /* ImageLoader-umbrella.h */; settings = {ATTRIBUTES = (Project, ); }; };
		F34816B5661A608FFA3753E6AA9EFC77 /* picture_tools_enc.c in Sources */ = {isa = PBXBuildFile; fileRef = 5A87F8737E0F346A20DB3C219AAFDD2A /* picture_tools_enc.c */; settings = {COMPILER_FLAGS = "-D_THREAD_SAFE -fno-objc-arc"; }; };
		F37082A0F75D801F722255B52608805E /* SDFileAttributeHelper.h in Headers */ = {isa = PBXBuildFile; fileRef = ECB0137E0936107390D0CA6FF12C5E8D /* SDFileAttributeHelper.h */; settings = {ATTRIBUTES = (Project, ); }; };
		F49311530E6B0869FC0F72499BC9D907 /* bit_reader_utils.c in Sources */ = {isa = PBXBuildFile; fileRef = F929E21F185B15F6BF827D195D929335 /* bit_reader_utils.c */; settings = {COMPILER_FLAGS = "-D_THREAD_SAFE -fno-objc-arc"; }; };
		F5FA606F0D7761E417B6CF8C8E12FFF9 /* vp8i_enc.h in Headers */ = {isa = PBXBuildFile; fileRef = 1A07B65A866C0F0503D79D325D59ABD4 /* vp8i_enc.h */; settings = {ATTRIBUTES = (Project, ); }; };
		F6A2DB0B3787DC00467769B03B7273F0 /* KanvasCamera-umbrella.h in Headers */ = {isa = PBXBuildFile; fileRef = AD9439EB8DD31D84BE45DF1876AF1E33 /* KanvasCamera-umbrella.h */; settings = {ATTRIBUTES = (Project, ); }; };
		F6C6EF055DDE764E5508FDB2DADF8B1C /* ReachabilityObserver.swift in Sources */ = {isa = PBXBuildFile; fileRef = 971AE9B6C9D992A018DECDF3E8F24BE5 /* ReachabilityObserver.swift */; };
		F6CAB181F9AF2E3FA411C28D1CBABB9C /* SDFileAttributeHelper.m in Sources */ = {isa = PBXBuildFile; fileRef = E90984EA48E3491C3E491373D0B5CB2F /* SDFileAttributeHelper.m */; };
		F6EF8EA309560FA181BF0C4CFBEA83EC /* frame_dec.c in Sources */ = {isa = PBXBuildFile; fileRef = 4C9A9D866ECDBE4DC7CFFD6B5DE7098B /* frame_dec.c */; settings = {COMPILER_FLAGS = "-D_THREAD_SAFE -fno-objc-arc"; }; };
		F6F80639C1593CBAF84A882A79CB2D1F /* SizedImageModel.swift in Sources */ = {isa = PBXBuildFile; fileRef = EBECDE40DAE5EE6610355914788CE699 /* SizedImageModel.swift */; };
		F70E2E3A921334A682EA7A6DC7C57290 /* SDWebImageDownloader.h in Headers */ = {isa = PBXBuildFile; fileRef = D8ACC2347B66E522A5E8F812C745C01F /* SDWebImageDownloader.h */; settings = {ATTRIBUTES = (Project, ); }; };
		F725A4264CB6B573F07B10800523B722 /* upsampling_sse41.c in Sources */ = {isa = PBXBuildFile; fileRef = E14023A76C7F8CC896D040CAFC1D5319 /* upsampling_sse41.c */; settings = {COMPILER_FLAGS = "-D_THREAD_SAFE -fno-objc-arc"; }; };
		F80E7F7A0FD2F82F42562B8A51E26AFF /* yuv_neon.c in Sources */ = {isa = PBXBuildFile; fileRef = 753DC105A446C390E2860AE4DA82EC27 /* yuv_neon.c */; settings = {COMPILER_FLAGS = "-D_THREAD_SAFE -fno-objc-arc"; }; };
		F83F7A1B4415BA195909CDFB96A454A5 /* TumblrMediaInfo.swift in Sources */ = {isa = PBXBuildFile; fileRef = 5473E6D4B8CB18F1C250940B10EAA8CA /* TumblrMediaInfo.swift */; };
		F86CF070F8F70DD7FCCC7902A635B5F6 /* MediaClipsEditorView.swift in Sources */ = {isa = PBXBuildFile; fileRef = 9700B5F1358F370D5DF40D6349415A00 /* MediaClipsEditorView.swift */; };
		F876F054886227B059B0778C6C1A0A83 /* UIImage+Snapshot.h in Headers */ = {isa = PBXBuildFile; fileRef = 5008AC3FFAF6C924BDADB53F7500EEE1 /* UIImage+Snapshot.h */; settings = {ATTRIBUTES = (Project, ); }; };
		F88C3A10C812FDBABDFAA29C13D115D6 /* TrimArea.swift in Sources */ = {isa = PBXBuildFile; fileRef = 3C15E9BBF7C7E6FA181080EAAE1FB84F /* TrimArea.swift */; };
		F8AEEC4A6CC46800604AC49C5482D299 /* utils.c in Sources */ = {isa = PBXBuildFile; fileRef = F29D64D4BFCB0FF28971BED71E1FC618 /* utils.c */; settings = {COMPILER_FLAGS = "-D_THREAD_SAFE -fno-objc-arc"; }; };
		F8BFACE46C7DDA09757EC39778A5F353 /* CircularImageView.swift in Sources */ = {isa = PBXBuildFile; fileRef = F6A02CF2546673CF3DE6CB4AB7F23BB6 /* CircularImageView.swift */; };
		F8C98FE25FC61D9162261A7869828A6F /* Marker.swift in Sources */ = {isa = PBXBuildFile; fileRef = 7F405FEE1C763EB31E42D6BB19599011 /* Marker.swift */; };
		F8D0D0F1DD14F4F114A7917C6793A380 /* UIView+Shadows.swift in Sources */ = {isa = PBXBuildFile; fileRef = E068588A6D3A88889477BF2B79D8EA41 /* UIView+Shadows.swift */; };
		F941A8350EA8A9E7BEC38F7EB71C324F /* MMCQ.swift in Sources */ = {isa = PBXBuildFile; fileRef = EB9A9456BA25F048C60DE8DF95A29D75 /* MMCQ.swift */; };
		FA30AEAFB7F482424499B2DBE20B821A /* Renderer.swift in Sources */ = {isa = PBXBuildFile; fileRef = 12F46365856BEAD1B0986FA83D7EB059 /* Renderer.swift */; };
		FA31D077F4B0EE963344E4A57E25C7FF /* bit_reader_inl_utils.h in Headers */ = {isa = PBXBuildFile; fileRef = D5D37201B66208725A0B7E21C2A2655F /* bit_reader_inl_utils.h */; settings = {ATTRIBUTES = (Project, ); }; };
		FA73E9D0F3BCE3D5230B2670996C7D9F /* OptionsController.swift in Sources */ = {isa = PBXBuildFile; fileRef = 9C2999393EDE41B2EA0CAE714DA8C9D2 /* OptionsController.swift */; };
		FB186B1B3C63A41C951AABF1EF0F2F41 /* UIColor+Lerp.swift in Sources */ = {isa = PBXBuildFile; fileRef = 47790AB0D7405D4D788E4FAB4D4488A3 /* UIColor+Lerp.swift */; };
		FB9FC3B0AC80A4BDB570F69CB0F919E3 /* SuggestedTagsView.swift in Sources */ = {isa = PBXBuildFile; fileRef = 13B08399A24B5C9BBCCEDDCA20277A1F /* SuggestedTagsView.swift */; };
		FCDFFFB717F392AF2B38E48E590E19E3 /* EditorFilterController.swift in Sources */ = {isa = PBXBuildFile; fileRef = 2289A4EFC6D463F43A1F50E7EE0C94EF /* EditorFilterController.swift */; };
		FCFD2CF63A23A6BE870C704E5196DFA9 /* SDImageTransformer.h in Headers */ = {isa = PBXBuildFile; fileRef = 7E65EFD95CF92D8AA54581969936EEAB /* SDImageTransformer.h */; settings = {ATTRIBUTES = (Project, ); }; };
		FD4362CFF79A80F3CD225B0A28244397 /* SDWebImage-dummy.m in Sources */ = {isa = PBXBuildFile; fileRef = 2B0C4357F53396D8FC5881F18080B584 /* SDWebImage-dummy.m */; };
		FD4884971B3F9E82B613D26C53ABABA7 /* Reachability-umbrella.h in Headers */ = {isa = PBXBuildFile; fileRef = 630B8998A5C69B937ECEEBCB0E155572 /* Reachability-umbrella.h */; settings = {ATTRIBUTES = (Project, ); }; };
		FD4F2ECF07AE9AB49154BFE6FE4B54F7 /* MediaPlayerController.swift in Sources */ = {isa = PBXBuildFile; fileRef = 398F40566ED09D576B8500559824542C /* MediaPlayerController.swift */; };
		FDDB41B83EE5FC96867824AB67CD51A8 /* SDAnimatedImageView.m in Sources */ = {isa = PBXBuildFile; fileRef = 42440751BEFBEF3327900FB1241ACB97 /* SDAnimatedImageView.m */; };
		FE61F135AF922D6F387A4C8AC4392987 /* SDImageTransformer.m in Sources */ = {isa = PBXBuildFile; fileRef = 9EDCB14F250B9538F680ECDEDCDD67E1 /* SDImageTransformer.m */; };
		FEC19A8DBEE60520378739DD38D7F7DF /* enc_mips_dsp_r2.c in Sources */ = {isa = PBXBuildFile; fileRef = 3B0A7445DCB09FF1386FADA30045D311 /* enc_mips_dsp_r2.c */; settings = {COMPILER_FLAGS = "-D_THREAD_SAFE -fno-objc-arc"; }; };
		FF534EF8BEEF3E44F36263C47E93EA00 /* StrokeSelectorController.swift in Sources */ = {isa = PBXBuildFile; fileRef = DF8B887408D6975016FD7ADB852626EB /* StrokeSelectorController.swift */; };
		FF571FBE8EB61F2A5AD22D69E8E915DE /* PlaybackView.swift in Sources */ = {isa = PBXBuildFile; fileRef = E05B1A0769A33B26CEF960244C04C977 /* PlaybackView.swift */; };
		FF5756A53B5C23BDE93F0DF084DC45F5 /* SDAnimatedImage.h in Headers */ = {isa = PBXBuildFile; fileRef = 39ECD99DAA87ADA84ACD1231F64A3426 /* SDAnimatedImage.h */; settings = {ATTRIBUTES = (Project, ); }; };
		FFB43AF6B2C2A3FA44278C5B176E7EDD /* SDWebImageCompat.m in Sources */ = {isa = PBXBuildFile; fileRef = E11448148DFEB8577ED3B128E956EB13 /* SDWebImageCompat.m */; };
		FFEDC395952C9BA3CE78555CBC99A003 /* UIView+WebCache.h in Headers */ = {isa = PBXBuildFile; fileRef = 9C9E8C942AEE2C207C70425B9CE240CA /* UIView+WebCache.h */; settings = {ATTRIBUTES = (Project, ); }; };
=======
		02D373948A59568FBA739857EAD84179 /* silence.aac in Resources */ = {isa = PBXBuildFile; fileRef = F76BACC7A58E022F78DD5858A8AE04FE /* silence.aac */; };
		036CBC0126F7424D7867E93FF9D647DE /* LightLeaksOpenGLFilter.swift in Sources */ = {isa = PBXBuildFile; fileRef = ACB9614317B57FF0C4DC2A6854E7720F /* LightLeaksOpenGLFilter.swift */; };
		0472847AB51C8E44B411B00ECD090CD5 /* GroupOpenGLFilter.swift in Sources */ = {isa = PBXBuildFile; fileRef = 6A4D2215C04E55024651EED4B772D90A /* GroupOpenGLFilter.swift */; };
		050D51AA3E3C56108248F6AADA7F8E3D /* VideoOutputHandler.swift in Sources */ = {isa = PBXBuildFile; fileRef = AF97DA5128B0A943DF208EC3466B5BCD /* VideoOutputHandler.swift */; };
		05E4CD5A7243CEB84A8C823459AE5AC6 /* KanvasCameraAnalyticsProvider.swift in Sources */ = {isa = PBXBuildFile; fileRef = E3A4C6CE56540245BF5F4FC2563D383F /* KanvasCameraAnalyticsProvider.swift */; };
		061788E7D0C08EE43934A0F357AF5459 /* ConicalGradientLayer.swift in Sources */ = {isa = PBXBuildFile; fileRef = E7FDF26C41BCF0E3B90D49D376C45BDD /* ConicalGradientLayer.swift */; };
		079A06CAEAE4B16D8EAA71842572F21D /* Array+Rotate.swift in Sources */ = {isa = PBXBuildFile; fileRef = 5525E0A013A5BBB2254599F8851B2FAB /* Array+Rotate.swift */; };
		091C2B4E0BA70695EF394B3D0E92530C /* UIColor+Utils.swift in Sources */ = {isa = PBXBuildFile; fileRef = 7C3C9F6257CB4C045EAF10C48180EA91 /* UIColor+Utils.swift */; };
		0978FEF1E925744EEAF7E76217BF4A86 /* FBSnapshotTestCase.h in Headers */ = {isa = PBXBuildFile; fileRef = 3E29C50D3CDB46CBCBD20AFA13EB3D8D /* FBSnapshotTestCase.h */; settings = {ATTRIBUTES = (Project, ); }; };
		09796A3EAFC8599E4F49F48F3ED1AB82 /* FilterCollectionView.swift in Sources */ = {isa = PBXBuildFile; fileRef = EFBB2A1160A5EB3675EC5C2B068DD971 /* FilterCollectionView.swift */; };
		09F5F72237D561261E36EEBFD285D1B7 /* LivePhotoLoader.swift in Sources */ = {isa = PBXBuildFile; fileRef = 01043320EE60564E885310FA86282593 /* LivePhotoLoader.swift */; };
		0A6547538F3433C9219A6C0AEA421349 /* OptionsStackView.swift in Sources */ = {isa = PBXBuildFile; fileRef = 4555B61F3E57FDA9FD7A9717B95EC502 /* OptionsStackView.swift */; };
		0AD19FB2218AEAD08B9F6C26189B06A1 /* CameraSettings.swift in Sources */ = {isa = PBXBuildFile; fileRef = 348543378570E3D6D33342005FDA0C45 /* CameraSettings.swift */; };
		0BA8F93F53E7B61491C45664B869D437 /* CVPixelBuffer+sampleBuffer.swift in Sources */ = {isa = PBXBuildFile; fileRef = D70D021D9C399BAA58322863C1BC2BB2 /* CVPixelBuffer+sampleBuffer.swift */; };
		0BF38AE7A5A6A392AF0694AED0AEAA7E /* MediaPickerViewController.swift in Sources */ = {isa = PBXBuildFile; fileRef = E01270E94A332B237562B9FA457E267A /* MediaPickerViewController.swift */; };
		0D556FD80D4541DC9B5881597612C0FC /* GifMakerController.swift in Sources */ = {isa = PBXBuildFile; fileRef = E268B967C3354187522D0363EE44DB05 /* GifMakerController.swift */; };
		0D764CC926372B9A0EF64136352D3907 /* DrawerTabBarController.swift in Sources */ = {isa = PBXBuildFile; fileRef = 8BAE84625DD69688E3577C2E5D00A067 /* DrawerTabBarController.swift */; };
		0EA66798541CF2F877C7178933803F35 /* StylableTextView.swift in Sources */ = {isa = PBXBuildFile; fileRef = D721949D9106830072F02239D80E7C45 /* StylableTextView.swift */; };
		0FCB9325F50D1C15D62D78F0F112C3E4 /* SpeedView.swift in Sources */ = {isa = PBXBuildFile; fileRef = 1FFE6CF9488D9A189FFB4D257A3F6B27 /* SpeedView.swift */; };
		107E3550F1F3D5A4A486E8F804A8F0C9 /* Device.swift in Sources */ = {isa = PBXBuildFile; fileRef = D779D6E8CA90FD2810EAFC08B156D3DE /* Device.swift */; };
		11E3948F430706A9B3A8887DA975CE40 /* PlasmaOpenGLFilter.swift in Sources */ = {isa = PBXBuildFile; fileRef = 2C6FE277041AE5C0D95FF9802C0CF6DC /* PlasmaOpenGLFilter.swift */; };
		13AFDFD42F32F44E11A9FC6FABF02BD2 /* ExtendedButton.swift in Sources */ = {isa = PBXBuildFile; fileRef = 57B3337E5FB44003995D4C49277BE315 /* ExtendedButton.swift */; };
		13F3F858EDA9385E2EFC49D50A013A23 /* StrokeSelectorView.swift in Sources */ = {isa = PBXBuildFile; fileRef = 96ACC0AB3B97D26E77C31D1F35702FA3 /* StrokeSelectorView.swift */; };
		14185C5EBB989405B39453750CE322DC /* CameraPreviewViewController.swift in Sources */ = {isa = PBXBuildFile; fileRef = AECE12ACFCC3470BBA22A598AB09489A /* CameraPreviewViewController.swift */; };
		141E234608742C43291A13DB8A17E89C /* GLUtilities.swift in Sources */ = {isa = PBXBuildFile; fileRef = 8F4E5F815401B4C41A1E8A95817C4C2F /* GLUtilities.swift */; };
		14CF810DDDD5057E5BD4686226C76059 /* Texture.swift in Sources */ = {isa = PBXBuildFile; fileRef = CBB1CCDE897F2F79A97DBDAC9463E7D3 /* Texture.swift */; };
		170653661862B6003BD517AB5CE5837B /* EasyTipView.swift in Sources */ = {isa = PBXBuildFile; fileRef = B57A40D24414289EB54AD0AB82F00049 /* EasyTipView.swift */; };
		1715DFEB7BC76C98E4727144F5A31B7B /* DiscreteSliderView.swift in Sources */ = {isa = PBXBuildFile; fileRef = 5DEE4CF3B0AA24B980983C4B7FAEEDA2 /* DiscreteSliderView.swift */; };
		193492EF08008C22287B13852AB98D50 /* Synchronized.swift in Sources */ = {isa = PBXBuildFile; fileRef = 014ABC7EAF9D78505DEA60EF45F00948 /* Synchronized.swift */; };
		19F37CC50E23DE48D4345923514B8F98 /* UIApplication+StrictKeyWindow.m in Sources */ = {isa = PBXBuildFile; fileRef = 8F1FE5C23F1BC485C54B92C32E78391F /* UIApplication+StrictKeyWindow.m */; };
		1B0A441D8CE2A1985445EB23E4E5E424 /* FilterSettingsController.swift in Sources */ = {isa = PBXBuildFile; fileRef = B4BF44D831F6735CF54F25BED77FCA72 /* FilterSettingsController.swift */; };
		1B726E3FEDD4528E662D4EC401FB82A6 /* FilterCollectionCell.swift in Sources */ = {isa = PBXBuildFile; fileRef = 2BD1810EF9D6AE5C4E9C69090801B94E /* FilterCollectionCell.swift */; };
		1D695B63DE7543C47A67156913E435F4 /* RoundedTexture.swift in Sources */ = {isa = PBXBuildFile; fileRef = 3174BD6DD948EA5C9F72E422D7AFA682 /* RoundedTexture.swift */; };
		1D75BC62D350239EA9EA5F0795CD58C7 /* Shader.swift in Sources */ = {isa = PBXBuildFile; fileRef = 24750CF75CDFB4A17B749B9349854709 /* Shader.swift */; };
		21207350F6E20DDA2888BD0112DE5EA0 /* KanvasCameraStrings.swift in Sources */ = {isa = PBXBuildFile; fileRef = 1B429AE0C3867D38048326052CEC4934 /* KanvasCameraStrings.swift */; };
		21890118B66496756544214B191B0DEE /* EditorFilterCollectionController.swift in Sources */ = {isa = PBXBuildFile; fileRef = C0C44A0EB1193BA81F20AF19E74FA06D /* EditorFilterCollectionController.swift */; };
		221E47222D9ABAE397509AD350C78C07 /* UIView+Image.swift in Sources */ = {isa = PBXBuildFile; fileRef = 1859A477D5183F010CD72CB19E8135CC /* UIView+Image.swift */; };
		24C5FF0DD4AE7AFD693218097C9CFE86 /* StickerType.swift in Sources */ = {isa = PBXBuildFile; fileRef = 040147E88D9B9B39C3E6414EB4962201 /* StickerType.swift */; };
		24C8BC622098F2B38F01F1F1E4139349 /* MediaClipsCollectionView.swift in Sources */ = {isa = PBXBuildFile; fileRef = 9B8947CAF9E0B302D6EB329A08C3D710 /* MediaClipsCollectionView.swift */; };
		2526CF9BA6B4CE4F6DDAA983E8DB08D5 /* CameraFilterCollectionCell.swift in Sources */ = {isa = PBXBuildFile; fileRef = 858BEE27E005161C565D7277F7148B28 /* CameraFilterCollectionCell.swift */; };
		258475AED0BB2B763B49D80B311BE78E /* ThumbnailCollectionView.swift in Sources */ = {isa = PBXBuildFile; fileRef = 106C7171FFE40942BC53015F0BC25B89 /* ThumbnailCollectionView.swift */; };
		2692EA1C53E853B71F7CD2306CAEFB69 /* GIFDecoder.swift in Sources */ = {isa = PBXBuildFile; fileRef = 3B1CD260B03EA504548B7285A72C0DA1 /* GIFDecoder.swift */; };
		283D0E019E24C68227BC9177F8E0F20C /* Pods-KanvasCameraExampleTests-umbrella.h in Headers */ = {isa = PBXBuildFile; fileRef = BFC144A03ECB6FA4586B6644643EBB58 /* Pods-KanvasCameraExampleTests-umbrella.h */; settings = {ATTRIBUTES = (Project, ); }; };
		2C1FE7F6C0EBF4AE60472C8604235867 /* ScrollHandler.swift in Sources */ = {isa = PBXBuildFile; fileRef = 8A3393D5295B884C061608B81143563E /* ScrollHandler.swift */; };
		2CBCED7A14E9BF54534370ADF2811A35 /* DrawingCanvas.swift in Sources */ = {isa = PBXBuildFile; fileRef = 8A0C09B3277A260A4F436791B7409F3B /* DrawingCanvas.swift */; };
		2E0CB89453E2C37B8179655A2E298B9B /* FilterFactory.swift in Sources */ = {isa = PBXBuildFile; fileRef = 9E9EEAC6660AA6A511A43D59A326705D /* FilterFactory.swift */; };
		307FEBFBCB1515A0AE61F1D998DA264D /* MovableViewCanvas.swift in Sources */ = {isa = PBXBuildFile; fileRef = 8007C73B108393A3E56681F041540450 /* MovableViewCanvas.swift */; };
		314D0507E1D9B6F947C221CD86103FAA /* IgnoreBackgroundTouchesStackView.swift in Sources */ = {isa = PBXBuildFile; fileRef = B74452B6FF784D7CB800E0171BBBAB93 /* IgnoreBackgroundTouchesStackView.swift */; };
		31FF2ED7A70FF081B0EFBDC8EA136FEC /* GIFEncoder.swift in Sources */ = {isa = PBXBuildFile; fileRef = 2FCBC5ADF3C7B9E0E0210C79381BA07B /* GIFEncoder.swift */; };
		3267133C3B013B1CF15F9300F77EFDF0 /* IgnoreTouchesView.swift in Sources */ = {isa = PBXBuildFile; fileRef = C6B40FA6C0173E356F4C77D52B219234 /* IgnoreTouchesView.swift */; };
		3439B9DE826601F5FBB8276314A13873 /* PlaybackCollectionCell.swift in Sources */ = {isa = PBXBuildFile; fileRef = 0C23A51B96B4D1C7653AEDB8AAB5CB8E /* PlaybackCollectionCell.swift */; };
		349F78615FACFCDCE7193C19EDF9C437 /* GLKMatrix4+Unsafe.swift in Sources */ = {isa = PBXBuildFile; fileRef = 39B7971C7F7D25B5728E9BC68C29D0A9 /* GLKMatrix4+Unsafe.swift */; };
		3657A205CA51FEC6257DEB31733BE70E /* EditionOption.swift in Sources */ = {isa = PBXBuildFile; fileRef = 48E5D2FECC252EE2D95607C89356D4C7 /* EditionOption.swift */; };
		37C521F89E1C524DDF4B5B54841FAB68 /* IgnoreTouchesCollectionView.swift in Sources */ = {isa = PBXBuildFile; fileRef = BDB4B05E7F3FD3345E64D6A60DAA634B /* IgnoreTouchesCollectionView.swift */; };
		399AE7F9B838AAD64F0E453F1B68C475 /* CameraPermissionsViewController.swift in Sources */ = {isa = PBXBuildFile; fileRef = 438ADC2E6421EFFF2EDE93226A771765 /* CameraPermissionsViewController.swift */; };
		39D014CDB61C2815A8E2575C4C1176A4 /* TrimView.swift in Sources */ = {isa = PBXBuildFile; fileRef = AA3C3A5D0F4EF74683FD3640D4E2D0F4 /* TrimView.swift */; };
		3A52CBC1AFAA721E4AB867964319BAF5 /* UIImage+Camera.swift in Sources */ = {isa = PBXBuildFile; fileRef = 514E38D32786EE931F06251FB891DDE3 /* UIImage+Camera.swift */; };
		3A67A3AC71C1547BE1E1AA7A2DEAF734 /* MediaPickerThumbnailFetcher.swift in Sources */ = {isa = PBXBuildFile; fileRef = 4A27E295622D795109772D424DBA8477 /* MediaPickerThumbnailFetcher.swift */; };
		3B5CA5C6A7B0969358DC8616918695CE /* CameraInputControllerDelegate.swift in Sources */ = {isa = PBXBuildFile; fileRef = B57770D70D8A06ED89072D77A6D96139 /* CameraInputControllerDelegate.swift */; };
		3C55DEC967481D8A49257272EC290166 /* StickerMenuController.swift in Sources */ = {isa = PBXBuildFile; fileRef = 2BD9F9B47B3249DC7F858F7738857028 /* StickerMenuController.swift */; };
		3DD63DD9719876FFA1969450A66FC51C /* SliderView.swift in Sources */ = {isa = PBXBuildFile; fileRef = 06EFB6178E91C06E6E5669613151E692 /* SliderView.swift */; };
		3F4BA80220F84B367F278828DC4C240A /* OpenGLFilter.swift in Sources */ = {isa = PBXBuildFile; fileRef = ECCB0615304EE88D0A6364D0242F4363 /* OpenGLFilter.swift */; };
		3F5BF6B8C5C4F10C3DA362A24C3F619D /* Assets.xcassets in Resources */ = {isa = PBXBuildFile; fileRef = 57ED0DE8FB3BB492863CB3FF4DD5D1ED /* Assets.xcassets */; };
		414B6288A76D5600CABCDFB5C108E081 /* MediaClip.swift in Sources */ = {isa = PBXBuildFile; fileRef = F6D4FA5D3E238B97EC216CB5484F4EE8 /* MediaClip.swift */; };
		427651DAA46EB6CA34AF4491667897E2 /* ViewTransformations.swift in Sources */ = {isa = PBXBuildFile; fileRef = A0A1AE3DFA3323CA34F875A2EB49352C /* ViewTransformations.swift */; };
		435206AF7F1C11112286DCE6414E8AC2 /* EditorFilterView.swift in Sources */ = {isa = PBXBuildFile; fileRef = E4180479ADE9A2D90239B800A6815D4F /* EditorFilterView.swift */; };
		468D63A0B2B4A22BAB14AE2CDE856E98 /* AVAssetTrack+transform.swift in Sources */ = {isa = PBXBuildFile; fileRef = CD630677917424198EAE7899A35A6E22 /* AVAssetTrack+transform.swift */; };
		487F3AC20A19352F543F3BD936BAD4A1 /* ImagePoolOpenGLFilter.swift in Sources */ = {isa = PBXBuildFile; fileRef = 2A57F6332143C68846767A23D6E8968F /* ImagePoolOpenGLFilter.swift */; };
		489E9EEA951C3AA195B374B166D063C5 /* ClosedRange+Clamp.swift in Sources */ = {isa = PBXBuildFile; fileRef = 75AED821F00A61A4AF10397F9D6888F9 /* ClosedRange+Clamp.swift */; };
		4ADD2EB24A87AB924E318595F536E3D9 /* MovableViewInnerElement.swift in Sources */ = {isa = PBXBuildFile; fileRef = 8FD69FA86729B8A96B9DF03FF7682DD5 /* MovableViewInnerElement.swift */; };
		4B590E97896AF19B384154711FC35DD8 /* IndexPath+Order.swift in Sources */ = {isa = PBXBuildFile; fileRef = F682C480332DD760E563CF9EA70EDAEC /* IndexPath+Order.swift */; };
		4BFE53948D52089123D1CEBE82DE7244 /* Pods-KanvasCameraExample-dummy.m in Sources */ = {isa = PBXBuildFile; fileRef = 1CEE4C47043FCDD185056E0AEB2F3CBA /* Pods-KanvasCameraExample-dummy.m */; };
		50544CC39838135DDBF0047A180E97F4 /* FBSnapshotTestCasePlatform.h in Headers */ = {isa = PBXBuildFile; fileRef = D3067EAFD5B0A06885968D137840DB70 /* FBSnapshotTestCasePlatform.h */; settings = {ATTRIBUTES = (Project, ); }; };
		505CAAA40C9A6633D027359E6EAB6683 /* GifMakerHandler.swift in Sources */ = {isa = PBXBuildFile; fileRef = F0BFA510A53C451956937626E6077083 /* GifMakerHandler.swift */; };
		50B5128BBCCE30193F46F40E8E909582 /* Pencil.swift in Sources */ = {isa = PBXBuildFile; fileRef = 699AEB26A3ED8183E05DC86D3A8FACF9 /* Pencil.swift */; };
		522C17B32DBE5012202B911CEAFD2BCB /* ToonOpenGLFilter.swift in Sources */ = {isa = PBXBuildFile; fileRef = 36B73CA19FA69996C7D075A452F5A4F0 /* ToonOpenGLFilter.swift */; };
		5357D9942DEA71D9A1E0342BCB97EA79 /* UIColor+Hex.swift in Sources */ = {isa = PBXBuildFile; fileRef = 74086F40F32AE6FBF6A84E14DAC44820 /* UIColor+Hex.swift */; };
		5457FBAF708461B99AC2876867841054 /* TextureSelectorController.swift in Sources */ = {isa = PBXBuildFile; fileRef = 193B80AFF6DEF7C953AFA2C2A016A625 /* TextureSelectorController.swift */; };
		5529F1C94F60557C634207240836F6FF /* ColorCollectionCell.swift in Sources */ = {isa = PBXBuildFile; fileRef = 5C8E0123D029713FC77ED15E9042DDAD /* ColorCollectionCell.swift */; };
		564C5D6C696E9B39105238F0E0374D1E /* ThumbnailCollectionViewLayout.swift in Sources */ = {isa = PBXBuildFile; fileRef = 72CE74DBEDD4563891B6584FA627BB81 /* ThumbnailCollectionViewLayout.swift */; };
		5693A08347C5CFEBCEBAA2AED5FADEE1 /* FBSnapshotTestCasePlatform.m in Sources */ = {isa = PBXBuildFile; fileRef = AD0B81AC7DF4855803A0FA70985F8A99 /* FBSnapshotTestCasePlatform.m */; };
		5749E69A16986A71D644A68C03DE42C4 /* ChromaOpenGLFilter.swift in Sources */ = {isa = PBXBuildFile; fileRef = 4039097921A94BE66DEE8CF8F9D3AC83 /* ChromaOpenGLFilter.swift */; };
		59C252813DD5EEFDE2CF53E68373F46B /* PlaybackController.swift in Sources */ = {isa = PBXBuildFile; fileRef = 238309C92394D170D9EC12C2D12AEDE2 /* PlaybackController.swift */; };
		5AA0E5FA73F5C61F157AE1A3EF40A898 /* UIImage+FlipLeftMirrored.swift in Sources */ = {isa = PBXBuildFile; fileRef = 0F20D051D919AA9D0A530B528F3D92E9 /* UIImage+FlipLeftMirrored.swift */; };
		5ADA91709D651EB7F3DDCF5FAE3A4169 /* CameraFilterCollectionController.swift in Sources */ = {isa = PBXBuildFile; fileRef = 10D63782B572D41C30B60ECD9AC6A05C /* CameraFilterCollectionController.swift */; };
		5E4C52545854024E1066E43599974E5E /* MediaInfo.swift in Sources */ = {isa = PBXBuildFile; fileRef = B628F8193A3A6445F933CB578598BC06 /* MediaInfo.swift */; };
		5FABA6F7E5EBD2865E97BBDCCBB01890 /* EditionMenuCollectionCell.swift in Sources */ = {isa = PBXBuildFile; fileRef = B725DEBA128EF5813749C1813DA3C1D1 /* EditionMenuCollectionCell.swift */; };
		605E35C877BD7DD63484DE67E3EFF950 /* GLError.swift in Sources */ = {isa = PBXBuildFile; fileRef = F50ABBB8A701658CDEBA8F9CC078BDD6 /* GLError.swift */; };
		6157A7318E5A845698B6A1FDF4020059 /* ColorCollectionController.swift in Sources */ = {isa = PBXBuildFile; fileRef = 360ACCFF859EAEC351DBA7AE980052AD /* ColorCollectionController.swift */; };
		631EB768A41C7CF8DB83F5ACB89B0C5E /* KanvasCameraFonts.swift in Sources */ = {isa = PBXBuildFile; fileRef = 8D2F01E2D4A9FD718B0148C637066CAF /* KanvasCameraFonts.swift */; };
		6407E208640F7E1C34C00DF03F9EDE7A /* KanvasCameraTimes.swift in Sources */ = {isa = PBXBuildFile; fileRef = 2EE47B177E00AF208161165D7F123840 /* KanvasCameraTimes.swift */; };
		64AC5EB0E2555596F3881FA73DF0AF90 /* CameraInputController.swift in Sources */ = {isa = PBXBuildFile; fileRef = CB1E84F4A4F0F654FD5997B74432F4FA /* CameraInputController.swift */; };
		65566628AEC574B3CAEB2743DFD3DDAF /* UIImage+DominantColors.swift in Sources */ = {isa = PBXBuildFile; fileRef = 49689484AF738DDB8D856B023F66E83C /* UIImage+DominantColors.swift */; };
		662D344707D99DFEF4DE65BB47F7933E /* ModeSelectorAndShootController.swift in Sources */ = {isa = PBXBuildFile; fileRef = D72114F25990891E38322CC600FE992F /* ModeSelectorAndShootController.swift */; };
		67B4DEA860537E72019CD6FA22EA39A6 /* ThumbnailCollectionController.swift in Sources */ = {isa = PBXBuildFile; fileRef = 6656ACF3F5BD38598A8FADE9455D383D /* ThumbnailCollectionController.swift */; };
		68915246D85BADDFCA06E1B9090C0B71 /* KanvasCamera-dummy.m in Sources */ = {isa = PBXBuildFile; fileRef = 0E143984817EDB5311166C3C64546A96 /* KanvasCamera-dummy.m */; };
		69210CC034EF49CB0063A50EE6A7819C /* OptionView.swift in Sources */ = {isa = PBXBuildFile; fileRef = 4663F9F5483540A03481C91EFFDE2F24 /* OptionView.swift */; };
		6AA6B2B2BA42779DC1FDAAD3CA8F48D2 /* CameraSegmentHandler.swift in Sources */ = {isa = PBXBuildFile; fileRef = 2DA92153131CB237A701257F4F8C6447 /* CameraSegmentHandler.swift */; };
		6AC470C56BA8590B22E3E1D365262552 /* String+UTF16Substring.swift in Sources */ = {isa = PBXBuildFile; fileRef = 8C3B077FCE1E8E7711095C9DB04FA58C /* String+UTF16Substring.swift */; };
		6B802A5C54A2C5531B7D78FFBA197C06 /* MetalFilter.swift in Sources */ = {isa = PBXBuildFile; fileRef = 3357E55D263F118FCA56627677386B15 /* MetalFilter.swift */; };
		6DA2A46DA2FAC9992F6216EB4B1CA576 /* CameraInputOutput.swift in Sources */ = {isa = PBXBuildFile; fileRef = AD346C4BB6364FCFBE11373C00B45344 /* CameraInputOutput.swift */; };
		6DB072210A7715D72E4A576F611BD7BB /* CGPoint+Operators.swift in Sources */ = {isa = PBXBuildFile; fileRef = F61679439FE0C3B0F66437E78613DCEE /* CGPoint+Operators.swift */; };
		70FFCBCD9832C480CD2FB29839214648 /* RGBA.swift in Sources */ = {isa = PBXBuildFile; fileRef = C7C792045EFE39CBDA9DC7D5D75FE5F2 /* RGBA.swift */; };
		75A47942EB11326D478D58D0A7E564F6 /* CALayer+Color.swift in Sources */ = {isa = PBXBuildFile; fileRef = 70F15D027735AB81082A9987691F1B0A /* CALayer+Color.swift */; };
		77963FF7EE2C6BF810466A85D700811E /* FBSnapshotTestController.m in Sources */ = {isa = PBXBuildFile; fileRef = DE35F81C954881204729C569018D98C0 /* FBSnapshotTestController.m */; };
		7862DA68F25A12F27A351D91854E79DF /* DrawingController.swift in Sources */ = {isa = PBXBuildFile; fileRef = 2A4BBAEA144E4BB844F0FA7E03619F14 /* DrawingController.swift */; };
		79FD3B1065E7DF69DE06C2B09952A296 /* StickerCollectionController.swift in Sources */ = {isa = PBXBuildFile; fileRef = 63D19E7BFFDADB5F47BF624D05D6C6ED /* StickerCollectionController.swift */; };
		7A77D28E7218A18090418D99AA17D4F9 /* CVPixelBuffer+resize.swift in Sources */ = {isa = PBXBuildFile; fileRef = B5747936C28B12A7D4DF7970DD81FB8F /* CVPixelBuffer+resize.swift */; };
		7ABD038EEEB783020FD928EAF558C040 /* FilterType.swift in Sources */ = {isa = PBXBuildFile; fileRef = 6B2AD1FADFF04AC9E71EAD40EBD5C37C /* FilterType.swift */; };
		7B365E6B415BE63F9C8D8E30128912BE /* StickerTypeCollectionCell.swift in Sources */ = {isa = PBXBuildFile; fileRef = B5C73AD1831E8233F78C08A6D3A009AF /* StickerTypeCollectionCell.swift */; };
		7B77916B0742CAFDA4F1CDD6DBE4F65A /* UICollectionView+Cells.swift in Sources */ = {isa = PBXBuildFile; fileRef = 67626865F17351AC882B07FFDD609095 /* UICollectionView+Cells.swift */; };
		7B8945E9475C699C2B42F7E3136BCBCD /* UIView+Layout.swift in Sources */ = {isa = PBXBuildFile; fileRef = 17839BC9767241ABC461028DBA2B4A01 /* UIView+Layout.swift */; };
		7DD1FA63D6E7F56FFF62D54824FAC72E /* GrayscaleOpenGLFilter.swift in Sources */ = {isa = PBXBuildFile; fileRef = 7818CC572A040F825F012C373F548E18 /* GrayscaleOpenGLFilter.swift */; };
		7E0E5DB87A24D306CFBFE7C63B1349C7 /* EMInterferenceOpenGLFilter.swift in Sources */ = {isa = PBXBuildFile; fileRef = 758F41C3159B9F7522960C283975CAFF /* EMInterferenceOpenGLFilter.swift */; };
		7F86CB2A8D4D50643CEA9868F34C07B0 /* LoadingIndicatorView.swift in Sources */ = {isa = PBXBuildFile; fileRef = 192F8D0FB5168D40F00A20903CAEF11F /* LoadingIndicatorView.swift */; };
		81230D3F8062043CFF688D4821483BB4 /* CGRect+Center.swift in Sources */ = {isa = PBXBuildFile; fileRef = 29A0441F63F5EE7E8EFCB245CC71F466 /* CGRect+Center.swift */; };
		81C0AA51ECD58BAD30D26B8E16966FBD /* CameraPreviewView.swift in Sources */ = {isa = PBXBuildFile; fileRef = 44EDDAD76C0402C2E373FE02B0BF11B3 /* CameraPreviewView.swift */; };
		82B33919F4AFAFE09CDD439C1F7230C8 /* EditionMenuCollectionView.swift in Sources */ = {isa = PBXBuildFile; fileRef = E52F2B5DC2A487E7660F865EE4C8488F /* EditionMenuCollectionView.swift */; };
		84BCBAECF8997A214F12F84DF18BF82D /* StaggeredGridLayout.swift in Sources */ = {isa = PBXBuildFile; fileRef = F6F633257D9AAA223A103CF632BC59B4 /* StaggeredGridLayout.swift */; };
		84CA5D47B9E81AA0166551F361FAA80E /* KanvasCameraColors.swift in Sources */ = {isa = PBXBuildFile; fileRef = 9F6FDBD40E76FA0F11EC61F2BDA77A04 /* KanvasCameraColors.swift */; };
		859EDAD995F2A887C5B6FEE0A9469CB5 /* MediaClipsCollectionCell.swift in Sources */ = {isa = PBXBuildFile; fileRef = C7851D42AD9274372C5665DC2EF11C7D /* MediaClipsCollectionCell.swift */; };
		85FD76AA752A4C2EA63877FA6F6C57AE /* KanvasCameraImages.swift in Sources */ = {isa = PBXBuildFile; fileRef = 80B2361BD81E3075216E0AEAC97FA37E /* KanvasCameraImages.swift */; };
		8653CBDC778124C0ED9DF32625A24459 /* Pods-KanvasCameraExample-umbrella.h in Headers */ = {isa = PBXBuildFile; fileRef = 0A2ED504050EBC35435013D97D72E3D9 /* Pods-KanvasCameraExample-umbrella.h */; settings = {ATTRIBUTES = (Project, ); }; };
		866E836B92B624EA2BDB182DA256A261 /* ColorSelectorView.swift in Sources */ = {isa = PBXBuildFile; fileRef = 9D19B851D13CED3DEA5B4618392F18EA /* ColorSelectorView.swift */; };
		86BB7FF5BBA040B1CB9D7FD3A5EA6BF2 /* EditorFilterCollectionCell.swift in Sources */ = {isa = PBXBuildFile; fileRef = 9C224404EB82FFD3C3C1E888BC3297B9 /* EditorFilterCollectionCell.swift */; };
		87D6F8413A7B375C836E57CCAD550A7F /* SwiftSupport.swift in Sources */ = {isa = PBXBuildFile; fileRef = 82D2DF1ABBBD85F5E079D7D0EB5479BC /* SwiftSupport.swift */; };
		88EA3A0A084FB06B15C74F6E48F13885 /* EditorView.swift in Sources */ = {isa = PBXBuildFile; fileRef = B13A65D9A1355D6DF1CECC0A6F77CF55 /* EditorView.swift */; };
		8929C66E643CC94586340DD5D69EEA72 /* DrawerTabBarOption.swift in Sources */ = {isa = PBXBuildFile; fileRef = 51FFBEDF982A9905F2F8C24C65E8A121 /* DrawerTabBarOption.swift */; };
		8C0B5EBDF83DDC66A416370F936B9A00 /* UIApplication+StrictKeyWindow.h in Headers */ = {isa = PBXBuildFile; fileRef = 0A3ACA72AE9B776E644F6D159AB3E80B /* UIApplication+StrictKeyWindow.h */; settings = {ATTRIBUTES = (Project, ); }; };
		8E3EEC3DBEC3A6C8F34A627609AF4CDE /* DiscreteSliderCollectionCell.swift in Sources */ = {isa = PBXBuildFile; fileRef = F705BCF3D013BE626150D1A17A21C940 /* DiscreteSliderCollectionCell.swift */; };
		9077B474496C7B9AF3D9383ABA6A8DCD /* ExtendedStackView.swift in Sources */ = {isa = PBXBuildFile; fileRef = F9C4D5B81CECCC74A882875B42275970 /* ExtendedStackView.swift */; };
		914D84F4D7F5661B17D9A81F0BA04531 /* Array+Move.swift in Sources */ = {isa = PBXBuildFile; fileRef = CAD72B39B07F3171BC3E252001965433 /* Array+Move.swift */; };
		918CFF85DBE56468C81246F0693D9BD3 /* AVURLAsset+Thumbnail.swift in Sources */ = {isa = PBXBuildFile; fileRef = A71D22ED68A5D57E8D6D50B2BD07C137 /* AVURLAsset+Thumbnail.swift */; };
		934FAACFEC7CA372F3EF013B0F6C9ED5 /* ModeButtonView.swift in Sources */ = {isa = PBXBuildFile; fileRef = DC99A2486F80FB468CDC6804625BFC0E /* ModeButtonView.swift */; };
		95437519B0A053C13ECB1DC962A43F8C /* StickerTypeCollectionController.swift in Sources */ = {isa = PBXBuildFile; fileRef = DDFE86B35080D9498B2946D158A0CFE2 /* StickerTypeCollectionController.swift */; };
		972024158465D1A98287FF2F508AF829 /* MediaPickerButtonView.swift in Sources */ = {isa = PBXBuildFile; fileRef = 171B66F3586B43EFED73DB4B1D3A0526 /* MediaPickerButtonView.swift */; };
		974160484DF7218B375FBD46739C92B9 /* Rendering.swift in Sources */ = {isa = PBXBuildFile; fileRef = 0DD122383F74652EE849C85E8604DF22 /* Rendering.swift */; };
		97EC964595AC8FE4424BF2C49ECB69B2 /* CameraZoomHandler.swift in Sources */ = {isa = PBXBuildFile; fileRef = AA417F72CAE347772CFFB6453112B431 /* CameraZoomHandler.swift */; };
		98E547635591B6523C988FD9B48A0978 /* CALayer+CGImage.swift in Sources */ = {isa = PBXBuildFile; fileRef = EAE4137FAF922BAFC667DE3AD498EFE1 /* CALayer+CGImage.swift */; };
		98FF793B36B4FA49C28D008512C93BB5 /* GifVideoOutputHandler.swift in Sources */ = {isa = PBXBuildFile; fileRef = 289DBF9FAB43EBBF531CE14F912C9D75 /* GifVideoOutputHandler.swift */; };
		995C19328615C3D96A9FE1823381CCDA /* TrashView.swift in Sources */ = {isa = PBXBuildFile; fileRef = 46F0E33B195BEB999871C04B75B404FC /* TrashView.swift */; };
		9A54AFD4E240F461EB4DBC656E552F16 /* FilmOpenGLFilter.swift in Sources */ = {isa = PBXBuildFile; fileRef = 4B2966C4FDD55C880FACFFD1BD115CA0 /* FilmOpenGLFilter.swift */; };
		9C6B8B6CB03496A75FACBB439C7614B1 /* DrawerTabBarView.swift in Sources */ = {isa = PBXBuildFile; fileRef = 3174CD6470B3B26A78B845D06C893DAE /* DrawerTabBarView.swift */; };
		9C9C4DE3ADD30892B9E15AD3712660D9 /* MTLDevice+KanvasCamera.swift in Sources */ = {isa = PBXBuildFile; fileRef = E93CF425D8BCE0625D7EF7AC699EB7BE /* MTLDevice+KanvasCamera.swift */; };
		9D77A8A831B6CB37C0F9269A90E893D1 /* MediaClipsCollectionController.swift in Sources */ = {isa = PBXBuildFile; fileRef = 29625E280106EE77629FD9966AE6680D /* MediaClipsCollectionController.swift */; };
		9ECA763955C6F2EA52192C3D0CF9D517 /* GifMakerSettings.swift in Sources */ = {isa = PBXBuildFile; fileRef = 1F0ECDEEE322E704C8CF02D43689AAD1 /* GifMakerSettings.swift */; };
		A009D14D3714241569D602C6776E44D3 /* CameraRecorder.swift in Sources */ = {isa = PBXBuildFile; fileRef = B58DFA3203840BAAFC88DD28EE89B42B /* CameraRecorder.swift */; };
		A07108BDF60BEBE9760CA0EF38596DD5 /* MovableView.swift in Sources */ = {isa = PBXBuildFile; fileRef = 65FC997D7E8DA5C35A7310BA8F3E21F6 /* MovableView.swift */; };
		A0950A87898852208300B6F785101994 /* Math.swift in Sources */ = {isa = PBXBuildFile; fileRef = 395844B4327F177500D3B5E3DBFDBBA7 /* Math.swift */; };
		A457A948F248D2A52CD05F067B0C1367 /* UIImage+Compare.m in Sources */ = {isa = PBXBuildFile; fileRef = EF53D290F564A9B10CEF56C9DC2010F2 /* UIImage+Compare.m */; };
		A4C62A8B6D7C5EB857ABEF4EBDA900F2 /* RGBOpenGLFilter.swift in Sources */ = {isa = PBXBuildFile; fileRef = 682EB66AC0661009957BD623D2613352 /* RGBOpenGLFilter.swift */; };
		A69794CC9C14AD50814F890257FFC637 /* MetalContext.swift in Sources */ = {isa = PBXBuildFile; fileRef = FDD35046403027265F3A21E591A89000 /* MetalContext.swift */; };
		A6DE30D599BCE61943541572672F9CD9 /* CameraController.swift in Sources */ = {isa = PBXBuildFile; fileRef = FA82F0C135BA99234DEE402DFDBFFC6E /* CameraController.swift */; };
		A7AD58E0E4B49EA834C14DAD7D10B55B /* MainTextView.swift in Sources */ = {isa = PBXBuildFile; fileRef = 536A751DCB49E3D594BABAB6A4230E96 /* MainTextView.swift */; };
		AAAD6A92C3B92B039B98D154F1828DFF /* StickerMenuView.swift in Sources */ = {isa = PBXBuildFile; fileRef = 4F9ED849CB261A57A81F9E4F90E8DF3E /* StickerMenuView.swift */; };
		AB3570007412B510F78B81D1A83E7FC9 /* FBSnapshotTestCase-umbrella.h in Headers */ = {isa = PBXBuildFile; fileRef = 4964EEFBA80E32A6A3082BF93B7DEBEB /* FBSnapshotTestCase-umbrella.h */; settings = {ATTRIBUTES = (Project, ); }; };
		ACD6C895161E9DE3842ADE9D1D25DEF2 /* OpenGLShaders in Resources */ = {isa = PBXBuildFile; fileRef = A4DA2EA5D5609048B127AF63B0F5B22F /* OpenGLShaders */; };
		AD4AD0FEF0489E4FEF145B1D6250ACE3 /* RaveOpenGLFilter.swift in Sources */ = {isa = PBXBuildFile; fileRef = 6AE00600781764E18772A84E58014DD8 /* RaveOpenGLFilter.swift */; };
		AEB37712D76B4C026815F013AB91C975 /* MediaClipsEditorViewController.swift in Sources */ = {isa = PBXBuildFile; fileRef = 416A6D4AAE5C608E37147BC6752030B3 /* MediaClipsEditorViewController.swift */; };
		AEE73324D4A78CE3F0F2DFE4A8C7918E /* ColorPickerController.swift in Sources */ = {isa = PBXBuildFile; fileRef = 0891A7F98BF7435CA41407A8E45D2D82 /* ColorPickerController.swift */; };
		AF977D3352F2C03C3777E0B9D1D85A87 /* MangaOpenGLFilter.swift in Sources */ = {isa = PBXBuildFile; fileRef = 0A11465B5924D31666B2CE410A8835B4 /* MangaOpenGLFilter.swift */; };
		B015392B8DC3823559D72714C7127EBD /* StickerCollectionCell.swift in Sources */ = {isa = PBXBuildFile; fileRef = 993A68E20B235564F6BC91ACB179D91E /* StickerCollectionCell.swift */; };
		B27AF82CF4AAC29D5D1B2CDFDA6301F9 /* EditorViewController.swift in Sources */ = {isa = PBXBuildFile; fileRef = 6E45385536AD262A7B9B1438F9CCB388 /* EditorViewController.swift */; };
		B37B0BB0380093B9E21C5929DCF4A917 /* HorizontalCollectionLayout.swift in Sources */ = {isa = PBXBuildFile; fileRef = AD3F97D92153F142191026CB063219EC /* HorizontalCollectionLayout.swift */; };
		B3A92F52252F37FC345903D050178026 /* AlphaBlendOpenGLFilter.swift in Sources */ = {isa = PBXBuildFile; fileRef = A76E5DE926363B6CDCF47D0EF5D41308 /* AlphaBlendOpenGLFilter.swift */; };
		B3C40F52899D72B6B4807F54C005E99B /* PhotoOutputHandler.swift in Sources */ = {isa = PBXBuildFile; fileRef = 9408E3D1A62DE5BB85443910752E05A1 /* PhotoOutputHandler.swift */; };
		B4CD308E2D9308EC27B3155F84CCD088 /* KanvasQuickBlogSelectorCoordinating.swift in Sources */ = {isa = PBXBuildFile; fileRef = 60141DFBC16B13BA41DC2E7C7D962A80 /* KanvasQuickBlogSelectorCoordinating.swift */; };
		B519ACD34D4B8561AC2D70439604EAED /* VideoCompositor.swift in Sources */ = {isa = PBXBuildFile; fileRef = 68690B4D110E3D9D208C60B51DE0929B /* VideoCompositor.swift */; };
		B66138B16F7D90326B3E545A0EF0141A /* FilterProtocol.swift in Sources */ = {isa = PBXBuildFile; fileRef = 702F4C98CB5071C6538BB261B1FEA689 /* FilterProtocol.swift */; };
		B78488389C5F6C8D35A2BE1CB094A28A /* CameraRecordingProtocol.swift in Sources */ = {isa = PBXBuildFile; fileRef = 0BDA71657C22AAF0303EA62202C33BC3 /* CameraRecordingProtocol.swift */; };
		B7B4397F53E73B5636D8E6570E4962C8 /* FilteredInputViewController.swift in Sources */ = {isa = PBXBuildFile; fileRef = 5E606C6D925749FF15D06882DE319F32 /* FilteredInputViewController.swift */; };
		B883BE053470622BB636701F392E0E28 /* CALayer+Shadows.swift in Sources */ = {isa = PBXBuildFile; fileRef = EA1AEA34B57387B229F768580784F489 /* CALayer+Shadows.swift */; };
		B8ADA30C051A2790FE88BE07CBFFF592 /* UIImage+Diff.m in Sources */ = {isa = PBXBuildFile; fileRef = E0956940883830C651240E754E3ECC52 /* UIImage+Diff.m */; };
		B8C2CC899426D3CE4096E067F35C874F /* TextureSelectorView.swift in Sources */ = {isa = PBXBuildFile; fileRef = CAAFEDFB7B3B42D067A7538633738D47 /* TextureSelectorView.swift */; };
		B9396456848ED1D47DD72534D1BEFF82 /* StickerTypeCollectionView.swift in Sources */ = {isa = PBXBuildFile; fileRef = 3485FEA7F7FB9BB8E0B930AA435413E7 /* StickerTypeCollectionView.swift */; };
		BB2DE2227FC5DAEA35D4C49ADFBDDEF7 /* ColorDrop.swift in Sources */ = {isa = PBXBuildFile; fileRef = 349F6750D27FB7EA5601EC1BDFCFD1C3 /* ColorDrop.swift */; };
		BCB14D7718C0AEA444FF9553C68DE18C /* AVAsset+Utils.swift in Sources */ = {isa = PBXBuildFile; fileRef = 2B793776621FE73D7F39D908CF6EBA8D /* AVAsset+Utils.swift */; };
		BD4381E96C236FAF8B9C2316836EBD88 /* MirrorFourOpenGLFilter.swift in Sources */ = {isa = PBXBuildFile; fileRef = 383A004AE805F1759922535FE8446BD8 /* MirrorFourOpenGLFilter.swift */; };
		BE3C98C62B3A8BCDE4F94EB005E49DE1 /* ModeSelectorAndShootView.swift in Sources */ = {isa = PBXBuildFile; fileRef = 9A372ED280C875E6E3EB4EAB16F2256B /* ModeSelectorAndShootView.swift */; };
		BE61653F0B4734CF98FCD461A3C10D2B /* PixelBufferView.swift in Sources */ = {isa = PBXBuildFile; fileRef = 34E49632BDE717D55ECE77F5A815C252 /* PixelBufferView.swift */; };
		BEB3781792D2E65113035FF43329ECEC /* ColorCollectionView.swift in Sources */ = {isa = PBXBuildFile; fileRef = 8E4B08FE556850687451B9CBDD9A5466 /* ColorCollectionView.swift */; };
		BF0D25304290118922118877FDA1EB0D /* MediaDrawerController.swift in Sources */ = {isa = PBXBuildFile; fileRef = 24C0B325B9C95C94519E59800BA7DB1B /* MediaDrawerController.swift */; };
		BF396464A6690DB11311B6E90335655A /* CameraOption.swift in Sources */ = {isa = PBXBuildFile; fileRef = 943F4E91549286AA31E11CA495286E17 /* CameraOption.swift */; };
		C1A6F72388F3AE0F44DED5DDC3630A89 /* ColorThief.swift in Sources */ = {isa = PBXBuildFile; fileRef = 254D66E58E8A133388F9D1EB52888C6B /* ColorThief.swift */; };
		C227FD1C858148327AD6CF45F9BC35E4 /* UIImage+Diff.h in Headers */ = {isa = PBXBuildFile; fileRef = E354F8FD537351F26F7949B4EBFA5101 /* UIImage+Diff.h */; settings = {ATTRIBUTES = (Project, ); }; };
		C2758A980BF12A317C6C064B4FF60511 /* TrimController.swift in Sources */ = {isa = PBXBuildFile; fileRef = F4FD43B56176B9F664D6AB50781B2639 /* TrimController.swift */; };
		C2BE55811DEF0F2F028F8DA678E5FD59 /* DiscreteSlider.swift in Sources */ = {isa = PBXBuildFile; fileRef = 203A15D070CD8735B00B5181B8A7E7E4 /* DiscreteSlider.swift */; };
		C3BE095E4992C65D946F0BC724490B6B /* FilterCollectionInnerCell.swift in Sources */ = {isa = PBXBuildFile; fileRef = EFDF64D0FA587572F9A610F950008BA9 /* FilterCollectionInnerCell.swift */; };
		C3CA256CC5C3308862AFF3218B47B684 /* UIImage+Compare.h in Headers */ = {isa = PBXBuildFile; fileRef = A25844C26701FA4BCAEF64150B56777F /* UIImage+Compare.h */; settings = {ATTRIBUTES = (Project, ); }; };
		C55C28A38DDD524BEBD32A5AB113B3CD /* ColorPickerView.swift in Sources */ = {isa = PBXBuildFile; fileRef = 2E38A1003690DD8837AE1D7EAA8C7A6F /* ColorPickerView.swift */; };
		C58DFF5B98AD77F2F1624747CAAFB618 /* GifMakerView.swift in Sources */ = {isa = PBXBuildFile; fileRef = ADFDB8B779052E5D80E667815D0B2EE0 /* GifMakerView.swift */; };
		C7EEE4C7E1C6A181E4E4AB42A338D1B6 /* ColorSelectorController.swift in Sources */ = {isa = PBXBuildFile; fileRef = E3FF0FDC3C49CD93F947C2DDFC984F82 /* ColorSelectorController.swift */; };
		CA5116469F1DDCF4047CC3F9B68B4337 /* CVPixelBuffer+copy.swift in Sources */ = {isa = PBXBuildFile; fileRef = 320CC452008B8DFEED859CB2AC16C3CE /* CVPixelBuffer+copy.swift */; };
		CAC3A3A9912E330F13F463C1A0845D4B /* EditorTextController.swift in Sources */ = {isa = PBXBuildFile; fileRef = 0E4AF2991E476AE7ABFE88DCD77ED94F /* EditorTextController.swift */; };
		CBC8903AFC3067BB6CF0E285D76931FA /* URL+Media.swift in Sources */ = {isa = PBXBuildFile; fileRef = 6C184596D6B1A7017068589C7A574ED8 /* URL+Media.swift */; };
		CBD39660A2AEA338F8D2CE18BEBECEF9 /* UIImage+Snapshot.m in Sources */ = {isa = PBXBuildFile; fileRef = AA172EA1A198EEFBE0794EACF7993C02 /* UIImage+Snapshot.m */; };
		CDEFB8CEC7D6FABCAE6743F1461BF74E /* ImagePreviewController.swift in Sources */ = {isa = PBXBuildFile; fileRef = 12A1529D09A0FAA2DE7554DC3C965FA0 /* ImagePreviewController.swift */; };
		CE100A629C4F7948D87F94E450C36DAA /* Queue.swift in Sources */ = {isa = PBXBuildFile; fileRef = CC1E664898DA703153EA4E9D997EC31E /* Queue.swift */; };
		CE4E13B52B0CED18A884E97F12A2D491 /* MediaPlayer.swift in Sources */ = {isa = PBXBuildFile; fileRef = 0E8252845DBCC553C9001B0BAF6E72C5 /* MediaPlayer.swift */; };
		CEE177BF6955EE91E2F685DBE5126FEB /* MetalGroupFilter.swift in Sources */ = {isa = PBXBuildFile; fileRef = 999C1FBE8CE4E473B86EEDD85C8A139E /* MetalGroupFilter.swift */; };
		CF3D4F62BC0C49F825FC7D4D3E16CB33 /* DrawingView.swift in Sources */ = {isa = PBXBuildFile; fileRef = 3FB8AD693E1F2AAA486BB98E1C0C21D5 /* DrawingView.swift */; };
		CFDD28E1BEB22FFE4828FC921928E962 /* StickerProvider.swift in Sources */ = {isa = PBXBuildFile; fileRef = ABE6AF86B6B343850F6FC23C90A993B0 /* StickerProvider.swift */; };
		D0B18D58971DBB8895EF5D65E5CDE8F0 /* UIImage+PixelBuffer.swift in Sources */ = {isa = PBXBuildFile; fileRef = 1CF42246AB1131E99605F81241B15292 /* UIImage+PixelBuffer.swift */; };
		D238C6CA44079DF6C0D760F41008857E /* FilterSettingsView.swift in Sources */ = {isa = PBXBuildFile; fileRef = AC5F8DC5C4F855FB57271732E15CA07B /* FilterSettingsView.swift */; };
		D3092438A8CC2CD966162DBA0B8A7845 /* UIGestureRecognizer+Active.swift in Sources */ = {isa = PBXBuildFile; fileRef = 129C06C4E30D4E0EEC0C9224C26D083F /* UIGestureRecognizer+Active.swift */; };
		D39AA4B6D528F441A50DF8A0A227DEEE /* FilterItem.swift in Sources */ = {isa = PBXBuildFile; fileRef = 9653E89FCDD1EB2F23724FDF29CA3084 /* FilterItem.swift */; };
		D3DFA20DEBBB3B28D6C4291A754846B5 /* NumTypes+Conversion.swift in Sources */ = {isa = PBXBuildFile; fileRef = 8A9D962EF8B2ABAADBA5A1A4F51EC290 /* NumTypes+Conversion.swift */; };
		D493DA33B1EF5D4B621CAB221B0288F4 /* HorizontalCollectionView.swift in Sources */ = {isa = PBXBuildFile; fileRef = D88A1A1388B55D0BC7038FADE6157B15 /* HorizontalCollectionView.swift */; };
		D4AC25D7EAA4831E62DBDD0D90A90936 /* MediaExporter.swift in Sources */ = {isa = PBXBuildFile; fileRef = 2B3276640DF25FFE980D35FEC9CEFDCC /* MediaExporter.swift */; };
		D5973897B14EB8E3C26F10C0F2001ABB /* DrawerTabBarCell.swift in Sources */ = {isa = PBXBuildFile; fileRef = 8FBD139EA2C16E04585528ED0262AD4B /* DrawerTabBarCell.swift */; };
		D5FAA5ED25EAEE61F6476D63E0CA9894 /* FBSnapshotTestCase-dummy.m in Sources */ = {isa = PBXBuildFile; fileRef = 78446EA2EE3558B1B96DFA6EB30034A5 /* FBSnapshotTestCase-dummy.m */; };
		D607E281B6103D213C2295CE59CC6658 /* FBSnapshotTestCase.m in Sources */ = {isa = PBXBuildFile; fileRef = 13C8BBFE2D9E3A9C566221B1DE04E91C /* FBSnapshotTestCase.m */; };
		D78A77BB43F8A39FBBD167578C8D091A /* StickerCollectionView.swift in Sources */ = {isa = PBXBuildFile; fileRef = 6AB2DF85FE569DECD58713F6883435F6 /* StickerCollectionView.swift */; };
		D7E6AA9479464DAC856E34AA2A4F8CD3 /* PlaybackOption.swift in Sources */ = {isa = PBXBuildFile; fileRef = FBDF39E9942141ABFD549D1930B0127A /* PlaybackOption.swift */; };
		D8A527CD741D32DEF1E7A4A9E45F0315 /* MetalShaders in Resources */ = {isa = PBXBuildFile; fileRef = E0B26DD5D10017D3A7F71ABC9FC3FA33 /* MetalShaders */; };
		DA08E3B781C236182FAE54B16884AAFC /* DimensionsHelper.swift in Sources */ = {isa = PBXBuildFile; fileRef = 52EF53307BB2F979C74A0FFB0A13B5A8 /* DimensionsHelper.swift */; };
		DB77AB24BEDE2A977BE8B59C49032007 /* Array+Object.swift in Sources */ = {isa = PBXBuildFile; fileRef = 4041A30B4495F5780EEADBCEE3EE0B00 /* Array+Object.swift */; };
		DCB0E0999D30F43E4601CCF6A6985860 /* EditorTextView.swift in Sources */ = {isa = PBXBuildFile; fileRef = 631F40A25B62352ED7BAD6D1F919E279 /* EditorTextView.swift */; };
		DD2CCD31F4E841D0017A0D7185B3607A /* StylableImageView.swift in Sources */ = {isa = PBXBuildFile; fileRef = E7EF0893888681309746E350E7A0AACD /* StylableImageView.swift */; };
		DE1CD6C782E546AAF5B10090290A1418 /* UIUpdate.swift in Sources */ = {isa = PBXBuildFile; fileRef = 240592CDB9BC29DA59B3A89D097C570E /* UIUpdate.swift */; };
		DEA98D162B81357BF4504880E75BF846 /* Pods-KanvasCameraExampleTests-dummy.m in Sources */ = {isa = PBXBuildFile; fileRef = 76AE966E712D09165689018C294D7147 /* Pods-KanvasCameraExampleTests-dummy.m */; };
		E01E83DCA51364EE44A16F2FD847132F /* MediaDrawerView.swift in Sources */ = {isa = PBXBuildFile; fileRef = F112C98EA6C5DD8309CF67064DE749F1 /* MediaDrawerView.swift */; };
		E23682BFD48FF8699568C408F9E9223C /* UIViewController+Load.swift in Sources */ = {isa = PBXBuildFile; fileRef = 9FCD0ABE15877123497C1A647E9887C4 /* UIViewController+Load.swift */; };
		E26EAA47AAA86E222DCD2BCEF0A7152E /* SpeedController.swift in Sources */ = {isa = PBXBuildFile; fileRef = B732CE897CCBD97A50CC3E4B983556FD /* SpeedController.swift */; };
		E2A264919CF17917E407E859101F5FAF /* Sticker.swift in Sources */ = {isa = PBXBuildFile; fileRef = 2546F5696FBA42DEDDB3073B375BEED9 /* Sticker.swift */; };
		E3F9895F7ADB676EE712F5B4A914DFF0 /* TimeIndicator.swift in Sources */ = {isa = PBXBuildFile; fileRef = 54E70802372FE1E1087EE7F1746A527A /* TimeIndicator.swift */; };
		E3FBFB7F0FD5018D9D43C46252AC6370 /* LegoOpenGLFilter.swift in Sources */ = {isa = PBXBuildFile; fileRef = D61B6CC16EA357B3684F0FCD86EC0E96 /* LegoOpenGLFilter.swift */; };
		E4CF66A172756142E24C121E00F54D09 /* EditionMenuCollectionController.swift in Sources */ = {isa = PBXBuildFile; fileRef = 4017A7F858193E879470D95AB97D1246 /* EditionMenuCollectionController.swift */; };
		E50255642DD0FB4812E85483F31C3D8F /* UIFont+Utils.swift in Sources */ = {isa = PBXBuildFile; fileRef = 8D8E6B1A145962C8C266CBD278CF59BD /* UIFont+Utils.swift */; };
		E55492BE7671E38F5C28A8E687E00D39 /* MetalRenderEncoder.swift in Sources */ = {isa = PBXBuildFile; fileRef = 4A0CA723E3BBD4B627D68BE32FE9884D /* MetalRenderEncoder.swift */; };
		E5621D87E3245A79D307943103FA934A /* Sharpie.swift in Sources */ = {isa = PBXBuildFile; fileRef = 9BCF5591DF6E9BBD678A590BA00E6EAC /* Sharpie.swift */; };
		E6486C029D61E3012D4E851D3489D880 /* StickerLoader.swift in Sources */ = {isa = PBXBuildFile; fileRef = F955404416A69581656E300C8E8AC299 /* StickerLoader.swift */; };
		E713C9538FFB5475A79A24721AA740AB /* MirrorTwoOpenGLFilter.swift in Sources */ = {isa = PBXBuildFile; fileRef = 8A2F23AD991335706C3F4CD050581C31 /* MirrorTwoOpenGLFilter.swift */; };
		E72CE87442DB517380B716040109AE46 /* CameraView.swift in Sources */ = {isa = PBXBuildFile; fileRef = 8BC5226A94C762139FA9CFDBF788BE97 /* CameraView.swift */; };
		EE081F48057A6D4E754B9BCEFDA1B017 /* GLPixelBufferView.swift in Sources */ = {isa = PBXBuildFile; fileRef = 3D6743F4426E2CC39CD978C702F7184A /* GLPixelBufferView.swift */; };
		EE5243BA623727DB686C5F536A25E3C1 /* TextOptions.swift in Sources */ = {isa = PBXBuildFile; fileRef = F9EA3C6DB519C78BB88584017B12A77E /* TextOptions.swift */; };
		EFA45E70CD6224C8B68738ED9E97CA21 /* FBSnapshotTestController.h in Headers */ = {isa = PBXBuildFile; fileRef = 88EE4F95531D217A595AA8D85A24FA39 /* FBSnapshotTestController.h */; settings = {ATTRIBUTES = (Project, ); }; };
		F004DA867D581B2771E9C5A5F41BB6E4 /* ThumbnailCollectionCell.swift in Sources */ = {isa = PBXBuildFile; fileRef = 0EA447052ABD0CC7D55E5466FD00AF0D /* ThumbnailCollectionCell.swift */; };
		F1D9CE71E0EC06B2E3B88379AC24E041 /* MetalPixelBufferView.swift in Sources */ = {isa = PBXBuildFile; fileRef = B22FA541824BD2BC90F0D35E2CE6AEE5 /* MetalPixelBufferView.swift */; };
		F27710ABA24BEA46491DA766B0211BA3 /* ShootButtonView.swift in Sources */ = {isa = PBXBuildFile; fileRef = 16F249FE9C8DEEFDDA2C4CE2FD2FE9A1 /* ShootButtonView.swift */; };
		F6A2DB0B3787DC00467769B03B7273F0 /* KanvasCamera-umbrella.h in Headers */ = {isa = PBXBuildFile; fileRef = 769595F1BFCFB2F011D8F686679C81E3 /* KanvasCamera-umbrella.h */; settings = {ATTRIBUTES = (Project, ); }; };
		F86CF070F8F70DD7FCCC7902A635B5F6 /* MediaClipsEditorView.swift in Sources */ = {isa = PBXBuildFile; fileRef = 3F2291B63EE986A52646D32455E93889 /* MediaClipsEditorView.swift */; };
		F876F054886227B059B0778C6C1A0A83 /* UIImage+Snapshot.h in Headers */ = {isa = PBXBuildFile; fileRef = EA718A72E676291836EBB46B85242155 /* UIImage+Snapshot.h */; settings = {ATTRIBUTES = (Project, ); }; };
		F88C3A10C812FDBABDFAA29C13D115D6 /* TrimArea.swift in Sources */ = {isa = PBXBuildFile; fileRef = 0F755E329AC1333B90C1115ECDADF119 /* TrimArea.swift */; };
		F8BFACE46C7DDA09757EC39778A5F353 /* CircularImageView.swift in Sources */ = {isa = PBXBuildFile; fileRef = 2F5F56A33BD91F6680E6BF41A83B9EC6 /* CircularImageView.swift */; };
		F8C98FE25FC61D9162261A7869828A6F /* Marker.swift in Sources */ = {isa = PBXBuildFile; fileRef = E4A5C986B69A6BD3DE6EF80F22AF357E /* Marker.swift */; };
		F941A8350EA8A9E7BEC38F7EB71C324F /* MMCQ.swift in Sources */ = {isa = PBXBuildFile; fileRef = 60FAE48A137EF500992B1D91DCEEA58F /* MMCQ.swift */; };
		FA30AEAFB7F482424499B2DBE20B821A /* Renderer.swift in Sources */ = {isa = PBXBuildFile; fileRef = C3B825AF493A76A4052FCFE9DB3B8B04 /* Renderer.swift */; };
		FA73E9D0F3BCE3D5230B2670996C7D9F /* OptionsController.swift in Sources */ = {isa = PBXBuildFile; fileRef = 4D33B63D36BA614CE9FA88444716AFD9 /* OptionsController.swift */; };
		FB186B1B3C63A41C951AABF1EF0F2F41 /* UIColor+Lerp.swift in Sources */ = {isa = PBXBuildFile; fileRef = 3360878C6A380FC79DA77151012426BB /* UIColor+Lerp.swift */; };
		FCDFFFB717F392AF2B38E48E590E19E3 /* EditorFilterController.swift in Sources */ = {isa = PBXBuildFile; fileRef = 82E268706A004460B24107C1152D6E7E /* EditorFilterController.swift */; };
		FD4F2ECF07AE9AB49154BFE6FE4B54F7 /* MediaPlayerController.swift in Sources */ = {isa = PBXBuildFile; fileRef = B53A0EAEF3CAE6C269B2C2704B123472 /* MediaPlayerController.swift */; };
		FF534EF8BEEF3E44F36263C47E93EA00 /* StrokeSelectorController.swift in Sources */ = {isa = PBXBuildFile; fileRef = BBA279EEEE3BC7AF62DACCEA4CCEB349 /* StrokeSelectorController.swift */; };
		FF571FBE8EB61F2A5AD22D69E8E915DE /* PlaybackView.swift in Sources */ = {isa = PBXBuildFile; fileRef = C778012E416869AD29F59ADB93F1DA16 /* PlaybackView.swift */; };
>>>>>>> 2d2fcae0
/* End PBXBuildFile section */

/* Begin PBXContainerItemProxy section */
		172FB6DE84F6475F0F4724B5EF160191 /* PBXContainerItemProxy */ = {
			isa = PBXContainerItemProxy;
			containerPortal = BFDFE7DC352907FC980B868725387E98 /* Project object */;
			proxyType = 1;
			remoteGlobalIDString = 63A66EDDAEF8A5521205B4F823F1D6AB;
			remoteInfo = "KanvasCamera-KanvasCamera";
		};
		D59DFDFC8131E9A825529F7344794B61 /* PBXContainerItemProxy */ = {
			isa = PBXContainerItemProxy;
			containerPortal = BFDFE7DC352907FC980B868725387E98 /* Project object */;
			proxyType = 1;
			remoteGlobalIDString = EEA7BBCE1AEABC4574550F0FCA071779;
			remoteInfo = KanvasCamera;
		};
		DDBD836560144B4E467F325CADD13EDD /* PBXContainerItemProxy */ = {
			isa = PBXContainerItemProxy;
			containerPortal = BFDFE7DC352907FC980B868725387E98 /* Project object */;
			proxyType = 1;
			remoteGlobalIDString = BDB175D784A4B1E7FCB709777D7A6ADF;
			remoteInfo = "Pods-KanvasCameraExample";
		};
		DE4C3836B35282D8E6A5BCCADEB08DAC /* PBXContainerItemProxy */ = {
			isa = PBXContainerItemProxy;
			containerPortal = BFDFE7DC352907FC980B868725387E98 /* Project object */;
			proxyType = 1;
			remoteGlobalIDString = 98A98149697C80CEF8D5772791E92E66;
			remoteInfo = FBSnapshotTestCase;
		};
/* End PBXContainerItemProxy section */

/* Begin PBXFileReference section */
<<<<<<< HEAD
		002A0A1DF806A403D9398483C54E88FA /* UIView+WebCacheOperation.h */ = {isa = PBXFileReference; includeInIndex = 1; lastKnownFileType = sourcecode.c.h; name = "UIView+WebCacheOperation.h"; path = "SDWebImage/Core/UIView+WebCacheOperation.h"; sourceTree = "<group>"; };
		0053B8724F4CAF3C0C04853271A9AED4 /* TagsViewTagCell.swift */ = {isa = PBXFileReference; includeInIndex = 1; lastKnownFileType = sourcecode.swift; path = TagsViewTagCell.swift; sourceTree = "<group>"; };
		01185512D31B7839F97018DB9B12A045 /* GifVideoOutputHandler.swift */ = {isa = PBXFileReference; includeInIndex = 1; lastKnownFileType = sourcecode.swift; path = GifVideoOutputHandler.swift; sourceTree = "<group>"; };
		01690A63E155BA9AE49AE6F188ACBB1D /* ImageLoader-umbrella.h */ = {isa = PBXFileReference; includeInIndex = 1; lastKnownFileType = sourcecode.c.h; path = "ImageLoader-umbrella.h"; sourceTree = "<group>"; };
		017399EC99B0C690CBA2AEF4FCE17BD1 /* ToastPresentationStyle.swift */ = {isa = PBXFileReference; includeInIndex = 1; lastKnownFileType = sourcecode.swift; name = ToastPresentationStyle.swift; path = Source/ToastPresentationStyle.swift; sourceTree = "<group>"; };
		0198D640FD1505624CCAFD6D4E8CDAC2 /* GrayscaleOpenGLFilter.swift */ = {isa = PBXFileReference; includeInIndex = 1; lastKnownFileType = sourcecode.swift; path = GrayscaleOpenGLFilter.swift; sourceTree = "<group>"; };
		01FBEC7FFDB2B45B03196074DD3EC701 /* MirrorFourOpenGLFilter.swift */ = {isa = PBXFileReference; includeInIndex = 1; lastKnownFileType = sourcecode.swift; path = MirrorFourOpenGLFilter.swift; sourceTree = "<group>"; };
		02A527115D489A5A8CED3C6265834C21 /* TagsViewEditCell.swift */ = {isa = PBXFileReference; includeInIndex = 1; lastKnownFileType = sourcecode.swift; path = TagsViewEditCell.swift; sourceTree = "<group>"; };
		030731D4565A4BF7E527709A80BDFAB3 /* GifMakerView.swift */ = {isa = PBXFileReference; includeInIndex = 1; lastKnownFileType = sourcecode.swift; path = GifMakerView.swift; sourceTree = "<group>"; };
		033DE3BC81FD382D8B62200965BDD5A5 /* DrawingCanvas.swift */ = {isa = PBXFileReference; includeInIndex = 1; lastKnownFileType = sourcecode.swift; path = DrawingCanvas.swift; sourceTree = "<group>"; };
		038149C1236CDF38D5F054AC60F14F42 /* TumblrTheme-prefix.pch */ = {isa = PBXFileReference; includeInIndex = 1; lastKnownFileType = sourcecode.c.h; path = "TumblrTheme-prefix.pch"; sourceTree = "<group>"; };
		03EF4776F8F0FBD121C7191F51184789 /* alpha_processing_sse41.c */ = {isa = PBXFileReference; includeInIndex = 1; name = alpha_processing_sse41.c; path = src/dsp/alpha_processing_sse41.c; sourceTree = "<group>"; };
		049B566FE4E4F4433FBB79CECB690682 /* EditionOption.swift */ = {isa = PBXFileReference; includeInIndex = 1; lastKnownFileType = sourcecode.swift; path = EditionOption.swift; sourceTree = "<group>"; };
		04C08BE47A0AFE9C8ADDA9F50CD624EB /* TMTheme+DefaultThemes.swift */ = {isa = PBXFileReference; includeInIndex = 1; lastKnownFileType = sourcecode.swift; name = "TMTheme+DefaultThemes.swift"; path = "Source/TMTheme+DefaultThemes.swift"; sourceTree = "<group>"; };
		055728ECDF769AED5054EA1A6052ABE7 /* huffman_encode_utils.c */ = {isa = PBXFileReference; includeInIndex = 1; name = huffman_encode_utils.c; path = src/utils/huffman_encode_utils.c; sourceTree = "<group>"; };
		059056DDF303837CFA63025F4531F2AE /* SDWebImageWebPCoder.modulemap */ = {isa = PBXFileReference; includeInIndex = 1; lastKnownFileType = sourcecode.module; path = SDWebImageWebPCoder.modulemap; sourceTree = "<group>"; };
		05DDC8269BA5231302AB80E756C58A80 /* TagsOptionsModel.swift */ = {isa = PBXFileReference; includeInIndex = 1; lastKnownFileType = sourcecode.swift; path = TagsOptionsModel.swift; sourceTree = "<group>"; };
		079C6710D91DBFA3DE31612696E29F74 /* SharedUI-umbrella.h */ = {isa = PBXFileReference; includeInIndex = 1; lastKnownFileType = sourcecode.c.h; path = "SharedUI-umbrella.h"; sourceTree = "<group>"; };
		089144BD9926E0F2FE6023FCAD3E89B1 /* quant_dec.c */ = {isa = PBXFileReference; includeInIndex = 1; name = quant_dec.c; path = src/dec/quant_dec.c; sourceTree = "<group>"; };
		09393CA9DB33D5196FC9427352ECF998 /* LivePhotoLoader.swift */ = {isa = PBXFileReference; includeInIndex = 1; lastKnownFileType = sourcecode.swift; path = LivePhotoLoader.swift; sourceTree = "<group>"; };
		095685D3F006D357A3DD40D822C8E8A4 /* filters_utils.c */ = {isa = PBXFileReference; includeInIndex = 1; name = filters_utils.c; path = src/utils/filters_utils.c; sourceTree = "<group>"; };
		09C18680EB89CBF07B365D4E15BEDE58 /* lossless_enc_mips_dsp_r2.c */ = {isa = PBXFileReference; includeInIndex = 1; name = lossless_enc_mips_dsp_r2.c; path = src/dsp/lossless_enc_mips_dsp_r2.c; sourceTree = "<group>"; };
		09E381C85BB6D78C184133C38E8B8D09 /* rescaler_neon.c */ = {isa = PBXFileReference; includeInIndex = 1; name = rescaler_neon.c; path = src/dsp/rescaler_neon.c; sourceTree = "<group>"; };
		0A24FDC4FD0E727694F6DFE9650EED49 /* CameraRecordingProtocol.swift */ = {isa = PBXFileReference; includeInIndex = 1; lastKnownFileType = sourcecode.swift; path = CameraRecordingProtocol.swift; sourceTree = "<group>"; };
		0A2ED504050EBC35435013D97D72E3D9 /* Pods-KanvasCameraExample-umbrella.h */ = {isa = PBXFileReference; includeInIndex = 1; lastKnownFileType = sourcecode.c.h; path = "Pods-KanvasCameraExample-umbrella.h"; sourceTree = "<group>"; };
		0A541B5F5ED21602313FEF6A33946E63 /* SDImageGraphics.m */ = {isa = PBXFileReference; includeInIndex = 1; lastKnownFileType = sourcecode.c.objc; name = SDImageGraphics.m; path = SDWebImage/Core/SDImageGraphics.m; sourceTree = "<group>"; };
		0A966F8CC02AF6C9C4D66DDF06B58364 /* libPods-KanvasCameraExample.a */ = {isa = PBXFileReference; explicitFileType = archive.ar; includeInIndex = 0; name = "libPods-KanvasCameraExample.a"; path = "libPods-KanvasCameraExample.a"; sourceTree = BUILT_PRODUCTS_DIR; };
		0AE39BC88209CA6747DA13A8E3250CC8 /* lossless_enc_msa.c */ = {isa = PBXFileReference; includeInIndex = 1; name = lossless_enc_msa.c; path = src/dsp/lossless_enc_msa.c; sourceTree = "<group>"; };
		0B6CA18D4637D6CE5A230421A9F25B44 /* SDWebImageDownloaderOperation.m */ = {isa = PBXFileReference; includeInIndex = 1; lastKnownFileType = sourcecode.c.objc; name = SDWebImageDownloaderOperation.m; path = SDWebImage/Core/SDWebImageDownloaderOperation.m; sourceTree = "<group>"; };
		0C309AF8C4044AC6E5299B6ED6829B02 /* ImageType.swift */ = {isa = PBXFileReference; includeInIndex = 1; lastKnownFileType = sourcecode.swift; name = ImageType.swift; path = Classes/ImageType.swift; sourceTree = "<group>"; };
		0C7B34245842130CED75CB508B84F18A /* TumblrTheme.podspec */ = {isa = PBXFileReference; explicitFileType = text.script.ruby; includeInIndex = 1; indentWidth = 2; lastKnownFileType = text; path = TumblrTheme.podspec; sourceTree = "<group>"; tabWidth = 2; xcLanguageSpecificationIdentifier = xcode.lang.ruby; };
		0D4F762A931A7E04DFEFDF6A9C978F3F /* SDImageAPNGCoder.h */ = {isa = PBXFileReference; includeInIndex = 1; lastKnownFileType = sourcecode.c.h; name = SDImageAPNGCoder.h; path = SDWebImage/Core/SDImageAPNGCoder.h; sourceTree = "<group>"; };
		0D7C30E9D69B3E880ADF05EC1C1472E7 /* NSFileManager+Orangina.swift */ = {isa = PBXFileReference; includeInIndex = 1; lastKnownFileType = sourcecode.swift; name = "NSFileManager+Orangina.swift"; path = "Source/NSFileManager+Orangina.swift"; sourceTree = "<group>"; };
		0DAE6361CDC622195378A68D486386AF /* libwebp.release.xcconfig */ = {isa = PBXFileReference; includeInIndex = 1; lastKnownFileType = text.xcconfig; path = libwebp.release.xcconfig; sourceTree = "<group>"; };
		0DBC2718DA812341FFB80EBA4386523A /* quant_levels_utils.c */ = {isa = PBXFileReference; includeInIndex = 1; name = quant_levels_utils.c; path = src/utils/quant_levels_utils.c; sourceTree = "<group>"; };
		0E03D44D532E53208B44602450270702 /* Synchronized.swift */ = {isa = PBXFileReference; includeInIndex = 1; lastKnownFileType = sourcecode.swift; path = Synchronized.swift; sourceTree = "<group>"; };
		0E0A0B7445346A292A9EA1A19FD0043D /* filters_neon.c */ = {isa = PBXFileReference; includeInIndex = 1; name = filters_neon.c; path = src/dsp/filters_neon.c; sourceTree = "<group>"; };
		0EBB1295224F1EBFBC8B3ACD6536B074 /* LegoOpenGLFilter.swift */ = {isa = PBXFileReference; includeInIndex = 1; lastKnownFileType = sourcecode.swift; path = LegoOpenGLFilter.swift; sourceTree = "<group>"; };
		0F212C3E0BFCC3636CDDA0D64AFD8D13 /* CameraInputController.swift */ = {isa = PBXFileReference; includeInIndex = 1; lastKnownFileType = sourcecode.swift; path = CameraInputController.swift; sourceTree = "<group>"; };
		0FE80FFAF70523D879F6C66408577505 /* SDWebImage-umbrella.h */ = {isa = PBXFileReference; includeInIndex = 1; lastKnownFileType = sourcecode.c.h; path = "SDWebImage-umbrella.h"; sourceTree = "<group>"; };
		0FF7FFBBB7809BFAB078950B2E9DDDEB /* SDWebImagePrefetcher.m */ = {isa = PBXFileReference; includeInIndex = 1; lastKnownFileType = sourcecode.c.objc; name = SDWebImagePrefetcher.m; path = SDWebImage/Core/SDWebImagePrefetcher.m; sourceTree = "<group>"; };
		1033A0EEC91C50C7CBA8C27769CF3F4D /* StickerMenuController.swift */ = {isa = PBXFileReference; includeInIndex = 1; lastKnownFileType = sourcecode.swift; path = StickerMenuController.swift; sourceTree = "<group>"; };
		10ADC45C7A5CE3D654D344D701DBFA9E /* ColorCollectionController.swift */ = {isa = PBXFileReference; includeInIndex = 1; lastKnownFileType = sourcecode.swift; path = ColorCollectionController.swift; sourceTree = "<group>"; };
		10B1FB3C7A012DDB08500D9389F3BFA7 /* Reachability-dummy.m */ = {isa = PBXFileReference; includeInIndex = 1; lastKnownFileType = sourcecode.c.objc; path = "Reachability-dummy.m"; sourceTree = "<group>"; };
		10B23D5FAF132021AB3BF77643B6508F /* ThumbnailCollectionController.swift */ = {isa = PBXFileReference; includeInIndex = 1; lastKnownFileType = sourcecode.swift; path = ThumbnailCollectionController.swift; sourceTree = "<group>"; };
		10D8B73AA2DCB96416C64E824C98B0CD /* ChromaOpenGLFilter.swift */ = {isa = PBXFileReference; includeInIndex = 1; lastKnownFileType = sourcecode.swift; path = ChromaOpenGLFilter.swift; sourceTree = "<group>"; };
		10F73FDC664D38C1DBC70B45DB237245 /* Utils.podspec */ = {isa = PBXFileReference; explicitFileType = text.script.ruby; includeInIndex = 1; indentWidth = 2; lastKnownFileType = text; path = Utils.podspec; sourceTree = "<group>"; tabWidth = 2; xcLanguageSpecificationIdentifier = xcode.lang.ruby; };
		11228EC0DCBD4E044A5AB3F5B028E315 /* EditionMenuCollectionController.swift */ = {isa = PBXFileReference; includeInIndex = 1; lastKnownFileType = sourcecode.swift; path = EditionMenuCollectionController.swift; sourceTree = "<group>"; };
		115B4D8D471789F2B34D1A938E9BCF6D /* UIFont+TumblrTheme.swift */ = {isa = PBXFileReference; includeInIndex = 1; lastKnownFileType = sourcecode.swift; name = "UIFont+TumblrTheme.swift"; path = "Source/UIFont+TumblrTheme.swift"; sourceTree = "<group>"; };
		11CF09D2B4CDAF62217033250BA2FCEB /* SDImageCachesManagerOperation.m */ = {isa = PBXFileReference; includeInIndex = 1; lastKnownFileType = sourcecode.c.objc; name = SDImageCachesManagerOperation.m; path = SDWebImage/Private/SDImageCachesManagerOperation.m; sourceTree = "<group>"; };
		12048B50B005F43FA81096C85F2BAD7F /* DrawerTabBarCell.swift */ = {isa = PBXFileReference; includeInIndex = 1; lastKnownFileType = sourcecode.swift; path = DrawerTabBarCell.swift; sourceTree = "<group>"; };
		1287A8E36FD628F853EB791EE3D5A771 /* libwebp-prefix.pch */ = {isa = PBXFileReference; includeInIndex = 1; lastKnownFileType = sourcecode.c.h; path = "libwebp-prefix.pch"; sourceTree = "<group>"; };
		12956238DF14FEDB62A663A9402A180A /* UIImageView+WebCache.m */ = {isa = PBXFileReference; includeInIndex = 1; lastKnownFileType = sourcecode.c.objc; name = "UIImageView+WebCache.m"; path = "SDWebImage/Core/UIImageView+WebCache.m"; sourceTree = "<group>"; };
		12E53B28AB11B6D275484F3FD5069AC1 /* UIImage+Metadata.m */ = {isa = PBXFileReference; includeInIndex = 1; lastKnownFileType = sourcecode.c.objc; name = "UIImage+Metadata.m"; path = "SDWebImage/Core/UIImage+Metadata.m"; sourceTree = "<group>"; };
		12F46365856BEAD1B0986FA83D7EB059 /* Renderer.swift */ = {isa = PBXFileReference; includeInIndex = 1; lastKnownFileType = sourcecode.swift; path = Renderer.swift; sourceTree = "<group>"; };
		1321857AC5F31FA8DC8C837935523C43 /* TextureSelectorView.swift */ = {isa = PBXFileReference; includeInIndex = 1; lastKnownFileType = sourcecode.swift; path = TextureSelectorView.swift; sourceTree = "<group>"; };
		134474661838CE2E7741C06C21D8055F /* EditorFilterCollectionCell.swift */ = {isa = PBXFileReference; includeInIndex = 1; lastKnownFileType = sourcecode.swift; path = EditorFilterCollectionCell.swift; sourceTree = "<group>"; };
		135770AE3D3E57F5B1111C0FB8BDD5EF /* NSBezierPath+SDRoundedCorners.m */ = {isa = PBXFileReference; includeInIndex = 1; lastKnownFileType = sourcecode.c.objc; name = "NSBezierPath+SDRoundedCorners.m"; path = "SDWebImage/Private/NSBezierPath+SDRoundedCorners.m"; sourceTree = "<group>"; };
		135957EB52C0385550A15EEA5D0709C6 /* LightLeaksOpenGLFilter.swift */ = {isa = PBXFileReference; includeInIndex = 1; lastKnownFileType = sourcecode.swift; path = LightLeaksOpenGLFilter.swift; sourceTree = "<group>"; };
		13B08399A24B5C9BBCCEDDCA20277A1F /* SuggestedTagsView.swift */ = {isa = PBXFileReference; includeInIndex = 1; lastKnownFileType = sourcecode.swift; path = SuggestedTagsView.swift; sourceTree = "<group>"; };
		143F0482FEDE44C972166948E534F904 /* MetalFilter.swift */ = {isa = PBXFileReference; includeInIndex = 1; lastKnownFileType = sourcecode.swift; path = MetalFilter.swift; sourceTree = "<group>"; };
		14AA7859295E66D64EB4541BAFD66049 /* MockImageLoader.swift */ = {isa = PBXFileReference; includeInIndex = 1; lastKnownFileType = sourcecode.swift; name = MockImageLoader.swift; path = Classes/MockImageLoader.swift; sourceTree = "<group>"; };
		155F57CF41C3FBBA4788196427921D51 /* lossless_enc_mips32.c */ = {isa = PBXFileReference; includeInIndex = 1; name = lossless_enc_mips32.c; path = src/dsp/lossless_enc_mips32.c; sourceTree = "<group>"; };
		16FF3CDADFCB2436C8FD7640A3541F56 /* CameraPreviewView.swift */ = {isa = PBXFileReference; includeInIndex = 1; lastKnownFileType = sourcecode.swift; path = CameraPreviewView.swift; sourceTree = "<group>"; };
		179268F38FDE26B27501DD876EDCF4F8 /* Dictionary+Additions.swift */ = {isa = PBXFileReference; includeInIndex = 1; lastKnownFileType = sourcecode.swift; name = "Dictionary+Additions.swift"; path = "Source/Dictionary+Additions.swift"; sourceTree = "<group>"; };
		1824F3A2DC7D49D374CD97004D11C7D3 /* FBSnapshotTestCase.h */ = {isa = PBXFileReference; includeInIndex = 1; lastKnownFileType = sourcecode.c.h; name = FBSnapshotTestCase.h; path = FBSnapshotTestCase/FBSnapshotTestCase.h; sourceTree = "<group>"; };
		1855DC485F25CD84473BD11BCD95C2D3 /* ScrollHandler.swift */ = {isa = PBXFileReference; includeInIndex = 1; lastKnownFileType = sourcecode.swift; path = ScrollHandler.swift; sourceTree = "<group>"; };
		186D8C981DFBE7A8E6B7EE5F7252670B /* MediaClip.swift */ = {isa = PBXFileReference; includeInIndex = 1; lastKnownFileType = sourcecode.swift; path = MediaClip.swift; sourceTree = "<group>"; };
		18C1805D414919062F8C797CFBF2E842 /* ssim_sse2.c */ = {isa = PBXFileReference; includeInIndex = 1; name = ssim_sse2.c; path = src/dsp/ssim_sse2.c; sourceTree = "<group>"; };
		190C045EF3BA2E3928B14FA753CA3FA3 /* filters.c */ = {isa = PBXFileReference; includeInIndex = 1; name = filters.c; path = src/dsp/filters.c; sourceTree = "<group>"; };
		1934F6B1D275CE2D7B408A9F0A28874A /* cost_mips32.c */ = {isa = PBXFileReference; includeInIndex = 1; name = cost_mips32.c; path = src/dsp/cost_mips32.c; sourceTree = "<group>"; };
		197F741FB5ECDCD24DD0E2B31CC76516 /* muxinternal.c */ = {isa = PBXFileReference; includeInIndex = 1; name = muxinternal.c; path = src/mux/muxinternal.c; sourceTree = "<group>"; };
		1A07B65A866C0F0503D79D325D59ABD4 /* vp8i_enc.h */ = {isa = PBXFileReference; includeInIndex = 1; lastKnownFileType = sourcecode.c.h; name = vp8i_enc.h; path = src/enc/vp8i_enc.h; sourceTree = "<group>"; };
		1A3ED453C46100C90217671329FB27D7 /* UIView+WebCache.m */ = {isa = PBXFileReference; includeInIndex = 1; lastKnownFileType = sourcecode.c.objc; name = "UIView+WebCache.m"; path = "SDWebImage/Core/UIView+WebCache.m"; sourceTree = "<group>"; };
		1ACA1278EBF1694C5CB135EB152D1290 /* SDWebImageCacheKeyFilter.h */ = {isa = PBXFileReference; includeInIndex = 1; lastKnownFileType = sourcecode.c.h; name = SDWebImageCacheKeyFilter.h; path = SDWebImage/Core/SDWebImageCacheKeyFilter.h; sourceTree = "<group>"; };
		1AD853C2CFD3199CA01CE86114C71AD6 /* FBSnapshotTestCase.m */ = {isa = PBXFileReference; includeInIndex = 1; lastKnownFileType = sourcecode.c.objc; name = FBSnapshotTestCase.m; path = FBSnapshotTestCase/FBSnapshotTestCase.m; sourceTree = "<group>"; };
		1B537C077062627C357F93DF3DDFD483 /* UIViewController+Orientation.swift */ = {isa = PBXFileReference; includeInIndex = 1; lastKnownFileType = sourcecode.swift; name = "UIViewController+Orientation.swift"; path = "Source/UIViewController+Orientation.swift"; sourceTree = "<group>"; };
		1BEA5A8791D67A078F42D580ACE4A6C0 /* HapticFeedbackGenerator.swift */ = {isa = PBXFileReference; includeInIndex = 1; lastKnownFileType = sourcecode.swift; name = HapticFeedbackGenerator.swift; path = Source/HapticFeedbackGenerator.swift; sourceTree = "<group>"; };
		1C6BCD0D9DEB19511372524DB9887125 /* SDAsyncBlockOperation.h */ = {isa = PBXFileReference; includeInIndex = 1; lastKnownFileType = sourcecode.c.h; name = SDAsyncBlockOperation.h; path = SDWebImage/Private/SDAsyncBlockOperation.h; sourceTree = "<group>"; };
		1CEE4C47043FCDD185056E0AEB2F3CBA /* Pods-KanvasCameraExample-dummy.m */ = {isa = PBXFileReference; includeInIndex = 1; lastKnownFileType = sourcecode.c.objc; path = "Pods-KanvasCameraExample-dummy.m"; sourceTree = "<group>"; };
		1D34AC70D2BEE3FC569FF876B1E9E088 /* cost_enc.h */ = {isa = PBXFileReference; includeInIndex = 1; lastKnownFileType = sourcecode.c.h; name = cost_enc.h; path = src/enc/cost_enc.h; sourceTree = "<group>"; };
		1D3D97190BB651B09CF585B6FB8B3787 /* yuv_sse41.c */ = {isa = PBXFileReference; includeInIndex = 1; name = yuv_sse41.c; path = src/dsp/yuv_sse41.c; sourceTree = "<group>"; };
		1D7AAA39E8A2605E6773AB7B7046ECC9 /* SDWebImageDownloaderResponseModifier.m */ = {isa = PBXFileReference; includeInIndex = 1; lastKnownFileType = sourcecode.c.objc; name = SDWebImageDownloaderResponseModifier.m; path = SDWebImage/Core/SDWebImageDownloaderResponseModifier.m; sourceTree = "<group>"; };
		1D8E8B2716D57FECAA672F2E038BAC9E /* SDWebImageOperation.h */ = {isa = PBXFileReference; includeInIndex = 1; lastKnownFileType = sourcecode.c.h; name = SDWebImageOperation.h; path = SDWebImage/Core/SDWebImageOperation.h; sourceTree = "<group>"; };
		1DA9B4F1178A67F93119C6863A7E79C3 /* SuggestedTagsDataSource.swift */ = {isa = PBXFileReference; includeInIndex = 1; lastKnownFileType = sourcecode.swift; path = SuggestedTagsDataSource.swift; sourceTree = "<group>"; };
		1DB1AECC6F0237FDBBD48EEE1A9ACFC2 /* UIViewController+Load.swift */ = {isa = PBXFileReference; includeInIndex = 1; lastKnownFileType = sourcecode.swift; path = "UIViewController+Load.swift"; sourceTree = "<group>"; };
		1DF61DA1F9AC397EF265A9EC75BF3AE1 /* libSharedUI.a */ = {isa = PBXFileReference; explicitFileType = archive.ar; includeInIndex = 0; name = libSharedUI.a; path = libSharedUI.a; sourceTree = BUILT_PRODUCTS_DIR; };
		1E4F98128C0FCD4D15C91B02F719D0AF /* SDImageGIFCoder.m */ = {isa = PBXFileReference; includeInIndex = 1; lastKnownFileType = sourcecode.c.objc; name = SDImageGIFCoder.m; path = SDWebImage/Core/SDImageGIFCoder.m; sourceTree = "<group>"; };
		1E77228A7E19EC9FCF982067F6C9F091 /* UIImage+Compare.h */ = {isa = PBXFileReference; includeInIndex = 1; lastKnownFileType = sourcecode.c.h; name = "UIImage+Compare.h"; path = "FBSnapshotTestCase/Categories/UIImage+Compare.h"; sourceTree = "<group>"; };
		1E9ECF432E1932ED9354C9A44E7A959E /* enc_msa.c */ = {isa = PBXFileReference; includeInIndex = 1; name = enc_msa.c; path = src/dsp/enc_msa.c; sourceTree = "<group>"; };
		1EC521FC8E1766A609E38F91491EA7EA /* alpha_processing_sse2.c */ = {isa = PBXFileReference; includeInIndex = 1; name = alpha_processing_sse2.c; path = src/dsp/alpha_processing_sse2.c; sourceTree = "<group>"; };
		1F07895A2763CAF2024247F511E73DB9 /* MetalRenderEncoder.swift */ = {isa = PBXFileReference; includeInIndex = 1; lastKnownFileType = sourcecode.swift; path = MetalRenderEncoder.swift; sourceTree = "<group>"; };
		1F25221BCD39D2678413EA7D52828970 /* MovableViewInnerElement.swift */ = {isa = PBXFileReference; includeInIndex = 1; lastKnownFileType = sourcecode.swift; path = MovableViewInnerElement.swift; sourceTree = "<group>"; };
		202AAF7335C816191AA80C3A8A8DA6E3 /* NSImage+Compatibility.m */ = {isa = PBXFileReference; includeInIndex = 1; lastKnownFileType = sourcecode.c.objc; name = "NSImage+Compatibility.m"; path = "SDWebImage/Core/NSImage+Compatibility.m"; sourceTree = "<group>"; };
		20C68D705381CDD46A8D63171050EE99 /* FBSnapshotTestController.h */ = {isa = PBXFileReference; includeInIndex = 1; lastKnownFileType = sourcecode.c.h; name = FBSnapshotTestController.h; path = FBSnapshotTestCase/FBSnapshotTestController.h; sourceTree = "<group>"; };
		20DA614B8BB060A064D31721B23CBE17 /* StickerMenuView.swift */ = {isa = PBXFileReference; includeInIndex = 1; lastKnownFileType = sourcecode.swift; path = StickerMenuView.swift; sourceTree = "<group>"; };
		214026168BB96F4CBBEBEE7E8B5BEAAF /* CameraInputOutput.swift */ = {isa = PBXFileReference; includeInIndex = 1; lastKnownFileType = sourcecode.swift; path = CameraInputOutput.swift; sourceTree = "<group>"; };
		216A981624E943088B52EE1CF23ED4B9 /* SpeedView.swift */ = {isa = PBXFileReference; includeInIndex = 1; lastKnownFileType = sourcecode.swift; path = SpeedView.swift; sourceTree = "<group>"; };
		2188554E76A57AD6F4EB868E166BA49D /* CameraSettings.swift */ = {isa = PBXFileReference; includeInIndex = 1; lastKnownFileType = sourcecode.swift; path = CameraSettings.swift; sourceTree = "<group>"; };
		2289A4EFC6D463F43A1F50E7EE0C94EF /* EditorFilterController.swift */ = {isa = PBXFileReference; includeInIndex = 1; lastKnownFileType = sourcecode.swift; path = EditorFilterController.swift; sourceTree = "<group>"; };
		234F6A6F01095A225EC8C563404CA163 /* picture_csp_enc.c */ = {isa = PBXFileReference; includeInIndex = 1; name = picture_csp_enc.c; path = src/enc/picture_csp_enc.c; sourceTree = "<group>"; };
		236350A5409F1F8E7D7D382A0086EEA9 /* MediaInfo.swift */ = {isa = PBXFileReference; includeInIndex = 1; lastKnownFileType = sourcecode.swift; path = MediaInfo.swift; sourceTree = "<group>"; };
		237B829FC647F867BCE1642FBA2C50C0 /* ColorDrop.swift */ = {isa = PBXFileReference; includeInIndex = 1; lastKnownFileType = sourcecode.swift; path = ColorDrop.swift; sourceTree = "<group>"; };
		2383078A6D28DE6A15E11489708BA4FD /* libPods-KanvasCameraExampleTests.a */ = {isa = PBXFileReference; explicitFileType = archive.ar; includeInIndex = 0; name = "libPods-KanvasCameraExampleTests.a"; path = "libPods-KanvasCameraExampleTests.a"; sourceTree = BUILT_PRODUCTS_DIR; };
		23B3E2BBDB1EBBA8C42AAB1F52DB88DF /* TMTheme.swift */ = {isa = PBXFileReference; includeInIndex = 1; lastKnownFileType = sourcecode.swift; name = TMTheme.swift; path = Source/TMTheme.swift; sourceTree = "<group>"; };
		23B4C56A7855EA1A15EB09CF0D86FC58 /* bit_writer_utils.c */ = {isa = PBXFileReference; includeInIndex = 1; name = bit_writer_utils.c; path = src/utils/bit_writer_utils.c; sourceTree = "<group>"; };
		23FD402152A647516B753A3F1A759EAC /* Queue.swift */ = {isa = PBXFileReference; includeInIndex = 1; lastKnownFileType = sourcecode.swift; path = Queue.swift; sourceTree = "<group>"; };
		2404435217410F00956B9778DBC95B95 /* CameraSegmentHandler.swift */ = {isa = PBXFileReference; includeInIndex = 1; lastKnownFileType = sourcecode.swift; path = CameraSegmentHandler.swift; sourceTree = "<group>"; };
		2407A4841291453D765D8AEFAD7AF699 /* UIImageView+WebCache.h */ = {isa = PBXFileReference; includeInIndex = 1; lastKnownFileType = sourcecode.c.h; name = "UIImageView+WebCache.h"; path = "SDWebImage/Core/UIImageView+WebCache.h"; sourceTree = "<group>"; };
		243B19D5FEEB10FE1DE7C1882FC68873 /* SDWebImageDownloaderOperation.h */ = {isa = PBXFileReference; includeInIndex = 1; lastKnownFileType = sourcecode.c.h; name = SDWebImageDownloaderOperation.h; path = SDWebImage/Core/SDWebImageDownloaderOperation.h; sourceTree = "<group>"; };
		24D9D92ED70E5C4D5D3EF28A9D9B835D /* MediaExporter.swift */ = {isa = PBXFileReference; includeInIndex = 1; lastKnownFileType = sourcecode.swift; path = MediaExporter.swift; sourceTree = "<group>"; };
		262B3705F27077A929E17C8AC894E218 /* AppColorScheme.swift */ = {isa = PBXFileReference; includeInIndex = 1; lastKnownFileType = sourcecode.swift; name = AppColorScheme.swift; path = Source/AppColorScheme.swift; sourceTree = "<group>"; };
		2681E01832AE2EDA05EB801F53C51E6A /* random_utils.h */ = {isa = PBXFileReference; includeInIndex = 1; lastKnownFileType = sourcecode.c.h; name = random_utils.h; path = src/utils/random_utils.h; sourceTree = "<group>"; };
		268EBAAF4CD136C04F53B0156BBA41D4 /* MetalShaders */ = {isa = PBXFileReference; includeInIndex = 1; name = MetalShaders; path = Resources/MetalShaders; sourceTree = "<group>"; };
		26C7EA365EDA20363EC0CBD0D4E62F27 /* KanvasCameraAnalyticsProvider.swift */ = {isa = PBXFileReference; includeInIndex = 1; lastKnownFileType = sourcecode.swift; path = KanvasCameraAnalyticsProvider.swift; sourceTree = "<group>"; };
		26DCCC5005589A6D0217B61DF30F6B79 /* vp8l_dec.c */ = {isa = PBXFileReference; includeInIndex = 1; name = vp8l_dec.c; path = src/dec/vp8l_dec.c; sourceTree = "<group>"; };
		270F8630FC62251209AED88C0AFE7CEC /* DrawingController.swift */ = {isa = PBXFileReference; includeInIndex = 1; lastKnownFileType = sourcecode.swift; path = DrawingController.swift; sourceTree = "<group>"; };
		275646DAD35259EC0893FDB196393E27 /* RGBOpenGLFilter.swift */ = {isa = PBXFileReference; includeInIndex = 1; lastKnownFileType = sourcecode.swift; path = RGBOpenGLFilter.swift; sourceTree = "<group>"; };
		276570834C5BC2D5664ABE71AA120D3C /* TrimView.swift */ = {isa = PBXFileReference; includeInIndex = 1; lastKnownFileType = sourcecode.swift; path = TrimView.swift; sourceTree = "<group>"; };
		27BA6E3B5136284746A883D7EE4D9D22 /* UIColor+Util.swift */ = {isa = PBXFileReference; includeInIndex = 1; lastKnownFileType = sourcecode.swift; name = "UIColor+Util.swift"; path = "Source/UIColor+Util.swift"; sourceTree = "<group>"; };
		28B56CA266DFB9F59327D0A3E05E3565 /* SDWebImage.h */ = {isa = PBXFileReference; includeInIndex = 1; lastKnownFileType = sourcecode.c.h; name = SDWebImage.h; path = WebImage/SDWebImage.h; sourceTree = "<group>"; };
		2921B29EE631EDE7EA30BE63018EDE6E /* FilterCollectionView.swift */ = {isa = PBXFileReference; includeInIndex = 1; lastKnownFileType = sourcecode.swift; path = FilterCollectionView.swift; sourceTree = "<group>"; };
		2962D2CACA3C6A25D923286AE5D8E19E /* Pods-KanvasCameraExampleTests.modulemap */ = {isa = PBXFileReference; includeInIndex = 1; lastKnownFileType = sourcecode.module; path = "Pods-KanvasCameraExampleTests.modulemap"; sourceTree = "<group>"; };
		299E807348E5739949393C1E7CD6095F /* KanvasCamera.debug.xcconfig */ = {isa = PBXFileReference; includeInIndex = 1; lastKnownFileType = text.xcconfig; path = KanvasCamera.debug.xcconfig; sourceTree = "<group>"; };
		2A0C9C1A23D96C5848E06C7AE7BFD348 /* PhotoOutputHandler.swift */ = {isa = PBXFileReference; includeInIndex = 1; lastKnownFileType = sourcecode.swift; path = PhotoOutputHandler.swift; sourceTree = "<group>"; };
		2AF4CC0A4E8DC1434A4A1A887856E51D /* PostOptionsConstants.swift */ = {isa = PBXFileReference; includeInIndex = 1; lastKnownFileType = sourcecode.swift; path = PostOptionsConstants.swift; sourceTree = "<group>"; };
		2B0869D23C32514D3F1C321CC08C761D /* AVURLAsset+Thumbnail.swift */ = {isa = PBXFileReference; includeInIndex = 1; lastKnownFileType = sourcecode.swift; path = "AVURLAsset+Thumbnail.swift"; sourceTree = "<group>"; };
		2B0C4357F53396D8FC5881F18080B584 /* SDWebImage-dummy.m */ = {isa = PBXFileReference; includeInIndex = 1; lastKnownFileType = sourcecode.c.objc; path = "SDWebImage-dummy.m"; sourceTree = "<group>"; };
		2B474A758B1B1B463A5A03466FD39733 /* EasyTipView.swift */ = {isa = PBXFileReference; includeInIndex = 1; lastKnownFileType = sourcecode.swift; name = EasyTipView.swift; path = Source/EasyTipView.swift; sourceTree = "<group>"; };
		2BCC6BE8198C3A26782FCC29F2E99163 /* GroupOpenGLFilter.swift */ = {isa = PBXFileReference; includeInIndex = 1; lastKnownFileType = sourcecode.swift; path = GroupOpenGLFilter.swift; sourceTree = "<group>"; };
		2C9CE44A99A69D06CA33E3DEF6607A5C /* rescaler_utils.h */ = {isa = PBXFileReference; includeInIndex = 1; lastKnownFileType = sourcecode.c.h; name = rescaler_utils.h; path = src/utils/rescaler_utils.h; sourceTree = "<group>"; };
		2D5876BB8772EE953D2F3CC2C5262363 /* silence.aac */ = {isa = PBXFileReference; includeInIndex = 1; name = silence.aac; path = Resources/silence.aac; sourceTree = "<group>"; };
		2D6BF712D3F74B048AD08DD937683DC5 /* CALayer+Color.swift */ = {isa = PBXFileReference; includeInIndex = 1; lastKnownFileType = sourcecode.swift; path = "CALayer+Color.swift"; sourceTree = "<group>"; };
		2D9D43016BC933399F1B826DDCDF39A1 /* VideoCompositor.swift */ = {isa = PBXFileReference; includeInIndex = 1; lastKnownFileType = sourcecode.swift; path = VideoCompositor.swift; sourceTree = "<group>"; };
		2D9DB3E58C73423E5524528D11E0F9FF /* SDWebImageCacheSerializer.h */ = {isa = PBXFileReference; includeInIndex = 1; lastKnownFileType = sourcecode.c.h; name = SDWebImageCacheSerializer.h; path = SDWebImage/Core/SDWebImageCacheSerializer.h; sourceTree = "<group>"; };
		2DCD716090FE589DBF97DB4E753600AA /* UIView+Image.swift */ = {isa = PBXFileReference; includeInIndex = 1; lastKnownFileType = sourcecode.swift; path = "UIView+Image.swift"; sourceTree = "<group>"; };
		2DFAF3C145EC508BB1C3C58D272FE180 /* yuv.c */ = {isa = PBXFileReference; includeInIndex = 1; name = yuv.c; path = src/dsp/yuv.c; sourceTree = "<group>"; };
		2E437C280758E86451D3F1D0229FD660 /* FilterProtocol.swift */ = {isa = PBXFileReference; includeInIndex = 1; lastKnownFileType = sourcecode.swift; path = FilterProtocol.swift; sourceTree = "<group>"; };
		2E82A2FD31978FC1FFBB3DC1298A21D8 /* ImageLoader-dummy.m */ = {isa = PBXFileReference; includeInIndex = 1; lastKnownFileType = sourcecode.c.objc; path = "ImageLoader-dummy.m"; sourceTree = "<group>"; };
		2E95D63BE5FC15E77EA59309121165DE /* RaveOpenGLFilter.swift */ = {isa = PBXFileReference; includeInIndex = 1; lastKnownFileType = sourcecode.swift; path = RaveOpenGLFilter.swift; sourceTree = "<group>"; };
		2EEFB46CCCB2D2D38940C87A6B85C7E3 /* alphai_dec.h */ = {isa = PBXFileReference; includeInIndex = 1; lastKnownFileType = sourcecode.c.h; name = alphai_dec.h; path = src/dec/alphai_dec.h; sourceTree = "<group>"; };
		2F234CE9E357B4B13CF90615A0501E3E /* EditorViewController.swift */ = {isa = PBXFileReference; includeInIndex = 1; lastKnownFileType = sourcecode.swift; path = EditorViewController.swift; sourceTree = "<group>"; };
		2FA42992347EDACC21A51E49E21774EC /* UIView+Utils.swift */ = {isa = PBXFileReference; includeInIndex = 1; lastKnownFileType = sourcecode.swift; name = "UIView+Utils.swift"; path = "Source/UIView+Utils.swift"; sourceTree = "<group>"; };
		2FD41787639BCC1C357455C6EC86B24C /* Pencil.swift */ = {isa = PBXFileReference; includeInIndex = 1; lastKnownFileType = sourcecode.swift; path = Pencil.swift; sourceTree = "<group>"; };
		2FF8F7D062CF98E5705969028543F3D2 /* SDImageLoader.h */ = {isa = PBXFileReference; includeInIndex = 1; lastKnownFileType = sourcecode.c.h; name = SDImageLoader.h; path = SDWebImage/Core/SDImageLoader.h; sourceTree = "<group>"; };
		3005DCBB0817AB6A5B4A2E8B33B839C2 /* SDAnimatedImageRep.h */ = {isa = PBXFileReference; includeInIndex = 1; lastKnownFileType = sourcecode.c.h; name = SDAnimatedImageRep.h; path = SDWebImage/Core/SDAnimatedImageRep.h; sourceTree = "<group>"; };
		30701B12A47DE7C747A2ABCB98F62CAF /* MediaClipsEditorViewController.swift */ = {isa = PBXFileReference; includeInIndex = 1; lastKnownFileType = sourcecode.swift; path = MediaClipsEditorViewController.swift; sourceTree = "<group>"; };
		307D00D05B9201E2AE370FE85FB85443 /* ThumbnailCollectionViewLayout.swift */ = {isa = PBXFileReference; includeInIndex = 1; lastKnownFileType = sourcecode.swift; path = ThumbnailCollectionViewLayout.swift; sourceTree = "<group>"; };
		32C90A85E4874526B874A0C2E8D933D2 /* Dictionary+Copy.swift */ = {isa = PBXFileReference; includeInIndex = 1; lastKnownFileType = sourcecode.swift; name = "Dictionary+Copy.swift"; path = "Source/Dictionary+Copy.swift"; sourceTree = "<group>"; };
		32E182F5467904524EB424018E5FFB0A /* KanvasCameraImages.swift */ = {isa = PBXFileReference; includeInIndex = 1; lastKnownFileType = sourcecode.swift; path = KanvasCameraImages.swift; sourceTree = "<group>"; };
		32E8DB467D165639A9BAAA2F7337CF8A /* rescaler_sse2.c */ = {isa = PBXFileReference; includeInIndex = 1; name = rescaler_sse2.c; path = src/dsp/rescaler_sse2.c; sourceTree = "<group>"; };
		330399C4385908229645BAE0D5B0855C /* backward_references_enc.h */ = {isa = PBXFileReference; includeInIndex = 1; lastKnownFileType = sourcecode.c.h; name = backward_references_enc.h; path = src/enc/backward_references_enc.h; sourceTree = "<group>"; };
		33D3E328E22BB4E6B893CA7EF5AB1A33 /* lossless_sse2.c */ = {isa = PBXFileReference; includeInIndex = 1; name = lossless_sse2.c; path = src/dsp/lossless_sse2.c; sourceTree = "<group>"; };
		33E83D02943A5199B83C8316F27EF2F6 /* SDWebImageDownloaderRequestModifier.h */ = {isa = PBXFileReference; includeInIndex = 1; lastKnownFileType = sourcecode.c.h; name = SDWebImageDownloaderRequestModifier.h; path = SDWebImage/Core/SDWebImageDownloaderRequestModifier.h; sourceTree = "<group>"; };
		343BD2BF8B9702A1D98E960A1E213693 /* dsp.h */ = {isa = PBXFileReference; includeInIndex = 1; lastKnownFileType = sourcecode.c.h; name = dsp.h; path = src/dsp/dsp.h; sourceTree = "<group>"; };
		348478F3E836421ABA683E41EC9A0855 /* webp_dec.c */ = {isa = PBXFileReference; includeInIndex = 1; name = webp_dec.c; path = src/dec/webp_dec.c; sourceTree = "<group>"; };
		349AF76D32E41290C0197FFEFFE0EE74 /* SDImageCodersManager.m */ = {isa = PBXFileReference; includeInIndex = 1; lastKnownFileType = sourcecode.c.objc; name = SDImageCodersManager.m; path = SDWebImage/Core/SDImageCodersManager.m; sourceTree = "<group>"; };
		34F28630B6AA172F5FE0D97FF2E2179A /* ColorPickerController.swift */ = {isa = PBXFileReference; includeInIndex = 1; lastKnownFileType = sourcecode.swift; path = ColorPickerController.swift; sourceTree = "<group>"; };
		34FC5F9480968C533A41ACD7CAD30977 /* iterator_enc.c */ = {isa = PBXFileReference; includeInIndex = 1; name = iterator_enc.c; path = src/enc/iterator_enc.c; sourceTree = "<group>"; };
		3503C780FB93E94BB900EFC3FA6F4040 /* filter_enc.c */ = {isa = PBXFileReference; includeInIndex = 1; name = filter_enc.c; path = src/enc/filter_enc.c; sourceTree = "<group>"; };
		351417A81002AD9B42377B89D54068FD /* UIFont+Orangina.swift */ = {isa = PBXFileReference; includeInIndex = 1; lastKnownFileType = sourcecode.swift; name = "UIFont+Orangina.swift"; path = "Source/UIFont+Orangina.swift"; sourceTree = "<group>"; };
		355271E3AFD00F46A4974A8D91486574 /* demux.c */ = {isa = PBXFileReference; includeInIndex = 1; name = demux.c; path = src/demux/demux.c; sourceTree = "<group>"; };
		35C784A7FEE6609DB37B7FE4BF27982F /* yuv_mips_dsp_r2.c */ = {isa = PBXFileReference; includeInIndex = 1; name = yuv_mips_dsp_r2.c; path = src/dsp/yuv_mips_dsp_r2.c; sourceTree = "<group>"; };
		35F51DF1B446C5E53B14BD598B9A5FF4 /* FilterItem.swift */ = {isa = PBXFileReference; includeInIndex = 1; lastKnownFileType = sourcecode.swift; path = FilterItem.swift; sourceTree = "<group>"; };
		35FAA27E04BC4AD46679D3A52565FFBB /* io_dec.c */ = {isa = PBXFileReference; includeInIndex = 1; name = io_dec.c; path = src/dec/io_dec.c; sourceTree = "<group>"; };
		36448CE7A0888818E02519265282BFCA /* SDImageFrame.h */ = {isa = PBXFileReference; includeInIndex = 1; lastKnownFileType = sourcecode.c.h; name = SDImageFrame.h; path = SDWebImage/Core/SDImageFrame.h; sourceTree = "<group>"; };
		36609E169D43BB37B24904362A23B7BD /* AVAssetTrack+transform.swift */ = {isa = PBXFileReference; includeInIndex = 1; lastKnownFileType = sourcecode.swift; path = "AVAssetTrack+transform.swift"; sourceTree = "<group>"; };
		36EC9CD2A45414203EF2DC89097F323C /* UIView+Layout.swift */ = {isa = PBXFileReference; includeInIndex = 1; lastKnownFileType = sourcecode.swift; path = "UIView+Layout.swift"; sourceTree = "<group>"; };
		37841F7DD1234CF7186C210A66A3C48C /* ExtendedStackView.swift */ = {isa = PBXFileReference; includeInIndex = 1; lastKnownFileType = sourcecode.swift; path = ExtendedStackView.swift; sourceTree = "<group>"; };
		37FBB796695734EDE693317E6A7A21D0 /* TumblrThemeFontFamily.swift */ = {isa = PBXFileReference; includeInIndex = 1; lastKnownFileType = sourcecode.swift; name = TumblrThemeFontFamily.swift; path = Source/TumblrThemeFontFamily.swift; sourceTree = "<group>"; };
		3819D576B1FBE0B1DB9AE9EFDDF669C4 /* cpu.c */ = {isa = PBXFileReference; includeInIndex = 1; name = cpu.c; path = src/dsp/cpu.c; sourceTree = "<group>"; };
		39287ABDDF684533914320C610C48421 /* yuv_mips32.c */ = {isa = PBXFileReference; includeInIndex = 1; name = yuv_mips32.c; path = src/dsp/yuv_mips32.c; sourceTree = "<group>"; };
		393CDF888F21BF77A47D1955302F602D /* CameraInputControllerDelegate.swift */ = {isa = PBXFileReference; includeInIndex = 1; lastKnownFileType = sourcecode.swift; path = CameraInputControllerDelegate.swift; sourceTree = "<group>"; };
		398F40566ED09D576B8500559824542C /* MediaPlayerController.swift */ = {isa = PBXFileReference; includeInIndex = 1; lastKnownFileType = sourcecode.swift; path = MediaPlayerController.swift; sourceTree = "<group>"; };
		39ECD99DAA87ADA84ACD1231F64A3426 /* SDAnimatedImage.h */ = {isa = PBXFileReference; includeInIndex = 1; lastKnownFileType = sourcecode.c.h; name = SDAnimatedImage.h; path = SDWebImage/Core/SDAnimatedImage.h; sourceTree = "<group>"; };
		3A42466E8787A05854BF483A71834898 /* anim_encode.c */ = {isa = PBXFileReference; includeInIndex = 1; name = anim_encode.c; path = src/mux/anim_encode.c; sourceTree = "<group>"; };
		3B0A7445DCB09FF1386FADA30045D311 /* enc_mips_dsp_r2.c */ = {isa = PBXFileReference; includeInIndex = 1; name = enc_mips_dsp_r2.c; path = src/dsp/enc_mips_dsp_r2.c; sourceTree = "<group>"; };
		3B13438BD8930FDE6E7E1F7708A2EBAC /* TagsView.swift */ = {isa = PBXFileReference; includeInIndex = 1; lastKnownFileType = sourcecode.swift; path = TagsView.swift; sourceTree = "<group>"; };
		3B2360999DFCFF96D0659578265A152A /* GLKMatrix4+Unsafe.swift */ = {isa = PBXFileReference; includeInIndex = 1; lastKnownFileType = sourcecode.swift; path = "GLKMatrix4+Unsafe.swift"; sourceTree = "<group>"; };
		3BF22C084B65717272690D933B327C0C /* SDWebImageDownloaderConfig.h */ = {isa = PBXFileReference; includeInIndex = 1; lastKnownFileType = sourcecode.c.h; name = SDWebImageDownloaderConfig.h; path = SDWebImage/Core/SDWebImageDownloaderConfig.h; sourceTree = "<group>"; };
		3C15E9BBF7C7E6FA181080EAAE1FB84F /* TrimArea.swift */ = {isa = PBXFileReference; includeInIndex = 1; lastKnownFileType = sourcecode.swift; path = TrimArea.swift; sourceTree = "<group>"; };
		3CA7286266118F2114D28E07BB6820E0 /* libwebp.debug.xcconfig */ = {isa = PBXFileReference; includeInIndex = 1; lastKnownFileType = text.xcconfig; path = libwebp.debug.xcconfig; sourceTree = "<group>"; };
		3CFE6BA9E8B26DEB18B8B53ECA4A44BA /* SDWebImageDownloader.m */ = {isa = PBXFileReference; includeInIndex = 1; lastKnownFileType = sourcecode.c.objc; name = SDWebImageDownloader.m; path = SDWebImage/Core/SDWebImageDownloader.m; sourceTree = "<group>"; };
		3D0A11EA541D4009BEF4D6EAF6869A0C /* Sharpie.swift */ = {isa = PBXFileReference; includeInIndex = 1; lastKnownFileType = sourcecode.swift; path = Sharpie.swift; sourceTree = "<group>"; };
		3D553298E1E4623CF6C23036F54E8E38 /* KanvasCameraColors.swift */ = {isa = PBXFileReference; includeInIndex = 1; lastKnownFileType = sourcecode.swift; path = KanvasCameraColors.swift; sourceTree = "<group>"; };
		3E89ED61302A2B6A11E4BEA370FD0185 /* SDWebImageOptionsProcessor.m */ = {isa = PBXFileReference; includeInIndex = 1; lastKnownFileType = sourcecode.c.objc; name = SDWebImageOptionsProcessor.m; path = SDWebImage/Core/SDWebImageOptionsProcessor.m; sourceTree = "<group>"; };
		3EE8FB0AE34D7E865368ECB16A2EC515 /* UIImageView+HighlightedWebCache.h */ = {isa = PBXFileReference; includeInIndex = 1; lastKnownFileType = sourcecode.c.h; name = "UIImageView+HighlightedWebCache.h"; path = "SDWebImage/Core/UIImageView+HighlightedWebCache.h"; sourceTree = "<group>"; };
		3F2B439A9D60D2B1556CCDB29ED1C3D2 /* Array+Convenience.swift */ = {isa = PBXFileReference; includeInIndex = 1; lastKnownFileType = sourcecode.swift; name = "Array+Convenience.swift"; path = "Source/Array+Convenience.swift"; sourceTree = "<group>"; };
		3FA38E2F9B327C34C0CCA2550A813179 /* SDImageCacheConfig.m */ = {isa = PBXFileReference; includeInIndex = 1; lastKnownFileType = sourcecode.c.objc; name = SDImageCacheConfig.m; path = SDWebImage/Core/SDImageCacheConfig.m; sourceTree = "<group>"; };
		3FA66BDBE9372C789BE03B04DB07C271 /* DiscreteSlider.swift */ = {isa = PBXFileReference; includeInIndex = 1; lastKnownFileType = sourcecode.swift; path = DiscreteSlider.swift; sourceTree = "<group>"; };
		3FBD76C7A368B2396695BDA0D9B92DF8 /* SDImageHEICCoder.h */ = {isa = PBXFileReference; includeInIndex = 1; lastKnownFileType = sourcecode.c.h; name = SDImageHEICCoder.h; path = SDWebImage/Core/SDImageHEICCoder.h; sourceTree = "<group>"; };
		400363899597356432C151912516A92D /* AppUIChangedListener.swift */ = {isa = PBXFileReference; includeInIndex = 1; lastKnownFileType = sourcecode.swift; name = AppUIChangedListener.swift; path = Source/AppUIChangedListener.swift; sourceTree = "<group>"; };
		400A2268DF265BED1980AB794490FD61 /* Texture.swift */ = {isa = PBXFileReference; includeInIndex = 1; lastKnownFileType = sourcecode.swift; path = Texture.swift; sourceTree = "<group>"; };
		400FF55D0451E7A8F33A3D0D3E11C1B9 /* libReachability.a */ = {isa = PBXFileReference; explicitFileType = archive.ar; includeInIndex = 0; name = libReachability.a; path = libReachability.a; sourceTree = BUILT_PRODUCTS_DIR; };
		40680FDD0220E5A03514B2DCC85BBFC2 /* TMTheming.swift */ = {isa = PBXFileReference; includeInIndex = 1; lastKnownFileType = sourcecode.swift; name = TMTheming.swift; path = Source/TMTheming.swift; sourceTree = "<group>"; };
		40C044B80EEBBCFF3066D31EABC202CB /* neon.h */ = {isa = PBXFileReference; includeInIndex = 1; lastKnownFileType = sourcecode.c.h; name = neon.h; path = src/dsp/neon.h; sourceTree = "<group>"; };
		414207BC9F45E102D40289D728BFF65E /* UIImage+MemoryCacheCost.h */ = {isa = PBXFileReference; includeInIndex = 1; lastKnownFileType = sourcecode.c.h; name = "UIImage+MemoryCacheCost.h"; path = "SDWebImage/Core/UIImage+MemoryCacheCost.h"; sourceTree = "<group>"; };
		4148A8DC843541A5EE5470964B8D0DB1 /* AvatarClearingHelper.swift */ = {isa = PBXFileReference; includeInIndex = 1; lastKnownFileType = sourcecode.swift; name = AvatarClearingHelper.swift; path = Classes/AvatarClearingHelper.swift; sourceTree = "<group>"; };
		4154420BE7CD5DCC530C53E66A1A0388 /* SDImageHEICCoder.m */ = {isa = PBXFileReference; includeInIndex = 1; lastKnownFileType = sourcecode.c.objc; name = SDImageHEICCoder.m; path = SDWebImage/Core/SDImageHEICCoder.m; sourceTree = "<group>"; };
		419C43603934441FCD9AA28D54D65AB9 /* SDImageAPNGCoder.m */ = {isa = PBXFileReference; includeInIndex = 1; lastKnownFileType = sourcecode.c.objc; name = SDImageAPNGCoder.m; path = SDWebImage/Core/SDImageAPNGCoder.m; sourceTree = "<group>"; };
		42440751BEFBEF3327900FB1241ACB97 /* SDAnimatedImageView.m */ = {isa = PBXFileReference; includeInIndex = 1; lastKnownFileType = sourcecode.c.objc; name = SDAnimatedImageView.m; path = SDWebImage/Core/SDAnimatedImageView.m; sourceTree = "<group>"; };
		42614E2E380FF0E2D1E4A758BCFB7424 /* lossless.h */ = {isa = PBXFileReference; includeInIndex = 1; lastKnownFileType = sourcecode.c.h; name = lossless.h; path = src/dsp/lossless.h; sourceTree = "<group>"; };
		428003BB6B60BF1924F9D6291C4ABEB0 /* CGSize+Utils.swift */ = {isa = PBXFileReference; includeInIndex = 1; lastKnownFileType = sourcecode.swift; name = "CGSize+Utils.swift"; path = "Source/CGSize+Utils.swift"; sourceTree = "<group>"; };
		4293086804F3C8F78C504FDC61EE23E3 /* EditorFilterView.swift */ = {isa = PBXFileReference; includeInIndex = 1; lastKnownFileType = sourcecode.swift; path = EditorFilterView.swift; sourceTree = "<group>"; };
		437AED0A214DFF3208B8BD538F431CEC /* FilterFactory.swift */ = {isa = PBXFileReference; includeInIndex = 1; lastKnownFileType = sourcecode.swift; path = FilterFactory.swift; sourceTree = "<group>"; };
		438EF0412E464922159CF28E2602428F /* ModeSelectorAndShootView.swift */ = {isa = PBXFileReference; includeInIndex = 1; lastKnownFileType = sourcecode.swift; path = ModeSelectorAndShootView.swift; sourceTree = "<group>"; };
		43D83C1C1BD2CF0375B6AFEB0EA87157 /* SwiftSupport.swift */ = {isa = PBXFileReference; includeInIndex = 1; lastKnownFileType = sourcecode.swift; name = SwiftSupport.swift; path = FBSnapshotTestCase/SwiftSupport.swift; sourceTree = "<group>"; };
		4418427BB1D61DE442DEBE15E932F0B7 /* common_dec.h */ = {isa = PBXFileReference; includeInIndex = 1; lastKnownFileType = sourcecode.c.h; name = common_dec.h; path = src/dec/common_dec.h; sourceTree = "<group>"; };
		449B00CC2182E39C51DF48CD499D27A6 /* color_cache_utils.h */ = {isa = PBXFileReference; includeInIndex = 1; lastKnownFileType = sourcecode.c.h; name = color_cache_utils.h; path = src/utils/color_cache_utils.h; sourceTree = "<group>"; };
		452F27278591503B0B9F0B0C0699BA52 /* CVPixelBuffer+sampleBuffer.swift */ = {isa = PBXFileReference; includeInIndex = 1; lastKnownFileType = sourcecode.swift; path = "CVPixelBuffer+sampleBuffer.swift"; sourceTree = "<group>"; };
		459225C95EBB8566489EE0711F00500D /* DiscreteSliderCollectionCell.swift */ = {isa = PBXFileReference; includeInIndex = 1; lastKnownFileType = sourcecode.swift; path = DiscreteSliderCollectionCell.swift; sourceTree = "<group>"; };
		45B6E7C793EBA368B54EF7D1A7C4C835 /* upsampling_sse2.c */ = {isa = PBXFileReference; includeInIndex = 1; name = upsampling_sse2.c; path = src/dsp/upsampling_sse2.c; sourceTree = "<group>"; };
		45CC2502D69AB0A8E02A81FFF9FCD65B /* quant_levels_utils.h */ = {isa = PBXFileReference; includeInIndex = 1; lastKnownFileType = sourcecode.c.h; name = quant_levels_utils.h; path = src/utils/quant_levels_utils.h; sourceTree = "<group>"; };
		4656F2B1DF342AA541245854B038804E /* upsampling_mips_dsp_r2.c */ = {isa = PBXFileReference; includeInIndex = 1; name = upsampling_mips_dsp_r2.c; path = src/dsp/upsampling_mips_dsp_r2.c; sourceTree = "<group>"; };
		4680F10C4F8FA880160F6D7A71996DCE /* Utils.release.xcconfig */ = {isa = PBXFileReference; includeInIndex = 1; lastKnownFileType = text.xcconfig; path = Utils.release.xcconfig; sourceTree = "<group>"; };
		46DB8B3C32AD262D226D034BD4A62B7A /* UIImage+Diff.m */ = {isa = PBXFileReference; includeInIndex = 1; lastKnownFileType = sourcecode.c.objc; name = "UIImage+Diff.m"; path = "FBSnapshotTestCase/Categories/UIImage+Diff.m"; sourceTree = "<group>"; };
		4723EF58A6D664D2ADD46FEC81910F0D /* UIView+AutoLayout.swift */ = {isa = PBXFileReference; includeInIndex = 1; lastKnownFileType = sourcecode.swift; name = "UIView+AutoLayout.swift"; path = "Source/UIView+AutoLayout.swift"; sourceTree = "<group>"; };
		474719FA2F17C2A3B546B8679B59BDC5 /* CameraPreviewViewController.swift */ = {isa = PBXFileReference; includeInIndex = 1; lastKnownFileType = sourcecode.swift; path = CameraPreviewViewController.swift; sourceTree = "<group>"; };
		47790AB0D7405D4D788E4FAB4D4488A3 /* UIColor+Lerp.swift */ = {isa = PBXFileReference; includeInIndex = 1; lastKnownFileType = sourcecode.swift; path = "UIColor+Lerp.swift"; sourceTree = "<group>"; };
		47D85D12557E7E90F2186AC69D535B88 /* SDAssociatedObject.m */ = {isa = PBXFileReference; includeInIndex = 1; lastKnownFileType = sourcecode.c.objc; name = SDAssociatedObject.m; path = SDWebImage/Private/SDAssociatedObject.m; sourceTree = "<group>"; };
		47FFF0CD01443BC3287605FBAD4B7917 /* SDAnimatedImage+Data.swift */ = {isa = PBXFileReference; includeInIndex = 1; lastKnownFileType = sourcecode.swift; name = "SDAnimatedImage+Data.swift"; path = "Classes/SDAnimatedImage+Data.swift"; sourceTree = "<group>"; };
		4840B80F1A08D2916E80577EF37CC129 /* upsampling_neon.c */ = {isa = PBXFileReference; includeInIndex = 1; name = upsampling_neon.c; path = src/dsp/upsampling_neon.c; sourceTree = "<group>"; };
		495995E787784C691BC20B6E5DC33087 /* TumblrTheme.modulemap */ = {isa = PBXFileReference; includeInIndex = 1; lastKnownFileType = sourcecode.module; path = TumblrTheme.modulemap; sourceTree = "<group>"; };
		49795A43789958CC3EAE5E623C6F726A /* MTLDevice+KanvasCamera.swift */ = {isa = PBXFileReference; includeInIndex = 1; lastKnownFileType = sourcecode.swift; path = "MTLDevice+KanvasCamera.swift"; sourceTree = "<group>"; };
		498A3639576A72C21F9DAF4BCA0CF3BF /* KanvasCameraStrings.swift */ = {isa = PBXFileReference; includeInIndex = 1; lastKnownFileType = sourcecode.swift; path = KanvasCameraStrings.swift; sourceTree = "<group>"; };
		49F578D010ABA7982D50BEE1B4E4FFC4 /* String+HexColor.swift */ = {isa = PBXFileReference; includeInIndex = 1; lastKnownFileType = sourcecode.swift; name = "String+HexColor.swift"; path = "Source/String+HexColor.swift"; sourceTree = "<group>"; };
		4A4F6B7596ED0DE75FC4CD4F0ECB2DD9 /* SDDisplayLink.h */ = {isa = PBXFileReference; includeInIndex = 1; lastKnownFileType = sourcecode.c.h; name = SDDisplayLink.h; path = SDWebImage/Private/SDDisplayLink.h; sourceTree = "<group>"; };
		4B3323890C4893658250B4D5AFE17F0C /* GIFDecoder.swift */ = {isa = PBXFileReference; includeInIndex = 1; lastKnownFileType = sourcecode.swift; path = GIFDecoder.swift; sourceTree = "<group>"; };
		4B58393C8725A7F672DE99510CDD4B4D /* common_sse2.h */ = {isa = PBXFileReference; includeInIndex = 1; lastKnownFileType = sourcecode.c.h; name = common_sse2.h; path = src/dsp/common_sse2.h; sourceTree = "<group>"; };
		4BD8B462FE357D1AF13073FB02B6D5E0 /* AVAsset+Utils.swift */ = {isa = PBXFileReference; includeInIndex = 1; lastKnownFileType = sourcecode.swift; path = "AVAsset+Utils.swift"; sourceTree = "<group>"; };
		4BDFF2C6EF9D4226AB9C3C19A68D30C8 /* UIButton+Custom.swift */ = {isa = PBXFileReference; includeInIndex = 1; lastKnownFileType = sourcecode.swift; name = "UIButton+Custom.swift"; path = "Source/UIButton+Custom.swift"; sourceTree = "<group>"; };
		4C9A9D866ECDBE4DC7CFFD6B5DE7098B /* frame_dec.c */ = {isa = PBXFileReference; includeInIndex = 1; name = frame_dec.c; path = src/dec/frame_dec.c; sourceTree = "<group>"; };
		4CBE42D01E4CFAA074BD29AF964DFCC5 /* StickerTypeCollectionController.swift */ = {isa = PBXFileReference; includeInIndex = 1; lastKnownFileType = sourcecode.swift; path = StickerTypeCollectionController.swift; sourceTree = "<group>"; };
		4D0C354396389E5229FFE8D0C4322773 /* SDImageCache.m */ = {isa = PBXFileReference; includeInIndex = 1; lastKnownFileType = sourcecode.c.objc; name = SDImageCache.m; path = SDWebImage/Core/SDImageCache.m; sourceTree = "<group>"; };
		4D3A406C5E74B1AE0D60B2D5962E9551 /* idec_dec.c */ = {isa = PBXFileReference; includeInIndex = 1; name = idec_dec.c; path = src/dec/idec_dec.c; sourceTree = "<group>"; };
		4DC236F75FA48E6FC3B1D9E9FB9D49D7 /* CGRect+Center.swift */ = {isa = PBXFileReference; includeInIndex = 1; lastKnownFileType = sourcecode.swift; path = "CGRect+Center.swift"; sourceTree = "<group>"; };
		4EAE7355E6A1AE0025494FFCA31B7DAF /* NSDate+Orangina.swift */ = {isa = PBXFileReference; includeInIndex = 1; lastKnownFileType = sourcecode.swift; name = "NSDate+Orangina.swift"; path = "Source/NSDate+Orangina.swift"; sourceTree = "<group>"; };
		4F09C9B8B971418DF1819E2B1E437A47 /* ColorPickerViewController.swift */ = {isa = PBXFileReference; includeInIndex = 1; lastKnownFileType = sourcecode.swift; name = ColorPickerViewController.swift; path = Source/ColorPickerViewController.swift; sourceTree = "<group>"; };
		4F3AD28583727F0ECB0598CFB39CBB98 /* ResourceBundle-SharedUI-SharedUI-Info.plist */ = {isa = PBXFileReference; includeInIndex = 1; lastKnownFileType = text.plist.xml; path = "ResourceBundle-SharedUI-SharedUI-Info.plist"; sourceTree = "<group>"; };
		4F49D397A195767C2F52D3A51142708F /* PostFormKeyboardTracker.swift */ = {isa = PBXFileReference; includeInIndex = 1; lastKnownFileType = sourcecode.swift; name = PostFormKeyboardTracker.swift; path = Source/PostFormKeyboardTracker.swift; sourceTree = "<group>"; };
		4F765C2B10B06BE9F827F6B6EFED0647 /* SDImageFrame.m */ = {isa = PBXFileReference; includeInIndex = 1; lastKnownFileType = sourcecode.c.objc; name = SDImageFrame.m; path = SDWebImage/Core/SDImageFrame.m; sourceTree = "<group>"; };
		4F971E9A26DC30B7311BFCA0378E629E /* histogram_enc.c */ = {isa = PBXFileReference; includeInIndex = 1; name = histogram_enc.c; path = src/enc/histogram_enc.c; sourceTree = "<group>"; };
		4F9C23F9DCC131F81DA59524721D6392 /* StickerLoader.swift */ = {isa = PBXFileReference; includeInIndex = 1; lastKnownFileType = sourcecode.swift; path = StickerLoader.swift; sourceTree = "<group>"; };
		5008AC3FFAF6C924BDADB53F7500EEE1 /* UIImage+Snapshot.h */ = {isa = PBXFileReference; includeInIndex = 1; lastKnownFileType = sourcecode.c.h; name = "UIImage+Snapshot.h"; path = "FBSnapshotTestCase/Categories/UIImage+Snapshot.h"; sourceTree = "<group>"; };
		50AB531426EE20928AB400EFC8A35848 /* DimensionsHelper.swift */ = {isa = PBXFileReference; includeInIndex = 1; lastKnownFileType = sourcecode.swift; path = DimensionsHelper.swift; sourceTree = "<group>"; };
		5161E0BA193584E69ABF32453867A5F5 /* SDImageCodersManager.h */ = {isa = PBXFileReference; includeInIndex = 1; lastKnownFileType = sourcecode.c.h; name = SDImageCodersManager.h; path = SDWebImage/Core/SDImageCodersManager.h; sourceTree = "<group>"; };
		5172D2A16DE0755A78E95B9DDCBC614E /* KanvasCamera.bundle */ = {isa = PBXFileReference; explicitFileType = wrapper.cfbundle; includeInIndex = 0; name = KanvasCamera.bundle; path = "KanvasCamera-KanvasCamera.bundle"; sourceTree = BUILT_PRODUCTS_DIR; };
		523EAA3534E69A5993A08C61D8EBAC58 /* color_cache_utils.c */ = {isa = PBXFileReference; includeInIndex = 1; name = color_cache_utils.c; path = src/utils/color_cache_utils.c; sourceTree = "<group>"; };
		524E1E675ECBD796F6CEBBF1F02D0982 /* CameraZoomHandler.swift */ = {isa = PBXFileReference; includeInIndex = 1; lastKnownFileType = sourcecode.swift; path = CameraZoomHandler.swift; sourceTree = "<group>"; };
		52A4984BBA14C9774DE301AC112C6FA4 /* TrashView.swift */ = {isa = PBXFileReference; includeInIndex = 1; lastKnownFileType = sourcecode.swift; path = TrashView.swift; sourceTree = "<group>"; };
		52AD75A3A25FD9F89C37F9EA0B25B9E2 /* random_utils.c */ = {isa = PBXFileReference; includeInIndex = 1; name = random_utils.c; path = src/utils/random_utils.c; sourceTree = "<group>"; };
		5335E62A47CF2DAB289BA87AFAA7E85E /* FBSnapshotTestCase-prefix.pch */ = {isa = PBXFileReference; includeInIndex = 1; lastKnownFileType = sourcecode.c.h; path = "FBSnapshotTestCase-prefix.pch"; sourceTree = "<group>"; };
		543796D34F425936AC62F381A8AEF21E /* UIImage+GIF.m */ = {isa = PBXFileReference; includeInIndex = 1; lastKnownFileType = sourcecode.c.objc; name = "UIImage+GIF.m"; path = "SDWebImage/Core/UIImage+GIF.m"; sourceTree = "<group>"; };
		543ECDA8599A5AB8DC2DC250B5867CB3 /* huffman_utils.h */ = {isa = PBXFileReference; includeInIndex = 1; lastKnownFileType = sourcecode.c.h; name = huffman_utils.h; path = src/utils/huffman_utils.h; sourceTree = "<group>"; };
		5473E6D4B8CB18F1C250940B10EAA8CA /* TumblrMediaInfo.swift */ = {isa = PBXFileReference; includeInIndex = 1; lastKnownFileType = sourcecode.swift; name = TumblrMediaInfo.swift; path = Source/TumblrMediaInfo.swift; sourceTree = "<group>"; };
		5480E71C2EC0BB38E90617C177E26706 /* BackgroundFillOperation.swift */ = {isa = PBXFileReference; includeInIndex = 1; lastKnownFileType = sourcecode.swift; path = BackgroundFillOperation.swift; sourceTree = "<group>"; };
		54A0C070D75A8B4433ED274FD39ED83E /* TMMutableTheme.swift */ = {isa = PBXFileReference; includeInIndex = 1; lastKnownFileType = sourcecode.swift; name = TMMutableTheme.swift; path = Source/TMMutableTheme.swift; sourceTree = "<group>"; };
		55153B5AE66994142F92744C588DE3BD /* SDImageCacheDefine.h */ = {isa = PBXFileReference; includeInIndex = 1; lastKnownFileType = sourcecode.c.h; name = SDImageCacheDefine.h; path = SDWebImage/Core/SDImageCacheDefine.h; sourceTree = "<group>"; };
		557028F2A22059FA8A35D6893117DDE0 /* UIImage+Transform.h */ = {isa = PBXFileReference; includeInIndex = 1; lastKnownFileType = sourcecode.c.h; name = "UIImage+Transform.h"; path = "SDWebImage/Core/UIImage+Transform.h"; sourceTree = "<group>"; };
		559670612131CDEBB6E6CCF53462F8F0 /* FilterCollectionInnerCell.swift */ = {isa = PBXFileReference; includeInIndex = 1; lastKnownFileType = sourcecode.swift; path = FilterCollectionInnerCell.swift; sourceTree = "<group>"; };
		559C1B00DC34DFF8C27CAD2449C0A7D9 /* FilterSettingsController.swift */ = {isa = PBXFileReference; includeInIndex = 1; lastKnownFileType = sourcecode.swift; path = FilterSettingsController.swift; sourceTree = "<group>"; };
		55A0134FE6575F8EEBFB1F2BFB29A49B /* MediaClipsCollectionView.swift */ = {isa = PBXFileReference; includeInIndex = 1; lastKnownFileType = sourcecode.swift; path = MediaClipsCollectionView.swift; sourceTree = "<group>"; };
		55D22357BD18671C110ED6169613A756 /* Array+Safety.swift */ = {isa = PBXFileReference; includeInIndex = 1; lastKnownFileType = sourcecode.swift; name = "Array+Safety.swift"; path = "Source/Array+Safety.swift"; sourceTree = "<group>"; };
		5610AADD6381D9904307DCD702B76B50 /* SharedUI.modulemap */ = {isa = PBXFileReference; includeInIndex = 1; lastKnownFileType = sourcecode.module; path = SharedUI.modulemap; sourceTree = "<group>"; };
		56D2C5B02DE6BAF0A94F03ED0B3D4436 /* Array+Object.swift */ = {isa = PBXFileReference; includeInIndex = 1; lastKnownFileType = sourcecode.swift; path = "Array+Object.swift"; sourceTree = "<group>"; };
		56E6CD7FE187D00F7B02EB1CB014F45B /* UIImage+SharedUIAssets.swift */ = {isa = PBXFileReference; includeInIndex = 1; lastKnownFileType = sourcecode.swift; name = "UIImage+SharedUIAssets.swift"; path = "Source/UIImage+SharedUIAssets.swift"; sourceTree = "<group>"; };
		56FFA30183F182277D154B9F3EB5C9DB /* tree_dec.c */ = {isa = PBXFileReference; includeInIndex = 1; name = tree_dec.c; path = src/dec/tree_dec.c; sourceTree = "<group>"; };
		573DA3488A541E286988927C85812A97 /* Reachability.modulemap */ = {isa = PBXFileReference; includeInIndex = 1; lastKnownFileType = sourcecode.module; path = Reachability.modulemap; sourceTree = "<group>"; };
		575301877EA5297C5449989880B1345A /* ImageLoader.podspec */ = {isa = PBXFileReference; explicitFileType = text.script.ruby; includeInIndex = 1; indentWidth = 2; lastKnownFileType = text; path = ImageLoader.podspec; sourceTree = "<group>"; tabWidth = 2; xcLanguageSpecificationIdentifier = xcode.lang.ruby; };
		57D83A17D0E39130B84917678BE439CA /* token_enc.c */ = {isa = PBXFileReference; includeInIndex = 1; name = token_enc.c; path = src/enc/token_enc.c; sourceTree = "<group>"; };
		57F68870FEE21766EB157636723B0A20 /* Device.swift */ = {isa = PBXFileReference; includeInIndex = 1; lastKnownFileType = sourcecode.swift; path = Device.swift; sourceTree = "<group>"; };
		581BCCBF58465E2B077C3603063FB05B /* StickerCollectionView.swift */ = {isa = PBXFileReference; includeInIndex = 1; lastKnownFileType = sourcecode.swift; path = StickerCollectionView.swift; sourceTree = "<group>"; };
		584838C8EB7A8CF6902DBC2D87985D9D /* libwebp-umbrella.h */ = {isa = PBXFileReference; includeInIndex = 1; lastKnownFileType = sourcecode.c.h; path = "libwebp-umbrella.h"; sourceTree = "<group>"; };
		58893CD4219FF87A214F447AC3A8B9C1 /* ContentTypeDetector.swift */ = {isa = PBXFileReference; includeInIndex = 1; lastKnownFileType = sourcecode.swift; name = ContentTypeDetector.swift; path = Source/ContentTypeDetector.swift; sourceTree = "<group>"; };
		597476E1EC0BCF5782BB847CAF467650 /* msa_macro.h */ = {isa = PBXFileReference; includeInIndex = 1; lastKnownFileType = sourcecode.c.h; name = msa_macro.h; path = src/dsp/msa_macro.h; sourceTree = "<group>"; };
		59C17AE5B0F47A4C4826AC53D97C29E6 /* ToonOpenGLFilter.swift */ = {isa = PBXFileReference; includeInIndex = 1; lastKnownFileType = sourcecode.swift; path = ToonOpenGLFilter.swift; sourceTree = "<group>"; };
		5A87F8737E0F346A20DB3C219AAFDD2A /* picture_tools_enc.c */ = {isa = PBXFileReference; includeInIndex = 1; name = picture_tools_enc.c; path = src/enc/picture_tools_enc.c; sourceTree = "<group>"; };
		5B737EF75791B03FEEE52BCF98B373BD /* Pods-KanvasCameraExample-acknowledgements.markdown */ = {isa = PBXFileReference; includeInIndex = 1; lastKnownFileType = text; path = "Pods-KanvasCameraExample-acknowledgements.markdown"; sourceTree = "<group>"; };
		5B915EB0DEDBBA2A740877FE167E6964 /* SDMemoryCache.h */ = {isa = PBXFileReference; includeInIndex = 1; lastKnownFileType = sourcecode.c.h; name = SDMemoryCache.h; path = SDWebImage/Core/SDMemoryCache.h; sourceTree = "<group>"; };
		5B93053595F66B9E47DF164A3918EA27 /* SDWebImage-prefix.pch */ = {isa = PBXFileReference; includeInIndex = 1; lastKnownFileType = sourcecode.c.h; path = "SDWebImage-prefix.pch"; sourceTree = "<group>"; };
		5BD2AF56D6FDC64722C2EEAC14660E09 /* CGPoint+Operators.swift */ = {isa = PBXFileReference; includeInIndex = 1; lastKnownFileType = sourcecode.swift; path = "CGPoint+Operators.swift"; sourceTree = "<group>"; };
		5BE82E6CB65C00253741A8459F1B387C /* SDDiskCache.m */ = {isa = PBXFileReference; includeInIndex = 1; lastKnownFileType = sourcecode.c.objc; name = SDDiskCache.m; path = SDWebImage/Core/SDDiskCache.m; sourceTree = "<group>"; };
		5C4F31330DFA99D699E4BDC8C3573D73 /* libFBSnapshotTestCase.a */ = {isa = PBXFileReference; explicitFileType = archive.ar; includeInIndex = 0; name = libFBSnapshotTestCase.a; path = libFBSnapshotTestCase.a; sourceTree = BUILT_PRODUCTS_DIR; };
		5C6E926B11450C0E09F39DAC493E44BE /* SDImageCachesManagerOperation.h */ = {isa = PBXFileReference; includeInIndex = 1; lastKnownFileType = sourcecode.c.h; name = SDImageCachesManagerOperation.h; path = SDWebImage/Private/SDImageCachesManagerOperation.h; sourceTree = "<group>"; };
		5CD06944CBD564D609CBFCE93598512E /* MediaPickerViewController.swift */ = {isa = PBXFileReference; includeInIndex = 1; lastKnownFileType = sourcecode.swift; path = MediaPickerViewController.swift; sourceTree = "<group>"; };
		5CE0F0BCEE91571C41734EED2D2A59FF /* Reachability.debug.xcconfig */ = {isa = PBXFileReference; includeInIndex = 1; lastKnownFileType = text.xcconfig; path = Reachability.debug.xcconfig; sourceTree = "<group>"; };
		5CE8BD3BC423F1914CE59E846E5B31EF /* ClosedRange+Clamp.swift */ = {isa = PBXFileReference; includeInIndex = 1; lastKnownFileType = sourcecode.swift; path = "ClosedRange+Clamp.swift"; sourceTree = "<group>"; };
		5E028EFD120A2C9F90997418663149C7 /* UIApplication+StrictKeyWindow.h */ = {isa = PBXFileReference; includeInIndex = 1; lastKnownFileType = sourcecode.c.h; name = "UIApplication+StrictKeyWindow.h"; path = "FBSnapshotTestCase/Categories/UIApplication+StrictKeyWindow.h"; sourceTree = "<group>"; };
		5E4674603A5D5B9215FFA0F8E69F8B71 /* liblibwebp.a */ = {isa = PBXFileReference; explicitFileType = archive.ar; includeInIndex = 0; name = liblibwebp.a; path = liblibwebp.a; sourceTree = BUILT_PRODUCTS_DIR; };
		5E4B165976D697D6C64A209259B3460A /* PostOptionsTagsDelegate.swift */ = {isa = PBXFileReference; includeInIndex = 1; lastKnownFileType = sourcecode.swift; path = PostOptionsTagsDelegate.swift; sourceTree = "<group>"; };
		5F1C4A7275A0E1A55B1D2A50B739E202 /* UIImage+Effects.swift */ = {isa = PBXFileReference; includeInIndex = 1; lastKnownFileType = sourcecode.swift; name = "UIImage+Effects.swift"; path = "Classes/UIImage+Effects.swift"; sourceTree = "<group>"; };
		5FF6DA68E31218EE471D88DD8FE4300C /* Array+Move.swift */ = {isa = PBXFileReference; includeInIndex = 1; lastKnownFileType = sourcecode.swift; path = "Array+Move.swift"; sourceTree = "<group>"; };
		601466D86E2854D194CF4564CDEABFF6 /* FilterSettingsView.swift */ = {isa = PBXFileReference; includeInIndex = 1; lastKnownFileType = sourcecode.swift; path = FilterSettingsView.swift; sourceTree = "<group>"; };
		6046EAFE87D015357840C011B1BC3AA4 /* enc_sse2.c */ = {isa = PBXFileReference; includeInIndex = 1; name = enc_sse2.c; path = src/dsp/enc_sse2.c; sourceTree = "<group>"; };
		6072E65CD8EF270CDBBDC69EF01AC700 /* UIImageView+HighlightedWebCache.m */ = {isa = PBXFileReference; includeInIndex = 1; lastKnownFileType = sourcecode.c.objc; name = "UIImageView+HighlightedWebCache.m"; path = "SDWebImage/Core/UIImageView+HighlightedWebCache.m"; sourceTree = "<group>"; };
		6073FA54C341304771B3CA26D58767E8 /* FilterType.swift */ = {isa = PBXFileReference; includeInIndex = 1; lastKnownFileType = sourcecode.swift; path = FilterType.swift; sourceTree = "<group>"; };
		6103315B49D12299EE0E7830D5376ED6 /* frame_enc.c */ = {isa = PBXFileReference; includeInIndex = 1; name = frame_enc.c; path = src/enc/frame_enc.c; sourceTree = "<group>"; };
		6105497F85D2559E64941CB0F1786765 /* upsampling.c */ = {isa = PBXFileReference; includeInIndex = 1; name = upsampling.c; path = src/dsp/upsampling.c; sourceTree = "<group>"; };
		61330F84A7759DFFB34FB3D14D0E7B20 /* SDWebImageCacheKeyFilter.m */ = {isa = PBXFileReference; includeInIndex = 1; lastKnownFileType = sourcecode.c.objc; name = SDWebImageCacheKeyFilter.m; path = SDWebImage/Core/SDWebImageCacheKeyFilter.m; sourceTree = "<group>"; };
		6187239FB3942256E260D38643B1B001 /* UIColor+Adaptive.swift */ = {isa = PBXFileReference; includeInIndex = 1; lastKnownFileType = sourcecode.swift; name = "UIColor+Adaptive.swift"; path = "Source/UIColor+Adaptive.swift"; sourceTree = "<group>"; };
		6190E9329D66B8C4DE98C996478BB3FB /* KanvasQuickBlogSelectorCoordinating.swift */ = {isa = PBXFileReference; includeInIndex = 1; lastKnownFileType = sourcecode.swift; path = KanvasQuickBlogSelectorCoordinating.swift; sourceTree = "<group>"; };
		620A36C033325C091DC12E0D866324EB /* EditTagsView.swift */ = {isa = PBXFileReference; includeInIndex = 1; lastKnownFileType = sourcecode.swift; path = EditTagsView.swift; sourceTree = "<group>"; };
		6243663724C16D58653DBB0507707701 /* UIImage+FlipLeftMirrored.swift */ = {isa = PBXFileReference; includeInIndex = 1; lastKnownFileType = sourcecode.swift; path = "UIImage+FlipLeftMirrored.swift"; sourceTree = "<group>"; };
		62707D64B5DB586E01C60343BC59398C /* dec_msa.c */ = {isa = PBXFileReference; includeInIndex = 1; name = dec_msa.c; path = src/dsp/dec_msa.c; sourceTree = "<group>"; };
		62F737AF2AC97FE9116235D2853B54CA /* EditorFilterCollectionController.swift */ = {isa = PBXFileReference; includeInIndex = 1; lastKnownFileType = sourcecode.swift; path = EditorFilterCollectionController.swift; sourceTree = "<group>"; };
		630B8998A5C69B937ECEEBCB0E155572 /* Reachability-umbrella.h */ = {isa = PBXFileReference; includeInIndex = 1; lastKnownFileType = sourcecode.c.h; path = "Reachability-umbrella.h"; sourceTree = "<group>"; };
		632175F6245104983C143F2ACE3ACD37 /* ThumbnailCollectionView.swift */ = {isa = PBXFileReference; includeInIndex = 1; lastKnownFileType = sourcecode.swift; path = ThumbnailCollectionView.swift; sourceTree = "<group>"; };
		63B4E07671785CDE965558C499F110A2 /* TagsViewController.swift */ = {isa = PBXFileReference; includeInIndex = 1; lastKnownFileType = sourcecode.swift; path = TagsViewController.swift; sourceTree = "<group>"; };
		6440A3EAEE3D3468E4413BF01D015BC1 /* ExtendedButton.swift */ = {isa = PBXFileReference; includeInIndex = 1; lastKnownFileType = sourcecode.swift; path = ExtendedButton.swift; sourceTree = "<group>"; };
		644C9DFB24FDCCB7FB37FE933D40BE1D /* backward_references_cost_enc.c */ = {isa = PBXFileReference; includeInIndex = 1; name = backward_references_cost_enc.c; path = src/enc/backward_references_cost_enc.c; sourceTree = "<group>"; };
		64D837C752478E0A61922E119C3805FA /* UIColor+Hex.swift */ = {isa = PBXFileReference; includeInIndex = 1; lastKnownFileType = sourcecode.swift; name = "UIColor+Hex.swift"; path = "Source/UIColor+Hex.swift"; sourceTree = "<group>"; };
		64F79BE3487AAF4AD397742EC3B17A08 /* lossless_enc_sse41.c */ = {isa = PBXFileReference; includeInIndex = 1; name = lossless_enc_sse41.c; path = src/dsp/lossless_enc_sse41.c; sourceTree = "<group>"; };
		653A57EDDFE771469846380C36E81F4F /* SDWebImageTransition.m */ = {isa = PBXFileReference; includeInIndex = 1; lastKnownFileType = sourcecode.c.objc; name = SDWebImageTransition.m; path = SDWebImage/Core/SDWebImageTransition.m; sourceTree = "<group>"; };
		65F561AFC61EDF9F02A9FD447C1C3583 /* TrimController.swift */ = {isa = PBXFileReference; includeInIndex = 1; lastKnownFileType = sourcecode.swift; path = TrimController.swift; sourceTree = "<group>"; };
		66060355ECFA400CA363448B19B49E79 /* UIImage+GIF.h */ = {isa = PBXFileReference; includeInIndex = 1; lastKnownFileType = sourcecode.c.h; name = "UIImage+GIF.h"; path = "SDWebImage/Core/UIImage+GIF.h"; sourceTree = "<group>"; };
		661D8774EFABECB9AC050B44C5AA22CF /* SDWebImageError.h */ = {isa = PBXFileReference; includeInIndex = 1; lastKnownFileType = sourcecode.c.h; name = SDWebImageError.h; path = SDWebImage/Core/SDWebImageError.h; sourceTree = "<group>"; };
		66B5A66E9196C461C29C327065299951 /* endian_inl_utils.h */ = {isa = PBXFileReference; includeInIndex = 1; lastKnownFileType = sourcecode.c.h; name = endian_inl_utils.h; path = src/utils/endian_inl_utils.h; sourceTree = "<group>"; };
		671F2CD088AA028844FD37E88EAAF19E /* SDDisplayLink.m */ = {isa = PBXFileReference; includeInIndex = 1; lastKnownFileType = sourcecode.c.objc; name = SDDisplayLink.m; path = SDWebImage/Private/SDDisplayLink.m; sourceTree = "<group>"; };
		687603E758DCB088B60AD674ACBF45CB /* UIFont+PostFonts.swift */ = {isa = PBXFileReference; includeInIndex = 1; lastKnownFileType = sourcecode.swift; name = "UIFont+PostFonts.swift"; path = "Source/UIFont+PostFonts.swift"; sourceTree = "<group>"; };
		6957ED5A4202E25C151F1EE4410E96DE /* muxi.h */ = {isa = PBXFileReference; includeInIndex = 1; lastKnownFileType = sourcecode.c.h; name = muxi.h; path = src/mux/muxi.h; sourceTree = "<group>"; };
		69CF9F04FAB2E7A3E0AF121556A40290 /* UIImage+WebP.m */ = {isa = PBXFileReference; includeInIndex = 1; lastKnownFileType = sourcecode.c.objc; name = "UIImage+WebP.m"; path = "SDWebImageWebPCoder/Classes/UIImage+WebP.m"; sourceTree = "<group>"; };
		69E6C1BF731EE66DD48ED9A5B4B1C427 /* SDWebImageDownloaderDecryptor.m */ = {isa = PBXFileReference; includeInIndex = 1; lastKnownFileType = sourcecode.c.objc; name = SDWebImageDownloaderDecryptor.m; path = SDWebImage/Core/SDWebImageDownloaderDecryptor.m; sourceTree = "<group>"; };
		6A4303F46DB9F159DEDE98B8D1B3DABB /* SDWebImage.modulemap */ = {isa = PBXFileReference; includeInIndex = 1; lastKnownFileType = sourcecode.module; path = SDWebImage.modulemap; sourceTree = "<group>"; };
		6AB9513A4118ABAB3E13CDD1CCF82EDF /* NSDate+Offset.swift */ = {isa = PBXFileReference; includeInIndex = 1; lastKnownFileType = sourcecode.swift; name = "NSDate+Offset.swift"; path = "Source/NSDate+Offset.swift"; sourceTree = "<group>"; };
		6AF2044F083E0A9945E023DA864BDB5B /* bit_writer_utils.h */ = {isa = PBXFileReference; includeInIndex = 1; lastKnownFileType = sourcecode.c.h; name = bit_writer_utils.h; path = src/utils/bit_writer_utils.h; sourceTree = "<group>"; };
		6B021E6E4313D7010362B8C66F9B8BED /* Reachability.release.xcconfig */ = {isa = PBXFileReference; includeInIndex = 1; lastKnownFileType = text.xcconfig; path = Reachability.release.xcconfig; sourceTree = "<group>"; };
		6B57DED9B9BD85B825118706CB0B8DC4 /* StickerType.swift */ = {isa = PBXFileReference; includeInIndex = 1; lastKnownFileType = sourcecode.swift; path = StickerType.swift; sourceTree = "<group>"; };
		6BEEF50382DF000429651D6EC192E147 /* UIButton+WebCache.h */ = {isa = PBXFileReference; includeInIndex = 1; lastKnownFileType = sourcecode.c.h; name = "UIButton+WebCache.h"; path = "SDWebImage/Core/UIButton+WebCache.h"; sourceTree = "<group>"; };
		6C1401AAEEB5F104191878969FCA2854 /* UIImage+Metadata.h */ = {isa = PBXFileReference; includeInIndex = 1; lastKnownFileType = sourcecode.c.h; name = "UIImage+Metadata.h"; path = "SDWebImage/Core/UIImage+Metadata.h"; sourceTree = "<group>"; };
		6C774472519040078AD2F50D8FF064F6 /* filters_mips_dsp_r2.c */ = {isa = PBXFileReference; includeInIndex = 1; name = filters_mips_dsp_r2.c; path = src/dsp/filters_mips_dsp_r2.c; sourceTree = "<group>"; };
		6D243D8AF6CB9DF1F49C54B72FEBAB5A /* lossless.c */ = {isa = PBXFileReference; includeInIndex = 1; name = lossless.c; path = src/dsp/lossless.c; sourceTree = "<group>"; };
		6D35CB7BE26B185DBBFB1B4E7430A647 /* UIImage+Compare.m */ = {isa = PBXFileReference; includeInIndex = 1; lastKnownFileType = sourcecode.c.objc; name = "UIImage+Compare.m"; path = "FBSnapshotTestCase/Categories/UIImage+Compare.m"; sourceTree = "<group>"; };
		6D48E1FCB3C90DC6A6A4B880AAF2C0E8 /* ResourceBundle-KanvasCamera-KanvasCamera-Info.plist */ = {isa = PBXFileReference; includeInIndex = 1; lastKnownFileType = text.plist.xml; path = "ResourceBundle-KanvasCamera-KanvasCamera-Info.plist"; sourceTree = "<group>"; };
		6EA25EAE7AA1028EEC2BEBA6190551E7 /* UIView+Snaphot.swift */ = {isa = PBXFileReference; includeInIndex = 1; lastKnownFileType = sourcecode.swift; name = "UIView+Snaphot.swift"; path = "Source/UIView+Snaphot.swift"; sourceTree = "<group>"; };
		6EC75366F74642DB13DA1E327784B0B0 /* vp8li_enc.h */ = {isa = PBXFileReference; includeInIndex = 1; lastKnownFileType = sourcecode.c.h; name = vp8li_enc.h; path = src/enc/vp8li_enc.h; sourceTree = "<group>"; };
		6EF46EEC656C3DB0852334805673C053 /* TimelineContaining.swift */ = {isa = PBXFileReference; includeInIndex = 1; lastKnownFileType = sourcecode.swift; name = TimelineContaining.swift; path = Source/TimelineContaining.swift; sourceTree = "<group>"; };
		6F452D87033E1D59A616572AA4898C81 /* ImagePerformanceLogging.swift */ = {isa = PBXFileReference; includeInIndex = 1; lastKnownFileType = sourcecode.swift; name = ImagePerformanceLogging.swift; path = Classes/ImagePerformanceLogging.swift; sourceTree = "<group>"; };
		6F630426EE550B8E662A9A4C0B01BD32 /* predictor_enc.c */ = {isa = PBXFileReference; includeInIndex = 1; name = predictor_enc.c; path = src/enc/predictor_enc.c; sourceTree = "<group>"; };
		70052E755082C37141EBFE5E5C4574CD /* mux.h */ = {isa = PBXFileReference; includeInIndex = 1; lastKnownFileType = sourcecode.c.h; name = mux.h; path = src/webp/mux.h; sourceTree = "<group>"; };
		701DA5A03AF6EC2E0005F604A192E3B2 /* SDWeakProxy.h */ = {isa = PBXFileReference; includeInIndex = 1; lastKnownFileType = sourcecode.c.h; name = SDWeakProxy.h; path = SDWebImage/Private/SDWeakProxy.h; sourceTree = "<group>"; };
		7053D1B5D28863D7590BBC8E85047316 /* picture_enc.c */ = {isa = PBXFileReference; includeInIndex = 1; name = picture_enc.c; path = src/enc/picture_enc.c; sourceTree = "<group>"; };
		70C2C87D68995E56751439EF02404A7E /* NSData+ImageContentType.h */ = {isa = PBXFileReference; includeInIndex = 1; lastKnownFileType = sourcecode.c.h; name = "NSData+ImageContentType.h"; path = "SDWebImage/Core/NSData+ImageContentType.h"; sourceTree = "<group>"; };
		70DB64059A8EC34F35DAB55F12E53F47 /* AVAsset+Utils.swift */ = {isa = PBXFileReference; includeInIndex = 1; lastKnownFileType = sourcecode.swift; name = "AVAsset+Utils.swift"; path = "Source/AVAsset+Utils.swift"; sourceTree = "<group>"; };
		7165AEF3FA57ED1D1D8A15781D06C367 /* ImagePoolOpenGLFilter.swift */ = {isa = PBXFileReference; includeInIndex = 1; lastKnownFileType = sourcecode.swift; path = ImagePoolOpenGLFilter.swift; sourceTree = "<group>"; };
		723F88177CCD299A87294D2A431E2834 /* DrawerTabBarOption.swift */ = {isa = PBXFileReference; includeInIndex = 1; lastKnownFileType = sourcecode.swift; path = DrawerTabBarOption.swift; sourceTree = "<group>"; };
		729A48FA825134C06755FB5F19354CD7 /* SDWebImageManager.m */ = {isa = PBXFileReference; includeInIndex = 1; lastKnownFileType = sourcecode.c.objc; name = SDWebImageManager.m; path = SDWebImage/Core/SDWebImageManager.m; sourceTree = "<group>"; };
		72BC6172444BC8896A7DD17D385D81BE /* Pods-KanvasCameraExampleTests.release.xcconfig */ = {isa = PBXFileReference; includeInIndex = 1; lastKnownFileType = text.xcconfig; path = "Pods-KanvasCameraExampleTests.release.xcconfig"; sourceTree = "<group>"; };
		7307E0F858AD4821D99DFCCB15C080DB /* ThumbnailCollectionCell.swift */ = {isa = PBXFileReference; includeInIndex = 1; lastKnownFileType = sourcecode.swift; path = ThumbnailCollectionCell.swift; sourceTree = "<group>"; };
		73559C7C0ECA09AB6F73A2B3AA7F0613 /* SDWebImageWebPCoder.release.xcconfig */ = {isa = PBXFileReference; includeInIndex = 1; lastKnownFileType = text.xcconfig; path = SDWebImageWebPCoder.release.xcconfig; sourceTree = "<group>"; };
		73D72C3168F6B65BAF230C7761E4FCBA /* ImageLoaderURLSessionMetricsDelegate.swift */ = {isa = PBXFileReference; includeInIndex = 1; lastKnownFileType = sourcecode.swift; name = ImageLoaderURLSessionMetricsDelegate.swift; path = Classes/ImageLoaderURLSessionMetricsDelegate.swift; sourceTree = "<group>"; };
		7409DD41E4DA70BDEC47605A081D7A0E /* EditorView.swift */ = {isa = PBXFileReference; includeInIndex = 1; lastKnownFileType = sourcecode.swift; path = EditorView.swift; sourceTree = "<group>"; };
		753DC105A446C390E2860AE4DA82EC27 /* yuv_neon.c */ = {isa = PBXFileReference; includeInIndex = 1; name = yuv_neon.c; path = src/dsp/yuv_neon.c; sourceTree = "<group>"; };
		756BDDD32BB2518BE01BE22626B46339 /* histogram_enc.h */ = {isa = PBXFileReference; includeInIndex = 1; lastKnownFileType = sourcecode.c.h; name = histogram_enc.h; path = src/enc/histogram_enc.h; sourceTree = "<group>"; };
		75BFF17E0CF94691ED1B24E9EAB53437 /* cost_mips_dsp_r2.c */ = {isa = PBXFileReference; includeInIndex = 1; name = cost_mips_dsp_r2.c; path = src/dsp/cost_mips_dsp_r2.c; sourceTree = "<group>"; };
		76576A690A80A79AE38B7B3AFC25CED7 /* FilterCollectionCell.swift */ = {isa = PBXFileReference; includeInIndex = 1; lastKnownFileType = sourcecode.swift; path = FilterCollectionCell.swift; sourceTree = "<group>"; };
		76AE966E712D09165689018C294D7147 /* Pods-KanvasCameraExampleTests-dummy.m */ = {isa = PBXFileReference; includeInIndex = 1; lastKnownFileType = sourcecode.c.objc; path = "Pods-KanvasCameraExampleTests-dummy.m"; sourceTree = "<group>"; };
		7724DFFE365C7BC035EB9D9B0CCA61BD /* SDImageAssetManager.m */ = {isa = PBXFileReference; includeInIndex = 1; lastKnownFileType = sourcecode.c.objc; name = SDImageAssetManager.m; path = SDWebImage/Private/SDImageAssetManager.m; sourceTree = "<group>"; };
		78A0D8331377BFE835AD76F1EA3FF794 /* HashCodeBuilder.swift */ = {isa = PBXFileReference; includeInIndex = 1; lastKnownFileType = sourcecode.swift; name = HashCodeBuilder.swift; path = Source/HashCodeBuilder.swift; sourceTree = "<group>"; };
		78F8B7C58631AB8B0AD4153F602F047F /* KanvasCamera.podspec.json */ = {isa = PBXFileReference; includeInIndex = 1; path = KanvasCamera.podspec.json; sourceTree = "<group>"; };
		791513A54F78C4A2C6CADB14552D2AF2 /* StylableTextView.swift */ = {isa = PBXFileReference; includeInIndex = 1; lastKnownFileType = sourcecode.swift; path = StylableTextView.swift; sourceTree = "<group>"; };
		7A21164C0612B9E7FDCA28216C46D0DC /* rescaler_utils.c */ = {isa = PBXFileReference; includeInIndex = 1; name = rescaler_utils.c; path = src/utils/rescaler_utils.c; sourceTree = "<group>"; };
		7ADD4A372C45D441A76E56EA70BB8106 /* MediaPlayer.swift */ = {isa = PBXFileReference; includeInIndex = 1; lastKnownFileType = sourcecode.swift; path = MediaPlayer.swift; sourceTree = "<group>"; };
		7AFACDA303AD7EA9A9298A9A452935A8 /* ImageLoader.debug.xcconfig */ = {isa = PBXFileReference; includeInIndex = 1; lastKnownFileType = text.xcconfig; path = ImageLoader.debug.xcconfig; sourceTree = "<group>"; };
		7B0AFB9F88945AAA0E1D533D6C1BA839 /* DrawerPanRecognizer.swift */ = {isa = PBXFileReference; includeInIndex = 1; lastKnownFileType = sourcecode.swift; path = DrawerPanRecognizer.swift; sourceTree = "<group>"; };
		7B81466FA185A79FC4D9636E865663FF /* StickerTypeCollectionView.swift */ = {isa = PBXFileReference; includeInIndex = 1; lastKnownFileType = sourcecode.swift; path = StickerTypeCollectionView.swift; sourceTree = "<group>"; };
		7C212CBEFF4617CA2B29029F3CA748F5 /* SDMemoryCache.m */ = {isa = PBXFileReference; includeInIndex = 1; lastKnownFileType = sourcecode.c.objc; name = SDMemoryCache.m; path = SDWebImage/Core/SDMemoryCache.m; sourceTree = "<group>"; };
		7D8FC127AD9E210D1D2AF8D69C512B26 /* ImageOperation.swift */ = {isa = PBXFileReference; includeInIndex = 1; lastKnownFileType = sourcecode.swift; path = ImageOperation.swift; sourceTree = "<group>"; };
		7DCF7B7B038DF3EFC45FCB365CCC3D86 /* EditionMenuCollectionView.swift */ = {isa = PBXFileReference; includeInIndex = 1; lastKnownFileType = sourcecode.swift; path = EditionMenuCollectionView.swift; sourceTree = "<group>"; };
		7DE49BAC30DF24DE2D91D08D3D0258B0 /* CameraController.swift */ = {isa = PBXFileReference; includeInIndex = 1; lastKnownFileType = sourcecode.swift; path = CameraController.swift; sourceTree = "<group>"; };
		7E487752E0646B4311E94CECC62D53F9 /* vp8l_enc.c */ = {isa = PBXFileReference; includeInIndex = 1; name = vp8l_enc.c; path = src/enc/vp8l_enc.c; sourceTree = "<group>"; };
		7E65EFD95CF92D8AA54581969936EEAB /* SDImageTransformer.h */ = {isa = PBXFileReference; includeInIndex = 1; lastKnownFileType = sourcecode.c.h; name = SDImageTransformer.h; path = SDWebImage/Core/SDImageTransformer.h; sourceTree = "<group>"; };
		7E95CFB4967DE486F50947139866DC74 /* MovableView.swift */ = {isa = PBXFileReference; includeInIndex = 1; lastKnownFileType = sourcecode.swift; path = MovableView.swift; sourceTree = "<group>"; };
		7EBC51AC343C31E22BD0C4C667A3FBF1 /* SDImageIOCoder.h */ = {isa = PBXFileReference; includeInIndex = 1; lastKnownFileType = sourcecode.c.h; name = SDImageIOCoder.h; path = SDWebImage/Core/SDImageIOCoder.h; sourceTree = "<group>"; };
		7ED406A3861AD23EDEE80D1548DA6FC0 /* SharedUI.debug.xcconfig */ = {isa = PBXFileReference; includeInIndex = 1; lastKnownFileType = text.xcconfig; path = SharedUI.debug.xcconfig; sourceTree = "<group>"; };
		7EFB1A3C4E737BC2B33A062E7114F70F /* EMInterferenceOpenGLFilter.swift */ = {isa = PBXFileReference; includeInIndex = 1; lastKnownFileType = sourcecode.swift; path = EMInterferenceOpenGLFilter.swift; sourceTree = "<group>"; };
		7F2707755D8BA16283DAB7907AF1B0DF /* SDImageCachesManager.h */ = {isa = PBXFileReference; includeInIndex = 1; lastKnownFileType = sourcecode.c.h; name = SDImageCachesManager.h; path = SDWebImage/Core/SDImageCachesManager.h; sourceTree = "<group>"; };
		7F405FEE1C763EB31E42D6BB19599011 /* Marker.swift */ = {isa = PBXFileReference; includeInIndex = 1; lastKnownFileType = sourcecode.swift; path = Marker.swift; sourceTree = "<group>"; };
		80B6A64C1849E7C61C6D5AAA07C5486E /* CameraView.swift */ = {isa = PBXFileReference; includeInIndex = 1; lastKnownFileType = sourcecode.swift; path = CameraView.swift; sourceTree = "<group>"; };
		811F6B59C9ECD17504BCD545834BAADD /* CVPixelBuffer+resize.swift */ = {isa = PBXFileReference; includeInIndex = 1; lastKnownFileType = sourcecode.swift; path = "CVPixelBuffer+resize.swift"; sourceTree = "<group>"; };
		818912E6BC2FA11C79C6F90F45E1B9EA /* SDAnimatedImagePlayer.m */ = {isa = PBXFileReference; includeInIndex = 1; lastKnownFileType = sourcecode.c.objc; name = SDAnimatedImagePlayer.m; path = SDWebImage/Core/SDAnimatedImagePlayer.m; sourceTree = "<group>"; };
		81D2E3DE6746F68304DE337C5F4BF361 /* SDImageWebPCoder.m */ = {isa = PBXFileReference; includeInIndex = 1; lastKnownFileType = sourcecode.c.objc; name = SDImageWebPCoder.m; path = SDWebImageWebPCoder/Classes/SDImageWebPCoder.m; sourceTree = "<group>"; };
		81E1F1BE812C2A5F420F06F5ACFE8920 /* Cancelable.swift */ = {isa = PBXFileReference; includeInIndex = 1; lastKnownFileType = sourcecode.swift; name = Cancelable.swift; path = Classes/Cancelable.swift; sourceTree = "<group>"; };
		81F1139842601F4597110EEC18659742 /* HorizontalCollectionLayout.swift */ = {isa = PBXFileReference; includeInIndex = 1; lastKnownFileType = sourcecode.swift; path = HorizontalCollectionLayout.swift; sourceTree = "<group>"; };
		8223D9AEE258C1A37A07A096111867A8 /* lossless_enc.c */ = {isa = PBXFileReference; includeInIndex = 1; name = lossless_enc.c; path = src/dsp/lossless_enc.c; sourceTree = "<group>"; };
		82457DED0D01FA18DC5B9852F3629A22 /* SharedUI-prefix.pch */ = {isa = PBXFileReference; includeInIndex = 1; lastKnownFileType = sourcecode.c.h; path = "SharedUI-prefix.pch"; sourceTree = "<group>"; };
		8246EE4B42C98AF321044CC9C99F31E4 /* KanvasCameraFonts.swift */ = {isa = PBXFileReference; includeInIndex = 1; lastKnownFileType = sourcecode.swift; path = KanvasCameraFonts.swift; sourceTree = "<group>"; };
		82E3FD2FF7038CDB9AB02DAFB51FF4C8 /* UIImage+ForceDecode.h */ = {isa = PBXFileReference; includeInIndex = 1; lastKnownFileType = sourcecode.c.h; name = "UIImage+ForceDecode.h"; path = "SDWebImage/Core/UIImage+ForceDecode.h"; sourceTree = "<group>"; };
		832619AC5F0C00D5CB5CE0770C7C947A /* GLError.swift */ = {isa = PBXFileReference; includeInIndex = 1; lastKnownFileType = sourcecode.swift; path = GLError.swift; sourceTree = "<group>"; };
		835FEFA762B30AB9C4942849D59F80B4 /* ImageURLChooser.swift */ = {isa = PBXFileReference; includeInIndex = 1; lastKnownFileType = sourcecode.swift; name = ImageURLChooser.swift; path = Classes/ImageURLChooser.swift; sourceTree = "<group>"; };
		841AD285440BFBA3BF4C9E3B585987F6 /* String+UTF16Substring.swift */ = {isa = PBXFileReference; includeInIndex = 1; lastKnownFileType = sourcecode.swift; path = "String+UTF16Substring.swift"; sourceTree = "<group>"; };
		84FC4F5FAD8C21D53665BC2406598605 /* DrawerTabBarController.swift */ = {isa = PBXFileReference; includeInIndex = 1; lastKnownFileType = sourcecode.swift; path = DrawerTabBarController.swift; sourceTree = "<group>"; };
		859D5FDE1ACD39D94C39CB6480FA6D8B /* UIView+WebCacheOperation.m */ = {isa = PBXFileReference; includeInIndex = 1; lastKnownFileType = sourcecode.c.objc; name = "UIView+WebCacheOperation.m"; path = "SDWebImage/Core/UIView+WebCacheOperation.m"; sourceTree = "<group>"; };
		862352D5B17DD9CD6BEAEE428D942F0A /* SDImageCoderHelper.m */ = {isa = PBXFileReference; includeInIndex = 1; lastKnownFileType = sourcecode.c.objc; name = SDImageCoderHelper.m; path = SDWebImage/Core/SDImageCoderHelper.m; sourceTree = "<group>"; };
		8710CAF5BCFE67D1DC9E1B6748F60C2B /* UIColor+Utils.swift */ = {isa = PBXFileReference; includeInIndex = 1; lastKnownFileType = sourcecode.swift; path = "UIColor+Utils.swift"; sourceTree = "<group>"; };
		87498E68AE9C2B5A1AEABA24AA2C6C61 /* demux.h */ = {isa = PBXFileReference; includeInIndex = 1; lastKnownFileType = sourcecode.c.h; name = demux.h; path = src/webp/demux.h; sourceTree = "<group>"; };
		876E3FBECA61CD49FD4F49A494AD4D29 /* ImageRequestAuthHeaderProvider.swift */ = {isa = PBXFileReference; includeInIndex = 1; lastKnownFileType = sourcecode.swift; name = ImageRequestAuthHeaderProvider.swift; path = Classes/ImageRequestAuthHeaderProvider.swift; sourceTree = "<group>"; };
		87DE7E605E1411A6418FB3DD04190F4B /* NSImage+Compatibility.h */ = {isa = PBXFileReference; includeInIndex = 1; lastKnownFileType = sourcecode.c.h; name = "NSImage+Compatibility.h"; path = "SDWebImage/Core/NSImage+Compatibility.h"; sourceTree = "<group>"; };
		87EB0074E36D53976AE98B0CD8AFC402 /* SDImageWebPCoder.h */ = {isa = PBXFileReference; includeInIndex = 1; lastKnownFileType = sourcecode.c.h; name = SDImageWebPCoder.h; path = SDWebImageWebPCoder/Classes/SDImageWebPCoder.h; sourceTree = "<group>"; };
		87F968DFDAC351BDE68AB0020E3B5812 /* Pods-KanvasCameraExample.debug.xcconfig */ = {isa = PBXFileReference; includeInIndex = 1; lastKnownFileType = text.xcconfig; path = "Pods-KanvasCameraExample.debug.xcconfig"; sourceTree = "<group>"; };
		888D1107ADA0E7FEBD72F2B681538E93 /* Pods-KanvasCameraExampleTests.debug.xcconfig */ = {isa = PBXFileReference; includeInIndex = 1; lastKnownFileType = text.xcconfig; path = "Pods-KanvasCameraExampleTests.debug.xcconfig"; sourceTree = "<group>"; };
		88AEB7BBDC45882E958D01E17B16A6EB /* UIButton+WebCache.m */ = {isa = PBXFileReference; includeInIndex = 1; lastKnownFileType = sourcecode.c.objc; name = "UIButton+WebCache.m"; path = "SDWebImage/Core/UIButton+WebCache.m"; sourceTree = "<group>"; };
		894ED85C8531BF7245DA2DA518CE3EEA /* UIFont+ComposeFonts.swift */ = {isa = PBXFileReference; includeInIndex = 1; lastKnownFileType = sourcecode.swift; name = "UIFont+ComposeFonts.swift"; path = "Source/UIFont+ComposeFonts.swift"; sourceTree = "<group>"; };
		898250DA55CE875298278FC8B88F8E7D /* KanvasCamera-prefix.pch */ = {isa = PBXFileReference; includeInIndex = 1; lastKnownFileType = sourcecode.c.h; path = "KanvasCamera-prefix.pch"; sourceTree = "<group>"; };
		89BA144CAAF95B384FD0941879985DAC /* UIImage+PixelBuffer.swift */ = {isa = PBXFileReference; includeInIndex = 1; lastKnownFileType = sourcecode.swift; path = "UIImage+PixelBuffer.swift"; sourceTree = "<group>"; };
		8A104DDF77C5F91D5BEDEF0345EA5EC7 /* SDWebImageWebPCoder.h */ = {isa = PBXFileReference; includeInIndex = 1; lastKnownFileType = sourcecode.c.h; name = SDWebImageWebPCoder.h; path = SDWebImageWebPCoder/Module/SDWebImageWebPCoder.h; sourceTree = "<group>"; };
		8A228F963CC9F56777C747E06F648344 /* libTumblrTheme.a */ = {isa = PBXFileReference; explicitFileType = archive.ar; includeInIndex = 0; name = libTumblrTheme.a; path = libTumblrTheme.a; sourceTree = BUILT_PRODUCTS_DIR; };
		8A73BF398BC2B603559DF27445219B9C /* Assets.xcassets */ = {isa = PBXFileReference; includeInIndex = 1; lastKnownFileType = folder.assetcatalog; name = Assets.xcassets; path = Resources/Assets.xcassets; sourceTree = "<group>"; };
		8A86CE7CAB2FC1C986B7844A4F63C664 /* UIImage+SDAnimatedImage.swift */ = {isa = PBXFileReference; includeInIndex = 1; lastKnownFileType = sourcecode.swift; name = "UIImage+SDAnimatedImage.swift"; path = "Classes/UIImage+SDAnimatedImage.swift"; sourceTree = "<group>"; };
		8AAB7F6090F864F938FF97A9EC0F7A7B /* dec_mips_dsp_r2.c */ = {isa = PBXFileReference; includeInIndex = 1; name = dec_mips_dsp_r2.c; path = src/dsp/dec_mips_dsp_r2.c; sourceTree = "<group>"; };
		8ACBB0A1421B5B466BDEB633E81EB50B /* GifMakerController.swift */ = {isa = PBXFileReference; includeInIndex = 1; lastKnownFileType = sourcecode.swift; path = GifMakerController.swift; sourceTree = "<group>"; };
		8AE6FFD47502EAA6D6E474A04CD3FB73 /* OpenGLFilter.swift */ = {isa = PBXFileReference; includeInIndex = 1; lastKnownFileType = sourcecode.swift; path = OpenGLFilter.swift; sourceTree = "<group>"; };
		8BA1350A6430977A25E99B598CBE5010 /* buffer_dec.c */ = {isa = PBXFileReference; includeInIndex = 1; name = buffer_dec.c; path = src/dec/buffer_dec.c; sourceTree = "<group>"; };
		8BB3A38B2A828DBC9EFD0AC816795D91 /* NavigationBarStyleDefining.swift */ = {isa = PBXFileReference; includeInIndex = 1; lastKnownFileType = sourcecode.swift; name = NavigationBarStyleDefining.swift; path = Source/NavigationBarStyleDefining.swift; sourceTree = "<group>"; };
		8BD1E916BA93F4683E958CD2D824A972 /* NumTypes+Conversion.swift */ = {isa = PBXFileReference; includeInIndex = 1; lastKnownFileType = sourcecode.swift; path = "NumTypes+Conversion.swift"; sourceTree = "<group>"; };
		8BED1850464650F4364EC700501AB818 /* quant_enc.c */ = {isa = PBXFileReference; includeInIndex = 1; name = quant_enc.c; path = src/enc/quant_enc.c; sourceTree = "<group>"; };
		8C42D89DC50F9DCFE1700DEF6DFD2DA9 /* libwebp.modulemap */ = {isa = PBXFileReference; includeInIndex = 1; lastKnownFileType = sourcecode.module; path = libwebp.modulemap; sourceTree = "<group>"; };
		8C54040EE56117CC3FEE961530D68906 /* ImageLoader.release.xcconfig */ = {isa = PBXFileReference; includeInIndex = 1; lastKnownFileType = text.xcconfig; path = ImageLoader.release.xcconfig; sourceTree = "<group>"; };
		8C6D813EDFF5FC0FC33CD98EBC4A5A8F /* KanvasCamera-dummy.m */ = {isa = PBXFileReference; includeInIndex = 1; lastKnownFileType = sourcecode.c.objc; path = "KanvasCamera-dummy.m"; sourceTree = "<group>"; };
		8CCECCF2BB1A4B187EA17CECD7A97A61 /* ConicalGradientLayer.swift */ = {isa = PBXFileReference; includeInIndex = 1; lastKnownFileType = sourcecode.swift; path = ConicalGradientLayer.swift; sourceTree = "<group>"; };
		8D165270023DC2A8ADF2EA673A7FAC82 /* Rendering.swift */ = {isa = PBXFileReference; includeInIndex = 1; lastKnownFileType = sourcecode.swift; path = Rendering.swift; sourceTree = "<group>"; };
		8DEEFAEFC8DD3D28C4C5B30B1401ADA3 /* SDWebImageManager.h */ = {isa = PBXFileReference; includeInIndex = 1; lastKnownFileType = sourcecode.c.h; name = SDWebImageManager.h; path = SDWebImage/Core/SDWebImageManager.h; sourceTree = "<group>"; };
		8E3E13EDB3F7E47FF0A9801293974977 /* PlaybackController.swift */ = {isa = PBXFileReference; includeInIndex = 1; lastKnownFileType = sourcecode.swift; path = PlaybackController.swift; sourceTree = "<group>"; };
		8F3838825E18F4B9831BC41DB022B1F2 /* ComposeNavigationBar.swift */ = {isa = PBXFileReference; includeInIndex = 1; lastKnownFileType = sourcecode.swift; name = ComposeNavigationBar.swift; path = Source/ComposeNavigationBar.swift; sourceTree = "<group>"; };
		8F5C1075B9AD3228C468FD2EB1D27700 /* NSData+ImageContentType.m */ = {isa = PBXFileReference; includeInIndex = 1; lastKnownFileType = sourcecode.c.objc; name = "NSData+ImageContentType.m"; path = "SDWebImage/Core/NSData+ImageContentType.m"; sourceTree = "<group>"; };
		8F730014161A0678307497CCF67D9509 /* KanvasCamera.release.xcconfig */ = {isa = PBXFileReference; includeInIndex = 1; lastKnownFileType = text.xcconfig; path = KanvasCamera.release.xcconfig; sourceTree = "<group>"; };
		8F923DD108C038E6898191BEF3B3385C /* Sticker.swift */ = {isa = PBXFileReference; includeInIndex = 1; lastKnownFileType = sourcecode.swift; path = Sticker.swift; sourceTree = "<group>"; };
		8FB957BD89C6B14918D1F58BA91E6B44 /* MediaDrawerController.swift */ = {isa = PBXFileReference; includeInIndex = 1; lastKnownFileType = sourcecode.swift; path = MediaDrawerController.swift; sourceTree = "<group>"; };
		901DEEC19CCCA62A2E51F471DAF6877D /* SDImageCoderHelper.h */ = {isa = PBXFileReference; includeInIndex = 1; lastKnownFileType = sourcecode.c.h; name = SDImageCoderHelper.h; path = SDWebImage/Core/SDImageCoderHelper.h; sourceTree = "<group>"; };
		904474786DAD445C8730729A0F457C06 /* ModeSelectorAndShootController.swift */ = {isa = PBXFileReference; includeInIndex = 1; lastKnownFileType = sourcecode.swift; path = ModeSelectorAndShootController.swift; sourceTree = "<group>"; };
		911985EF8D4354160564A03AD795AD21 /* ssim.c */ = {isa = PBXFileReference; includeInIndex = 1; name = ssim.c; path = src/dsp/ssim.c; sourceTree = "<group>"; };
		9191C4E097DF2047B16F26CD7972A982 /* TumblrTheme-dummy.m */ = {isa = PBXFileReference; includeInIndex = 1; lastKnownFileType = sourcecode.c.objc; path = "TumblrTheme-dummy.m"; sourceTree = "<group>"; };
		91AC228E9C19D09D992DA4611DB26622 /* GIFEncoder.swift */ = {isa = PBXFileReference; includeInIndex = 1; lastKnownFileType = sourcecode.swift; path = GIFEncoder.swift; sourceTree = "<group>"; };
		938242C40DD97590BD24FE89B02911FF /* SDWebImageTransition.h */ = {isa = PBXFileReference; includeInIndex = 1; lastKnownFileType = sourcecode.c.h; name = SDWebImageTransition.h; path = SDWebImage/Core/SDWebImageTransition.h; sourceTree = "<group>"; };
		93F742E1CC4102F5430132AF041CC8E1 /* LoadingIndicatorView.swift */ = {isa = PBXFileReference; includeInIndex = 1; lastKnownFileType = sourcecode.swift; path = LoadingIndicatorView.swift; sourceTree = "<group>"; };
		94544351A69A08B119CC314CD921BAE4 /* MovableViewCanvas.swift */ = {isa = PBXFileReference; includeInIndex = 1; lastKnownFileType = sourcecode.swift; path = MovableViewCanvas.swift; sourceTree = "<group>"; };
		94C6DC1C36AD5156988C1011F90D43A2 /* SDAnimatedImageView.h */ = {isa = PBXFileReference; includeInIndex = 1; lastKnownFileType = sourcecode.c.h; name = SDAnimatedImageView.h; path = SDWebImage/Core/SDAnimatedImageView.h; sourceTree = "<group>"; };
		9550D3973D77331051D3B31FF130DC4F /* IndexPath+Order.swift */ = {isa = PBXFileReference; includeInIndex = 1; lastKnownFileType = sourcecode.swift; path = "IndexPath+Order.swift"; sourceTree = "<group>"; };
		95636A787B3FD666C4CE3EB0C33E6FC3 /* lossless_msa.c */ = {isa = PBXFileReference; includeInIndex = 1; name = lossless_msa.c; path = src/dsp/lossless_msa.c; sourceTree = "<group>"; };
		95C9AA1F7C4334AC2BC62C10DEDBA5EF /* cost_neon.c */ = {isa = PBXFileReference; includeInIndex = 1; name = cost_neon.c; path = src/dsp/cost_neon.c; sourceTree = "<group>"; };
		95D1F79085A359156532D723AA2E3B53 /* UIColor+SDHexString.h */ = {isa = PBXFileReference; includeInIndex = 1; lastKnownFileType = sourcecode.c.h; name = "UIColor+SDHexString.h"; path = "SDWebImage/Private/UIColor+SDHexString.h"; sourceTree = "<group>"; };
		960713C944029C39BB4D86ED1C927989 /* DiscreteSliderView.swift */ = {isa = PBXFileReference; includeInIndex = 1; lastKnownFileType = sourcecode.swift; path = DiscreteSliderView.swift; sourceTree = "<group>"; };
		960E67F9991197717CC7DB78597C8169 /* SDWebImageCacheSerializer.m */ = {isa = PBXFileReference; includeInIndex = 1; lastKnownFileType = sourcecode.c.objc; name = SDWebImageCacheSerializer.m; path = SDWebImage/Core/SDWebImageCacheSerializer.m; sourceTree = "<group>"; };
		96450FA1FE1E8EAE5C903DB409160C47 /* mux_types.h */ = {isa = PBXFileReference; includeInIndex = 1; lastKnownFileType = sourcecode.c.h; name = mux_types.h; path = src/webp/mux_types.h; sourceTree = "<group>"; };
		96CD57C3938462B855DB1809AAC9B60B /* MediaClipsCollectionCell.swift */ = {isa = PBXFileReference; includeInIndex = 1; lastKnownFileType = sourcecode.swift; path = MediaClipsCollectionCell.swift; sourceTree = "<group>"; };
		96D6FC4E57EC6424E288D69B959C95A5 /* SDWebImageIndicator.h */ = {isa = PBXFileReference; includeInIndex = 1; lastKnownFileType = sourcecode.c.h; name = SDWebImageIndicator.h; path = SDWebImage/Core/SDWebImageIndicator.h; sourceTree = "<group>"; };
		9700B5F1358F370D5DF40D6349415A00 /* MediaClipsEditorView.swift */ = {isa = PBXFileReference; includeInIndex = 1; lastKnownFileType = sourcecode.swift; path = MediaClipsEditorView.swift; sourceTree = "<group>"; };
		970CC49E1E4347622D141F3A9352CB05 /* StrokeSelectorView.swift */ = {isa = PBXFileReference; includeInIndex = 1; lastKnownFileType = sourcecode.swift; path = StrokeSelectorView.swift; sourceTree = "<group>"; };
		971AE9B6C9D992A018DECDF3E8F24BE5 /* ReachabilityObserver.swift */ = {isa = PBXFileReference; includeInIndex = 1; lastKnownFileType = sourcecode.swift; name = ReachabilityObserver.swift; path = Source/ReachabilityObserver.swift; sourceTree = "<group>"; };
		97629972917100A720663B1768536BD3 /* SDWebImageDownloaderDecryptor.h */ = {isa = PBXFileReference; includeInIndex = 1; lastKnownFileType = sourcecode.c.h; name = SDWebImageDownloaderDecryptor.h; path = SDWebImage/Core/SDWebImageDownloaderDecryptor.h; sourceTree = "<group>"; };
		97BB7C24F11AA0BD8C8202D62B6FA227 /* SDWebImageDefine.m */ = {isa = PBXFileReference; includeInIndex = 1; lastKnownFileType = sourcecode.c.objc; name = SDWebImageDefine.m; path = SDWebImage/Core/SDWebImageDefine.m; sourceTree = "<group>"; };
		980BCE00B5F2AC0F31A883967B3A0DE0 /* CameraOption.swift */ = {isa = PBXFileReference; includeInIndex = 1; lastKnownFileType = sourcecode.swift; path = CameraOption.swift; sourceTree = "<group>"; };
		9831168340B63F19B1956AF98D1535F7 /* libKanvasCamera.a */ = {isa = PBXFileReference; explicitFileType = archive.ar; includeInIndex = 0; name = libKanvasCamera.a; path = libKanvasCamera.a; sourceTree = BUILT_PRODUCTS_DIR; };
		983C87F7CFB7ACA87AB846C3C9F30486 /* quant.h */ = {isa = PBXFileReference; includeInIndex = 1; lastKnownFileType = sourcecode.c.h; name = quant.h; path = src/dsp/quant.h; sourceTree = "<group>"; };
		984B0B1D21B91E63D3431B5CB627E242 /* FBSnapshotTestCase-dummy.m */ = {isa = PBXFileReference; includeInIndex = 1; lastKnownFileType = sourcecode.c.objc; path = "FBSnapshotTestCase-dummy.m"; sourceTree = "<group>"; };
		9904799AB8E67A2AE4E91A858C0232CD /* StaggeredGridLayout.swift */ = {isa = PBXFileReference; includeInIndex = 1; lastKnownFileType = sourcecode.swift; path = StaggeredGridLayout.swift; sourceTree = "<group>"; };
		99D784CA16EE8FA94D1B87922B499C3C /* BlogImageCacheManager.swift */ = {isa = PBXFileReference; includeInIndex = 1; lastKnownFileType = sourcecode.swift; name = BlogImageCacheManager.swift; path = Classes/BlogImageCacheManager.swift; sourceTree = "<group>"; };
		99E502C76C7281BB1C28B2B409F2F71A /* StickerCollectionCell.swift */ = {isa = PBXFileReference; includeInIndex = 1; lastKnownFileType = sourcecode.swift; path = StickerCollectionCell.swift; sourceTree = "<group>"; };
		9A3D4FD19A461E90684FE0F7D5C2E887 /* AppColorSource.swift */ = {isa = PBXFileReference; includeInIndex = 1; lastKnownFileType = sourcecode.swift; name = AppColorSource.swift; path = Source/AppColorSource.swift; sourceTree = "<group>"; };
		9A4E349C2A0AA090CEC340159D6CEF73 /* FBSnapshotTestCasePlatform.m */ = {isa = PBXFileReference; includeInIndex = 1; lastKnownFileType = sourcecode.c.objc; name = FBSnapshotTestCasePlatform.m; path = FBSnapshotTestCase/FBSnapshotTestCasePlatform.m; sourceTree = "<group>"; };
		9B153DA8C803C4F790797E64852BD54C /* RGBA.swift */ = {isa = PBXFileReference; includeInIndex = 1; lastKnownFileType = sourcecode.swift; path = RGBA.swift; sourceTree = "<group>"; };
		9B517E6A0870BABE91142F564727845B /* FBSnapshotTestCase.release.xcconfig */ = {isa = PBXFileReference; includeInIndex = 1; lastKnownFileType = text.xcconfig; path = FBSnapshotTestCase.release.xcconfig; sourceTree = "<group>"; };
		9B7ECB15A4A3331F829C67984F253DC1 /* OptionsStackView.swift */ = {isa = PBXFileReference; includeInIndex = 1; lastKnownFileType = sourcecode.swift; path = OptionsStackView.swift; sourceTree = "<group>"; };
		9B94E164B1DA367148C3D086AD4C4426 /* TextOptions.swift */ = {isa = PBXFileReference; includeInIndex = 1; lastKnownFileType = sourcecode.swift; path = TextOptions.swift; sourceTree = "<group>"; };
		9BB34B96A87A5B5940F749D9DD8C1895 /* picture_rescale_enc.c */ = {isa = PBXFileReference; includeInIndex = 1; name = picture_rescale_enc.c; path = src/enc/picture_rescale_enc.c; sourceTree = "<group>"; };
		9BE186BD79FF8BA72D8A813594870903 /* ColorPickerView.swift */ = {isa = PBXFileReference; includeInIndex = 1; lastKnownFileType = sourcecode.swift; path = ColorPickerView.swift; sourceTree = "<group>"; };
		9BEC124112DBCB917B5AFE6869DCE2AA /* RoundedTexture.swift */ = {isa = PBXFileReference; includeInIndex = 1; lastKnownFileType = sourcecode.swift; path = RoundedTexture.swift; sourceTree = "<group>"; };
		9BF9E6FBC53FB7E47E40F849F346655C /* utils.h */ = {isa = PBXFileReference; includeInIndex = 1; lastKnownFileType = sourcecode.c.h; name = utils.h; path = src/utils/utils.h; sourceTree = "<group>"; };
		9C2999393EDE41B2EA0CAE714DA8C9D2 /* OptionsController.swift */ = {isa = PBXFileReference; includeInIndex = 1; lastKnownFileType = sourcecode.swift; path = OptionsController.swift; sourceTree = "<group>"; };
		9C9E8C942AEE2C207C70425B9CE240CA /* UIView+WebCache.h */ = {isa = PBXFileReference; includeInIndex = 1; lastKnownFileType = sourcecode.c.h; name = "UIView+WebCache.h"; path = "SDWebImage/Core/UIView+WebCache.h"; sourceTree = "<group>"; };
		9CA71A6AAC453C16F4657893AF65B1DF /* ReachabilityObserving.swift */ = {isa = PBXFileReference; includeInIndex = 1; lastKnownFileType = sourcecode.swift; name = ReachabilityObserving.swift; path = Source/ReachabilityObserving.swift; sourceTree = "<group>"; };
		9CB2F2802CE02A22A5556B1C6F30D64A /* SuggestedTagView.swift */ = {isa = PBXFileReference; includeInIndex = 1; lastKnownFileType = sourcecode.swift; path = SuggestedTagView.swift; sourceTree = "<group>"; };
		9D940727FF8FB9C785EB98E56350EF41 /* Podfile */ = {isa = PBXFileReference; explicitFileType = text.script.ruby; includeInIndex = 1; indentWidth = 2; lastKnownFileType = text; name = Podfile; path = ../Podfile; sourceTree = SOURCE_ROOT; tabWidth = 2; xcLanguageSpecificationIdentifier = xcode.lang.ruby; };
		9E9EE068375D436F948D2BE8045FE06E /* ReachabilityDeterminer.swift */ = {isa = PBXFileReference; includeInIndex = 1; lastKnownFileType = sourcecode.swift; name = ReachabilityDeterminer.swift; path = Source/ReachabilityDeterminer.swift; sourceTree = "<group>"; };
		9EA9AAE33EFA645ADDB7594A0148E0AA /* ImageLoaderError.swift */ = {isa = PBXFileReference; includeInIndex = 1; lastKnownFileType = sourcecode.swift; name = ImageLoaderError.swift; path = Classes/ImageLoaderError.swift; sourceTree = "<group>"; };
		9ECFCA2593A08DC33F2D3030ABE98BDA /* SDGraphicsImageRenderer.h */ = {isa = PBXFileReference; includeInIndex = 1; lastKnownFileType = sourcecode.c.h; name = SDGraphicsImageRenderer.h; path = SDWebImage/Core/SDGraphicsImageRenderer.h; sourceTree = "<group>"; };
		9EDCB14F250B9538F680ECDEDCDD67E1 /* SDImageTransformer.m */ = {isa = PBXFileReference; includeInIndex = 1; lastKnownFileType = sourcecode.c.objc; name = SDImageTransformer.m; path = SDWebImage/Core/SDImageTransformer.m; sourceTree = "<group>"; };
		9F116F6EB852167F113A775CD96B4B9C /* SDAnimatedImage.m */ = {isa = PBXFileReference; includeInIndex = 1; lastKnownFileType = sourcecode.c.objc; name = SDAnimatedImage.m; path = SDWebImage/Core/SDAnimatedImage.m; sourceTree = "<group>"; };
		A0243489F351AED614672FC8DEBD9BBD /* thread_utils.c */ = {isa = PBXFileReference; includeInIndex = 1; name = thread_utils.c; path = src/utils/thread_utils.c; sourceTree = "<group>"; };
		A0DCB2B7E590420C9922F680B8902DCF /* SDImageCache.h */ = {isa = PBXFileReference; includeInIndex = 1; lastKnownFileType = sourcecode.c.h; name = SDImageCache.h; path = SDWebImage/Core/SDImageCache.h; sourceTree = "<group>"; };
		A0E85AD665E4907D0396EDE18A41D2D8 /* SpeedController.swift */ = {isa = PBXFileReference; includeInIndex = 1; lastKnownFileType = sourcecode.swift; path = SpeedController.swift; sourceTree = "<group>"; };
		A10706F021D29D420C10EF4C02C3EAED /* CALayer+CGImage.swift */ = {isa = PBXFileReference; includeInIndex = 1; lastKnownFileType = sourcecode.swift; path = "CALayer+CGImage.swift"; sourceTree = "<group>"; };
		A13EC794C186D728AAA202FDAEADCA87 /* Reachability-prefix.pch */ = {isa = PBXFileReference; includeInIndex = 1; lastKnownFileType = sourcecode.c.h; path = "Reachability-prefix.pch"; sourceTree = "<group>"; };
		A1709D534C16886D7C06E3A6D14696F2 /* SDAnimatedImagePlayer.h */ = {isa = PBXFileReference; includeInIndex = 1; lastKnownFileType = sourcecode.c.h; name = SDAnimatedImagePlayer.h; path = SDWebImage/Core/SDAnimatedImagePlayer.h; sourceTree = "<group>"; };
		A1EC882BBB21C4E8960829E90C74B633 /* cost_enc.c */ = {isa = PBXFileReference; includeInIndex = 1; name = cost_enc.c; path = src/enc/cost_enc.c; sourceTree = "<group>"; };
		A2278C98E1655C7CF3FC53FDDA423F24 /* UIGestureRecognizer+Active.swift */ = {isa = PBXFileReference; includeInIndex = 1; lastKnownFileType = sourcecode.swift; path = "UIGestureRecognizer+Active.swift"; sourceTree = "<group>"; };
		A299189110A75081C395013255EA3C2A /* SDImageCoder.m */ = {isa = PBXFileReference; includeInIndex = 1; lastKnownFileType = sourcecode.c.objc; name = SDImageCoder.m; path = SDWebImage/Core/SDImageCoder.m; sourceTree = "<group>"; };
		A35DF3B06B70BD04936AEB939C303373 /* enc_sse41.c */ = {isa = PBXFileReference; includeInIndex = 1; name = enc_sse41.c; path = src/dsp/enc_sse41.c; sourceTree = "<group>"; };
		A452686A95DD9CF8AAE1F09F43EF1E60 /* near_lossless_enc.c */ = {isa = PBXFileReference; includeInIndex = 1; name = near_lossless_enc.c; path = src/enc/near_lossless_enc.c; sourceTree = "<group>"; };
		A4662070BF17ABFD872DCF23EF261E5B /* ViewTransformations.swift */ = {isa = PBXFileReference; includeInIndex = 1; lastKnownFileType = sourcecode.swift; path = ViewTransformations.swift; sourceTree = "<group>"; };
		A487E0CD825D8CCA727D36A85FAD1431 /* libImageLoader.a */ = {isa = PBXFileReference; explicitFileType = archive.ar; includeInIndex = 0; name = libImageLoader.a; path = libImageLoader.a; sourceTree = BUILT_PRODUCTS_DIR; };
		A4C72A689D5AF8ED5331CA65CC4D1741 /* Pods-KanvasCameraExampleTests-acknowledgements.plist */ = {isa = PBXFileReference; includeInIndex = 1; lastKnownFileType = text.plist.xml; path = "Pods-KanvasCameraExampleTests-acknowledgements.plist"; sourceTree = "<group>"; };
		A546E5543C829ABEE1815F1DA5796D27 /* HorizontalCollectionView.swift */ = {isa = PBXFileReference; includeInIndex = 1; lastKnownFileType = sourcecode.swift; path = HorizontalCollectionView.swift; sourceTree = "<group>"; };
		A56E954109977CA0436DA42DD7FFDC9C /* TagsViewAnimationCoordinator.swift */ = {isa = PBXFileReference; includeInIndex = 1; lastKnownFileType = sourcecode.swift; path = TagsViewAnimationCoordinator.swift; sourceTree = "<group>"; };
		A573ED1BAAC5EEC68D6AFA48BD54C79D /* Pods-KanvasCameraExample.release.xcconfig */ = {isa = PBXFileReference; includeInIndex = 1; lastKnownFileType = text.xcconfig; path = "Pods-KanvasCameraExample.release.xcconfig"; sourceTree = "<group>"; };
		A59F01B68CF9150FB9A497071EE8C72D /* SDImageGIFCoder.h */ = {isa = PBXFileReference; includeInIndex = 1; lastKnownFileType = sourcecode.c.h; name = SDImageGIFCoder.h; path = SDWebImage/Core/SDImageGIFCoder.h; sourceTree = "<group>"; };
		A61D7356D9D991EC21C46ED65CFD599E /* SDWebImageDownloaderConfig.m */ = {isa = PBXFileReference; includeInIndex = 1; lastKnownFileType = sourcecode.c.objc; name = SDWebImageDownloaderConfig.m; path = SDWebImage/Core/SDWebImageDownloaderConfig.m; sourceTree = "<group>"; };
		A6A0E8FE73F019A77DAD47FB9035936D /* IgnoreBackgroundTouchesStackView.swift */ = {isa = PBXFileReference; includeInIndex = 1; lastKnownFileType = sourcecode.swift; path = IgnoreBackgroundTouchesStackView.swift; sourceTree = "<group>"; };
		A6CA40F45D4FCCC4238C1380C1D35694 /* lossless_neon.c */ = {isa = PBXFileReference; includeInIndex = 1; name = lossless_neon.c; path = src/dsp/lossless_neon.c; sourceTree = "<group>"; };
		A715668A4D0F0E734D261851702B0A35 /* KanvasCamera.modulemap */ = {isa = PBXFileReference; includeInIndex = 1; lastKnownFileType = sourcecode.module; path = KanvasCamera.modulemap; sourceTree = "<group>"; };
		A7A5C4C4D00E8A65A59DEE34E2F17D5E /* format_constants.h */ = {isa = PBXFileReference; includeInIndex = 1; lastKnownFileType = sourcecode.c.h; name = format_constants.h; path = src/webp/format_constants.h; sourceTree = "<group>"; };
		A89B0F0CD8F66410C34F5BF77CC12398 /* BlogImageSize.swift */ = {isa = PBXFileReference; includeInIndex = 1; lastKnownFileType = sourcecode.swift; name = BlogImageSize.swift; path = Source/BlogImageSize.swift; sourceTree = "<group>"; };
		A8A87735D92A636C3DB55AE6DA2B96E0 /* FilteredInputViewController.swift */ = {isa = PBXFileReference; includeInIndex = 1; lastKnownFileType = sourcecode.swift; path = FilteredInputViewController.swift; sourceTree = "<group>"; };
		A8FA529CFDB0679A31CB7DD328BCB215 /* dec_sse41.c */ = {isa = PBXFileReference; includeInIndex = 1; name = dec_sse41.c; path = src/dsp/dec_sse41.c; sourceTree = "<group>"; };
		AA26573581E3BC75A9B280965ED24AE0 /* SDWebImageError.m */ = {isa = PBXFileReference; includeInIndex = 1; lastKnownFileType = sourcecode.c.objc; name = SDWebImageError.m; path = SDWebImage/Core/SDWebImageError.m; sourceTree = "<group>"; };
		AA9D12E61304DBBB834DC68F4B58CEA3 /* UIImage+Diff.h */ = {isa = PBXFileReference; includeInIndex = 1; lastKnownFileType = sourcecode.c.h; name = "UIImage+Diff.h"; path = "FBSnapshotTestCase/Categories/UIImage+Diff.h"; sourceTree = "<group>"; };
		AAEAAEE94B39C2A890CD93FEA059726B /* SDImageCachesManager.m */ = {isa = PBXFileReference; includeInIndex = 1; lastKnownFileType = sourcecode.c.objc; name = SDImageCachesManager.m; path = SDWebImage/Core/SDImageCachesManager.m; sourceTree = "<group>"; };
		AB2D85D5EE804FBE94690A70D0BF21F6 /* TagsViewCollectionViewLayout.swift */ = {isa = PBXFileReference; includeInIndex = 1; lastKnownFileType = sourcecode.swift; path = TagsViewCollectionViewLayout.swift; sourceTree = "<group>"; };
		ABCB076AB3E73308946D9B104A24DFFF /* BlurImageOperation.swift */ = {isa = PBXFileReference; includeInIndex = 1; lastKnownFileType = sourcecode.swift; path = BlurImageOperation.swift; sourceTree = "<group>"; };
		AC4120E54639C9EEE68E62BFEB32476A /* UIImage+ExtendedCacheData.m */ = {isa = PBXFileReference; includeInIndex = 1; lastKnownFileType = sourcecode.c.objc; name = "UIImage+ExtendedCacheData.m"; path = "SDWebImage/Core/UIImage+ExtendedCacheData.m"; sourceTree = "<group>"; };
		AC6AEBA2047E45C244901C7CCBFB0B10 /* SDWebImageImageLoader.swift */ = {isa = PBXFileReference; includeInIndex = 1; lastKnownFileType = sourcecode.swift; name = SDWebImageImageLoader.swift; path = Classes/SDWebImageImageLoader.swift; sourceTree = "<group>"; };
		AD41DADCDB900689207CCFBCF80911E7 /* ColorThief.swift */ = {isa = PBXFileReference; includeInIndex = 1; lastKnownFileType = sourcecode.swift; path = ColorThief.swift; sourceTree = "<group>"; };
		AD539134589DC8850A9AF9A5B73E5B7A /* OpenGLShaders */ = {isa = PBXFileReference; includeInIndex = 1; name = OpenGLShaders; path = Resources/OpenGLShaders; sourceTree = "<group>"; };
		AD9439EB8DD31D84BE45DF1876AF1E33 /* KanvasCamera-umbrella.h */ = {isa = PBXFileReference; includeInIndex = 1; lastKnownFileType = sourcecode.c.h; path = "KanvasCamera-umbrella.h"; sourceTree = "<group>"; };
		AD9AE6F551F054A8CEDB02EF31DEF02C /* SDWebImageDownloaderResponseModifier.h */ = {isa = PBXFileReference; includeInIndex = 1; lastKnownFileType = sourcecode.c.h; name = SDWebImageDownloaderResponseModifier.h; path = SDWebImage/Core/SDWebImageDownloaderResponseModifier.h; sourceTree = "<group>"; };
		ADCCA24F2D2A693860A3C4A11EA4028D /* CVPixelBuffer+copy.swift */ = {isa = PBXFileReference; includeInIndex = 1; lastKnownFileType = sourcecode.swift; path = "CVPixelBuffer+copy.swift"; sourceTree = "<group>"; };
		ADDB8DAF8B26FED8445132BCEE4B14DA /* quant_levels_dec_utils.h */ = {isa = PBXFileReference; includeInIndex = 1; lastKnownFileType = sourcecode.c.h; name = quant_levels_dec_utils.h; path = src/utils/quant_levels_dec_utils.h; sourceTree = "<group>"; };
		AE43E007027F7EE0AF46C45E0CCBCFE8 /* DrawingView.swift */ = {isa = PBXFileReference; includeInIndex = 1; lastKnownFileType = sourcecode.swift; path = DrawingView.swift; sourceTree = "<group>"; };
		AEE1D3BF5725499F66B3FE8CD217F160 /* UIFont+Utils.swift */ = {isa = PBXFileReference; includeInIndex = 1; lastKnownFileType = sourcecode.swift; path = "UIFont+Utils.swift"; sourceTree = "<group>"; };
		AF6EF51F7D804E2E9A8ADDD63A77CD37 /* MainTextView.swift */ = {isa = PBXFileReference; includeInIndex = 1; lastKnownFileType = sourcecode.swift; path = MainTextView.swift; sourceTree = "<group>"; };
		AF896914B2C165199C4E7FBAE361F764 /* SDAsyncBlockOperation.m */ = {isa = PBXFileReference; includeInIndex = 1; lastKnownFileType = sourcecode.c.objc; name = SDAsyncBlockOperation.m; path = SDWebImage/Private/SDAsyncBlockOperation.m; sourceTree = "<group>"; };
		AFC779B3F98740ADE068D432469AEBEF /* VideoOutputHandler.swift */ = {isa = PBXFileReference; includeInIndex = 1; lastKnownFileType = sourcecode.swift; path = VideoOutputHandler.swift; sourceTree = "<group>"; };
		B0B214D775196BA7CA8E17E53048A493 /* libSDWebImage.a */ = {isa = PBXFileReference; explicitFileType = archive.ar; includeInIndex = 0; name = libSDWebImage.a; path = libSDWebImage.a; sourceTree = BUILT_PRODUCTS_DIR; };
		B11510771FA1E7D097C0F0ACC7E4D5ED /* yuv.h */ = {isa = PBXFileReference; includeInIndex = 1; lastKnownFileType = sourcecode.c.h; name = yuv.h; path = src/dsp/yuv.h; sourceTree = "<group>"; };
		B14690770BA4D7DBE999C3527917243D /* UIImage+WebP.h */ = {isa = PBXFileReference; includeInIndex = 1; lastKnownFileType = sourcecode.c.h; name = "UIImage+WebP.h"; path = "SDWebImageWebPCoder/Classes/UIImage+WebP.h"; sourceTree = "<group>"; };
		B172440169D4A06C5031D68AC2F1C4AC /* Utils.modulemap */ = {isa = PBXFileReference; includeInIndex = 1; lastKnownFileType = sourcecode.module; path = Utils.modulemap; sourceTree = "<group>"; };
		B1FF23F7B09AF253F494D279FFE59E95 /* PlaybackCollectionCell.swift */ = {isa = PBXFileReference; includeInIndex = 1; lastKnownFileType = sourcecode.swift; path = PlaybackCollectionCell.swift; sourceTree = "<group>"; };
		B321C73955714AFB57F9DB8F1090071D /* libUtils.a */ = {isa = PBXFileReference; explicitFileType = archive.ar; includeInIndex = 0; name = libUtils.a; path = libUtils.a; sourceTree = BUILT_PRODUCTS_DIR; };
		B3CF84624A6CD466163FBBB3524CAC04 /* NSButton+WebCache.m */ = {isa = PBXFileReference; includeInIndex = 1; lastKnownFileType = sourcecode.c.objc; name = "NSButton+WebCache.m"; path = "SDWebImage/Core/NSButton+WebCache.m"; sourceTree = "<group>"; };
		B4C2B48286122707EFC70FAFAC8E2BBB /* SharedUI.release.xcconfig */ = {isa = PBXFileReference; includeInIndex = 1; lastKnownFileType = text.xcconfig; path = SharedUI.release.xcconfig; sourceTree = "<group>"; };
		B5EEC341953000A47C87C78C6FBDD756 /* UIColor+SharedColors.swift */ = {isa = PBXFileReference; includeInIndex = 1; lastKnownFileType = sourcecode.swift; name = "UIColor+SharedColors.swift"; path = "Source/UIColor+SharedColors.swift"; sourceTree = "<group>"; };
		B622D5D2C8F4D98CDEBBCA0AB5494DAF /* SDImageIOAnimatedCoder.m */ = {isa = PBXFileReference; includeInIndex = 1; lastKnownFileType = sourcecode.c.objc; name = SDImageIOAnimatedCoder.m; path = SDWebImage/Core/SDImageIOAnimatedCoder.m; sourceTree = "<group>"; };
		B65D5558F4ED3F013FE62A8853C464E6 /* SharedUI.podspec */ = {isa = PBXFileReference; explicitFileType = text.script.ruby; includeInIndex = 1; indentWidth = 2; lastKnownFileType = text; path = SharedUI.podspec; sourceTree = "<group>"; tabWidth = 2; xcLanguageSpecificationIdentifier = xcode.lang.ruby; };
		B70F2FC8E25D5CFE44D45DFEB4632D73 /* filters_msa.c */ = {isa = PBXFileReference; includeInIndex = 1; name = filters_msa.c; path = src/dsp/filters_msa.c; sourceTree = "<group>"; };
		B809CFD629DE6F45AA129D046A3762C8 /* CameraPermissionsViewController.swift */ = {isa = PBXFileReference; includeInIndex = 1; lastKnownFileType = sourcecode.swift; path = CameraPermissionsViewController.swift; sourceTree = "<group>"; };
		B843775F5B1404A13A5A4E95D250D837 /* FBSnapshotTestController.m */ = {isa = PBXFileReference; includeInIndex = 1; lastKnownFileType = sourcecode.c.objc; name = FBSnapshotTestController.m; path = FBSnapshotTestCase/FBSnapshotTestController.m; sourceTree = "<group>"; };
		B863C5FB0C5022A8885E3A592D777236 /* IgnoreTouchesCollectionView.swift */ = {isa = PBXFileReference; includeInIndex = 1; lastKnownFileType = sourcecode.swift; path = IgnoreTouchesCollectionView.swift; sourceTree = "<group>"; };
		B8A6E4081A3F076B25A63E379FACEBEE /* animi.h */ = {isa = PBXFileReference; includeInIndex = 1; lastKnownFileType = sourcecode.c.h; name = animi.h; path = src/mux/animi.h; sourceTree = "<group>"; };
		B8E1C19A7D3B18704D1CB7FD7967A9DE /* SDAssociatedObject.h */ = {isa = PBXFileReference; includeInIndex = 1; lastKnownFileType = sourcecode.c.h; name = SDAssociatedObject.h; path = SDWebImage/Private/SDAssociatedObject.h; sourceTree = "<group>"; };
		B940CF888A5B7DBE1F316E9A14D3F325 /* SDImageIOCoder.m */ = {isa = PBXFileReference; includeInIndex = 1; lastKnownFileType = sourcecode.c.objc; name = SDImageIOCoder.m; path = SDWebImage/Core/SDImageIOCoder.m; sourceTree = "<group>"; };
		B9DF1630A4FE8F7B68B2E7EA293BCADF /* SDImageLoadersManager.h */ = {isa = PBXFileReference; includeInIndex = 1; lastKnownFileType = sourcecode.c.h; name = SDImageLoadersManager.h; path = SDWebImage/Core/SDImageLoadersManager.h; sourceTree = "<group>"; };
		BA3CB5D05203030EB862795145A35281 /* SDWebImageCompat.h */ = {isa = PBXFileReference; includeInIndex = 1; lastKnownFileType = sourcecode.c.h; name = SDWebImageCompat.h; path = SDWebImage/Core/SDWebImageCompat.h; sourceTree = "<group>"; };
		BA3FCC9E1DD83721516B845F8A26E26C /* SDWebImageDefine.h */ = {isa = PBXFileReference; includeInIndex = 1; lastKnownFileType = sourcecode.c.h; name = SDWebImageDefine.h; path = SDWebImage/Core/SDWebImageDefine.h; sourceTree = "<group>"; };
		BAA70BA979766A63062D55429D315777 /* GifMakerSettings.swift */ = {isa = PBXFileReference; includeInIndex = 1; lastKnownFileType = sourcecode.swift; path = GifMakerSettings.swift; sourceTree = "<group>"; };
		BAE5B311A6511E14F3FBB809778720D5 /* dec.c */ = {isa = PBXFileReference; includeInIndex = 1; name = dec.c; path = src/dsp/dec.c; sourceTree = "<group>"; };
		BB4682DC8AFA5622F700184B4B68C189 /* alpha_processing_neon.c */ = {isa = PBXFileReference; includeInIndex = 1; name = alpha_processing_neon.c; path = src/dsp/alpha_processing_neon.c; sourceTree = "<group>"; };
		BB4868028CA72968142CB39675B700F6 /* enc_neon.c */ = {isa = PBXFileReference; includeInIndex = 1; name = enc_neon.c; path = src/dsp/enc_neon.c; sourceTree = "<group>"; };
		BB62E8844214185EB01E16E9EC879005 /* ImageLoader-prefix.pch */ = {isa = PBXFileReference; includeInIndex = 1; lastKnownFileType = sourcecode.c.h; path = "ImageLoader-prefix.pch"; sourceTree = "<group>"; };
		BC681033E5C338FE17282E67E4B922C5 /* GLUtilities.swift */ = {isa = PBXFileReference; includeInIndex = 1; lastKnownFileType = sourcecode.swift; path = GLUtilities.swift; sourceTree = "<group>"; };
		BC96AA2861D6562E1193DC930CF12F56 /* yuv_sse2.c */ = {isa = PBXFileReference; includeInIndex = 1; name = yuv_sse2.c; path = src/dsp/yuv_sse2.c; sourceTree = "<group>"; };
		BCB3FCDBC278609044AE8D0F24327C11 /* NSBundle+Orangina.swift */ = {isa = PBXFileReference; includeInIndex = 1; lastKnownFileType = sourcecode.swift; name = "NSBundle+Orangina.swift"; path = "Source/NSBundle+Orangina.swift"; sourceTree = "<group>"; };
		BCC23B60DBCAC5AC296A62FD1D049DCD /* Pods-KanvasCameraExample.modulemap */ = {isa = PBXFileReference; includeInIndex = 1; lastKnownFileType = sourcecode.module; path = "Pods-KanvasCameraExample.modulemap"; sourceTree = "<group>"; };
		BE41C8E83BC91C2A4B2C0ACFDC092716 /* SDInternalMacros.m */ = {isa = PBXFileReference; includeInIndex = 1; lastKnownFileType = sourcecode.c.objc; name = SDInternalMacros.m; path = SDWebImage/Private/SDInternalMacros.m; sourceTree = "<group>"; };
		BE52BA40544CBAD0A476E93653677A2C /* Reachability.h */ = {isa = PBXFileReference; includeInIndex = 1; lastKnownFileType = sourcecode.c.h; path = Reachability.h; sourceTree = "<group>"; };
		BE6997EF965EE9DC1DB32DDBCF18B5CD /* OptionView.swift */ = {isa = PBXFileReference; includeInIndex = 1; lastKnownFileType = sourcecode.swift; path = OptionView.swift; sourceTree = "<group>"; };
		BEDDFD91A7F75931BCA242C1B9BC75A6 /* webp_enc.c */ = {isa = PBXFileReference; includeInIndex = 1; name = webp_enc.c; path = src/enc/webp_enc.c; sourceTree = "<group>"; };
		BF75134A06FA62D7ACBAC1F4F896D4C8 /* TumblrTheme.debug.xcconfig */ = {isa = PBXFileReference; includeInIndex = 1; lastKnownFileType = text.xcconfig; path = TumblrTheme.debug.xcconfig; sourceTree = "<group>"; };
		BFC144A03ECB6FA4586B6644643EBB58 /* Pods-KanvasCameraExampleTests-umbrella.h */ = {isa = PBXFileReference; includeInIndex = 1; lastKnownFileType = sourcecode.c.h; path = "Pods-KanvasCameraExampleTests-umbrella.h"; sourceTree = "<group>"; };
		C02D9C243F39B124F2A75E6F00FCF73C /* StickerTypeCollectionCell.swift */ = {isa = PBXFileReference; includeInIndex = 1; lastKnownFileType = sourcecode.swift; path = StickerTypeCollectionCell.swift; sourceTree = "<group>"; };
		C03A5EDA3CA59C77C62F18180595E627 /* webpi_dec.h */ = {isa = PBXFileReference; includeInIndex = 1; lastKnownFileType = sourcecode.c.h; name = webpi_dec.h; path = src/dec/webpi_dec.h; sourceTree = "<group>"; };
		C0E59737D4156DAB8D4B482BC862B844 /* Utils-dummy.m */ = {isa = PBXFileReference; includeInIndex = 1; lastKnownFileType = sourcecode.c.objc; path = "Utils-dummy.m"; sourceTree = "<group>"; };
		C22630F575B9A625B7EFCEBDBA7572FA /* MediaPickerThumbnailFetcher.swift */ = {isa = PBXFileReference; includeInIndex = 1; lastKnownFileType = sourcecode.swift; path = MediaPickerThumbnailFetcher.swift; sourceTree = "<group>"; };
		C27C031A9195882B57F8EDDFD9C40F7E /* DrawerTabBarView.swift */ = {isa = PBXFileReference; includeInIndex = 1; lastKnownFileType = sourcecode.swift; path = DrawerTabBarView.swift; sourceTree = "<group>"; };
		C2B945BFDEBD6F92B90736BA9487D381 /* PlaybackOption.swift */ = {isa = PBXFileReference; includeInIndex = 1; lastKnownFileType = sourcecode.swift; path = PlaybackOption.swift; sourceTree = "<group>"; };
		C37687947B1A6DB79BC8231425CE8D1A /* lossless_mips_dsp_r2.c */ = {isa = PBXFileReference; includeInIndex = 1; name = lossless_mips_dsp_r2.c; path = src/dsp/lossless_mips_dsp_r2.c; sourceTree = "<group>"; };
		C3E6563592ADD0B0ACE181CC0F62E50D /* SDInternalMacros.h */ = {isa = PBXFileReference; includeInIndex = 1; lastKnownFileType = sourcecode.c.h; name = SDInternalMacros.h; path = SDWebImage/Private/SDInternalMacros.h; sourceTree = "<group>"; };
		C3E7D50C6D159A539D21AA818035DD9E /* ImageLoaderProvider.swift */ = {isa = PBXFileReference; includeInIndex = 1; lastKnownFileType = sourcecode.swift; name = ImageLoaderProvider.swift; path = Classes/ImageLoaderProvider.swift; sourceTree = "<group>"; };
		C3EAEDBA0F2C2A38D7CC36BAF437BA67 /* SDWebImageWebPCoder.debug.xcconfig */ = {isa = PBXFileReference; includeInIndex = 1; lastKnownFileType = text.xcconfig; path = SDWebImageWebPCoder.debug.xcconfig; sourceTree = "<group>"; };
		C42472C31B44DBFCA508A289E481F980 /* Math.swift */ = {isa = PBXFileReference; includeInIndex = 1; lastKnownFileType = sourcecode.swift; path = Math.swift; sourceTree = "<group>"; };
		C44E6DC68D10B15D20C874254E02C895 /* NSBezierPath+SDRoundedCorners.h */ = {isa = PBXFileReference; includeInIndex = 1; lastKnownFileType = sourcecode.c.h; name = "NSBezierPath+SDRoundedCorners.h"; path = "SDWebImage/Private/NSBezierPath+SDRoundedCorners.h"; sourceTree = "<group>"; };
		C472695D06ADFCDCBBE7DE8D6F3C603D /* cost.c */ = {isa = PBXFileReference; includeInIndex = 1; name = cost.c; path = src/dsp/cost.c; sourceTree = "<group>"; };
		C496F8F15089F73286F58D85ABDE963C /* SDWebImage.release.xcconfig */ = {isa = PBXFileReference; includeInIndex = 1; lastKnownFileType = text.xcconfig; path = SDWebImage.release.xcconfig; sourceTree = "<group>"; };
		C4C500F67E95E1F3AA69DD5CB26D7F81 /* TextureSelectorController.swift */ = {isa = PBXFileReference; includeInIndex = 1; lastKnownFileType = sourcecode.swift; path = TextureSelectorController.swift; sourceTree = "<group>"; };
		C4F42F4CB487923A5BE629388BC918BE /* picture_psnr_enc.c */ = {isa = PBXFileReference; includeInIndex = 1; name = picture_psnr_enc.c; path = src/enc/picture_psnr_enc.c; sourceTree = "<group>"; };
		C5A261F37CF53A8010CCA0C2EB017147 /* UIImage+MultiFormat.h */ = {isa = PBXFileReference; includeInIndex = 1; lastKnownFileType = sourcecode.c.h; name = "UIImage+MultiFormat.h"; path = "SDWebImage/Core/UIImage+MultiFormat.h"; sourceTree = "<group>"; };
		C61B54FA3C5663DF49DBF53A3C56C2A6 /* dec_sse2.c */ = {isa = PBXFileReference; includeInIndex = 1; name = dec_sse2.c; path = src/dsp/dec_sse2.c; sourceTree = "<group>"; };
		C6A26C72E1CB1559EE221506E7581198 /* lossless_enc_sse2.c */ = {isa = PBXFileReference; includeInIndex = 1; name = lossless_enc_sse2.c; path = src/dsp/lossless_enc_sse2.c; sourceTree = "<group>"; };
		C6F6466732D62D9047DB394F869DE6B5 /* FBSnapshotTestCase.modulemap */ = {isa = PBXFileReference; includeInIndex = 1; lastKnownFileType = sourcecode.module; path = FBSnapshotTestCase.modulemap; sourceTree = "<group>"; };
		C750FF0EE11BEB5DCC9E24722BAC5443 /* CameraFilterCollectionCell.swift */ = {isa = PBXFileReference; includeInIndex = 1; lastKnownFileType = sourcecode.swift; path = CameraFilterCollectionCell.swift; sourceTree = "<group>"; };
		C878C4A5D4FCD7B346452425A44C400F /* IgnoreTouchesView.swift */ = {isa = PBXFileReference; includeInIndex = 1; lastKnownFileType = sourcecode.swift; path = IgnoreTouchesView.swift; sourceTree = "<group>"; };
		C8C0AD3E50E896899946C8497EEB6316 /* ColorSelectorController.swift */ = {isa = PBXFileReference; includeInIndex = 1; lastKnownFileType = sourcecode.swift; path = ColorSelectorController.swift; sourceTree = "<group>"; };
		C91B86F15788B806B7802B5473D7ADFC /* SDImageLoader.m */ = {isa = PBXFileReference; includeInIndex = 1; lastKnownFileType = sourcecode.c.objc; name = SDImageLoader.m; path = SDWebImage/Core/SDImageLoader.m; sourceTree = "<group>"; };
		C95F037EBFCEA99332D3B0B3931637E6 /* Pods-KanvasCameraExample-resources.sh */ = {isa = PBXFileReference; includeInIndex = 1; lastKnownFileType = text.script.sh; path = "Pods-KanvasCameraExample-resources.sh"; sourceTree = "<group>"; };
		CA0D3B6857415715D88937D71471C226 /* UIApplication+StrictKeyWindow.m */ = {isa = PBXFileReference; includeInIndex = 1; lastKnownFileType = sourcecode.c.objc; name = "UIApplication+StrictKeyWindow.m"; path = "FBSnapshotTestCase/Categories/UIApplication+StrictKeyWindow.m"; sourceTree = "<group>"; };
		CA1DB5E7366B8C620909846411AFD53E /* StylableImageView.swift */ = {isa = PBXFileReference; includeInIndex = 1; lastKnownFileType = sourcecode.swift; path = StylableImageView.swift; sourceTree = "<group>"; };
		CA867DF895243C36DF9DDC2D7372EBAF /* dec_clip_tables.c */ = {isa = PBXFileReference; includeInIndex = 1; name = dec_clip_tables.c; path = src/dsp/dec_clip_tables.c; sourceTree = "<group>"; };
		CB27E689EB479D2A64F7BFCF20CF5C91 /* SDDeviceHelper.m */ = {isa = PBXFileReference; includeInIndex = 1; lastKnownFileType = sourcecode.c.objc; name = SDDeviceHelper.m; path = SDWebImage/Private/SDDeviceHelper.m; sourceTree = "<group>"; };
		CB9A8EF5F03C15076ABD1C666EB16A91 /* NSLayoutConstraint+Utils.swift */ = {isa = PBXFileReference; includeInIndex = 1; lastKnownFileType = sourcecode.swift; name = "NSLayoutConstraint+Utils.swift"; path = "Source/NSLayoutConstraint+Utils.swift"; sourceTree = "<group>"; };
		CD04E471F12DCF50B0A7DC9581785F81 /* SliderView.swift */ = {isa = PBXFileReference; includeInIndex = 1; lastKnownFileType = sourcecode.swift; path = SliderView.swift; sourceTree = "<group>"; };
		CD0AA837CFA7A5E03211B3A0E7F74DE8 /* huffman_utils.c */ = {isa = PBXFileReference; includeInIndex = 1; name = huffman_utils.c; path = src/utils/huffman_utils.c; sourceTree = "<group>"; };
		CD438F479D0A6179C74CE7AB05F70A37 /* config_enc.c */ = {isa = PBXFileReference; includeInIndex = 1; name = config_enc.c; path = src/enc/config_enc.c; sourceTree = "<group>"; };
		CD5D9F09D0DBFB126DCC5E007222FCF5 /* GifMakerHandler.swift */ = {isa = PBXFileReference; includeInIndex = 1; lastKnownFileType = sourcecode.swift; path = GifMakerHandler.swift; sourceTree = "<group>"; };
		CD714C7C60D4434BD3DC1851394A5026 /* ColorCollectionCell.swift */ = {isa = PBXFileReference; includeInIndex = 1; lastKnownFileType = sourcecode.swift; path = ColorCollectionCell.swift; sourceTree = "<group>"; };
		CD89412B820919BA9368AF2D004A1D60 /* UIImage+MemoryCacheCost.m */ = {isa = PBXFileReference; includeInIndex = 1; lastKnownFileType = sourcecode.c.objc; name = "UIImage+MemoryCacheCost.m"; path = "SDWebImage/Core/UIImage+MemoryCacheCost.m"; sourceTree = "<group>"; };
		CDCBF642CC00B3075D16FD8AF21AFBBF /* alpha_processing_mips_dsp_r2.c */ = {isa = PBXFileReference; includeInIndex = 1; name = alpha_processing_mips_dsp_r2.c; path = src/dsp/alpha_processing_mips_dsp_r2.c; sourceTree = "<group>"; };
		CE202E53AF8E07A1E55E2B4CC364CD68 /* AppColorPalette.swift */ = {isa = PBXFileReference; includeInIndex = 1; lastKnownFileType = sourcecode.swift; name = AppColorPalette.swift; path = Source/AppColorPalette.swift; sourceTree = "<group>"; };
		CEAA3BB70D4CB5B1A4709FB28259E1A2 /* URL+Media.swift */ = {isa = PBXFileReference; includeInIndex = 1; lastKnownFileType = sourcecode.swift; path = "URL+Media.swift"; sourceTree = "<group>"; };
		CEEEBF9EA00108093D26593E0BA3A348 /* FBSnapshotTestCase-umbrella.h */ = {isa = PBXFileReference; includeInIndex = 1; lastKnownFileType = sourcecode.c.h; path = "FBSnapshotTestCase-umbrella.h"; sourceTree = "<group>"; };
		CFBC3E60DBBA1A1243CE8D3EE7A60ADC /* AlphaBlendOpenGLFilter.swift */ = {isa = PBXFileReference; includeInIndex = 1; lastKnownFileType = sourcecode.swift; path = AlphaBlendOpenGLFilter.swift; sourceTree = "<group>"; };
		D05862784521A1AE8E12A385733BE6D4 /* SDWebImageIndicator.m */ = {isa = PBXFileReference; includeInIndex = 1; lastKnownFileType = sourcecode.c.objc; name = SDWebImageIndicator.m; path = SDWebImage/Core/SDWebImageIndicator.m; sourceTree = "<group>"; };
		D0683AAB2B92B67C9B4B3EF96E289D8D /* ImagePreviewController.swift */ = {isa = PBXFileReference; includeInIndex = 1; lastKnownFileType = sourcecode.swift; path = ImagePreviewController.swift; sourceTree = "<group>"; };
		D0A7D1A9CB847356C7121DC3EE330CB4 /* FBSnapshotTestCase.debug.xcconfig */ = {isa = PBXFileReference; includeInIndex = 1; lastKnownFileType = text.xcconfig; path = FBSnapshotTestCase.debug.xcconfig; sourceTree = "<group>"; };
		D0D9FFBCBB5515B43E8495FFC1D99321 /* vp8li_dec.h */ = {isa = PBXFileReference; includeInIndex = 1; lastKnownFileType = sourcecode.c.h; name = vp8li_dec.h; path = src/dec/vp8li_dec.h; sourceTree = "<group>"; };
		D0EF6C9FCBBA45919F2E4A15BA2CC727 /* EasyTipView.swift */ = {isa = PBXFileReference; includeInIndex = 1; lastKnownFileType = sourcecode.swift; path = EasyTipView.swift; sourceTree = "<group>"; };
		D1C7F24DC12DA2649125906F7F05095F /* muxread.c */ = {isa = PBXFileReference; includeInIndex = 1; name = muxread.c; path = src/mux/muxread.c; sourceTree = "<group>"; };
		D21CDFB85E16D2780376273B396E1CC2 /* MirrorTwoOpenGLFilter.swift */ = {isa = PBXFileReference; includeInIndex = 1; lastKnownFileType = sourcecode.swift; path = MirrorTwoOpenGLFilter.swift; sourceTree = "<group>"; };
		D271408FE4C0D6C22C096C960ACE6C82 /* NSButton+WebCache.h */ = {isa = PBXFileReference; includeInIndex = 1; lastKnownFileType = sourcecode.c.h; name = "NSButton+WebCache.h"; path = "SDWebImage/Core/NSButton+WebCache.h"; sourceTree = "<group>"; };
		D2EA18211B7B9FC26E5845C69D1FADC8 /* alpha_enc.c */ = {isa = PBXFileReference; includeInIndex = 1; name = alpha_enc.c; path = src/enc/alpha_enc.c; sourceTree = "<group>"; };
		D310F67A1C73366D31000E43960E7BAA /* Reachability.m */ = {isa = PBXFileReference; includeInIndex = 1; lastKnownFileType = sourcecode.c.objc; path = Reachability.m; sourceTree = "<group>"; };
		D3BCC1232CE410CAB68F144C0C45030E /* cost_sse2.c */ = {isa = PBXFileReference; includeInIndex = 1; name = cost_sse2.c; path = src/dsp/cost_sse2.c; sourceTree = "<group>"; };
		D40FF65E625420BD595FAD056D9A1E4C /* SDWebImageDownloaderRequestModifier.m */ = {isa = PBXFileReference; includeInIndex = 1; lastKnownFileType = sourcecode.c.objc; name = SDWebImageDownloaderRequestModifier.m; path = SDWebImage/Core/SDWebImageDownloaderRequestModifier.m; sourceTree = "<group>"; };
		D44C5EDCBCC74B662AB03DCD21A35A1B /* decode.h */ = {isa = PBXFileReference; includeInIndex = 1; lastKnownFileType = sourcecode.c.h; name = decode.h; path = src/webp/decode.h; sourceTree = "<group>"; };
		D54AD4AF40FC8A717EDEE3F7CF8E40BF /* DrawerView.swift */ = {isa = PBXFileReference; includeInIndex = 1; lastKnownFileType = sourcecode.swift; path = DrawerView.swift; sourceTree = "<group>"; };
		D59154F927C4C24738ACDC734BAE1D9F /* analysis_enc.c */ = {isa = PBXFileReference; includeInIndex = 1; name = analysis_enc.c; path = src/enc/analysis_enc.c; sourceTree = "<group>"; };
		D5BDC03E173DB2CB10497AC687B0EF23 /* SDWebImagePrefetcher.h */ = {isa = PBXFileReference; includeInIndex = 1; lastKnownFileType = sourcecode.c.h; name = SDWebImagePrefetcher.h; path = SDWebImage/Core/SDWebImagePrefetcher.h; sourceTree = "<group>"; };
		D5C79DEBCC6DE67A83998AE8329A92FF /* StickerCollectionController.swift */ = {isa = PBXFileReference; includeInIndex = 1; lastKnownFileType = sourcecode.swift; path = StickerCollectionController.swift; sourceTree = "<group>"; };
		D5D37201B66208725A0B7E21C2A2655F /* bit_reader_inl_utils.h */ = {isa = PBXFileReference; includeInIndex = 1; lastKnownFileType = sourcecode.c.h; name = bit_reader_inl_utils.h; path = src/utils/bit_reader_inl_utils.h; sourceTree = "<group>"; };
		D5F5E86EED60AFD89B6F459CB898A462 /* ModeButtonView.swift */ = {isa = PBXFileReference; includeInIndex = 1; lastKnownFileType = sourcecode.swift; path = ModeButtonView.swift; sourceTree = "<group>"; };
		D627C04BFDFC2ED97647A21E1709B80E /* PixelBufferView.swift */ = {isa = PBXFileReference; includeInIndex = 1; lastKnownFileType = sourcecode.swift; path = PixelBufferView.swift; sourceTree = "<group>"; };
		D67D76049620A6B4D478FD0C9241D51D /* UIImage+Snapshot.m */ = {isa = PBXFileReference; includeInIndex = 1; lastKnownFileType = sourcecode.c.objc; name = "UIImage+Snapshot.m"; path = "FBSnapshotTestCase/Categories/UIImage+Snapshot.m"; sourceTree = "<group>"; };
		D7446CDE20D1F62AF51460C8073B6251 /* CameraFilterCollectionController.swift */ = {isa = PBXFileReference; includeInIndex = 1; lastKnownFileType = sourcecode.swift; path = CameraFilterCollectionController.swift; sourceTree = "<group>"; };
		D751B2604192F1C2D6FBAC8AD43E1383 /* UIUpdate.swift */ = {isa = PBXFileReference; includeInIndex = 1; lastKnownFileType = sourcecode.swift; path = UIUpdate.swift; sourceTree = "<group>"; };
		D868D2AE8AB0E0D6569583B4019D02E3 /* SDWebImage.debug.xcconfig */ = {isa = PBXFileReference; includeInIndex = 1; lastKnownFileType = text.xcconfig; path = SDWebImage.debug.xcconfig; sourceTree = "<group>"; };
		D87EEC820A33BD505C1A7E4E4A9EC6D9 /* Pods-KanvasCameraExampleTests-acknowledgements.markdown */ = {isa = PBXFileReference; includeInIndex = 1; lastKnownFileType = text; path = "Pods-KanvasCameraExampleTests-acknowledgements.markdown"; sourceTree = "<group>"; };
		D891CB01A1D19A432544B3F5B1FF4808 /* DrawerController.swift */ = {isa = PBXFileReference; includeInIndex = 1; lastKnownFileType = sourcecode.swift; path = DrawerController.swift; sourceTree = "<group>"; };
		D8ACC2347B66E522A5E8F812C745C01F /* SDWebImageDownloader.h */ = {isa = PBXFileReference; includeInIndex = 1; lastKnownFileType = sourcecode.c.h; name = SDWebImageDownloader.h; path = SDWebImage/Core/SDWebImageDownloader.h; sourceTree = "<group>"; };
		D92C5A38E6A08C2C3240DDA4149E02F9 /* PixelateImageOperation.swift */ = {isa = PBXFileReference; includeInIndex = 1; lastKnownFileType = sourcecode.swift; path = PixelateImageOperation.swift; sourceTree = "<group>"; };
		D951F259D8DDFA1D3584297CFFD9E34C /* UICollectionView+Cells.swift */ = {isa = PBXFileReference; includeInIndex = 1; lastKnownFileType = sourcecode.swift; path = "UICollectionView+Cells.swift"; sourceTree = "<group>"; };
		DA240AC50622BB3186DECDC0290D521E /* SharedUI.bundle */ = {isa = PBXFileReference; explicitFileType = wrapper.cfbundle; includeInIndex = 0; name = SharedUI.bundle; path = "SharedUI-SharedUI.bundle"; sourceTree = BUILT_PRODUCTS_DIR; };
		DA78C24577A8DB78EAF751B956024BBA /* SDImageHEICCoderInternal.h */ = {isa = PBXFileReference; includeInIndex = 1; lastKnownFileType = sourcecode.c.h; name = SDImageHEICCoderInternal.h; path = SDWebImage/Private/SDImageHEICCoderInternal.h; sourceTree = "<group>"; };
		DAB4CC2D7FE3CCB73AC073247A204492 /* HapticFeedbackGenerating.swift */ = {isa = PBXFileReference; includeInIndex = 1; lastKnownFileType = sourcecode.swift; name = HapticFeedbackGenerating.swift; path = Source/HapticFeedbackGenerating.swift; sourceTree = "<group>"; };
		DAE33608C4285497C7B00B37E99A0C96 /* SDImageIOAnimatedCoder.h */ = {isa = PBXFileReference; includeInIndex = 1; lastKnownFileType = sourcecode.c.h; name = SDImageIOAnimatedCoder.h; path = SDWebImage/Core/SDImageIOAnimatedCoder.h; sourceTree = "<group>"; };
		DBD61870329991F62C6D7D16952CF6B6 /* SDImageGraphics.h */ = {isa = PBXFileReference; includeInIndex = 1; lastKnownFileType = sourcecode.c.h; name = SDImageGraphics.h; path = SDWebImage/Core/SDImageGraphics.h; sourceTree = "<group>"; };
		DD17311B291F557A4C7DD378E60B2BCB /* SDImageCacheDefine.m */ = {isa = PBXFileReference; includeInIndex = 1; lastKnownFileType = sourcecode.c.objc; name = SDImageCacheDefine.m; path = SDWebImage/Core/SDImageCacheDefine.m; sourceTree = "<group>"; };
		DD2B4DF39E7878901133C737F47ADBB1 /* CALayer+Shadows.swift */ = {isa = PBXFileReference; includeInIndex = 1; lastKnownFileType = sourcecode.swift; path = "CALayer+Shadows.swift"; sourceTree = "<group>"; };
		DD479C85261827558E8142DA224911FA /* filters_utils.h */ = {isa = PBXFileReference; includeInIndex = 1; lastKnownFileType = sourcecode.c.h; name = filters_utils.h; path = src/utils/filters_utils.h; sourceTree = "<group>"; };
		DD988128F2BBFA11A53AD61523E09575 /* SDImageAssetManager.h */ = {isa = PBXFileReference; includeInIndex = 1; lastKnownFileType = sourcecode.c.h; name = SDImageAssetManager.h; path = SDWebImage/Private/SDImageAssetManager.h; sourceTree = "<group>"; };
		DDAA27E51B7FAA2F5319008376C2C136 /* FilmOpenGLFilter.swift */ = {isa = PBXFileReference; includeInIndex = 1; lastKnownFileType = sourcecode.swift; path = FilmOpenGLFilter.swift; sourceTree = "<group>"; };
		DDC2493C3A25FBF492DCD92E24696AA9 /* StickerProvider.swift */ = {isa = PBXFileReference; includeInIndex = 1; lastKnownFileType = sourcecode.swift; path = StickerProvider.swift; sourceTree = "<group>"; };
		DE5881ECE5DB0461060A2737A5E4494D /* anim_decode.c */ = {isa = PBXFileReference; includeInIndex = 1; name = anim_decode.c; path = src/demux/anim_decode.c; sourceTree = "<group>"; };
		DE73A3C79CF935D3345102972A49EB42 /* SDAnimatedImageRep.m */ = {isa = PBXFileReference; includeInIndex = 1; lastKnownFileType = sourcecode.c.objc; name = SDAnimatedImageRep.m; path = SDWebImage/Core/SDAnimatedImageRep.m; sourceTree = "<group>"; };
		DF4564078C10AF5B1F06F2CA41392199 /* UIImage+ExtendedCacheData.h */ = {isa = PBXFileReference; includeInIndex = 1; lastKnownFileType = sourcecode.c.h; name = "UIImage+ExtendedCacheData.h"; path = "SDWebImage/Core/UIImage+ExtendedCacheData.h"; sourceTree = "<group>"; };
		DF79C05C9A8EDCED77648B84BAE4DC12 /* SDImageIOAnimatedCoderInternal.h */ = {isa = PBXFileReference; includeInIndex = 1; lastKnownFileType = sourcecode.c.h; name = SDImageIOAnimatedCoderInternal.h; path = SDWebImage/Private/SDImageIOAnimatedCoderInternal.h; sourceTree = "<group>"; };
		DF8B887408D6975016FD7ADB852626EB /* StrokeSelectorController.swift */ = {isa = PBXFileReference; includeInIndex = 1; lastKnownFileType = sourcecode.swift; path = StrokeSelectorController.swift; sourceTree = "<group>"; };
		DFC59AF8A1FB4335ACE6318412105097 /* alpha_dec.c */ = {isa = PBXFileReference; includeInIndex = 1; name = alpha_dec.c; path = src/dec/alpha_dec.c; sourceTree = "<group>"; };
		DFE4C4D4D0C1844A74390175107CDEBE /* dec_neon.c */ = {isa = PBXFileReference; includeInIndex = 1; name = dec_neon.c; path = src/dsp/dec_neon.c; sourceTree = "<group>"; };
		E05B1A0769A33B26CEF960244C04C977 /* PlaybackView.swift */ = {isa = PBXFileReference; includeInIndex = 1; lastKnownFileType = sourcecode.swift; path = PlaybackView.swift; sourceTree = "<group>"; };
		E068588A6D3A88889477BF2B79D8EA41 /* UIView+Shadows.swift */ = {isa = PBXFileReference; includeInIndex = 1; lastKnownFileType = sourcecode.swift; name = "UIView+Shadows.swift"; path = "Source/UIView+Shadows.swift"; sourceTree = "<group>"; };
		E06AD1231F5D7B2ABC1B94E5112A5BE2 /* Pods-KanvasCameraExample-acknowledgements.plist */ = {isa = PBXFileReference; includeInIndex = 1; lastKnownFileType = text.plist.xml; path = "Pods-KanvasCameraExample-acknowledgements.plist"; sourceTree = "<group>"; };
		E097034CC5E7594BE93F7B29F205B83D /* lossless_common.h */ = {isa = PBXFileReference; includeInIndex = 1; lastKnownFileType = sourcecode.c.h; name = lossless_common.h; path = src/dsp/lossless_common.h; sourceTree = "<group>"; };
		E0ADF2B458BE0BBA3B6FC5427F63C7B9 /* vp8_dec.h */ = {isa = PBXFileReference; includeInIndex = 1; lastKnownFileType = sourcecode.c.h; name = vp8_dec.h; path = src/dec/vp8_dec.h; sourceTree = "<group>"; };
		E10CE84E657BE03B1D1780222FDDAFB4 /* CameraRecorder.swift */ = {isa = PBXFileReference; includeInIndex = 1; lastKnownFileType = sourcecode.swift; path = CameraRecorder.swift; sourceTree = "<group>"; };
		E10F18A3D33B66A8950FF8BD36DFF8A8 /* Utils-umbrella.h */ = {isa = PBXFileReference; includeInIndex = 1; lastKnownFileType = sourcecode.c.h; path = "Utils-umbrella.h"; sourceTree = "<group>"; };
		E11448148DFEB8577ED3B128E956EB13 /* SDWebImageCompat.m */ = {isa = PBXFileReference; includeInIndex = 1; lastKnownFileType = sourcecode.c.objc; name = SDWebImageCompat.m; path = SDWebImage/Core/SDWebImageCompat.m; sourceTree = "<group>"; };
		E13AC2A9B65E8F6AE070390E5D4D99E1 /* rescaler_mips_dsp_r2.c */ = {isa = PBXFileReference; includeInIndex = 1; name = rescaler_mips_dsp_r2.c; path = src/dsp/rescaler_mips_dsp_r2.c; sourceTree = "<group>"; };
		E14023A76C7F8CC896D040CAFC1D5319 /* upsampling_sse41.c */ = {isa = PBXFileReference; includeInIndex = 1; name = upsampling_sse41.c; path = src/dsp/upsampling_sse41.c; sourceTree = "<group>"; };
		E14AA1EEF32EDEA26B87FF290F6E6DF4 /* PlasmaOpenGLFilter.swift */ = {isa = PBXFileReference; includeInIndex = 1; lastKnownFileType = sourcecode.swift; path = PlasmaOpenGLFilter.swift; sourceTree = "<group>"; };
		E1B6FAA92460FEBCB998565BB15A23B9 /* vp8_dec.c */ = {isa = PBXFileReference; includeInIndex = 1; name = vp8_dec.c; path = src/dec/vp8_dec.c; sourceTree = "<group>"; };
		E24C2040C69387C7C85C97DC2120376D /* SDDeviceHelper.h */ = {isa = PBXFileReference; includeInIndex = 1; lastKnownFileType = sourcecode.c.h; name = SDDeviceHelper.h; path = SDWebImage/Private/SDDeviceHelper.h; sourceTree = "<group>"; };
		E2833DE08D9EED1E54700FEA3356A4C7 /* MediaClipsCollectionController.swift */ = {isa = PBXFileReference; includeInIndex = 1; lastKnownFileType = sourcecode.swift; path = MediaClipsCollectionController.swift; sourceTree = "<group>"; };
		E2E6DA094146975683BD40C9BDEE26D9 /* UIImage+Camera.swift */ = {isa = PBXFileReference; includeInIndex = 1; lastKnownFileType = sourcecode.swift; path = "UIImage+Camera.swift"; sourceTree = "<group>"; };
		E3A8CD7DACA30771E55FF4BCEE394291 /* TimeIndicator.swift */ = {isa = PBXFileReference; includeInIndex = 1; lastKnownFileType = sourcecode.swift; path = TimeIndicator.swift; sourceTree = "<group>"; };
		E3C2B579226CE34288BFF613CE66A72F /* SharedUI-dummy.m */ = {isa = PBXFileReference; includeInIndex = 1; lastKnownFileType = sourcecode.c.objc; path = "SharedUI-dummy.m"; sourceTree = "<group>"; };
		E3FBCEC4084E7D200859E4E4B449AF60 /* SDGraphicsImageRenderer.m */ = {isa = PBXFileReference; includeInIndex = 1; lastKnownFileType = sourcecode.c.objc; name = SDGraphicsImageRenderer.m; path = SDWebImage/Core/SDGraphicsImageRenderer.m; sourceTree = "<group>"; };
		E70601AE7C2A9E533607063FB999DAC6 /* UIImage+DominantColors.swift */ = {isa = PBXFileReference; includeInIndex = 1; lastKnownFileType = sourcecode.swift; path = "UIImage+DominantColors.swift"; sourceTree = "<group>"; };
		E82B877A6448582F0C8FDFF3CFB20AAC /* ShowModalFromTopAnimator.swift */ = {isa = PBXFileReference; includeInIndex = 1; lastKnownFileType = sourcecode.swift; name = ShowModalFromTopAnimator.swift; path = Source/ShowModalFromTopAnimator.swift; sourceTree = "<group>"; };
		E8EB1E1BEE6727F6BA224DE6731DD039 /* SDImageCacheConfig.h */ = {isa = PBXFileReference; includeInIndex = 1; lastKnownFileType = sourcecode.c.h; name = SDImageCacheConfig.h; path = SDWebImage/Core/SDImageCacheConfig.h; sourceTree = "<group>"; };
		E90984EA48E3491C3E491373D0B5CB2F /* SDFileAttributeHelper.m */ = {isa = PBXFileReference; includeInIndex = 1; lastKnownFileType = sourcecode.c.objc; name = SDFileAttributeHelper.m; path = SDWebImage/Private/SDFileAttributeHelper.m; sourceTree = "<group>"; };
		E9102211E5EF266A5C4DD2A62272107A /* MetalPixelBufferView.swift */ = {isa = PBXFileReference; includeInIndex = 1; lastKnownFileType = sourcecode.swift; path = MetalPixelBufferView.swift; sourceTree = "<group>"; };
		E966F98DA7545FF7BA1CC38EE02F743A /* types.h */ = {isa = PBXFileReference; includeInIndex = 1; lastKnownFileType = sourcecode.c.h; name = types.h; path = src/webp/types.h; sourceTree = "<group>"; };
		EA1AFDBD04B34A20724BCCBDAACFBBCE /* alpha_processing.c */ = {isa = PBXFileReference; includeInIndex = 1; name = alpha_processing.c; path = src/dsp/alpha_processing.c; sourceTree = "<group>"; };
		EA1EE407DFB05B435A39ECE21F11561D /* README.md */ = {isa = PBXFileReference; includeInIndex = 1; path = README.md; sourceTree = "<group>"; };
		EA493A5931CF8997654B8D4D300DD9CB /* quant_levels_dec_utils.c */ = {isa = PBXFileReference; includeInIndex = 1; name = quant_levels_dec_utils.c; path = src/utils/quant_levels_dec_utils.c; sourceTree = "<group>"; };
		EA923913E4C37ED7F324BA891DD99CB3 /* muxedit.c */ = {isa = PBXFileReference; includeInIndex = 1; name = muxedit.c; path = src/mux/muxedit.c; sourceTree = "<group>"; };
		EA96C9AEC61F66008FA00D7A87B2787B /* Utils.debug.xcconfig */ = {isa = PBXFileReference; includeInIndex = 1; lastKnownFileType = text.xcconfig; path = Utils.debug.xcconfig; sourceTree = "<group>"; };
		EACF78C2419AD69DF9475EF5350E9644 /* common_sse41.h */ = {isa = PBXFileReference; includeInIndex = 1; lastKnownFileType = sourcecode.c.h; name = common_sse41.h; path = src/dsp/common_sse41.h; sourceTree = "<group>"; };
		EB24071CA82DC6D89922B89022EAA660 /* thread_utils.h */ = {isa = PBXFileReference; includeInIndex = 1; lastKnownFileType = sourcecode.c.h; name = thread_utils.h; path = src/utils/thread_utils.h; sourceTree = "<group>"; };
		EB9A9456BA25F048C60DE8DF95A29D75 /* MMCQ.swift */ = {isa = PBXFileReference; includeInIndex = 1; lastKnownFileType = sourcecode.swift; path = MMCQ.swift; sourceTree = "<group>"; };
		EBE367B526E0AAE6E73A300B8EDC3BC3 /* enc_mips32.c */ = {isa = PBXFileReference; includeInIndex = 1; name = enc_mips32.c; path = src/dsp/enc_mips32.c; sourceTree = "<group>"; };
		EBECDE40DAE5EE6610355914788CE699 /* SizedImageModel.swift */ = {isa = PBXFileReference; includeInIndex = 1; lastKnownFileType = sourcecode.swift; name = SizedImageModel.swift; path = Source/SizedImageModel.swift; sourceTree = "<group>"; };
		EC3E95986FF17C5DC824C0F34B3313C3 /* StatusBarStyleDefining.swift */ = {isa = PBXFileReference; includeInIndex = 1; lastKnownFileType = sourcecode.swift; name = StatusBarStyleDefining.swift; path = Source/StatusBarStyleDefining.swift; sourceTree = "<group>"; };
		EC5F576CD015A28D6961E3C7926457D8 /* UIColor+SDHexString.m */ = {isa = PBXFileReference; includeInIndex = 1; lastKnownFileType = sourcecode.c.objc; name = "UIColor+SDHexString.m"; path = "SDWebImage/Private/UIColor+SDHexString.m"; sourceTree = "<group>"; };
		ECB0137E0936107390D0CA6FF12C5E8D /* SDFileAttributeHelper.h */ = {isa = PBXFileReference; includeInIndex = 1; lastKnownFileType = sourcecode.c.h; name = SDFileAttributeHelper.h; path = SDWebImage/Private/SDFileAttributeHelper.h; sourceTree = "<group>"; };
		ECE2B7CA97FB0A7FA4DD8A27E5F2BF6A /* upsampling_msa.c */ = {isa = PBXFileReference; includeInIndex = 1; name = upsampling_msa.c; path = src/dsp/upsampling_msa.c; sourceTree = "<group>"; };
		ED3B36ED5693291B3A68CC26A1D0F181 /* EditorTextController.swift */ = {isa = PBXFileReference; includeInIndex = 1; lastKnownFileType = sourcecode.swift; path = EditorTextController.swift; sourceTree = "<group>"; };
		ED3DE0B755050BBA1A0286B2CB058DA6 /* SDWebImageWebPCoder-prefix.pch */ = {isa = PBXFileReference; includeInIndex = 1; lastKnownFileType = sourcecode.c.h; path = "SDWebImageWebPCoder-prefix.pch"; sourceTree = "<group>"; };
		ED9D2326378AE835B65649D80852BA66 /* dec_mips32.c */ = {isa = PBXFileReference; includeInIndex = 1; name = dec_mips32.c; path = src/dsp/dec_mips32.c; sourceTree = "<group>"; };
		EDC629845F60CD645AE8AEC35DAD03FA /* mips_macro.h */ = {isa = PBXFileReference; includeInIndex = 1; lastKnownFileType = sourcecode.c.h; name = mips_macro.h; path = src/dsp/mips_macro.h; sourceTree = "<group>"; };
		EDD774A8E1747592AC0F919CA6708C09 /* SDDiskCache.h */ = {isa = PBXFileReference; includeInIndex = 1; lastKnownFileType = sourcecode.c.h; name = SDDiskCache.h; path = SDWebImage/Core/SDDiskCache.h; sourceTree = "<group>"; };
		EE12C274A31C18A3113F921E25ED7506 /* CancelationToken.swift */ = {isa = PBXFileReference; includeInIndex = 1; lastKnownFileType = sourcecode.swift; name = CancelationToken.swift; path = Classes/CancelationToken.swift; sourceTree = "<group>"; };
		EE86EFC1E4BD9C9B0AD89352A3B612F6 /* KanvasCameraTimes.swift */ = {isa = PBXFileReference; includeInIndex = 1; lastKnownFileType = sourcecode.swift; path = KanvasCameraTimes.swift; sourceTree = "<group>"; };
		EEBC129EDD0D6F7D913E173608A5D4D6 /* MetalGroupFilter.swift */ = {isa = PBXFileReference; includeInIndex = 1; lastKnownFileType = sourcecode.swift; path = MetalGroupFilter.swift; sourceTree = "<group>"; };
		EED3BD1EA65E546C56D15C3379DEF883 /* SDWebImageWebPCoder-dummy.m */ = {isa = PBXFileReference; includeInIndex = 1; lastKnownFileType = sourcecode.c.objc; path = "SDWebImageWebPCoder-dummy.m"; sourceTree = "<group>"; };
		EF339FEA7720025C551DF81C32AF3CF6 /* Array+Rotate.swift */ = {isa = PBXFileReference; includeInIndex = 1; lastKnownFileType = sourcecode.swift; path = "Array+Rotate.swift"; sourceTree = "<group>"; };
		EFC1288BA958A405A35B3FBE7DCA9C2C /* UIColor+Hex.swift */ = {isa = PBXFileReference; includeInIndex = 1; lastKnownFileType = sourcecode.swift; path = "UIColor+Hex.swift"; sourceTree = "<group>"; };
		EFD2794493C2867F6275D917E3073C7F /* TMPageViewController.swift */ = {isa = PBXFileReference; includeInIndex = 1; lastKnownFileType = sourcecode.swift; name = TMPageViewController.swift; path = Source/TMPageViewController.swift; sourceTree = "<group>"; };
		F04563BDA866E5F8AF6096B7D2606814 /* ImageLoader.swift */ = {isa = PBXFileReference; includeInIndex = 1; lastKnownFileType = sourcecode.swift; name = ImageLoader.swift; path = Classes/ImageLoader.swift; sourceTree = "<group>"; };
		F04DC0EDAF967E7B20FE9BCF8C9140B8 /* SDAnimatedImageView+WebCache.h */ = {isa = PBXFileReference; includeInIndex = 1; lastKnownFileType = sourcecode.c.h; name = "SDAnimatedImageView+WebCache.h"; path = "SDWebImage/Core/SDAnimatedImageView+WebCache.h"; sourceTree = "<group>"; };
		F0C636BD4B9BBFFB0CEAD9AA247D3548 /* MetalContext.swift */ = {isa = PBXFileReference; includeInIndex = 1; lastKnownFileType = sourcecode.swift; path = MetalContext.swift; sourceTree = "<group>"; };
		F0EF6666D53171D31CAE55DD494ED907 /* filters_sse2.c */ = {isa = PBXFileReference; includeInIndex = 1; name = filters_sse2.c; path = src/dsp/filters_sse2.c; sourceTree = "<group>"; };
		F19E8C81F1A3AB328D5F3403406BA1E1 /* EditionMenuCollectionCell.swift */ = {isa = PBXFileReference; includeInIndex = 1; lastKnownFileType = sourcecode.swift; path = EditionMenuCollectionCell.swift; sourceTree = "<group>"; };
		F1A63E8FC48DB7882E19B9F50ADA60CB /* ShootButtonView.swift */ = {isa = PBXFileReference; includeInIndex = 1; lastKnownFileType = sourcecode.swift; path = ShootButtonView.swift; sourceTree = "<group>"; };
		F1AD72B79E7DCEB9F471DB824615C4B7 /* MediaPickerButtonView.swift */ = {isa = PBXFileReference; includeInIndex = 1; lastKnownFileType = sourcecode.swift; path = MediaPickerButtonView.swift; sourceTree = "<group>"; };
		F29D64D4BFCB0FF28971BED71E1FC618 /* utils.c */ = {isa = PBXFileReference; includeInIndex = 1; name = utils.c; path = src/utils/utils.c; sourceTree = "<group>"; };
		F2C89655C1BD8A4F902BB3526F62E301 /* MediaDrawerView.swift */ = {isa = PBXFileReference; includeInIndex = 1; lastKnownFileType = sourcecode.swift; path = MediaDrawerView.swift; sourceTree = "<group>"; };
		F2D768ECAA3AD68AB517DB3BF811A12F /* SDWeakProxy.m */ = {isa = PBXFileReference; includeInIndex = 1; lastKnownFileType = sourcecode.c.objc; name = SDWeakProxy.m; path = SDWebImage/Private/SDWeakProxy.m; sourceTree = "<group>"; };
		F505EC959F780B5DEFFFECFB2401ACBA /* tree_enc.c */ = {isa = PBXFileReference; includeInIndex = 1; name = tree_enc.c; path = src/enc/tree_enc.c; sourceTree = "<group>"; };
		F588FAA9D82C224A741132FE780FA5AE /* FBSnapshotTestCasePlatform.h */ = {isa = PBXFileReference; includeInIndex = 1; lastKnownFileType = sourcecode.c.h; name = FBSnapshotTestCasePlatform.h; path = FBSnapshotTestCase/FBSnapshotTestCasePlatform.h; sourceTree = "<group>"; };
		F60574E24B7E40350953C3CFFC86DD60 /* ColorSelectorView.swift */ = {isa = PBXFileReference; includeInIndex = 1; lastKnownFileType = sourcecode.swift; path = ColorSelectorView.swift; sourceTree = "<group>"; };
		F6321EA556FBDA064D1F5A12FE680D49 /* SDmetamacros.h */ = {isa = PBXFileReference; includeInIndex = 1; lastKnownFileType = sourcecode.c.h; name = SDmetamacros.h; path = SDWebImage/Private/SDmetamacros.h; sourceTree = "<group>"; };
		F671AC4249C1E295772C72966CA1B954 /* rescaler_mips32.c */ = {isa = PBXFileReference; includeInIndex = 1; name = rescaler_mips32.c; path = src/dsp/rescaler_mips32.c; sourceTree = "<group>"; };
		F6A02CF2546673CF3DE6CB4AB7F23BB6 /* CircularImageView.swift */ = {isa = PBXFileReference; includeInIndex = 1; lastKnownFileType = sourcecode.swift; path = CircularImageView.swift; sourceTree = "<group>"; };
		F7254A8C85A8F9982B68944F38720396 /* enc.c */ = {isa = PBXFileReference; includeInIndex = 1; name = enc.c; path = src/dsp/enc.c; sourceTree = "<group>"; };
		F822469AC9B7EF2C4388AE57D2E5972D /* ColorCollectionView.swift */ = {isa = PBXFileReference; includeInIndex = 1; lastKnownFileType = sourcecode.swift; path = ColorCollectionView.swift; sourceTree = "<group>"; };
		F929E21F185B15F6BF827D195D929335 /* bit_reader_utils.c */ = {isa = PBXFileReference; includeInIndex = 1; name = bit_reader_utils.c; path = src/utils/bit_reader_utils.c; sourceTree = "<group>"; };
		F94BAF20744042986B11B270C4EA1298 /* rescaler_msa.c */ = {isa = PBXFileReference; includeInIndex = 1; name = rescaler_msa.c; path = src/dsp/rescaler_msa.c; sourceTree = "<group>"; };
		F97AED05AF4474A53CBB66789A61F6EB /* rescaler.c */ = {isa = PBXFileReference; includeInIndex = 1; name = rescaler.c; path = src/dsp/rescaler.c; sourceTree = "<group>"; };
		F97F8BA0AF9C988CB258DC5543E21656 /* Utils-prefix.pch */ = {isa = PBXFileReference; includeInIndex = 1; lastKnownFileType = sourcecode.c.h; path = "Utils-prefix.pch"; sourceTree = "<group>"; };
		F99B11E92893538C299AED4867BBB63F /* SDAnimatedImageView+WebCache.m */ = {isa = PBXFileReference; includeInIndex = 1; lastKnownFileType = sourcecode.c.objc; name = "SDAnimatedImageView+WebCache.m"; path = "SDWebImage/Core/SDAnimatedImageView+WebCache.m"; sourceTree = "<group>"; };
		FA0405EAADC30FAB6B1B8CEB87AD296C /* MangaOpenGLFilter.swift */ = {isa = PBXFileReference; includeInIndex = 1; lastKnownFileType = sourcecode.swift; path = MangaOpenGLFilter.swift; sourceTree = "<group>"; };
		FA63C6EB3489FA8ACC3CA04D6813EC8A /* SDWebImageOptionsProcessor.h */ = {isa = PBXFileReference; includeInIndex = 1; lastKnownFileType = sourcecode.c.h; name = SDWebImageOptionsProcessor.h; path = SDWebImage/Core/SDWebImageOptionsProcessor.h; sourceTree = "<group>"; };
		FA7AEBB1878AA2BEFD82723D06200830 /* EditorTextView.swift */ = {isa = PBXFileReference; includeInIndex = 1; lastKnownFileType = sourcecode.swift; path = EditorTextView.swift; sourceTree = "<group>"; };
		FA96F22F7015F81A087C5A5CEDEF9A5D /* backward_references_enc.c */ = {isa = PBXFileReference; includeInIndex = 1; name = backward_references_enc.c; path = src/enc/backward_references_enc.c; sourceTree = "<group>"; };
		FAA8EE0D4E0FAB584A95ECCE4BABD69B /* UIImage+ForceDecode.m */ = {isa = PBXFileReference; includeInIndex = 1; lastKnownFileType = sourcecode.c.objc; name = "UIImage+ForceDecode.m"; path = "SDWebImage/Core/UIImage+ForceDecode.m"; sourceTree = "<group>"; };
		FBA456DFCC368E50BA753B74C7577E40 /* TumblrTheme-umbrella.h */ = {isa = PBXFileReference; includeInIndex = 1; lastKnownFileType = sourcecode.c.h; path = "TumblrTheme-umbrella.h"; sourceTree = "<group>"; };
		FBE88AD706451BDDC3E0ECFF0FD6A4AA /* SDImageLoadersManager.m */ = {isa = PBXFileReference; includeInIndex = 1; lastKnownFileType = sourcecode.c.objc; name = SDImageLoadersManager.m; path = SDWebImage/Core/SDImageLoadersManager.m; sourceTree = "<group>"; };
		FC02D1C25B6E880C71E355093B19C3F6 /* Assets.xcassets */ = {isa = PBXFileReference; includeInIndex = 1; lastKnownFileType = folder.assetcatalog; name = Assets.xcassets; path = Resources/Assets.xcassets; sourceTree = "<group>"; };
		FC2DA53D98A1F0CE81C36F534E20C105 /* Shader.swift */ = {isa = PBXFileReference; includeInIndex = 1; lastKnownFileType = sourcecode.swift; path = Shader.swift; sourceTree = "<group>"; };
		FC73A5B352EFE249446C8FE0D2D288F4 /* bit_reader_utils.h */ = {isa = PBXFileReference; includeInIndex = 1; lastKnownFileType = sourcecode.c.h; name = bit_reader_utils.h; path = src/utils/bit_reader_utils.h; sourceTree = "<group>"; };
		FC77E7179F1E4140374B3171EAB79E1A /* lossless_enc_neon.c */ = {isa = PBXFileReference; includeInIndex = 1; name = lossless_enc_neon.c; path = src/dsp/lossless_enc_neon.c; sourceTree = "<group>"; };
		FCF61D9B2B75054A9A3185DDC609B7FF /* libSDWebImageWebPCoder.a */ = {isa = PBXFileReference; explicitFileType = archive.ar; includeInIndex = 0; name = libSDWebImageWebPCoder.a; path = libSDWebImageWebPCoder.a; sourceTree = BUILT_PRODUCTS_DIR; };
		FDA2ABE23975C19FDC44FBC15B77E89F /* libwebp-dummy.m */ = {isa = PBXFileReference; includeInIndex = 1; lastKnownFileType = sourcecode.c.objc; path = "libwebp-dummy.m"; sourceTree = "<group>"; };
		FDB281BD5BBFC1694D5E2D378001A525 /* TumblrTheme.release.xcconfig */ = {isa = PBXFileReference; includeInIndex = 1; lastKnownFileType = text.xcconfig; path = TumblrTheme.release.xcconfig; sourceTree = "<group>"; };
		FDF9881EB619C1EB0C3FC6A26F4C7D48 /* encode.h */ = {isa = PBXFileReference; includeInIndex = 1; lastKnownFileType = sourcecode.c.h; name = encode.h; path = src/webp/encode.h; sourceTree = "<group>"; };
		FE2EFB3A2D5108AA55C584A4D2DDFE06 /* SDImageCoder.h */ = {isa = PBXFileReference; includeInIndex = 1; lastKnownFileType = sourcecode.c.h; name = SDImageCoder.h; path = SDWebImage/Core/SDImageCoder.h; sourceTree = "<group>"; };
		FEC5C46CBEE44996DCC7B92D0942954B /* ImageLoader.modulemap */ = {isa = PBXFileReference; includeInIndex = 1; lastKnownFileType = sourcecode.module; path = ImageLoader.modulemap; sourceTree = "<group>"; };
		FECD7827616E4A7DD47EB94D7E809A65 /* UIImage+MultiFormat.m */ = {isa = PBXFileReference; includeInIndex = 1; lastKnownFileType = sourcecode.c.objc; name = "UIImage+MultiFormat.m"; path = "SDWebImage/Core/UIImage+MultiFormat.m"; sourceTree = "<group>"; };
		FEF09C4ABF98D11F3846DE6C12A4D193 /* GLPixelBufferView.swift */ = {isa = PBXFileReference; includeInIndex = 1; lastKnownFileType = sourcecode.swift; path = GLPixelBufferView.swift; sourceTree = "<group>"; };
		FF16FD5E58C79036E153154BB83838FA /* UIImage+Transform.m */ = {isa = PBXFileReference; includeInIndex = 1; lastKnownFileType = sourcecode.c.objc; name = "UIImage+Transform.m"; path = "SDWebImage/Core/UIImage+Transform.m"; sourceTree = "<group>"; };
		FF43EB9B75C785C2D7AACFFD3FC1615F /* syntax_enc.c */ = {isa = PBXFileReference; includeInIndex = 1; name = syntax_enc.c; path = src/enc/syntax_enc.c; sourceTree = "<group>"; };
		FF557FFA0BEC388A7CD2E97616FB2E14 /* huffman_encode_utils.h */ = {isa = PBXFileReference; includeInIndex = 1; lastKnownFileType = sourcecode.c.h; name = huffman_encode_utils.h; path = src/utils/huffman_encode_utils.h; sourceTree = "<group>"; };
		FFE3A6EA452CBAD965D5163ED7A2337C /* vp8i_dec.h */ = {isa = PBXFileReference; includeInIndex = 1; lastKnownFileType = sourcecode.c.h; name = vp8i_dec.h; path = src/dec/vp8i_dec.h; sourceTree = "<group>"; };
=======
		01043320EE60564E885310FA86282593 /* LivePhotoLoader.swift */ = {isa = PBXFileReference; includeInIndex = 1; lastKnownFileType = sourcecode.swift; path = LivePhotoLoader.swift; sourceTree = "<group>"; };
		014ABC7EAF9D78505DEA60EF45F00948 /* Synchronized.swift */ = {isa = PBXFileReference; includeInIndex = 1; lastKnownFileType = sourcecode.swift; path = Synchronized.swift; sourceTree = "<group>"; };
		040147E88D9B9B39C3E6414EB4962201 /* StickerType.swift */ = {isa = PBXFileReference; includeInIndex = 1; lastKnownFileType = sourcecode.swift; path = StickerType.swift; sourceTree = "<group>"; };
		06EFB6178E91C06E6E5669613151E692 /* SliderView.swift */ = {isa = PBXFileReference; includeInIndex = 1; lastKnownFileType = sourcecode.swift; path = SliderView.swift; sourceTree = "<group>"; };
		0891A7F98BF7435CA41407A8E45D2D82 /* ColorPickerController.swift */ = {isa = PBXFileReference; includeInIndex = 1; lastKnownFileType = sourcecode.swift; path = ColorPickerController.swift; sourceTree = "<group>"; };
		0A11465B5924D31666B2CE410A8835B4 /* MangaOpenGLFilter.swift */ = {isa = PBXFileReference; includeInIndex = 1; lastKnownFileType = sourcecode.swift; path = MangaOpenGLFilter.swift; sourceTree = "<group>"; };
		0A2ED504050EBC35435013D97D72E3D9 /* Pods-KanvasCameraExample-umbrella.h */ = {isa = PBXFileReference; includeInIndex = 1; lastKnownFileType = sourcecode.c.h; path = "Pods-KanvasCameraExample-umbrella.h"; sourceTree = "<group>"; };
		0A3ACA72AE9B776E644F6D159AB3E80B /* UIApplication+StrictKeyWindow.h */ = {isa = PBXFileReference; includeInIndex = 1; lastKnownFileType = sourcecode.c.h; name = "UIApplication+StrictKeyWindow.h"; path = "FBSnapshotTestCase/Categories/UIApplication+StrictKeyWindow.h"; sourceTree = "<group>"; };
		0A966F8CC02AF6C9C4D66DDF06B58364 /* libPods-KanvasCameraExample.a */ = {isa = PBXFileReference; explicitFileType = archive.ar; includeInIndex = 0; name = "libPods-KanvasCameraExample.a"; path = "libPods-KanvasCameraExample.a"; sourceTree = BUILT_PRODUCTS_DIR; };
		0BDA71657C22AAF0303EA62202C33BC3 /* CameraRecordingProtocol.swift */ = {isa = PBXFileReference; includeInIndex = 1; lastKnownFileType = sourcecode.swift; path = CameraRecordingProtocol.swift; sourceTree = "<group>"; };
		0C23A51B96B4D1C7653AEDB8AAB5CB8E /* PlaybackCollectionCell.swift */ = {isa = PBXFileReference; includeInIndex = 1; lastKnownFileType = sourcecode.swift; path = PlaybackCollectionCell.swift; sourceTree = "<group>"; };
		0DD122383F74652EE849C85E8604DF22 /* Rendering.swift */ = {isa = PBXFileReference; includeInIndex = 1; lastKnownFileType = sourcecode.swift; path = Rendering.swift; sourceTree = "<group>"; };
		0E143984817EDB5311166C3C64546A96 /* KanvasCamera-dummy.m */ = {isa = PBXFileReference; includeInIndex = 1; lastKnownFileType = sourcecode.c.objc; path = "KanvasCamera-dummy.m"; sourceTree = "<group>"; };
		0E4AF2991E476AE7ABFE88DCD77ED94F /* EditorTextController.swift */ = {isa = PBXFileReference; includeInIndex = 1; lastKnownFileType = sourcecode.swift; path = EditorTextController.swift; sourceTree = "<group>"; };
		0E8252845DBCC553C9001B0BAF6E72C5 /* MediaPlayer.swift */ = {isa = PBXFileReference; includeInIndex = 1; lastKnownFileType = sourcecode.swift; path = MediaPlayer.swift; sourceTree = "<group>"; };
		0EA447052ABD0CC7D55E5466FD00AF0D /* ThumbnailCollectionCell.swift */ = {isa = PBXFileReference; includeInIndex = 1; lastKnownFileType = sourcecode.swift; path = ThumbnailCollectionCell.swift; sourceTree = "<group>"; };
		0F20D051D919AA9D0A530B528F3D92E9 /* UIImage+FlipLeftMirrored.swift */ = {isa = PBXFileReference; includeInIndex = 1; lastKnownFileType = sourcecode.swift; path = "UIImage+FlipLeftMirrored.swift"; sourceTree = "<group>"; };
		0F755E329AC1333B90C1115ECDADF119 /* TrimArea.swift */ = {isa = PBXFileReference; includeInIndex = 1; lastKnownFileType = sourcecode.swift; path = TrimArea.swift; sourceTree = "<group>"; };
		106C7171FFE40942BC53015F0BC25B89 /* ThumbnailCollectionView.swift */ = {isa = PBXFileReference; includeInIndex = 1; lastKnownFileType = sourcecode.swift; path = ThumbnailCollectionView.swift; sourceTree = "<group>"; };
		10D63782B572D41C30B60ECD9AC6A05C /* CameraFilterCollectionController.swift */ = {isa = PBXFileReference; includeInIndex = 1; lastKnownFileType = sourcecode.swift; path = CameraFilterCollectionController.swift; sourceTree = "<group>"; };
		129C06C4E30D4E0EEC0C9224C26D083F /* UIGestureRecognizer+Active.swift */ = {isa = PBXFileReference; includeInIndex = 1; lastKnownFileType = sourcecode.swift; path = "UIGestureRecognizer+Active.swift"; sourceTree = "<group>"; };
		12A1529D09A0FAA2DE7554DC3C965FA0 /* ImagePreviewController.swift */ = {isa = PBXFileReference; includeInIndex = 1; lastKnownFileType = sourcecode.swift; path = ImagePreviewController.swift; sourceTree = "<group>"; };
		13C8BBFE2D9E3A9C566221B1DE04E91C /* FBSnapshotTestCase.m */ = {isa = PBXFileReference; includeInIndex = 1; lastKnownFileType = sourcecode.c.objc; name = FBSnapshotTestCase.m; path = FBSnapshotTestCase/FBSnapshotTestCase.m; sourceTree = "<group>"; };
		16F249FE9C8DEEFDDA2C4CE2FD2FE9A1 /* ShootButtonView.swift */ = {isa = PBXFileReference; includeInIndex = 1; lastKnownFileType = sourcecode.swift; path = ShootButtonView.swift; sourceTree = "<group>"; };
		171B66F3586B43EFED73DB4B1D3A0526 /* MediaPickerButtonView.swift */ = {isa = PBXFileReference; includeInIndex = 1; lastKnownFileType = sourcecode.swift; path = MediaPickerButtonView.swift; sourceTree = "<group>"; };
		17839BC9767241ABC461028DBA2B4A01 /* UIView+Layout.swift */ = {isa = PBXFileReference; includeInIndex = 1; lastKnownFileType = sourcecode.swift; path = "UIView+Layout.swift"; sourceTree = "<group>"; };
		1859A477D5183F010CD72CB19E8135CC /* UIView+Image.swift */ = {isa = PBXFileReference; includeInIndex = 1; lastKnownFileType = sourcecode.swift; path = "UIView+Image.swift"; sourceTree = "<group>"; };
		192F8D0FB5168D40F00A20903CAEF11F /* LoadingIndicatorView.swift */ = {isa = PBXFileReference; includeInIndex = 1; lastKnownFileType = sourcecode.swift; path = LoadingIndicatorView.swift; sourceTree = "<group>"; };
		193B80AFF6DEF7C953AFA2C2A016A625 /* TextureSelectorController.swift */ = {isa = PBXFileReference; includeInIndex = 1; lastKnownFileType = sourcecode.swift; path = TextureSelectorController.swift; sourceTree = "<group>"; };
		1B429AE0C3867D38048326052CEC4934 /* KanvasCameraStrings.swift */ = {isa = PBXFileReference; includeInIndex = 1; lastKnownFileType = sourcecode.swift; path = KanvasCameraStrings.swift; sourceTree = "<group>"; };
		1CEE4C47043FCDD185056E0AEB2F3CBA /* Pods-KanvasCameraExample-dummy.m */ = {isa = PBXFileReference; includeInIndex = 1; lastKnownFileType = sourcecode.c.objc; path = "Pods-KanvasCameraExample-dummy.m"; sourceTree = "<group>"; };
		1CF42246AB1131E99605F81241B15292 /* UIImage+PixelBuffer.swift */ = {isa = PBXFileReference; includeInIndex = 1; lastKnownFileType = sourcecode.swift; path = "UIImage+PixelBuffer.swift"; sourceTree = "<group>"; };
		1F0ECDEEE322E704C8CF02D43689AAD1 /* GifMakerSettings.swift */ = {isa = PBXFileReference; includeInIndex = 1; lastKnownFileType = sourcecode.swift; path = GifMakerSettings.swift; sourceTree = "<group>"; };
		1FFE6CF9488D9A189FFB4D257A3F6B27 /* SpeedView.swift */ = {isa = PBXFileReference; includeInIndex = 1; lastKnownFileType = sourcecode.swift; path = SpeedView.swift; sourceTree = "<group>"; };
		203A15D070CD8735B00B5181B8A7E7E4 /* DiscreteSlider.swift */ = {isa = PBXFileReference; includeInIndex = 1; lastKnownFileType = sourcecode.swift; path = DiscreteSlider.swift; sourceTree = "<group>"; };
		2383078A6D28DE6A15E11489708BA4FD /* libPods-KanvasCameraExampleTests.a */ = {isa = PBXFileReference; explicitFileType = archive.ar; includeInIndex = 0; name = "libPods-KanvasCameraExampleTests.a"; path = "libPods-KanvasCameraExampleTests.a"; sourceTree = BUILT_PRODUCTS_DIR; };
		238309C92394D170D9EC12C2D12AEDE2 /* PlaybackController.swift */ = {isa = PBXFileReference; includeInIndex = 1; lastKnownFileType = sourcecode.swift; path = PlaybackController.swift; sourceTree = "<group>"; };
		240592CDB9BC29DA59B3A89D097C570E /* UIUpdate.swift */ = {isa = PBXFileReference; includeInIndex = 1; lastKnownFileType = sourcecode.swift; path = UIUpdate.swift; sourceTree = "<group>"; };
		24750CF75CDFB4A17B749B9349854709 /* Shader.swift */ = {isa = PBXFileReference; includeInIndex = 1; lastKnownFileType = sourcecode.swift; path = Shader.swift; sourceTree = "<group>"; };
		24C0B325B9C95C94519E59800BA7DB1B /* MediaDrawerController.swift */ = {isa = PBXFileReference; includeInIndex = 1; lastKnownFileType = sourcecode.swift; path = MediaDrawerController.swift; sourceTree = "<group>"; };
		2546F5696FBA42DEDDB3073B375BEED9 /* Sticker.swift */ = {isa = PBXFileReference; includeInIndex = 1; lastKnownFileType = sourcecode.swift; path = Sticker.swift; sourceTree = "<group>"; };
		254D66E58E8A133388F9D1EB52888C6B /* ColorThief.swift */ = {isa = PBXFileReference; includeInIndex = 1; lastKnownFileType = sourcecode.swift; path = ColorThief.swift; sourceTree = "<group>"; };
		289DBF9FAB43EBBF531CE14F912C9D75 /* GifVideoOutputHandler.swift */ = {isa = PBXFileReference; includeInIndex = 1; lastKnownFileType = sourcecode.swift; path = GifVideoOutputHandler.swift; sourceTree = "<group>"; };
		29625E280106EE77629FD9966AE6680D /* MediaClipsCollectionController.swift */ = {isa = PBXFileReference; includeInIndex = 1; lastKnownFileType = sourcecode.swift; path = MediaClipsCollectionController.swift; sourceTree = "<group>"; };
		2962D2CACA3C6A25D923286AE5D8E19E /* Pods-KanvasCameraExampleTests.modulemap */ = {isa = PBXFileReference; includeInIndex = 1; lastKnownFileType = sourcecode.module; path = "Pods-KanvasCameraExampleTests.modulemap"; sourceTree = "<group>"; };
		29A0441F63F5EE7E8EFCB245CC71F466 /* CGRect+Center.swift */ = {isa = PBXFileReference; includeInIndex = 1; lastKnownFileType = sourcecode.swift; path = "CGRect+Center.swift"; sourceTree = "<group>"; };
		2A4BBAEA144E4BB844F0FA7E03619F14 /* DrawingController.swift */ = {isa = PBXFileReference; includeInIndex = 1; lastKnownFileType = sourcecode.swift; path = DrawingController.swift; sourceTree = "<group>"; };
		2A57F6332143C68846767A23D6E8968F /* ImagePoolOpenGLFilter.swift */ = {isa = PBXFileReference; includeInIndex = 1; lastKnownFileType = sourcecode.swift; path = ImagePoolOpenGLFilter.swift; sourceTree = "<group>"; };
		2A7ACE86E11820EF38C71EEBEC340E31 /* FBSnapshotTestCase.release.xcconfig */ = {isa = PBXFileReference; includeInIndex = 1; lastKnownFileType = text.xcconfig; path = FBSnapshotTestCase.release.xcconfig; sourceTree = "<group>"; };
		2B3276640DF25FFE980D35FEC9CEFDCC /* MediaExporter.swift */ = {isa = PBXFileReference; includeInIndex = 1; lastKnownFileType = sourcecode.swift; path = MediaExporter.swift; sourceTree = "<group>"; };
		2B793776621FE73D7F39D908CF6EBA8D /* AVAsset+Utils.swift */ = {isa = PBXFileReference; includeInIndex = 1; lastKnownFileType = sourcecode.swift; path = "AVAsset+Utils.swift"; sourceTree = "<group>"; };
		2BD1810EF9D6AE5C4E9C69090801B94E /* FilterCollectionCell.swift */ = {isa = PBXFileReference; includeInIndex = 1; lastKnownFileType = sourcecode.swift; path = FilterCollectionCell.swift; sourceTree = "<group>"; };
		2BD9F9B47B3249DC7F858F7738857028 /* StickerMenuController.swift */ = {isa = PBXFileReference; includeInIndex = 1; lastKnownFileType = sourcecode.swift; path = StickerMenuController.swift; sourceTree = "<group>"; };
		2C6FE277041AE5C0D95FF9802C0CF6DC /* PlasmaOpenGLFilter.swift */ = {isa = PBXFileReference; includeInIndex = 1; lastKnownFileType = sourcecode.swift; path = PlasmaOpenGLFilter.swift; sourceTree = "<group>"; };
		2DA92153131CB237A701257F4F8C6447 /* CameraSegmentHandler.swift */ = {isa = PBXFileReference; includeInIndex = 1; lastKnownFileType = sourcecode.swift; path = CameraSegmentHandler.swift; sourceTree = "<group>"; };
		2E38A1003690DD8837AE1D7EAA8C7A6F /* ColorPickerView.swift */ = {isa = PBXFileReference; includeInIndex = 1; lastKnownFileType = sourcecode.swift; path = ColorPickerView.swift; sourceTree = "<group>"; };
		2EE47B177E00AF208161165D7F123840 /* KanvasCameraTimes.swift */ = {isa = PBXFileReference; includeInIndex = 1; lastKnownFileType = sourcecode.swift; path = KanvasCameraTimes.swift; sourceTree = "<group>"; };
		2F5F56A33BD91F6680E6BF41A83B9EC6 /* CircularImageView.swift */ = {isa = PBXFileReference; includeInIndex = 1; lastKnownFileType = sourcecode.swift; path = CircularImageView.swift; sourceTree = "<group>"; };
		2FCBC5ADF3C7B9E0E0210C79381BA07B /* GIFEncoder.swift */ = {isa = PBXFileReference; includeInIndex = 1; lastKnownFileType = sourcecode.swift; path = GIFEncoder.swift; sourceTree = "<group>"; };
		3174BD6DD948EA5C9F72E422D7AFA682 /* RoundedTexture.swift */ = {isa = PBXFileReference; includeInIndex = 1; lastKnownFileType = sourcecode.swift; path = RoundedTexture.swift; sourceTree = "<group>"; };
		3174CD6470B3B26A78B845D06C893DAE /* DrawerTabBarView.swift */ = {isa = PBXFileReference; includeInIndex = 1; lastKnownFileType = sourcecode.swift; path = DrawerTabBarView.swift; sourceTree = "<group>"; };
		320CC452008B8DFEED859CB2AC16C3CE /* CVPixelBuffer+copy.swift */ = {isa = PBXFileReference; includeInIndex = 1; lastKnownFileType = sourcecode.swift; path = "CVPixelBuffer+copy.swift"; sourceTree = "<group>"; };
		3357E55D263F118FCA56627677386B15 /* MetalFilter.swift */ = {isa = PBXFileReference; includeInIndex = 1; lastKnownFileType = sourcecode.swift; path = MetalFilter.swift; sourceTree = "<group>"; };
		3360878C6A380FC79DA77151012426BB /* UIColor+Lerp.swift */ = {isa = PBXFileReference; includeInIndex = 1; lastKnownFileType = sourcecode.swift; path = "UIColor+Lerp.swift"; sourceTree = "<group>"; };
		348543378570E3D6D33342005FDA0C45 /* CameraSettings.swift */ = {isa = PBXFileReference; includeInIndex = 1; lastKnownFileType = sourcecode.swift; path = CameraSettings.swift; sourceTree = "<group>"; };
		3485FEA7F7FB9BB8E0B930AA435413E7 /* StickerTypeCollectionView.swift */ = {isa = PBXFileReference; includeInIndex = 1; lastKnownFileType = sourcecode.swift; path = StickerTypeCollectionView.swift; sourceTree = "<group>"; };
		349F6750D27FB7EA5601EC1BDFCFD1C3 /* ColorDrop.swift */ = {isa = PBXFileReference; includeInIndex = 1; lastKnownFileType = sourcecode.swift; path = ColorDrop.swift; sourceTree = "<group>"; };
		34E49632BDE717D55ECE77F5A815C252 /* PixelBufferView.swift */ = {isa = PBXFileReference; includeInIndex = 1; lastKnownFileType = sourcecode.swift; path = PixelBufferView.swift; sourceTree = "<group>"; };
		360ACCFF859EAEC351DBA7AE980052AD /* ColorCollectionController.swift */ = {isa = PBXFileReference; includeInIndex = 1; lastKnownFileType = sourcecode.swift; path = ColorCollectionController.swift; sourceTree = "<group>"; };
		36B73CA19FA69996C7D075A452F5A4F0 /* ToonOpenGLFilter.swift */ = {isa = PBXFileReference; includeInIndex = 1; lastKnownFileType = sourcecode.swift; path = ToonOpenGLFilter.swift; sourceTree = "<group>"; };
		383A004AE805F1759922535FE8446BD8 /* MirrorFourOpenGLFilter.swift */ = {isa = PBXFileReference; includeInIndex = 1; lastKnownFileType = sourcecode.swift; path = MirrorFourOpenGLFilter.swift; sourceTree = "<group>"; };
		395844B4327F177500D3B5E3DBFDBBA7 /* Math.swift */ = {isa = PBXFileReference; includeInIndex = 1; lastKnownFileType = sourcecode.swift; path = Math.swift; sourceTree = "<group>"; };
		39B7971C7F7D25B5728E9BC68C29D0A9 /* GLKMatrix4+Unsafe.swift */ = {isa = PBXFileReference; includeInIndex = 1; lastKnownFileType = sourcecode.swift; path = "GLKMatrix4+Unsafe.swift"; sourceTree = "<group>"; };
		3B1CD260B03EA504548B7285A72C0DA1 /* GIFDecoder.swift */ = {isa = PBXFileReference; includeInIndex = 1; lastKnownFileType = sourcecode.swift; path = GIFDecoder.swift; sourceTree = "<group>"; };
		3D6743F4426E2CC39CD978C702F7184A /* GLPixelBufferView.swift */ = {isa = PBXFileReference; includeInIndex = 1; lastKnownFileType = sourcecode.swift; path = GLPixelBufferView.swift; sourceTree = "<group>"; };
		3E29C50D3CDB46CBCBD20AFA13EB3D8D /* FBSnapshotTestCase.h */ = {isa = PBXFileReference; includeInIndex = 1; lastKnownFileType = sourcecode.c.h; name = FBSnapshotTestCase.h; path = FBSnapshotTestCase/FBSnapshotTestCase.h; sourceTree = "<group>"; };
		3F2291B63EE986A52646D32455E93889 /* MediaClipsEditorView.swift */ = {isa = PBXFileReference; includeInIndex = 1; lastKnownFileType = sourcecode.swift; path = MediaClipsEditorView.swift; sourceTree = "<group>"; };
		3FB8AD693E1F2AAA486BB98E1C0C21D5 /* DrawingView.swift */ = {isa = PBXFileReference; includeInIndex = 1; lastKnownFileType = sourcecode.swift; path = DrawingView.swift; sourceTree = "<group>"; };
		4017A7F858193E879470D95AB97D1246 /* EditionMenuCollectionController.swift */ = {isa = PBXFileReference; includeInIndex = 1; lastKnownFileType = sourcecode.swift; path = EditionMenuCollectionController.swift; sourceTree = "<group>"; };
		4039097921A94BE66DEE8CF8F9D3AC83 /* ChromaOpenGLFilter.swift */ = {isa = PBXFileReference; includeInIndex = 1; lastKnownFileType = sourcecode.swift; path = ChromaOpenGLFilter.swift; sourceTree = "<group>"; };
		4041A30B4495F5780EEADBCEE3EE0B00 /* Array+Object.swift */ = {isa = PBXFileReference; includeInIndex = 1; lastKnownFileType = sourcecode.swift; path = "Array+Object.swift"; sourceTree = "<group>"; };
		416A6D4AAE5C608E37147BC6752030B3 /* MediaClipsEditorViewController.swift */ = {isa = PBXFileReference; includeInIndex = 1; lastKnownFileType = sourcecode.swift; path = MediaClipsEditorViewController.swift; sourceTree = "<group>"; };
		438ADC2E6421EFFF2EDE93226A771765 /* CameraPermissionsViewController.swift */ = {isa = PBXFileReference; includeInIndex = 1; lastKnownFileType = sourcecode.swift; path = CameraPermissionsViewController.swift; sourceTree = "<group>"; };
		44EDDAD76C0402C2E373FE02B0BF11B3 /* CameraPreviewView.swift */ = {isa = PBXFileReference; includeInIndex = 1; lastKnownFileType = sourcecode.swift; path = CameraPreviewView.swift; sourceTree = "<group>"; };
		4555B61F3E57FDA9FD7A9717B95EC502 /* OptionsStackView.swift */ = {isa = PBXFileReference; includeInIndex = 1; lastKnownFileType = sourcecode.swift; path = OptionsStackView.swift; sourceTree = "<group>"; };
		4663F9F5483540A03481C91EFFDE2F24 /* OptionView.swift */ = {isa = PBXFileReference; includeInIndex = 1; lastKnownFileType = sourcecode.swift; path = OptionView.swift; sourceTree = "<group>"; };
		46DC965BBBEB4208C1F76C26A6879CD1 /* KanvasCamera.debug.xcconfig */ = {isa = PBXFileReference; includeInIndex = 1; lastKnownFileType = text.xcconfig; path = KanvasCamera.debug.xcconfig; sourceTree = "<group>"; };
		46F0E33B195BEB999871C04B75B404FC /* TrashView.swift */ = {isa = PBXFileReference; includeInIndex = 1; lastKnownFileType = sourcecode.swift; path = TrashView.swift; sourceTree = "<group>"; };
		48E5D2FECC252EE2D95607C89356D4C7 /* EditionOption.swift */ = {isa = PBXFileReference; includeInIndex = 1; lastKnownFileType = sourcecode.swift; path = EditionOption.swift; sourceTree = "<group>"; };
		4964EEFBA80E32A6A3082BF93B7DEBEB /* FBSnapshotTestCase-umbrella.h */ = {isa = PBXFileReference; includeInIndex = 1; lastKnownFileType = sourcecode.c.h; path = "FBSnapshotTestCase-umbrella.h"; sourceTree = "<group>"; };
		49689484AF738DDB8D856B023F66E83C /* UIImage+DominantColors.swift */ = {isa = PBXFileReference; includeInIndex = 1; lastKnownFileType = sourcecode.swift; path = "UIImage+DominantColors.swift"; sourceTree = "<group>"; };
		4A0CA723E3BBD4B627D68BE32FE9884D /* MetalRenderEncoder.swift */ = {isa = PBXFileReference; includeInIndex = 1; lastKnownFileType = sourcecode.swift; path = MetalRenderEncoder.swift; sourceTree = "<group>"; };
		4A27E295622D795109772D424DBA8477 /* MediaPickerThumbnailFetcher.swift */ = {isa = PBXFileReference; includeInIndex = 1; lastKnownFileType = sourcecode.swift; path = MediaPickerThumbnailFetcher.swift; sourceTree = "<group>"; };
		4B2966C4FDD55C880FACFFD1BD115CA0 /* FilmOpenGLFilter.swift */ = {isa = PBXFileReference; includeInIndex = 1; lastKnownFileType = sourcecode.swift; path = FilmOpenGLFilter.swift; sourceTree = "<group>"; };
		4D2A69EA7E38BB63A9E41F5E031743B6 /* FBSnapshotTestCase.modulemap */ = {isa = PBXFileReference; includeInIndex = 1; lastKnownFileType = sourcecode.module; path = FBSnapshotTestCase.modulemap; sourceTree = "<group>"; };
		4D33B63D36BA614CE9FA88444716AFD9 /* OptionsController.swift */ = {isa = PBXFileReference; includeInIndex = 1; lastKnownFileType = sourcecode.swift; path = OptionsController.swift; sourceTree = "<group>"; };
		4F9ED849CB261A57A81F9E4F90E8DF3E /* StickerMenuView.swift */ = {isa = PBXFileReference; includeInIndex = 1; lastKnownFileType = sourcecode.swift; path = StickerMenuView.swift; sourceTree = "<group>"; };
		514E38D32786EE931F06251FB891DDE3 /* UIImage+Camera.swift */ = {isa = PBXFileReference; includeInIndex = 1; lastKnownFileType = sourcecode.swift; path = "UIImage+Camera.swift"; sourceTree = "<group>"; };
		5172D2A16DE0755A78E95B9DDCBC614E /* KanvasCamera.bundle */ = {isa = PBXFileReference; explicitFileType = wrapper.cfbundle; includeInIndex = 0; name = KanvasCamera.bundle; path = "KanvasCamera-KanvasCamera.bundle"; sourceTree = BUILT_PRODUCTS_DIR; };
		51FFBEDF982A9905F2F8C24C65E8A121 /* DrawerTabBarOption.swift */ = {isa = PBXFileReference; includeInIndex = 1; lastKnownFileType = sourcecode.swift; path = DrawerTabBarOption.swift; sourceTree = "<group>"; };
		52EF53307BB2F979C74A0FFB0A13B5A8 /* DimensionsHelper.swift */ = {isa = PBXFileReference; includeInIndex = 1; lastKnownFileType = sourcecode.swift; path = DimensionsHelper.swift; sourceTree = "<group>"; };
		536A751DCB49E3D594BABAB6A4230E96 /* MainTextView.swift */ = {isa = PBXFileReference; includeInIndex = 1; lastKnownFileType = sourcecode.swift; path = MainTextView.swift; sourceTree = "<group>"; };
		54E70802372FE1E1087EE7F1746A527A /* TimeIndicator.swift */ = {isa = PBXFileReference; includeInIndex = 1; lastKnownFileType = sourcecode.swift; path = TimeIndicator.swift; sourceTree = "<group>"; };
		5525E0A013A5BBB2254599F8851B2FAB /* Array+Rotate.swift */ = {isa = PBXFileReference; includeInIndex = 1; lastKnownFileType = sourcecode.swift; path = "Array+Rotate.swift"; sourceTree = "<group>"; };
		57B3337E5FB44003995D4C49277BE315 /* ExtendedButton.swift */ = {isa = PBXFileReference; includeInIndex = 1; lastKnownFileType = sourcecode.swift; path = ExtendedButton.swift; sourceTree = "<group>"; };
		57ED0DE8FB3BB492863CB3FF4DD5D1ED /* Assets.xcassets */ = {isa = PBXFileReference; includeInIndex = 1; lastKnownFileType = folder.assetcatalog; name = Assets.xcassets; path = Resources/Assets.xcassets; sourceTree = "<group>"; };
		5B737EF75791B03FEEE52BCF98B373BD /* Pods-KanvasCameraExample-acknowledgements.markdown */ = {isa = PBXFileReference; includeInIndex = 1; lastKnownFileType = text; path = "Pods-KanvasCameraExample-acknowledgements.markdown"; sourceTree = "<group>"; };
		5C4F31330DFA99D699E4BDC8C3573D73 /* libFBSnapshotTestCase.a */ = {isa = PBXFileReference; explicitFileType = archive.ar; includeInIndex = 0; name = libFBSnapshotTestCase.a; path = libFBSnapshotTestCase.a; sourceTree = BUILT_PRODUCTS_DIR; };
		5C8E0123D029713FC77ED15E9042DDAD /* ColorCollectionCell.swift */ = {isa = PBXFileReference; includeInIndex = 1; lastKnownFileType = sourcecode.swift; path = ColorCollectionCell.swift; sourceTree = "<group>"; };
		5DEE4CF3B0AA24B980983C4B7FAEEDA2 /* DiscreteSliderView.swift */ = {isa = PBXFileReference; includeInIndex = 1; lastKnownFileType = sourcecode.swift; path = DiscreteSliderView.swift; sourceTree = "<group>"; };
		5E606C6D925749FF15D06882DE319F32 /* FilteredInputViewController.swift */ = {isa = PBXFileReference; includeInIndex = 1; lastKnownFileType = sourcecode.swift; path = FilteredInputViewController.swift; sourceTree = "<group>"; };
		60141DFBC16B13BA41DC2E7C7D962A80 /* KanvasQuickBlogSelectorCoordinating.swift */ = {isa = PBXFileReference; includeInIndex = 1; lastKnownFileType = sourcecode.swift; path = KanvasQuickBlogSelectorCoordinating.swift; sourceTree = "<group>"; };
		60FAE48A137EF500992B1D91DCEEA58F /* MMCQ.swift */ = {isa = PBXFileReference; includeInIndex = 1; lastKnownFileType = sourcecode.swift; path = MMCQ.swift; sourceTree = "<group>"; };
		631F40A25B62352ED7BAD6D1F919E279 /* EditorTextView.swift */ = {isa = PBXFileReference; includeInIndex = 1; lastKnownFileType = sourcecode.swift; path = EditorTextView.swift; sourceTree = "<group>"; };
		63D19E7BFFDADB5F47BF624D05D6C6ED /* StickerCollectionController.swift */ = {isa = PBXFileReference; includeInIndex = 1; lastKnownFileType = sourcecode.swift; path = StickerCollectionController.swift; sourceTree = "<group>"; };
		65FC997D7E8DA5C35A7310BA8F3E21F6 /* MovableView.swift */ = {isa = PBXFileReference; includeInIndex = 1; lastKnownFileType = sourcecode.swift; path = MovableView.swift; sourceTree = "<group>"; };
		661EB20EF506C344DA60DFC940205E4E /* KanvasCamera.modulemap */ = {isa = PBXFileReference; includeInIndex = 1; lastKnownFileType = sourcecode.module; path = KanvasCamera.modulemap; sourceTree = "<group>"; };
		6656ACF3F5BD38598A8FADE9455D383D /* ThumbnailCollectionController.swift */ = {isa = PBXFileReference; includeInIndex = 1; lastKnownFileType = sourcecode.swift; path = ThumbnailCollectionController.swift; sourceTree = "<group>"; };
		67626865F17351AC882B07FFDD609095 /* UICollectionView+Cells.swift */ = {isa = PBXFileReference; includeInIndex = 1; lastKnownFileType = sourcecode.swift; path = "UICollectionView+Cells.swift"; sourceTree = "<group>"; };
		682EB66AC0661009957BD623D2613352 /* RGBOpenGLFilter.swift */ = {isa = PBXFileReference; includeInIndex = 1; lastKnownFileType = sourcecode.swift; path = RGBOpenGLFilter.swift; sourceTree = "<group>"; };
		68690B4D110E3D9D208C60B51DE0929B /* VideoCompositor.swift */ = {isa = PBXFileReference; includeInIndex = 1; lastKnownFileType = sourcecode.swift; path = VideoCompositor.swift; sourceTree = "<group>"; };
		699AEB26A3ED8183E05DC86D3A8FACF9 /* Pencil.swift */ = {isa = PBXFileReference; includeInIndex = 1; lastKnownFileType = sourcecode.swift; path = Pencil.swift; sourceTree = "<group>"; };
		6A4D2215C04E55024651EED4B772D90A /* GroupOpenGLFilter.swift */ = {isa = PBXFileReference; includeInIndex = 1; lastKnownFileType = sourcecode.swift; path = GroupOpenGLFilter.swift; sourceTree = "<group>"; };
		6AB2DF85FE569DECD58713F6883435F6 /* StickerCollectionView.swift */ = {isa = PBXFileReference; includeInIndex = 1; lastKnownFileType = sourcecode.swift; path = StickerCollectionView.swift; sourceTree = "<group>"; };
		6AE00600781764E18772A84E58014DD8 /* RaveOpenGLFilter.swift */ = {isa = PBXFileReference; includeInIndex = 1; lastKnownFileType = sourcecode.swift; path = RaveOpenGLFilter.swift; sourceTree = "<group>"; };
		6B2AD1FADFF04AC9E71EAD40EBD5C37C /* FilterType.swift */ = {isa = PBXFileReference; includeInIndex = 1; lastKnownFileType = sourcecode.swift; path = FilterType.swift; sourceTree = "<group>"; };
		6C184596D6B1A7017068589C7A574ED8 /* URL+Media.swift */ = {isa = PBXFileReference; includeInIndex = 1; lastKnownFileType = sourcecode.swift; path = "URL+Media.swift"; sourceTree = "<group>"; };
		6E45385536AD262A7B9B1438F9CCB388 /* EditorViewController.swift */ = {isa = PBXFileReference; includeInIndex = 1; lastKnownFileType = sourcecode.swift; path = EditorViewController.swift; sourceTree = "<group>"; };
		702F4C98CB5071C6538BB261B1FEA689 /* FilterProtocol.swift */ = {isa = PBXFileReference; includeInIndex = 1; lastKnownFileType = sourcecode.swift; path = FilterProtocol.swift; sourceTree = "<group>"; };
		70F15D027735AB81082A9987691F1B0A /* CALayer+Color.swift */ = {isa = PBXFileReference; includeInIndex = 1; lastKnownFileType = sourcecode.swift; path = "CALayer+Color.swift"; sourceTree = "<group>"; };
		72BC6172444BC8896A7DD17D385D81BE /* Pods-KanvasCameraExampleTests.release.xcconfig */ = {isa = PBXFileReference; includeInIndex = 1; lastKnownFileType = text.xcconfig; path = "Pods-KanvasCameraExampleTests.release.xcconfig"; sourceTree = "<group>"; };
		72CE74DBEDD4563891B6584FA627BB81 /* ThumbnailCollectionViewLayout.swift */ = {isa = PBXFileReference; includeInIndex = 1; lastKnownFileType = sourcecode.swift; path = ThumbnailCollectionViewLayout.swift; sourceTree = "<group>"; };
		74086F40F32AE6FBF6A84E14DAC44820 /* UIColor+Hex.swift */ = {isa = PBXFileReference; includeInIndex = 1; lastKnownFileType = sourcecode.swift; path = "UIColor+Hex.swift"; sourceTree = "<group>"; };
		748BA343F55637F43626E9E481F89B67 /* FBSnapshotTestCase-prefix.pch */ = {isa = PBXFileReference; includeInIndex = 1; lastKnownFileType = sourcecode.c.h; path = "FBSnapshotTestCase-prefix.pch"; sourceTree = "<group>"; };
		758F41C3159B9F7522960C283975CAFF /* EMInterferenceOpenGLFilter.swift */ = {isa = PBXFileReference; includeInIndex = 1; lastKnownFileType = sourcecode.swift; path = EMInterferenceOpenGLFilter.swift; sourceTree = "<group>"; };
		75AED821F00A61A4AF10397F9D6888F9 /* ClosedRange+Clamp.swift */ = {isa = PBXFileReference; includeInIndex = 1; lastKnownFileType = sourcecode.swift; path = "ClosedRange+Clamp.swift"; sourceTree = "<group>"; };
		769595F1BFCFB2F011D8F686679C81E3 /* KanvasCamera-umbrella.h */ = {isa = PBXFileReference; includeInIndex = 1; lastKnownFileType = sourcecode.c.h; path = "KanvasCamera-umbrella.h"; sourceTree = "<group>"; };
		76AE966E712D09165689018C294D7147 /* Pods-KanvasCameraExampleTests-dummy.m */ = {isa = PBXFileReference; includeInIndex = 1; lastKnownFileType = sourcecode.c.objc; path = "Pods-KanvasCameraExampleTests-dummy.m"; sourceTree = "<group>"; };
		7818CC572A040F825F012C373F548E18 /* GrayscaleOpenGLFilter.swift */ = {isa = PBXFileReference; includeInIndex = 1; lastKnownFileType = sourcecode.swift; path = GrayscaleOpenGLFilter.swift; sourceTree = "<group>"; };
		78446EA2EE3558B1B96DFA6EB30034A5 /* FBSnapshotTestCase-dummy.m */ = {isa = PBXFileReference; includeInIndex = 1; lastKnownFileType = sourcecode.c.objc; path = "FBSnapshotTestCase-dummy.m"; sourceTree = "<group>"; };
		7C3C9F6257CB4C045EAF10C48180EA91 /* UIColor+Utils.swift */ = {isa = PBXFileReference; includeInIndex = 1; lastKnownFileType = sourcecode.swift; path = "UIColor+Utils.swift"; sourceTree = "<group>"; };
		7F283680FAF68CD9AD471FECC91E20C7 /* KanvasCamera.release.xcconfig */ = {isa = PBXFileReference; includeInIndex = 1; lastKnownFileType = text.xcconfig; path = KanvasCamera.release.xcconfig; sourceTree = "<group>"; };
		8007C73B108393A3E56681F041540450 /* MovableViewCanvas.swift */ = {isa = PBXFileReference; includeInIndex = 1; lastKnownFileType = sourcecode.swift; path = MovableViewCanvas.swift; sourceTree = "<group>"; };
		80B2361BD81E3075216E0AEAC97FA37E /* KanvasCameraImages.swift */ = {isa = PBXFileReference; includeInIndex = 1; lastKnownFileType = sourcecode.swift; path = KanvasCameraImages.swift; sourceTree = "<group>"; };
		82D2DF1ABBBD85F5E079D7D0EB5479BC /* SwiftSupport.swift */ = {isa = PBXFileReference; includeInIndex = 1; lastKnownFileType = sourcecode.swift; name = SwiftSupport.swift; path = FBSnapshotTestCase/SwiftSupport.swift; sourceTree = "<group>"; };
		82E268706A004460B24107C1152D6E7E /* EditorFilterController.swift */ = {isa = PBXFileReference; includeInIndex = 1; lastKnownFileType = sourcecode.swift; path = EditorFilterController.swift; sourceTree = "<group>"; };
		858BEE27E005161C565D7277F7148B28 /* CameraFilterCollectionCell.swift */ = {isa = PBXFileReference; includeInIndex = 1; lastKnownFileType = sourcecode.swift; path = CameraFilterCollectionCell.swift; sourceTree = "<group>"; };
		87F968DFDAC351BDE68AB0020E3B5812 /* Pods-KanvasCameraExample.debug.xcconfig */ = {isa = PBXFileReference; includeInIndex = 1; lastKnownFileType = text.xcconfig; path = "Pods-KanvasCameraExample.debug.xcconfig"; sourceTree = "<group>"; };
		888D1107ADA0E7FEBD72F2B681538E93 /* Pods-KanvasCameraExampleTests.debug.xcconfig */ = {isa = PBXFileReference; includeInIndex = 1; lastKnownFileType = text.xcconfig; path = "Pods-KanvasCameraExampleTests.debug.xcconfig"; sourceTree = "<group>"; };
		88EE4F95531D217A595AA8D85A24FA39 /* FBSnapshotTestController.h */ = {isa = PBXFileReference; includeInIndex = 1; lastKnownFileType = sourcecode.c.h; name = FBSnapshotTestController.h; path = FBSnapshotTestCase/FBSnapshotTestController.h; sourceTree = "<group>"; };
		8A0C09B3277A260A4F436791B7409F3B /* DrawingCanvas.swift */ = {isa = PBXFileReference; includeInIndex = 1; lastKnownFileType = sourcecode.swift; path = DrawingCanvas.swift; sourceTree = "<group>"; };
		8A2F23AD991335706C3F4CD050581C31 /* MirrorTwoOpenGLFilter.swift */ = {isa = PBXFileReference; includeInIndex = 1; lastKnownFileType = sourcecode.swift; path = MirrorTwoOpenGLFilter.swift; sourceTree = "<group>"; };
		8A3393D5295B884C061608B81143563E /* ScrollHandler.swift */ = {isa = PBXFileReference; includeInIndex = 1; lastKnownFileType = sourcecode.swift; path = ScrollHandler.swift; sourceTree = "<group>"; };
		8A9D962EF8B2ABAADBA5A1A4F51EC290 /* NumTypes+Conversion.swift */ = {isa = PBXFileReference; includeInIndex = 1; lastKnownFileType = sourcecode.swift; path = "NumTypes+Conversion.swift"; sourceTree = "<group>"; };
		8BAE84625DD69688E3577C2E5D00A067 /* DrawerTabBarController.swift */ = {isa = PBXFileReference; includeInIndex = 1; lastKnownFileType = sourcecode.swift; path = DrawerTabBarController.swift; sourceTree = "<group>"; };
		8BC5226A94C762139FA9CFDBF788BE97 /* CameraView.swift */ = {isa = PBXFileReference; includeInIndex = 1; lastKnownFileType = sourcecode.swift; path = CameraView.swift; sourceTree = "<group>"; };
		8C3B077FCE1E8E7711095C9DB04FA58C /* String+UTF16Substring.swift */ = {isa = PBXFileReference; includeInIndex = 1; lastKnownFileType = sourcecode.swift; path = "String+UTF16Substring.swift"; sourceTree = "<group>"; };
		8D2F01E2D4A9FD718B0148C637066CAF /* KanvasCameraFonts.swift */ = {isa = PBXFileReference; includeInIndex = 1; lastKnownFileType = sourcecode.swift; path = KanvasCameraFonts.swift; sourceTree = "<group>"; };
		8D8E6B1A145962C8C266CBD278CF59BD /* UIFont+Utils.swift */ = {isa = PBXFileReference; includeInIndex = 1; lastKnownFileType = sourcecode.swift; path = "UIFont+Utils.swift"; sourceTree = "<group>"; };
		8E4B08FE556850687451B9CBDD9A5466 /* ColorCollectionView.swift */ = {isa = PBXFileReference; includeInIndex = 1; lastKnownFileType = sourcecode.swift; path = ColorCollectionView.swift; sourceTree = "<group>"; };
		8F1FE5C23F1BC485C54B92C32E78391F /* UIApplication+StrictKeyWindow.m */ = {isa = PBXFileReference; includeInIndex = 1; lastKnownFileType = sourcecode.c.objc; name = "UIApplication+StrictKeyWindow.m"; path = "FBSnapshotTestCase/Categories/UIApplication+StrictKeyWindow.m"; sourceTree = "<group>"; };
		8F4E5F815401B4C41A1E8A95817C4C2F /* GLUtilities.swift */ = {isa = PBXFileReference; includeInIndex = 1; lastKnownFileType = sourcecode.swift; path = GLUtilities.swift; sourceTree = "<group>"; };
		8FBD139EA2C16E04585528ED0262AD4B /* DrawerTabBarCell.swift */ = {isa = PBXFileReference; includeInIndex = 1; lastKnownFileType = sourcecode.swift; path = DrawerTabBarCell.swift; sourceTree = "<group>"; };
		8FD69FA86729B8A96B9DF03FF7682DD5 /* MovableViewInnerElement.swift */ = {isa = PBXFileReference; includeInIndex = 1; lastKnownFileType = sourcecode.swift; path = MovableViewInnerElement.swift; sourceTree = "<group>"; };
		9408E3D1A62DE5BB85443910752E05A1 /* PhotoOutputHandler.swift */ = {isa = PBXFileReference; includeInIndex = 1; lastKnownFileType = sourcecode.swift; path = PhotoOutputHandler.swift; sourceTree = "<group>"; };
		943F4E91549286AA31E11CA495286E17 /* CameraOption.swift */ = {isa = PBXFileReference; includeInIndex = 1; lastKnownFileType = sourcecode.swift; path = CameraOption.swift; sourceTree = "<group>"; };
		9653E89FCDD1EB2F23724FDF29CA3084 /* FilterItem.swift */ = {isa = PBXFileReference; includeInIndex = 1; lastKnownFileType = sourcecode.swift; path = FilterItem.swift; sourceTree = "<group>"; };
		96ACC0AB3B97D26E77C31D1F35702FA3 /* StrokeSelectorView.swift */ = {isa = PBXFileReference; includeInIndex = 1; lastKnownFileType = sourcecode.swift; path = StrokeSelectorView.swift; sourceTree = "<group>"; };
		9831168340B63F19B1956AF98D1535F7 /* libKanvasCamera.a */ = {isa = PBXFileReference; explicitFileType = archive.ar; includeInIndex = 0; name = libKanvasCamera.a; path = libKanvasCamera.a; sourceTree = BUILT_PRODUCTS_DIR; };
		993A68E20B235564F6BC91ACB179D91E /* StickerCollectionCell.swift */ = {isa = PBXFileReference; includeInIndex = 1; lastKnownFileType = sourcecode.swift; path = StickerCollectionCell.swift; sourceTree = "<group>"; };
		999C1FBE8CE4E473B86EEDD85C8A139E /* MetalGroupFilter.swift */ = {isa = PBXFileReference; includeInIndex = 1; lastKnownFileType = sourcecode.swift; path = MetalGroupFilter.swift; sourceTree = "<group>"; };
		9A372ED280C875E6E3EB4EAB16F2256B /* ModeSelectorAndShootView.swift */ = {isa = PBXFileReference; includeInIndex = 1; lastKnownFileType = sourcecode.swift; path = ModeSelectorAndShootView.swift; sourceTree = "<group>"; };
		9B8947CAF9E0B302D6EB329A08C3D710 /* MediaClipsCollectionView.swift */ = {isa = PBXFileReference; includeInIndex = 1; lastKnownFileType = sourcecode.swift; path = MediaClipsCollectionView.swift; sourceTree = "<group>"; };
		9BCF5591DF6E9BBD678A590BA00E6EAC /* Sharpie.swift */ = {isa = PBXFileReference; includeInIndex = 1; lastKnownFileType = sourcecode.swift; path = Sharpie.swift; sourceTree = "<group>"; };
		9C224404EB82FFD3C3C1E888BC3297B9 /* EditorFilterCollectionCell.swift */ = {isa = PBXFileReference; includeInIndex = 1; lastKnownFileType = sourcecode.swift; path = EditorFilterCollectionCell.swift; sourceTree = "<group>"; };
		9D19B851D13CED3DEA5B4618392F18EA /* ColorSelectorView.swift */ = {isa = PBXFileReference; includeInIndex = 1; lastKnownFileType = sourcecode.swift; path = ColorSelectorView.swift; sourceTree = "<group>"; };
		9D940727FF8FB9C785EB98E56350EF41 /* Podfile */ = {isa = PBXFileReference; explicitFileType = text.script.ruby; includeInIndex = 1; indentWidth = 2; lastKnownFileType = text; name = Podfile; path = ../Podfile; sourceTree = SOURCE_ROOT; tabWidth = 2; xcLanguageSpecificationIdentifier = xcode.lang.ruby; };
		9E9EEAC6660AA6A511A43D59A326705D /* FilterFactory.swift */ = {isa = PBXFileReference; includeInIndex = 1; lastKnownFileType = sourcecode.swift; path = FilterFactory.swift; sourceTree = "<group>"; };
		9F6FDBD40E76FA0F11EC61F2BDA77A04 /* KanvasCameraColors.swift */ = {isa = PBXFileReference; includeInIndex = 1; lastKnownFileType = sourcecode.swift; path = KanvasCameraColors.swift; sourceTree = "<group>"; };
		9FCD0ABE15877123497C1A647E9887C4 /* UIViewController+Load.swift */ = {isa = PBXFileReference; includeInIndex = 1; lastKnownFileType = sourcecode.swift; path = "UIViewController+Load.swift"; sourceTree = "<group>"; };
		A0A1AE3DFA3323CA34F875A2EB49352C /* ViewTransformations.swift */ = {isa = PBXFileReference; includeInIndex = 1; lastKnownFileType = sourcecode.swift; path = ViewTransformations.swift; sourceTree = "<group>"; };
		A25844C26701FA4BCAEF64150B56777F /* UIImage+Compare.h */ = {isa = PBXFileReference; includeInIndex = 1; lastKnownFileType = sourcecode.c.h; name = "UIImage+Compare.h"; path = "FBSnapshotTestCase/Categories/UIImage+Compare.h"; sourceTree = "<group>"; };
		A4C72A689D5AF8ED5331CA65CC4D1741 /* Pods-KanvasCameraExampleTests-acknowledgements.plist */ = {isa = PBXFileReference; includeInIndex = 1; lastKnownFileType = text.plist.xml; path = "Pods-KanvasCameraExampleTests-acknowledgements.plist"; sourceTree = "<group>"; };
		A4DA2EA5D5609048B127AF63B0F5B22F /* OpenGLShaders */ = {isa = PBXFileReference; includeInIndex = 1; name = OpenGLShaders; path = Resources/OpenGLShaders; sourceTree = "<group>"; };
		A573ED1BAAC5EEC68D6AFA48BD54C79D /* Pods-KanvasCameraExample.release.xcconfig */ = {isa = PBXFileReference; includeInIndex = 1; lastKnownFileType = text.xcconfig; path = "Pods-KanvasCameraExample.release.xcconfig"; sourceTree = "<group>"; };
		A71D22ED68A5D57E8D6D50B2BD07C137 /* AVURLAsset+Thumbnail.swift */ = {isa = PBXFileReference; includeInIndex = 1; lastKnownFileType = sourcecode.swift; path = "AVURLAsset+Thumbnail.swift"; sourceTree = "<group>"; };
		A76E5DE926363B6CDCF47D0EF5D41308 /* AlphaBlendOpenGLFilter.swift */ = {isa = PBXFileReference; includeInIndex = 1; lastKnownFileType = sourcecode.swift; path = AlphaBlendOpenGLFilter.swift; sourceTree = "<group>"; };
		AA172EA1A198EEFBE0794EACF7993C02 /* UIImage+Snapshot.m */ = {isa = PBXFileReference; includeInIndex = 1; lastKnownFileType = sourcecode.c.objc; name = "UIImage+Snapshot.m"; path = "FBSnapshotTestCase/Categories/UIImage+Snapshot.m"; sourceTree = "<group>"; };
		AA3C3A5D0F4EF74683FD3640D4E2D0F4 /* TrimView.swift */ = {isa = PBXFileReference; includeInIndex = 1; lastKnownFileType = sourcecode.swift; path = TrimView.swift; sourceTree = "<group>"; };
		AA417F72CAE347772CFFB6453112B431 /* CameraZoomHandler.swift */ = {isa = PBXFileReference; includeInIndex = 1; lastKnownFileType = sourcecode.swift; path = CameraZoomHandler.swift; sourceTree = "<group>"; };
		ABE6AF86B6B343850F6FC23C90A993B0 /* StickerProvider.swift */ = {isa = PBXFileReference; includeInIndex = 1; lastKnownFileType = sourcecode.swift; path = StickerProvider.swift; sourceTree = "<group>"; };
		AC5F8DC5C4F855FB57271732E15CA07B /* FilterSettingsView.swift */ = {isa = PBXFileReference; includeInIndex = 1; lastKnownFileType = sourcecode.swift; path = FilterSettingsView.swift; sourceTree = "<group>"; };
		ACB9614317B57FF0C4DC2A6854E7720F /* LightLeaksOpenGLFilter.swift */ = {isa = PBXFileReference; includeInIndex = 1; lastKnownFileType = sourcecode.swift; path = LightLeaksOpenGLFilter.swift; sourceTree = "<group>"; };
		AD0B81AC7DF4855803A0FA70985F8A99 /* FBSnapshotTestCasePlatform.m */ = {isa = PBXFileReference; includeInIndex = 1; lastKnownFileType = sourcecode.c.objc; name = FBSnapshotTestCasePlatform.m; path = FBSnapshotTestCase/FBSnapshotTestCasePlatform.m; sourceTree = "<group>"; };
		AD346C4BB6364FCFBE11373C00B45344 /* CameraInputOutput.swift */ = {isa = PBXFileReference; includeInIndex = 1; lastKnownFileType = sourcecode.swift; path = CameraInputOutput.swift; sourceTree = "<group>"; };
		AD3F97D92153F142191026CB063219EC /* HorizontalCollectionLayout.swift */ = {isa = PBXFileReference; includeInIndex = 1; lastKnownFileType = sourcecode.swift; path = HorizontalCollectionLayout.swift; sourceTree = "<group>"; };
		ADFDB8B779052E5D80E667815D0B2EE0 /* GifMakerView.swift */ = {isa = PBXFileReference; includeInIndex = 1; lastKnownFileType = sourcecode.swift; path = GifMakerView.swift; sourceTree = "<group>"; };
		AECE12ACFCC3470BBA22A598AB09489A /* CameraPreviewViewController.swift */ = {isa = PBXFileReference; includeInIndex = 1; lastKnownFileType = sourcecode.swift; path = CameraPreviewViewController.swift; sourceTree = "<group>"; };
		AF97DA5128B0A943DF208EC3466B5BCD /* VideoOutputHandler.swift */ = {isa = PBXFileReference; includeInIndex = 1; lastKnownFileType = sourcecode.swift; path = VideoOutputHandler.swift; sourceTree = "<group>"; };
		B13A65D9A1355D6DF1CECC0A6F77CF55 /* EditorView.swift */ = {isa = PBXFileReference; includeInIndex = 1; lastKnownFileType = sourcecode.swift; path = EditorView.swift; sourceTree = "<group>"; };
		B21C9744C1389F45AA91A625275A4A6E /* ResourceBundle-KanvasCamera-KanvasCamera-Info.plist */ = {isa = PBXFileReference; includeInIndex = 1; lastKnownFileType = text.plist.xml; path = "ResourceBundle-KanvasCamera-KanvasCamera-Info.plist"; sourceTree = "<group>"; };
		B22FA541824BD2BC90F0D35E2CE6AEE5 /* MetalPixelBufferView.swift */ = {isa = PBXFileReference; includeInIndex = 1; lastKnownFileType = sourcecode.swift; path = MetalPixelBufferView.swift; sourceTree = "<group>"; };
		B4BF44D831F6735CF54F25BED77FCA72 /* FilterSettingsController.swift */ = {isa = PBXFileReference; includeInIndex = 1; lastKnownFileType = sourcecode.swift; path = FilterSettingsController.swift; sourceTree = "<group>"; };
		B53A0EAEF3CAE6C269B2C2704B123472 /* MediaPlayerController.swift */ = {isa = PBXFileReference; includeInIndex = 1; lastKnownFileType = sourcecode.swift; path = MediaPlayerController.swift; sourceTree = "<group>"; };
		B5747936C28B12A7D4DF7970DD81FB8F /* CVPixelBuffer+resize.swift */ = {isa = PBXFileReference; includeInIndex = 1; lastKnownFileType = sourcecode.swift; path = "CVPixelBuffer+resize.swift"; sourceTree = "<group>"; };
		B57770D70D8A06ED89072D77A6D96139 /* CameraInputControllerDelegate.swift */ = {isa = PBXFileReference; includeInIndex = 1; lastKnownFileType = sourcecode.swift; path = CameraInputControllerDelegate.swift; sourceTree = "<group>"; };
		B57A40D24414289EB54AD0AB82F00049 /* EasyTipView.swift */ = {isa = PBXFileReference; includeInIndex = 1; lastKnownFileType = sourcecode.swift; path = EasyTipView.swift; sourceTree = "<group>"; };
		B58DFA3203840BAAFC88DD28EE89B42B /* CameraRecorder.swift */ = {isa = PBXFileReference; includeInIndex = 1; lastKnownFileType = sourcecode.swift; path = CameraRecorder.swift; sourceTree = "<group>"; };
		B5C73AD1831E8233F78C08A6D3A009AF /* StickerTypeCollectionCell.swift */ = {isa = PBXFileReference; includeInIndex = 1; lastKnownFileType = sourcecode.swift; path = StickerTypeCollectionCell.swift; sourceTree = "<group>"; };
		B628F8193A3A6445F933CB578598BC06 /* MediaInfo.swift */ = {isa = PBXFileReference; includeInIndex = 1; lastKnownFileType = sourcecode.swift; path = MediaInfo.swift; sourceTree = "<group>"; };
		B725DEBA128EF5813749C1813DA3C1D1 /* EditionMenuCollectionCell.swift */ = {isa = PBXFileReference; includeInIndex = 1; lastKnownFileType = sourcecode.swift; path = EditionMenuCollectionCell.swift; sourceTree = "<group>"; };
		B732CE897CCBD97A50CC3E4B983556FD /* SpeedController.swift */ = {isa = PBXFileReference; includeInIndex = 1; lastKnownFileType = sourcecode.swift; path = SpeedController.swift; sourceTree = "<group>"; };
		B74452B6FF784D7CB800E0171BBBAB93 /* IgnoreBackgroundTouchesStackView.swift */ = {isa = PBXFileReference; includeInIndex = 1; lastKnownFileType = sourcecode.swift; path = IgnoreBackgroundTouchesStackView.swift; sourceTree = "<group>"; };
		B975A6CF953F15807900AC5A5F614463 /* KanvasCamera-prefix.pch */ = {isa = PBXFileReference; includeInIndex = 1; lastKnownFileType = sourcecode.c.h; path = "KanvasCamera-prefix.pch"; sourceTree = "<group>"; };
		BBA279EEEE3BC7AF62DACCEA4CCEB349 /* StrokeSelectorController.swift */ = {isa = PBXFileReference; includeInIndex = 1; lastKnownFileType = sourcecode.swift; path = StrokeSelectorController.swift; sourceTree = "<group>"; };
		BCC23B60DBCAC5AC296A62FD1D049DCD /* Pods-KanvasCameraExample.modulemap */ = {isa = PBXFileReference; includeInIndex = 1; lastKnownFileType = sourcecode.module; path = "Pods-KanvasCameraExample.modulemap"; sourceTree = "<group>"; };
		BDB4B05E7F3FD3345E64D6A60DAA634B /* IgnoreTouchesCollectionView.swift */ = {isa = PBXFileReference; includeInIndex = 1; lastKnownFileType = sourcecode.swift; path = IgnoreTouchesCollectionView.swift; sourceTree = "<group>"; };
		BFC144A03ECB6FA4586B6644643EBB58 /* Pods-KanvasCameraExampleTests-umbrella.h */ = {isa = PBXFileReference; includeInIndex = 1; lastKnownFileType = sourcecode.c.h; path = "Pods-KanvasCameraExampleTests-umbrella.h"; sourceTree = "<group>"; };
		C0C44A0EB1193BA81F20AF19E74FA06D /* EditorFilterCollectionController.swift */ = {isa = PBXFileReference; includeInIndex = 1; lastKnownFileType = sourcecode.swift; path = EditorFilterCollectionController.swift; sourceTree = "<group>"; };
		C0E5878AD22293543BC924E1B197E9DC /* KanvasCamera.podspec.json */ = {isa = PBXFileReference; includeInIndex = 1; path = KanvasCamera.podspec.json; sourceTree = "<group>"; };
		C3B825AF493A76A4052FCFE9DB3B8B04 /* Renderer.swift */ = {isa = PBXFileReference; includeInIndex = 1; lastKnownFileType = sourcecode.swift; path = Renderer.swift; sourceTree = "<group>"; };
		C6B40FA6C0173E356F4C77D52B219234 /* IgnoreTouchesView.swift */ = {isa = PBXFileReference; includeInIndex = 1; lastKnownFileType = sourcecode.swift; path = IgnoreTouchesView.swift; sourceTree = "<group>"; };
		C778012E416869AD29F59ADB93F1DA16 /* PlaybackView.swift */ = {isa = PBXFileReference; includeInIndex = 1; lastKnownFileType = sourcecode.swift; path = PlaybackView.swift; sourceTree = "<group>"; };
		C7851D42AD9274372C5665DC2EF11C7D /* MediaClipsCollectionCell.swift */ = {isa = PBXFileReference; includeInIndex = 1; lastKnownFileType = sourcecode.swift; path = MediaClipsCollectionCell.swift; sourceTree = "<group>"; };
		C7C792045EFE39CBDA9DC7D5D75FE5F2 /* RGBA.swift */ = {isa = PBXFileReference; includeInIndex = 1; lastKnownFileType = sourcecode.swift; path = RGBA.swift; sourceTree = "<group>"; };
		C95F037EBFCEA99332D3B0B3931637E6 /* Pods-KanvasCameraExample-resources.sh */ = {isa = PBXFileReference; includeInIndex = 1; lastKnownFileType = text.script.sh; path = "Pods-KanvasCameraExample-resources.sh"; sourceTree = "<group>"; };
		C9CD662427AAA2F5C0851CCF513711B6 /* FBSnapshotTestCase.debug.xcconfig */ = {isa = PBXFileReference; includeInIndex = 1; lastKnownFileType = text.xcconfig; path = FBSnapshotTestCase.debug.xcconfig; sourceTree = "<group>"; };
		CAAFEDFB7B3B42D067A7538633738D47 /* TextureSelectorView.swift */ = {isa = PBXFileReference; includeInIndex = 1; lastKnownFileType = sourcecode.swift; path = TextureSelectorView.swift; sourceTree = "<group>"; };
		CAD72B39B07F3171BC3E252001965433 /* Array+Move.swift */ = {isa = PBXFileReference; includeInIndex = 1; lastKnownFileType = sourcecode.swift; path = "Array+Move.swift"; sourceTree = "<group>"; };
		CB1E84F4A4F0F654FD5997B74432F4FA /* CameraInputController.swift */ = {isa = PBXFileReference; includeInIndex = 1; lastKnownFileType = sourcecode.swift; path = CameraInputController.swift; sourceTree = "<group>"; };
		CBB1CCDE897F2F79A97DBDAC9463E7D3 /* Texture.swift */ = {isa = PBXFileReference; includeInIndex = 1; lastKnownFileType = sourcecode.swift; path = Texture.swift; sourceTree = "<group>"; };
		CC1E664898DA703153EA4E9D997EC31E /* Queue.swift */ = {isa = PBXFileReference; includeInIndex = 1; lastKnownFileType = sourcecode.swift; path = Queue.swift; sourceTree = "<group>"; };
		CD630677917424198EAE7899A35A6E22 /* AVAssetTrack+transform.swift */ = {isa = PBXFileReference; includeInIndex = 1; lastKnownFileType = sourcecode.swift; path = "AVAssetTrack+transform.swift"; sourceTree = "<group>"; };
		D3067EAFD5B0A06885968D137840DB70 /* FBSnapshotTestCasePlatform.h */ = {isa = PBXFileReference; includeInIndex = 1; lastKnownFileType = sourcecode.c.h; name = FBSnapshotTestCasePlatform.h; path = FBSnapshotTestCase/FBSnapshotTestCasePlatform.h; sourceTree = "<group>"; };
		D61B6CC16EA357B3684F0FCD86EC0E96 /* LegoOpenGLFilter.swift */ = {isa = PBXFileReference; includeInIndex = 1; lastKnownFileType = sourcecode.swift; path = LegoOpenGLFilter.swift; sourceTree = "<group>"; };
		D70D021D9C399BAA58322863C1BC2BB2 /* CVPixelBuffer+sampleBuffer.swift */ = {isa = PBXFileReference; includeInIndex = 1; lastKnownFileType = sourcecode.swift; path = "CVPixelBuffer+sampleBuffer.swift"; sourceTree = "<group>"; };
		D72114F25990891E38322CC600FE992F /* ModeSelectorAndShootController.swift */ = {isa = PBXFileReference; includeInIndex = 1; lastKnownFileType = sourcecode.swift; path = ModeSelectorAndShootController.swift; sourceTree = "<group>"; };
		D721949D9106830072F02239D80E7C45 /* StylableTextView.swift */ = {isa = PBXFileReference; includeInIndex = 1; lastKnownFileType = sourcecode.swift; path = StylableTextView.swift; sourceTree = "<group>"; };
		D779D6E8CA90FD2810EAFC08B156D3DE /* Device.swift */ = {isa = PBXFileReference; includeInIndex = 1; lastKnownFileType = sourcecode.swift; path = Device.swift; sourceTree = "<group>"; };
		D87EEC820A33BD505C1A7E4E4A9EC6D9 /* Pods-KanvasCameraExampleTests-acknowledgements.markdown */ = {isa = PBXFileReference; includeInIndex = 1; lastKnownFileType = text; path = "Pods-KanvasCameraExampleTests-acknowledgements.markdown"; sourceTree = "<group>"; };
		D88A1A1388B55D0BC7038FADE6157B15 /* HorizontalCollectionView.swift */ = {isa = PBXFileReference; includeInIndex = 1; lastKnownFileType = sourcecode.swift; path = HorizontalCollectionView.swift; sourceTree = "<group>"; };
		DC99A2486F80FB468CDC6804625BFC0E /* ModeButtonView.swift */ = {isa = PBXFileReference; includeInIndex = 1; lastKnownFileType = sourcecode.swift; path = ModeButtonView.swift; sourceTree = "<group>"; };
		DDFE86B35080D9498B2946D158A0CFE2 /* StickerTypeCollectionController.swift */ = {isa = PBXFileReference; includeInIndex = 1; lastKnownFileType = sourcecode.swift; path = StickerTypeCollectionController.swift; sourceTree = "<group>"; };
		DE35F81C954881204729C569018D98C0 /* FBSnapshotTestController.m */ = {isa = PBXFileReference; includeInIndex = 1; lastKnownFileType = sourcecode.c.objc; name = FBSnapshotTestController.m; path = FBSnapshotTestCase/FBSnapshotTestController.m; sourceTree = "<group>"; };
		E01270E94A332B237562B9FA457E267A /* MediaPickerViewController.swift */ = {isa = PBXFileReference; includeInIndex = 1; lastKnownFileType = sourcecode.swift; path = MediaPickerViewController.swift; sourceTree = "<group>"; };
		E06AD1231F5D7B2ABC1B94E5112A5BE2 /* Pods-KanvasCameraExample-acknowledgements.plist */ = {isa = PBXFileReference; includeInIndex = 1; lastKnownFileType = text.plist.xml; path = "Pods-KanvasCameraExample-acknowledgements.plist"; sourceTree = "<group>"; };
		E0956940883830C651240E754E3ECC52 /* UIImage+Diff.m */ = {isa = PBXFileReference; includeInIndex = 1; lastKnownFileType = sourcecode.c.objc; name = "UIImage+Diff.m"; path = "FBSnapshotTestCase/Categories/UIImage+Diff.m"; sourceTree = "<group>"; };
		E0B26DD5D10017D3A7F71ABC9FC3FA33 /* MetalShaders */ = {isa = PBXFileReference; includeInIndex = 1; name = MetalShaders; path = Resources/MetalShaders; sourceTree = "<group>"; };
		E268B967C3354187522D0363EE44DB05 /* GifMakerController.swift */ = {isa = PBXFileReference; includeInIndex = 1; lastKnownFileType = sourcecode.swift; path = GifMakerController.swift; sourceTree = "<group>"; };
		E354F8FD537351F26F7949B4EBFA5101 /* UIImage+Diff.h */ = {isa = PBXFileReference; includeInIndex = 1; lastKnownFileType = sourcecode.c.h; name = "UIImage+Diff.h"; path = "FBSnapshotTestCase/Categories/UIImage+Diff.h"; sourceTree = "<group>"; };
		E3A4C6CE56540245BF5F4FC2563D383F /* KanvasCameraAnalyticsProvider.swift */ = {isa = PBXFileReference; includeInIndex = 1; lastKnownFileType = sourcecode.swift; path = KanvasCameraAnalyticsProvider.swift; sourceTree = "<group>"; };
		E3FF0FDC3C49CD93F947C2DDFC984F82 /* ColorSelectorController.swift */ = {isa = PBXFileReference; includeInIndex = 1; lastKnownFileType = sourcecode.swift; path = ColorSelectorController.swift; sourceTree = "<group>"; };
		E4180479ADE9A2D90239B800A6815D4F /* EditorFilterView.swift */ = {isa = PBXFileReference; includeInIndex = 1; lastKnownFileType = sourcecode.swift; path = EditorFilterView.swift; sourceTree = "<group>"; };
		E4A5C986B69A6BD3DE6EF80F22AF357E /* Marker.swift */ = {isa = PBXFileReference; includeInIndex = 1; lastKnownFileType = sourcecode.swift; path = Marker.swift; sourceTree = "<group>"; };
		E52F2B5DC2A487E7660F865EE4C8488F /* EditionMenuCollectionView.swift */ = {isa = PBXFileReference; includeInIndex = 1; lastKnownFileType = sourcecode.swift; path = EditionMenuCollectionView.swift; sourceTree = "<group>"; };
		E7EF0893888681309746E350E7A0AACD /* StylableImageView.swift */ = {isa = PBXFileReference; includeInIndex = 1; lastKnownFileType = sourcecode.swift; path = StylableImageView.swift; sourceTree = "<group>"; };
		E7FDF26C41BCF0E3B90D49D376C45BDD /* ConicalGradientLayer.swift */ = {isa = PBXFileReference; includeInIndex = 1; lastKnownFileType = sourcecode.swift; path = ConicalGradientLayer.swift; sourceTree = "<group>"; };
		E93CF425D8BCE0625D7EF7AC699EB7BE /* MTLDevice+KanvasCamera.swift */ = {isa = PBXFileReference; includeInIndex = 1; lastKnownFileType = sourcecode.swift; path = "MTLDevice+KanvasCamera.swift"; sourceTree = "<group>"; };
		EA1AEA34B57387B229F768580784F489 /* CALayer+Shadows.swift */ = {isa = PBXFileReference; includeInIndex = 1; lastKnownFileType = sourcecode.swift; path = "CALayer+Shadows.swift"; sourceTree = "<group>"; };
		EA718A72E676291836EBB46B85242155 /* UIImage+Snapshot.h */ = {isa = PBXFileReference; includeInIndex = 1; lastKnownFileType = sourcecode.c.h; name = "UIImage+Snapshot.h"; path = "FBSnapshotTestCase/Categories/UIImage+Snapshot.h"; sourceTree = "<group>"; };
		EAE4137FAF922BAFC667DE3AD498EFE1 /* CALayer+CGImage.swift */ = {isa = PBXFileReference; includeInIndex = 1; lastKnownFileType = sourcecode.swift; path = "CALayer+CGImage.swift"; sourceTree = "<group>"; };
		ECCB0615304EE88D0A6364D0242F4363 /* OpenGLFilter.swift */ = {isa = PBXFileReference; includeInIndex = 1; lastKnownFileType = sourcecode.swift; path = OpenGLFilter.swift; sourceTree = "<group>"; };
		EF53D290F564A9B10CEF56C9DC2010F2 /* UIImage+Compare.m */ = {isa = PBXFileReference; includeInIndex = 1; lastKnownFileType = sourcecode.c.objc; name = "UIImage+Compare.m"; path = "FBSnapshotTestCase/Categories/UIImage+Compare.m"; sourceTree = "<group>"; };
		EFBB2A1160A5EB3675EC5C2B068DD971 /* FilterCollectionView.swift */ = {isa = PBXFileReference; includeInIndex = 1; lastKnownFileType = sourcecode.swift; path = FilterCollectionView.swift; sourceTree = "<group>"; };
		EFDF64D0FA587572F9A610F950008BA9 /* FilterCollectionInnerCell.swift */ = {isa = PBXFileReference; includeInIndex = 1; lastKnownFileType = sourcecode.swift; path = FilterCollectionInnerCell.swift; sourceTree = "<group>"; };
		F0BFA510A53C451956937626E6077083 /* GifMakerHandler.swift */ = {isa = PBXFileReference; includeInIndex = 1; lastKnownFileType = sourcecode.swift; path = GifMakerHandler.swift; sourceTree = "<group>"; };
		F112C98EA6C5DD8309CF67064DE749F1 /* MediaDrawerView.swift */ = {isa = PBXFileReference; includeInIndex = 1; lastKnownFileType = sourcecode.swift; path = MediaDrawerView.swift; sourceTree = "<group>"; };
		F4FD43B56176B9F664D6AB50781B2639 /* TrimController.swift */ = {isa = PBXFileReference; includeInIndex = 1; lastKnownFileType = sourcecode.swift; path = TrimController.swift; sourceTree = "<group>"; };
		F50ABBB8A701658CDEBA8F9CC078BDD6 /* GLError.swift */ = {isa = PBXFileReference; includeInIndex = 1; lastKnownFileType = sourcecode.swift; path = GLError.swift; sourceTree = "<group>"; };
		F61679439FE0C3B0F66437E78613DCEE /* CGPoint+Operators.swift */ = {isa = PBXFileReference; includeInIndex = 1; lastKnownFileType = sourcecode.swift; path = "CGPoint+Operators.swift"; sourceTree = "<group>"; };
		F682C480332DD760E563CF9EA70EDAEC /* IndexPath+Order.swift */ = {isa = PBXFileReference; includeInIndex = 1; lastKnownFileType = sourcecode.swift; path = "IndexPath+Order.swift"; sourceTree = "<group>"; };
		F6D4FA5D3E238B97EC216CB5484F4EE8 /* MediaClip.swift */ = {isa = PBXFileReference; includeInIndex = 1; lastKnownFileType = sourcecode.swift; path = MediaClip.swift; sourceTree = "<group>"; };
		F6F633257D9AAA223A103CF632BC59B4 /* StaggeredGridLayout.swift */ = {isa = PBXFileReference; includeInIndex = 1; lastKnownFileType = sourcecode.swift; path = StaggeredGridLayout.swift; sourceTree = "<group>"; };
		F705BCF3D013BE626150D1A17A21C940 /* DiscreteSliderCollectionCell.swift */ = {isa = PBXFileReference; includeInIndex = 1; lastKnownFileType = sourcecode.swift; path = DiscreteSliderCollectionCell.swift; sourceTree = "<group>"; };
		F76BACC7A58E022F78DD5858A8AE04FE /* silence.aac */ = {isa = PBXFileReference; includeInIndex = 1; name = silence.aac; path = Resources/silence.aac; sourceTree = "<group>"; };
		F955404416A69581656E300C8E8AC299 /* StickerLoader.swift */ = {isa = PBXFileReference; includeInIndex = 1; lastKnownFileType = sourcecode.swift; path = StickerLoader.swift; sourceTree = "<group>"; };
		F9C4D5B81CECCC74A882875B42275970 /* ExtendedStackView.swift */ = {isa = PBXFileReference; includeInIndex = 1; lastKnownFileType = sourcecode.swift; path = ExtendedStackView.swift; sourceTree = "<group>"; };
		F9EA3C6DB519C78BB88584017B12A77E /* TextOptions.swift */ = {isa = PBXFileReference; includeInIndex = 1; lastKnownFileType = sourcecode.swift; path = TextOptions.swift; sourceTree = "<group>"; };
		FA82F0C135BA99234DEE402DFDBFFC6E /* CameraController.swift */ = {isa = PBXFileReference; includeInIndex = 1; lastKnownFileType = sourcecode.swift; path = CameraController.swift; sourceTree = "<group>"; };
		FBDF39E9942141ABFD549D1930B0127A /* PlaybackOption.swift */ = {isa = PBXFileReference; includeInIndex = 1; lastKnownFileType = sourcecode.swift; path = PlaybackOption.swift; sourceTree = "<group>"; };
		FDD35046403027265F3A21E591A89000 /* MetalContext.swift */ = {isa = PBXFileReference; includeInIndex = 1; lastKnownFileType = sourcecode.swift; path = MetalContext.swift; sourceTree = "<group>"; };
>>>>>>> 2d2fcae0
/* End PBXFileReference section */

/* Begin PBXFrameworksBuildPhase section */
		1CEECC99BBEC723A29C519694ABEC00B /* Frameworks */ = {
			isa = PBXFrameworksBuildPhase;
			buildActionMask = 2147483647;
			files = (
			);
			runOnlyForDeploymentPostprocessing = 0;
		};
		65C531D24E83BAA2C3B5384BC0E20128 /* Frameworks */ = {
			isa = PBXFrameworksBuildPhase;
			buildActionMask = 2147483647;
			files = (
			);
			runOnlyForDeploymentPostprocessing = 0;
		};
		97DA8241A8D27C366EA627D39FF33D5A /* Frameworks */ = {
			isa = PBXFrameworksBuildPhase;
			buildActionMask = 2147483647;
			files = (
			);
			runOnlyForDeploymentPostprocessing = 0;
		};
		A0A781E29A1787B39B68F7F3DD62A6F7 /* Frameworks */ = {
			isa = PBXFrameworksBuildPhase;
			buildActionMask = 2147483647;
			files = (
			);
			runOnlyForDeploymentPostprocessing = 0;
		};
		CA4767593993A1058C10AFE53745E411 /* Frameworks */ = {
			isa = PBXFrameworksBuildPhase;
			buildActionMask = 2147483647;
			files = (
			);
			runOnlyForDeploymentPostprocessing = 0;
		};
/* End PBXFrameworksBuildPhase section */

/* Begin PBXGroup section */
		010A750640F5170E6FC071A3182A1114 /* Analytics */ = {
			isa = PBXGroup;
			children = (
				E3A4C6CE56540245BF5F4FC2563D383F /* KanvasCameraAnalyticsProvider.swift */,
			);
			name = Analytics;
			path = Classes/Analytics;
			sourceTree = "<group>";
		};
		021EAC94F5E2F77ADB18E57F4B309A09 /* Development Pods */ = {
			isa = PBXGroup;
			children = (
				FDEDD0A53F9357A47A409FD8967056E0 /* KanvasCamera */,
			);
			name = "Development Pods";
			sourceTree = "<group>";
		};
		08F07AC9FB9C8E00F34A06D0F1555B1D /* Recording */ = {
			isa = PBXGroup;
			children = (
				B58DFA3203840BAAFC88DD28EE89B42B /* CameraRecorder.swift */,
				0BDA71657C22AAF0303EA62202C33BC3 /* CameraRecordingProtocol.swift */,
				2DA92153131CB237A701257F4F8C6447 /* CameraSegmentHandler.swift */,
				289DBF9FAB43EBBF531CE14F912C9D75 /* GifVideoOutputHandler.swift */,
				9408E3D1A62DE5BB85443910752E05A1 /* PhotoOutputHandler.swift */,
				AF97DA5128B0A943DF208EC3466B5BCD /* VideoOutputHandler.swift */,
			);
			name = Recording;
			path = Classes/Recording;
			sourceTree = "<group>";
		};
		0EF766F4F0F5D8C6BA7C7F75ABB9F3A5 /* Text */ = {
			isa = PBXGroup;
			children = (
				0E4AF2991E476AE7ABFE88DCD77ED94F /* EditorTextController.swift */,
				631F40A25B62352ED7BAD6D1F919E279 /* EditorTextView.swift */,
				536A751DCB49E3D594BABAB6A4230E96 /* MainTextView.swift */,
				D721949D9106830072F02239D80E7C45 /* StylableTextView.swift */,
				F9EA3C6DB519C78BB88584017B12A77E /* TextOptions.swift */,
			);
			name = Text;
			path = Text;
			sourceTree = "<group>";
		};
		0F8E499C4867487051DF51DFDF039DC4 /* Settings */ = {
			isa = PBXGroup;
			children = (
				348543378570E3D6D33342005FDA0C45 /* CameraSettings.swift */,
			);
			name = Settings;
			path = Classes/Settings;
			sourceTree = "<group>";
		};
		13B0590470DE4046953697A29EAC4E69 /* Filters */ = {
			isa = PBXGroup;
			children = (
				858BEE27E005161C565D7277F7148B28 /* CameraFilterCollectionCell.swift */,
				10D63782B572D41C30B60ECD9AC6A05C /* CameraFilterCollectionController.swift */,
				B4BF44D831F6735CF54F25BED77FCA72 /* FilterSettingsController.swift */,
				AC5F8DC5C4F855FB57271732E15CA07B /* FilterSettingsView.swift */,
			);
			name = Filters;
			path = Filters;
			sourceTree = "<group>";
		};
		1AC9FB79ACE96195788736AFB0C4DCE4 /* Trim */ = {
			isa = PBXGroup;
			children = (
				54E70802372FE1E1087EE7F1746A527A /* TimeIndicator.swift */,
				0F755E329AC1333B90C1115ECDADF119 /* TrimArea.swift */,
				F4FD43B56176B9F664D6AB50781B2639 /* TrimController.swift */,
				AA3C3A5D0F4EF74683FD3640D4E2D0F4 /* TrimView.swift */,
				B04DDD24380E2DC308A3EC44672D143A /* ThumbnailCollection */,
			);
			name = Trim;
			path = Trim;
			sourceTree = "<group>";
		};
		251646A8A735C91EC7E71B0DFA6FE480 /* OpenGLFilters */ = {
			isa = PBXGroup;
			children = (
				A76E5DE926363B6CDCF47D0EF5D41308 /* AlphaBlendOpenGLFilter.swift */,
				4039097921A94BE66DEE8CF8F9D3AC83 /* ChromaOpenGLFilter.swift */,
				758F41C3159B9F7522960C283975CAFF /* EMInterferenceOpenGLFilter.swift */,
				4B2966C4FDD55C880FACFFD1BD115CA0 /* FilmOpenGLFilter.swift */,
				7818CC572A040F825F012C373F548E18 /* GrayscaleOpenGLFilter.swift */,
				6A4D2215C04E55024651EED4B772D90A /* GroupOpenGLFilter.swift */,
				2A57F6332143C68846767A23D6E8968F /* ImagePoolOpenGLFilter.swift */,
				D61B6CC16EA357B3684F0FCD86EC0E96 /* LegoOpenGLFilter.swift */,
				ACB9614317B57FF0C4DC2A6854E7720F /* LightLeaksOpenGLFilter.swift */,
				0A11465B5924D31666B2CE410A8835B4 /* MangaOpenGLFilter.swift */,
				383A004AE805F1759922535FE8446BD8 /* MirrorFourOpenGLFilter.swift */,
				8A2F23AD991335706C3F4CD050581C31 /* MirrorTwoOpenGLFilter.swift */,
				2C6FE277041AE5C0D95FF9802C0CF6DC /* PlasmaOpenGLFilter.swift */,
				6AE00600781764E18772A84E58014DD8 /* RaveOpenGLFilter.swift */,
				682EB66AC0661009957BD623D2613352 /* RGBOpenGLFilter.swift */,
				36B73CA19FA69996C7D075A452F5A4F0 /* ToonOpenGLFilter.swift */,
			);
			name = OpenGLFilters;
			path = OpenGLFilters;
			sourceTree = "<group>";
		};
		31933F8AA8072BFBFFA048312E22A6E0 /* ModeSelector */ = {
			isa = PBXGroup;
			children = (
				171B66F3586B43EFED73DB4B1D3A0526 /* MediaPickerButtonView.swift */,
				DC99A2486F80FB468CDC6804625BFC0E /* ModeButtonView.swift */,
				D72114F25990891E38322CC600FE992F /* ModeSelectorAndShootController.swift */,
				9A372ED280C875E6E3EB4EAB16F2256B /* ModeSelectorAndShootView.swift */,
				16F249FE9C8DEEFDDA2C4CE2FD2FE9A1 /* ShootButtonView.swift */,
			);
			name = ModeSelector;
			path = Classes/ModeSelector;
			sourceTree = "<group>";
		};
		3B578237E01DE0A627A9D884A02E7A09 /* MediaClips */ = {
			isa = PBXGroup;
			children = (
				F6D4FA5D3E238B97EC216CB5484F4EE8 /* MediaClip.swift */,
				C7851D42AD9274372C5665DC2EF11C7D /* MediaClipsCollectionCell.swift */,
				29625E280106EE77629FD9966AE6680D /* MediaClipsCollectionController.swift */,
				9B8947CAF9E0B302D6EB329A08C3D710 /* MediaClipsCollectionView.swift */,
				3F2291B63EE986A52646D32455E93889 /* MediaClipsEditorView.swift */,
				416A6D4AAE5C608E37147BC6752030B3 /* MediaClipsEditorViewController.swift */,
			);
			name = MediaClips;
			path = Classes/MediaClips;
			sourceTree = "<group>";
		};
		417322223082DA3721B153D806CF3609 /* Camera */ = {
			isa = PBXGroup;
			children = (
				FA82F0C135BA99234DEE402DFDBFFC6E /* CameraController.swift */,
				CB1E84F4A4F0F654FD5997B74432F4FA /* CameraInputController.swift */,
				B57770D70D8A06ED89072D77A6D96139 /* CameraInputControllerDelegate.swift */,
				AD346C4BB6364FCFBE11373C00B45344 /* CameraInputOutput.swift */,
				438ADC2E6421EFFF2EDE93226A771765 /* CameraPermissionsViewController.swift */,
				8BC5226A94C762139FA9CFDBF788BE97 /* CameraView.swift */,
				AA417F72CAE347772CFFB6453112B431 /* CameraZoomHandler.swift */,
				5E606C6D925749FF15D06882DE319F32 /* FilteredInputViewController.swift */,
				12A1529D09A0FAA2DE7554DC3C965FA0 /* ImagePreviewController.swift */,
				13B0590470DE4046953697A29EAC4E69 /* Filters */,
			);
			name = Camera;
			path = Classes/Camera;
			sourceTree = "<group>";
		};
		4631575773A42856287C6E34D075E2DC /* Speed */ = {
			isa = PBXGroup;
			children = (
				B732CE897CCBD97A50CC3E4B983556FD /* SpeedController.swift */,
				1FFE6CF9488D9A189FFB4D257A3F6B27 /* SpeedView.swift */,
				5A8517FDD811F2095F3FEBF563CD1860 /* DiscreteSlider */,
			);
			name = Speed;
			path = Speed;
			sourceTree = "<group>";
		};
		473D8A25C03276C033B008627E69EAAD /* Media */ = {
			isa = PBXGroup;
			children = (
				24C0B325B9C95C94519E59800BA7DB1B /* MediaDrawerController.swift */,
				F112C98EA6C5DD8309CF67064DE749F1 /* MediaDrawerView.swift */,
				98C82F91979CCA310C77C7EA0F4A36FB /* Stickers */,
				E2F22B85C9800BE86BE4A6FF0E649435 /* TabBar */,
			);
			name = Media;
			path = Media;
			sourceTree = "<group>";
		};
		47887709E9AE9B96B40F71000E32EDB1 /* Targets Support Files */ = {
			isa = PBXGroup;
			children = (
				DEDFCF0958A12D49A33C203BD6450929 /* Pods-KanvasCameraExample */,
				A8312B59632847871894D9B5B45FAC0F /* Pods-KanvasCameraExampleTests */,
			);
			name = "Targets Support Files";
			sourceTree = "<group>";
		};
		573947892110B9BD77CAAAA912883DAD /* HorizontalCollectionView */ = {
			isa = PBXGroup;
			children = (
				AD3F97D92153F142191026CB063219EC /* HorizontalCollectionLayout.swift */,
				D88A1A1388B55D0BC7038FADE6157B15 /* HorizontalCollectionView.swift */,
			);
			name = HorizontalCollectionView;
			path = HorizontalCollectionView;
			sourceTree = "<group>";
		};
		5A8517FDD811F2095F3FEBF563CD1860 /* DiscreteSlider */ = {
			isa = PBXGroup;
			children = (
				203A15D070CD8735B00B5181B8A7E7E4 /* DiscreteSlider.swift */,
				F705BCF3D013BE626150D1A17A21C940 /* DiscreteSliderCollectionCell.swift */,
				5DEE4CF3B0AA24B980983C4B7FAEEDA2 /* DiscreteSliderView.swift */,
			);
			name = DiscreteSlider;
			path = DiscreteSlider;
			sourceTree = "<group>";
		};
		5C916951CB63536FFE3F51D330FA6FE4 /* Shared */ = {
			isa = PBXGroup;
			children = (
				2F5F56A33BD91F6680E6BF41A83B9EC6 /* CircularImageView.swift */,
				06EFB6178E91C06E6E5669613151E692 /* SliderView.swift */,
				C752CE41E1F803F271DF558EC97580D4 /* ColorCollection */,
				7B05584688DB3275E098BD6A7FAA230F /* ColorPicker */,
				8032037FA1295F206EFD59AF56772DBE /* ColorSelector */,
			);
			name = Shared;
			path = Shared;
			sourceTree = "<group>";
		};
		66852831E13DBDB7DAC69B44EE08009D /* Editor */ = {
			isa = PBXGroup;
			children = (
				B725DEBA128EF5813749C1813DA3C1D1 /* EditionMenuCollectionCell.swift */,
				4017A7F858193E879470D95AB97D1246 /* EditionMenuCollectionController.swift */,
				E52F2B5DC2A487E7660F865EE4C8488F /* EditionMenuCollectionView.swift */,
				48E5D2FECC252EE2D95607C89356D4C7 /* EditionOption.swift */,
				B13A65D9A1355D6DF1CECC0A6F77CF55 /* EditorView.swift */,
				6E45385536AD262A7B9B1438F9CCB388 /* EditorViewController.swift */,
				60141DFBC16B13BA41DC2E7C7D962A80 /* KanvasQuickBlogSelectorCoordinating.swift */,
				B53A0EAEF3CAE6C269B2C2704B123472 /* MediaPlayerController.swift */,
				A0AD07046A0698EF2DF035A103D118DE /* Drawing */,
				E0B5742577074569E34C669DA78DC06A /* Filters */,
				BEB155BD8C06AAE7138CA30FBADF2850 /* GIFMaker */,
				473D8A25C03276C033B008627E69EAAD /* Media */,
				85D9DD2B70802FC6FACC474B3BCDA08C /* MovableViews */,
				5C916951CB63536FFE3F51D330FA6FE4 /* Shared */,
				0EF766F4F0F5D8C6BA7C7F75ABB9F3A5 /* Text */,
			);
			name = Editor;
			path = Classes/Editor;
			sourceTree = "<group>";
		};
		6A34CDB07F04C973770038E94CADDBB8 /* Options */ = {
			isa = PBXGroup;
			children = (
				943F4E91549286AA31E11CA495286E17 /* CameraOption.swift */,
				57B3337E5FB44003995D4C49277BE315 /* ExtendedButton.swift */,
				F9C4D5B81CECCC74A882875B42275970 /* ExtendedStackView.swift */,
				4D33B63D36BA614CE9FA88444716AFD9 /* OptionsController.swift */,
				4555B61F3E57FDA9FD7A9717B95EC502 /* OptionsStackView.swift */,
				4663F9F5483540A03481C91EFFDE2F24 /* OptionView.swift */,
			);
			name = Options;
			path = Classes/Options;
			sourceTree = "<group>";
		};
		7185A49579E45CEA30A1FA93CCAC8D19 /* TextureSelector */ = {
			isa = PBXGroup;
			children = (
				193B80AFF6DEF7C953AFA2C2A016A625 /* TextureSelectorController.swift */,
				CAAFEDFB7B3B42D067A7538633738D47 /* TextureSelectorView.swift */,
			);
			name = TextureSelector;
			path = TextureSelector;
			sourceTree = "<group>";
		};
		75DB0DB40D258F4DC3CB9CD2D515A722 /* MediaFormats */ = {
			isa = PBXGroup;
			children = (
				3B1CD260B03EA504548B7285A72C0DA1 /* GIFDecoder.swift */,
				2FCBC5ADF3C7B9E0E0210C79381BA07B /* GIFEncoder.swift */,
			);
			name = MediaFormats;
			path = Classes/MediaFormats;
			sourceTree = "<group>";
		};
		7AEBDA3ECFECA7B6215F90FBD653E42E /* Utility */ = {
			isa = PBXGroup;
			children = (
				E7FDF26C41BCF0E3B90D49D376C45BDD /* ConicalGradientLayer.swift */,
				D779D6E8CA90FD2810EAFC08B156D3DE /* Device.swift */,
				52EF53307BB2F979C74A0FFB0A13B5A8 /* DimensionsHelper.swift */,
				B57A40D24414289EB54AD0AB82F00049 /* EasyTipView.swift */,
				192F8D0FB5168D40F00A20903CAEF11F /* LoadingIndicatorView.swift */,
				395844B4327F177500D3B5E3DBFDBBA7 /* Math.swift */,
				B628F8193A3A6445F933CB578598BC06 /* MediaInfo.swift */,
				CC1E664898DA703153EA4E9D997EC31E /* Queue.swift */,
				C7C792045EFE39CBDA9DC7D5D75FE5F2 /* RGBA.swift */,
				F6F633257D9AAA223A103CF632BC59B4 /* StaggeredGridLayout.swift */,
				014ABC7EAF9D78505DEA60EF45F00948 /* Synchronized.swift */,
				46F0E33B195BEB999871C04B75B404FC /* TrashView.swift */,
				240592CDB9BC29DA59B3A89D097C570E /* UIUpdate.swift */,
				AF91F7E43BD68CF2618435304259E227 /* ColorThief */,
				573947892110B9BD77CAAAA912883DAD /* HorizontalCollectionView */,
				A98FE8892082FEE065882E35D5E249F0 /* IgnoreTouches */,
			);
			name = Utility;
			path = Classes/Utility;
			sourceTree = "<group>";
		};
		7B05584688DB3275E098BD6A7FAA230F /* ColorPicker */ = {
			isa = PBXGroup;
			children = (
				0891A7F98BF7435CA41407A8E45D2D82 /* ColorPickerController.swift */,
				2E38A1003690DD8837AE1D7EAA8C7A6F /* ColorPickerView.swift */,
			);
			name = ColorPicker;
			path = ColorPicker;
			sourceTree = "<group>";
		};
		8032037FA1295F206EFD59AF56772DBE /* ColorSelector */ = {
			isa = PBXGroup;
			children = (
				349F6750D27FB7EA5601EC1BDFCFD1C3 /* ColorDrop.swift */,
				E3FF0FDC3C49CD93F947C2DDFC984F82 /* ColorSelectorController.swift */,
				9D19B851D13CED3DEA5B4618392F18EA /* ColorSelectorView.swift */,
			);
			name = ColorSelector;
			path = ColorSelector;
			sourceTree = "<group>";
		};
		820C839EC049005CB82FAAF13AFDCB95 /* SwiftSupport */ = {
			isa = PBXGroup;
			children = (
				82D2DF1ABBBD85F5E079D7D0EB5479BC /* SwiftSupport.swift */,
			);
			name = SwiftSupport;
			sourceTree = "<group>";
		};
		83E514356FBD4859BC927F3F4EFEE41A /* Filters */ = {
			isa = PBXGroup;
			children = (
				2BD1810EF9D6AE5C4E9C69090801B94E /* FilterCollectionCell.swift */,
				EFDF64D0FA587572F9A610F950008BA9 /* FilterCollectionInnerCell.swift */,
				EFBB2A1160A5EB3675EC5C2B068DD971 /* FilterCollectionView.swift */,
				9653E89FCDD1EB2F23724FDF29CA3084 /* FilterItem.swift */,
				8A3393D5295B884C061608B81143563E /* ScrollHandler.swift */,
			);
			name = Filters;
			path = Classes/Filters;
			sourceTree = "<group>";
		};
		851A1D40E1C65F2B74B224C0D97BC1DD /* Textures */ = {
			isa = PBXGroup;
			children = (
				E4A5C986B69A6BD3DE6EF80F22AF357E /* Marker.swift */,
				699AEB26A3ED8183E05DC86D3A8FACF9 /* Pencil.swift */,
				3174BD6DD948EA5C9F72E422D7AFA682 /* RoundedTexture.swift */,
				9BCF5591DF6E9BBD678A590BA00E6EAC /* Sharpie.swift */,
				CBB1CCDE897F2F79A97DBDAC9463E7D3 /* Texture.swift */,
			);
			name = Textures;
			path = Textures;
			sourceTree = "<group>";
		};
		85D9DD2B70802FC6FACC474B3BCDA08C /* MovableViews */ = {
			isa = PBXGroup;
			children = (
				65FC997D7E8DA5C35A7310BA8F3E21F6 /* MovableView.swift */,
				8007C73B108393A3E56681F041540450 /* MovableViewCanvas.swift */,
				8FD69FA86729B8A96B9DF03FF7682DD5 /* MovableViewInnerElement.swift */,
				A0A1AE3DFA3323CA34F875A2EB49352C /* ViewTransformations.swift */,
			);
			name = MovableViews;
			path = MovableViews;
			sourceTree = "<group>";
		};
		888B5E9DBFF8F27192098A42E968995B /* Metal */ = {
			isa = PBXGroup;
			children = (
				B5747936C28B12A7D4DF7970DD81FB8F /* CVPixelBuffer+resize.swift */,
				FDD35046403027265F3A21E591A89000 /* MetalContext.swift */,
				3357E55D263F118FCA56627677386B15 /* MetalFilter.swift */,
				999C1FBE8CE4E473B86EEDD85C8A139E /* MetalGroupFilter.swift */,
				B22FA541824BD2BC90F0D35E2CE6AEE5 /* MetalPixelBufferView.swift */,
				4A0CA723E3BBD4B627D68BE32FE9884D /* MetalRenderEncoder.swift */,
				E93CF425D8BCE0625D7EF7AC699EB7BE /* MTLDevice+KanvasCamera.swift */,
			);
			name = Metal;
			path = Metal;
			sourceTree = "<group>";
		};
<<<<<<< HEAD
		421E5568E6440784302663EE4C039A1C /* SDWebImage */ = {
			isa = PBXGroup;
			children = (
				7BAD12376FFD303FAB7BA70DB5193449 /* Core */,
				84DB470F5EF61429EFB12C496FD8B13F /* Support Files */,
			);
			name = SDWebImage;
			path = SDWebImage;
			sourceTree = "<group>";
		};
		47887709E9AE9B96B40F71000E32EDB1 /* Targets Support Files */ = {
=======
		8B6C065E092E36D039E4151CC0286D93 /* Support Files */ = {
>>>>>>> 2d2fcae0
			isa = PBXGroup;
			children = (
				661EB20EF506C344DA60DFC940205E4E /* KanvasCamera.modulemap */,
				0E143984817EDB5311166C3C64546A96 /* KanvasCamera-dummy.m */,
				B975A6CF953F15807900AC5A5F614463 /* KanvasCamera-prefix.pch */,
				769595F1BFCFB2F011D8F686679C81E3 /* KanvasCamera-umbrella.h */,
				46DC965BBBEB4208C1F76C26A6879CD1 /* KanvasCamera.debug.xcconfig */,
				7F283680FAF68CD9AD471FECC91E20C7 /* KanvasCamera.release.xcconfig */,
				B21C9744C1389F45AA91A625275A4A6E /* ResourceBundle-KanvasCamera-KanvasCamera-Info.plist */,
			);
			name = "Support Files";
			path = "KanvasCameraExample/Pods/Target Support Files/KanvasCamera";
			sourceTree = "<group>";
		};
		92B9827D134822FECA2FBE88A0585CBA /* FBSnapshotTestCase */ = {
			isa = PBXGroup;
			children = (
				9DD967528FC2F5BD41E45879D4B78BEE /* Core */,
				C1F33F420985E14CD0D7BDA9573F3F23 /* Support Files */,
				820C839EC049005CB82FAAF13AFDCB95 /* SwiftSupport */,
			);
			name = FBSnapshotTestCase;
			path = FBSnapshotTestCase;
			sourceTree = "<group>";
		};
		98C82F91979CCA310C77C7EA0F4A36FB /* Stickers */ = {
			isa = PBXGroup;
			children = (
				F955404416A69581656E300C8E8AC299 /* StickerLoader.swift */,
				2BD9F9B47B3249DC7F858F7738857028 /* StickerMenuController.swift */,
				4F9ED849CB261A57A81F9E4F90E8DF3E /* StickerMenuView.swift */,
				E7EF0893888681309746E350E7A0AACD /* StylableImageView.swift */,
				BC1C6F9450DE8F41DB48E4DEDE7EB31C /* StickerCollection */,
				DBAF6E290E8CA39B4E17FEA0D2575D75 /* StickerProvider */,
				AC73DE53D977D1D11CC52073EEFC0207 /* StickerTypeCollection */,
			);
			name = Stickers;
			path = Stickers;
			sourceTree = "<group>";
		};
		9DD967528FC2F5BD41E45879D4B78BEE /* Core */ = {
			isa = PBXGroup;
			children = (
				3E29C50D3CDB46CBCBD20AFA13EB3D8D /* FBSnapshotTestCase.h */,
				13C8BBFE2D9E3A9C566221B1DE04E91C /* FBSnapshotTestCase.m */,
				D3067EAFD5B0A06885968D137840DB70 /* FBSnapshotTestCasePlatform.h */,
				AD0B81AC7DF4855803A0FA70985F8A99 /* FBSnapshotTestCasePlatform.m */,
				88EE4F95531D217A595AA8D85A24FA39 /* FBSnapshotTestController.h */,
				DE35F81C954881204729C569018D98C0 /* FBSnapshotTestController.m */,
				0A3ACA72AE9B776E644F6D159AB3E80B /* UIApplication+StrictKeyWindow.h */,
				8F1FE5C23F1BC485C54B92C32E78391F /* UIApplication+StrictKeyWindow.m */,
				A25844C26701FA4BCAEF64150B56777F /* UIImage+Compare.h */,
				EF53D290F564A9B10CEF56C9DC2010F2 /* UIImage+Compare.m */,
				E354F8FD537351F26F7949B4EBFA5101 /* UIImage+Diff.h */,
				E0956940883830C651240E754E3ECC52 /* UIImage+Diff.m */,
				EA718A72E676291836EBB46B85242155 /* UIImage+Snapshot.h */,
				AA172EA1A198EEFBE0794EACF7993C02 /* UIImage+Snapshot.m */,
			);
			name = Core;
			sourceTree = "<group>";
		};
		A0AD07046A0698EF2DF035A103D118DE /* Drawing */ = {
			isa = PBXGroup;
			children = (
				8A0C09B3277A260A4F436791B7409F3B /* DrawingCanvas.swift */,
				2A4BBAEA144E4BB844F0FA7E03619F14 /* DrawingController.swift */,
				3FB8AD693E1F2AAA486BB98E1C0C21D5 /* DrawingView.swift */,
				BF217A8C2D99A3720C76625A25DF0400 /* StrokeSelector */,
				851A1D40E1C65F2B74B224C0D97BC1DD /* Textures */,
				7185A49579E45CEA30A1FA93CCAC8D19 /* TextureSelector */,
			);
			name = Drawing;
			path = Drawing;
			sourceTree = "<group>";
		};
<<<<<<< HEAD
		63BEEC0FCE676BB6CDC4FC3C8EA43828 /* Preview */ = {
=======
		A8312B59632847871894D9B5B45FAC0F /* Pods-KanvasCameraExampleTests */ = {
			isa = PBXGroup;
			children = (
				2962D2CACA3C6A25D923286AE5D8E19E /* Pods-KanvasCameraExampleTests.modulemap */,
				D87EEC820A33BD505C1A7E4E4A9EC6D9 /* Pods-KanvasCameraExampleTests-acknowledgements.markdown */,
				A4C72A689D5AF8ED5331CA65CC4D1741 /* Pods-KanvasCameraExampleTests-acknowledgements.plist */,
				76AE966E712D09165689018C294D7147 /* Pods-KanvasCameraExampleTests-dummy.m */,
				BFC144A03ECB6FA4586B6644643EBB58 /* Pods-KanvasCameraExampleTests-umbrella.h */,
				888D1107ADA0E7FEBD72F2B681538E93 /* Pods-KanvasCameraExampleTests.debug.xcconfig */,
				72BC6172444BC8896A7DD17D385D81BE /* Pods-KanvasCameraExampleTests.release.xcconfig */,
			);
			name = "Pods-KanvasCameraExampleTests";
			path = "Target Support Files/Pods-KanvasCameraExampleTests";
			sourceTree = "<group>";
		};
		A98FE8892082FEE065882E35D5E249F0 /* IgnoreTouches */ = {
>>>>>>> 2d2fcae0
			isa = PBXGroup;
			children = (
				B74452B6FF784D7CB800E0171BBBAB93 /* IgnoreBackgroundTouchesStackView.swift */,
				BDB4B05E7F3FD3345E64D6A60DAA634B /* IgnoreTouchesCollectionView.swift */,
				C6B40FA6C0173E356F4C77D52B219234 /* IgnoreTouchesView.swift */,
			);
			name = IgnoreTouches;
			path = IgnoreTouches;
			sourceTree = "<group>";
		};
		AC193C3F77E3157A8A11A20186FBD818 /* Extensions */ = {
			isa = PBXGroup;
			children = (
				CAD72B39B07F3171BC3E252001965433 /* Array+Move.swift */,
				4041A30B4495F5780EEADBCEE3EE0B00 /* Array+Object.swift */,
				5525E0A013A5BBB2254599F8851B2FAB /* Array+Rotate.swift */,
				2B793776621FE73D7F39D908CF6EBA8D /* AVAsset+Utils.swift */,
				A71D22ED68A5D57E8D6D50B2BD07C137 /* AVURLAsset+Thumbnail.swift */,
				EAE4137FAF922BAFC667DE3AD498EFE1 /* CALayer+CGImage.swift */,
				70F15D027735AB81082A9987691F1B0A /* CALayer+Color.swift */,
				EA1AEA34B57387B229F768580784F489 /* CALayer+Shadows.swift */,
				F61679439FE0C3B0F66437E78613DCEE /* CGPoint+Operators.swift */,
				29A0441F63F5EE7E8EFCB245CC71F466 /* CGRect+Center.swift */,
				75AED821F00A61A4AF10397F9D6888F9 /* ClosedRange+Clamp.swift */,
				F682C480332DD760E563CF9EA70EDAEC /* IndexPath+Order.swift */,
				8C3B077FCE1E8E7711095C9DB04FA58C /* String+UTF16Substring.swift */,
				67626865F17351AC882B07FFDD609095 /* UICollectionView+Cells.swift */,
				74086F40F32AE6FBF6A84E14DAC44820 /* UIColor+Hex.swift */,
				3360878C6A380FC79DA77151012426BB /* UIColor+Lerp.swift */,
				7C3C9F6257CB4C045EAF10C48180EA91 /* UIColor+Utils.swift */,
				8D8E6B1A145962C8C266CBD278CF59BD /* UIFont+Utils.swift */,
				129C06C4E30D4E0EEC0C9224C26D083F /* UIGestureRecognizer+Active.swift */,
				514E38D32786EE931F06251FB891DDE3 /* UIImage+Camera.swift */,
				49689484AF738DDB8D856B023F66E83C /* UIImage+DominantColors.swift */,
				0F20D051D919AA9D0A530B528F3D92E9 /* UIImage+FlipLeftMirrored.swift */,
				1859A477D5183F010CD72CB19E8135CC /* UIView+Image.swift */,
				17839BC9767241ABC461028DBA2B4A01 /* UIView+Layout.swift */,
				9FCD0ABE15877123497C1A647E9887C4 /* UIViewController+Load.swift */,
				6C184596D6B1A7017068589C7A574ED8 /* URL+Media.swift */,
			);
			name = Extensions;
			path = Classes/Extensions;
			sourceTree = "<group>";
		};
		AC73DE53D977D1D11CC52073EEFC0207 /* StickerTypeCollection */ = {
			isa = PBXGroup;
			children = (
				040147E88D9B9B39C3E6414EB4962201 /* StickerType.swift */,
				B5C73AD1831E8233F78C08A6D3A009AF /* StickerTypeCollectionCell.swift */,
				DDFE86B35080D9498B2946D158A0CFE2 /* StickerTypeCollectionController.swift */,
				3485FEA7F7FB9BB8E0B930AA435413E7 /* StickerTypeCollectionView.swift */,
			);
			name = StickerTypeCollection;
			path = StickerTypeCollection;
			sourceTree = "<group>";
		};
		AF91F7E43BD68CF2618435304259E227 /* ColorThief */ = {
			isa = PBXGroup;
			children = (
				254D66E58E8A133388F9D1EB52888C6B /* ColorThief.swift */,
				60FAE48A137EF500992B1D91DCEEA58F /* MMCQ.swift */,
			);
			name = ColorThief;
			path = ColorThief;
			sourceTree = "<group>";
		};
		B04DDD24380E2DC308A3EC44672D143A /* ThumbnailCollection */ = {
			isa = PBXGroup;
			children = (
				0EA447052ABD0CC7D55E5466FD00AF0D /* ThumbnailCollectionCell.swift */,
				6656ACF3F5BD38598A8FADE9455D383D /* ThumbnailCollectionController.swift */,
				106C7171FFE40942BC53015F0BC25B89 /* ThumbnailCollectionView.swift */,
				72CE74DBEDD4563891B6584FA627BB81 /* ThumbnailCollectionViewLayout.swift */,
			);
			name = ThumbnailCollection;
			path = ThumbnailCollection;
			sourceTree = "<group>";
		};
		BC1C6F9450DE8F41DB48E4DEDE7EB31C /* StickerCollection */ = {
			isa = PBXGroup;
			children = (
				2546F5696FBA42DEDDB3073B375BEED9 /* Sticker.swift */,
				993A68E20B235564F6BC91ACB179D91E /* StickerCollectionCell.swift */,
				63D19E7BFFDADB5F47BF624D05D6C6ED /* StickerCollectionController.swift */,
				6AB2DF85FE569DECD58713F6883435F6 /* StickerCollectionView.swift */,
			);
			name = StickerCollection;
			path = StickerCollection;
			sourceTree = "<group>";
		};
		BEB155BD8C06AAE7138CA30FBADF2850 /* GIFMaker */ = {
			isa = PBXGroup;
			children = (
				E268B967C3354187522D0363EE44DB05 /* GifMakerController.swift */,
				F0BFA510A53C451956937626E6077083 /* GifMakerHandler.swift */,
				1F0ECDEEE322E704C8CF02D43689AAD1 /* GifMakerSettings.swift */,
				ADFDB8B779052E5D80E667815D0B2EE0 /* GifMakerView.swift */,
				D10876A3B0240F8E47FD3368EC0D5A71 /* Playback */,
				4631575773A42856287C6E34D075E2DC /* Speed */,
				1AC9FB79ACE96195788736AFB0C4DCE4 /* Trim */,
			);
			name = GIFMaker;
			path = GIFMaker;
			sourceTree = "<group>";
		};
		BF217A8C2D99A3720C76625A25DF0400 /* StrokeSelector */ = {
			isa = PBXGroup;
			children = (
				BBA279EEEE3BC7AF62DACCEA4CCEB349 /* StrokeSelectorController.swift */,
				96ACC0AB3B97D26E77C31D1F35702FA3 /* StrokeSelectorView.swift */,
			);
			name = StrokeSelector;
			path = StrokeSelector;
			sourceTree = "<group>";
		};
		C074948D1714F2EF9F612179E68F0B98 /* Products */ = {
			isa = PBXGroup;
			children = (
				5172D2A16DE0755A78E95B9DDCBC614E /* KanvasCamera.bundle */,
				5C4F31330DFA99D699E4BDC8C3573D73 /* libFBSnapshotTestCase.a */,
				9831168340B63F19B1956AF98D1535F7 /* libKanvasCamera.a */,
				0A966F8CC02AF6C9C4D66DDF06B58364 /* libPods-KanvasCameraExample.a */,
				2383078A6D28DE6A15E11489708BA4FD /* libPods-KanvasCameraExampleTests.a */,
			);
			name = Products;
			sourceTree = "<group>";
		};
		C1F33F420985E14CD0D7BDA9573F3F23 /* Support Files */ = {
			isa = PBXGroup;
			children = (
				4D2A69EA7E38BB63A9E41F5E031743B6 /* FBSnapshotTestCase.modulemap */,
				78446EA2EE3558B1B96DFA6EB30034A5 /* FBSnapshotTestCase-dummy.m */,
				748BA343F55637F43626E9E481F89B67 /* FBSnapshotTestCase-prefix.pch */,
				4964EEFBA80E32A6A3082BF93B7DEBEB /* FBSnapshotTestCase-umbrella.h */,
				C9CD662427AAA2F5C0851CCF513711B6 /* FBSnapshotTestCase.debug.xcconfig */,
				2A7ACE86E11820EF38C71EEBEC340E31 /* FBSnapshotTestCase.release.xcconfig */,
			);
			name = "Support Files";
			path = "../Target Support Files/FBSnapshotTestCase";
			sourceTree = "<group>";
		};
<<<<<<< HEAD
		7BAD12376FFD303FAB7BA70DB5193449 /* Core */ = {
			isa = PBXGroup;
			children = (
				C44E6DC68D10B15D20C874254E02C895 /* NSBezierPath+SDRoundedCorners.h */,
				135770AE3D3E57F5B1111C0FB8BDD5EF /* NSBezierPath+SDRoundedCorners.m */,
				D271408FE4C0D6C22C096C960ACE6C82 /* NSButton+WebCache.h */,
				B3CF84624A6CD466163FBBB3524CAC04 /* NSButton+WebCache.m */,
				70C2C87D68995E56751439EF02404A7E /* NSData+ImageContentType.h */,
				8F5C1075B9AD3228C468FD2EB1D27700 /* NSData+ImageContentType.m */,
				87DE7E605E1411A6418FB3DD04190F4B /* NSImage+Compatibility.h */,
				202AAF7335C816191AA80C3A8A8DA6E3 /* NSImage+Compatibility.m */,
				39ECD99DAA87ADA84ACD1231F64A3426 /* SDAnimatedImage.h */,
				9F116F6EB852167F113A775CD96B4B9C /* SDAnimatedImage.m */,
				A1709D534C16886D7C06E3A6D14696F2 /* SDAnimatedImagePlayer.h */,
				818912E6BC2FA11C79C6F90F45E1B9EA /* SDAnimatedImagePlayer.m */,
				3005DCBB0817AB6A5B4A2E8B33B839C2 /* SDAnimatedImageRep.h */,
				DE73A3C79CF935D3345102972A49EB42 /* SDAnimatedImageRep.m */,
				94C6DC1C36AD5156988C1011F90D43A2 /* SDAnimatedImageView.h */,
				42440751BEFBEF3327900FB1241ACB97 /* SDAnimatedImageView.m */,
				F04DC0EDAF967E7B20FE9BCF8C9140B8 /* SDAnimatedImageView+WebCache.h */,
				F99B11E92893538C299AED4867BBB63F /* SDAnimatedImageView+WebCache.m */,
				B8E1C19A7D3B18704D1CB7FD7967A9DE /* SDAssociatedObject.h */,
				47D85D12557E7E90F2186AC69D535B88 /* SDAssociatedObject.m */,
				1C6BCD0D9DEB19511372524DB9887125 /* SDAsyncBlockOperation.h */,
				AF896914B2C165199C4E7FBAE361F764 /* SDAsyncBlockOperation.m */,
				E24C2040C69387C7C85C97DC2120376D /* SDDeviceHelper.h */,
				CB27E689EB479D2A64F7BFCF20CF5C91 /* SDDeviceHelper.m */,
				EDD774A8E1747592AC0F919CA6708C09 /* SDDiskCache.h */,
				5BE82E6CB65C00253741A8459F1B387C /* SDDiskCache.m */,
				4A4F6B7596ED0DE75FC4CD4F0ECB2DD9 /* SDDisplayLink.h */,
				671F2CD088AA028844FD37E88EAAF19E /* SDDisplayLink.m */,
				ECB0137E0936107390D0CA6FF12C5E8D /* SDFileAttributeHelper.h */,
				E90984EA48E3491C3E491373D0B5CB2F /* SDFileAttributeHelper.m */,
				9ECFCA2593A08DC33F2D3030ABE98BDA /* SDGraphicsImageRenderer.h */,
				E3FBCEC4084E7D200859E4E4B449AF60 /* SDGraphicsImageRenderer.m */,
				0D4F762A931A7E04DFEFDF6A9C978F3F /* SDImageAPNGCoder.h */,
				419C43603934441FCD9AA28D54D65AB9 /* SDImageAPNGCoder.m */,
				DD988128F2BBFA11A53AD61523E09575 /* SDImageAssetManager.h */,
				7724DFFE365C7BC035EB9D9B0CCA61BD /* SDImageAssetManager.m */,
				A0DCB2B7E590420C9922F680B8902DCF /* SDImageCache.h */,
				4D0C354396389E5229FFE8D0C4322773 /* SDImageCache.m */,
				E8EB1E1BEE6727F6BA224DE6731DD039 /* SDImageCacheConfig.h */,
				3FA38E2F9B327C34C0CCA2550A813179 /* SDImageCacheConfig.m */,
				55153B5AE66994142F92744C588DE3BD /* SDImageCacheDefine.h */,
				DD17311B291F557A4C7DD378E60B2BCB /* SDImageCacheDefine.m */,
				7F2707755D8BA16283DAB7907AF1B0DF /* SDImageCachesManager.h */,
				AAEAAEE94B39C2A890CD93FEA059726B /* SDImageCachesManager.m */,
				5C6E926B11450C0E09F39DAC493E44BE /* SDImageCachesManagerOperation.h */,
				11CF09D2B4CDAF62217033250BA2FCEB /* SDImageCachesManagerOperation.m */,
				FE2EFB3A2D5108AA55C584A4D2DDFE06 /* SDImageCoder.h */,
				A299189110A75081C395013255EA3C2A /* SDImageCoder.m */,
				901DEEC19CCCA62A2E51F471DAF6877D /* SDImageCoderHelper.h */,
				862352D5B17DD9CD6BEAEE428D942F0A /* SDImageCoderHelper.m */,
				5161E0BA193584E69ABF32453867A5F5 /* SDImageCodersManager.h */,
				349AF76D32E41290C0197FFEFFE0EE74 /* SDImageCodersManager.m */,
				36448CE7A0888818E02519265282BFCA /* SDImageFrame.h */,
				4F765C2B10B06BE9F827F6B6EFED0647 /* SDImageFrame.m */,
				A59F01B68CF9150FB9A497071EE8C72D /* SDImageGIFCoder.h */,
				1E4F98128C0FCD4D15C91B02F719D0AF /* SDImageGIFCoder.m */,
				DBD61870329991F62C6D7D16952CF6B6 /* SDImageGraphics.h */,
				0A541B5F5ED21602313FEF6A33946E63 /* SDImageGraphics.m */,
				3FBD76C7A368B2396695BDA0D9B92DF8 /* SDImageHEICCoder.h */,
				4154420BE7CD5DCC530C53E66A1A0388 /* SDImageHEICCoder.m */,
				DA78C24577A8DB78EAF751B956024BBA /* SDImageHEICCoderInternal.h */,
				DAE33608C4285497C7B00B37E99A0C96 /* SDImageIOAnimatedCoder.h */,
				B622D5D2C8F4D98CDEBBCA0AB5494DAF /* SDImageIOAnimatedCoder.m */,
				DF79C05C9A8EDCED77648B84BAE4DC12 /* SDImageIOAnimatedCoderInternal.h */,
				7EBC51AC343C31E22BD0C4C667A3FBF1 /* SDImageIOCoder.h */,
				B940CF888A5B7DBE1F316E9A14D3F325 /* SDImageIOCoder.m */,
				2FF8F7D062CF98E5705969028543F3D2 /* SDImageLoader.h */,
				C91B86F15788B806B7802B5473D7ADFC /* SDImageLoader.m */,
				B9DF1630A4FE8F7B68B2E7EA293BCADF /* SDImageLoadersManager.h */,
				FBE88AD706451BDDC3E0ECFF0FD6A4AA /* SDImageLoadersManager.m */,
				7E65EFD95CF92D8AA54581969936EEAB /* SDImageTransformer.h */,
				9EDCB14F250B9538F680ECDEDCDD67E1 /* SDImageTransformer.m */,
				C3E6563592ADD0B0ACE181CC0F62E50D /* SDInternalMacros.h */,
				BE41C8E83BC91C2A4B2C0ACFDC092716 /* SDInternalMacros.m */,
				5B915EB0DEDBBA2A740877FE167E6964 /* SDMemoryCache.h */,
				7C212CBEFF4617CA2B29029F3CA748F5 /* SDMemoryCache.m */,
				F6321EA556FBDA064D1F5A12FE680D49 /* SDmetamacros.h */,
				701DA5A03AF6EC2E0005F604A192E3B2 /* SDWeakProxy.h */,
				F2D768ECAA3AD68AB517DB3BF811A12F /* SDWeakProxy.m */,
				28B56CA266DFB9F59327D0A3E05E3565 /* SDWebImage.h */,
				1ACA1278EBF1694C5CB135EB152D1290 /* SDWebImageCacheKeyFilter.h */,
				61330F84A7759DFFB34FB3D14D0E7B20 /* SDWebImageCacheKeyFilter.m */,
				2D9DB3E58C73423E5524528D11E0F9FF /* SDWebImageCacheSerializer.h */,
				960E67F9991197717CC7DB78597C8169 /* SDWebImageCacheSerializer.m */,
				BA3CB5D05203030EB862795145A35281 /* SDWebImageCompat.h */,
				E11448148DFEB8577ED3B128E956EB13 /* SDWebImageCompat.m */,
				BA3FCC9E1DD83721516B845F8A26E26C /* SDWebImageDefine.h */,
				97BB7C24F11AA0BD8C8202D62B6FA227 /* SDWebImageDefine.m */,
				D8ACC2347B66E522A5E8F812C745C01F /* SDWebImageDownloader.h */,
				3CFE6BA9E8B26DEB18B8B53ECA4A44BA /* SDWebImageDownloader.m */,
				3BF22C084B65717272690D933B327C0C /* SDWebImageDownloaderConfig.h */,
				A61D7356D9D991EC21C46ED65CFD599E /* SDWebImageDownloaderConfig.m */,
				97629972917100A720663B1768536BD3 /* SDWebImageDownloaderDecryptor.h */,
				69E6C1BF731EE66DD48ED9A5B4B1C427 /* SDWebImageDownloaderDecryptor.m */,
				243B19D5FEEB10FE1DE7C1882FC68873 /* SDWebImageDownloaderOperation.h */,
				0B6CA18D4637D6CE5A230421A9F25B44 /* SDWebImageDownloaderOperation.m */,
				33E83D02943A5199B83C8316F27EF2F6 /* SDWebImageDownloaderRequestModifier.h */,
				D40FF65E625420BD595FAD056D9A1E4C /* SDWebImageDownloaderRequestModifier.m */,
				AD9AE6F551F054A8CEDB02EF31DEF02C /* SDWebImageDownloaderResponseModifier.h */,
				1D7AAA39E8A2605E6773AB7B7046ECC9 /* SDWebImageDownloaderResponseModifier.m */,
				661D8774EFABECB9AC050B44C5AA22CF /* SDWebImageError.h */,
				AA26573581E3BC75A9B280965ED24AE0 /* SDWebImageError.m */,
				96D6FC4E57EC6424E288D69B959C95A5 /* SDWebImageIndicator.h */,
				D05862784521A1AE8E12A385733BE6D4 /* SDWebImageIndicator.m */,
				8DEEFAEFC8DD3D28C4C5B30B1401ADA3 /* SDWebImageManager.h */,
				729A48FA825134C06755FB5F19354CD7 /* SDWebImageManager.m */,
				1D8E8B2716D57FECAA672F2E038BAC9E /* SDWebImageOperation.h */,
				FA63C6EB3489FA8ACC3CA04D6813EC8A /* SDWebImageOptionsProcessor.h */,
				3E89ED61302A2B6A11E4BEA370FD0185 /* SDWebImageOptionsProcessor.m */,
				D5BDC03E173DB2CB10497AC687B0EF23 /* SDWebImagePrefetcher.h */,
				0FF7FFBBB7809BFAB078950B2E9DDDEB /* SDWebImagePrefetcher.m */,
				938242C40DD97590BD24FE89B02911FF /* SDWebImageTransition.h */,
				653A57EDDFE771469846380C36E81F4F /* SDWebImageTransition.m */,
				6BEEF50382DF000429651D6EC192E147 /* UIButton+WebCache.h */,
				88AEB7BBDC45882E958D01E17B16A6EB /* UIButton+WebCache.m */,
				95D1F79085A359156532D723AA2E3B53 /* UIColor+SDHexString.h */,
				EC5F576CD015A28D6961E3C7926457D8 /* UIColor+SDHexString.m */,
				DF4564078C10AF5B1F06F2CA41392199 /* UIImage+ExtendedCacheData.h */,
				AC4120E54639C9EEE68E62BFEB32476A /* UIImage+ExtendedCacheData.m */,
				82E3FD2FF7038CDB9AB02DAFB51FF4C8 /* UIImage+ForceDecode.h */,
				FAA8EE0D4E0FAB584A95ECCE4BABD69B /* UIImage+ForceDecode.m */,
				66060355ECFA400CA363448B19B49E79 /* UIImage+GIF.h */,
				543796D34F425936AC62F381A8AEF21E /* UIImage+GIF.m */,
				414207BC9F45E102D40289D728BFF65E /* UIImage+MemoryCacheCost.h */,
				CD89412B820919BA9368AF2D004A1D60 /* UIImage+MemoryCacheCost.m */,
				6C1401AAEEB5F104191878969FCA2854 /* UIImage+Metadata.h */,
				12E53B28AB11B6D275484F3FD5069AC1 /* UIImage+Metadata.m */,
				C5A261F37CF53A8010CCA0C2EB017147 /* UIImage+MultiFormat.h */,
				FECD7827616E4A7DD47EB94D7E809A65 /* UIImage+MultiFormat.m */,
				557028F2A22059FA8A35D6893117DDE0 /* UIImage+Transform.h */,
				FF16FD5E58C79036E153154BB83838FA /* UIImage+Transform.m */,
				3EE8FB0AE34D7E865368ECB16A2EC515 /* UIImageView+HighlightedWebCache.h */,
				6072E65CD8EF270CDBBDC69EF01AC700 /* UIImageView+HighlightedWebCache.m */,
				2407A4841291453D765D8AEFAD7AF699 /* UIImageView+WebCache.h */,
				12956238DF14FEDB62A663A9402A180A /* UIImageView+WebCache.m */,
				9C9E8C942AEE2C207C70425B9CE240CA /* UIView+WebCache.h */,
				1A3ED453C46100C90217671329FB27D7 /* UIView+WebCache.m */,
				002A0A1DF806A403D9398483C54E88FA /* UIView+WebCacheOperation.h */,
				859D5FDE1ACD39D94C39CB6480FA6D8B /* UIView+WebCacheOperation.m */,
			);
			name = Core;
			sourceTree = "<group>";
		};
		7E7F578492C950711A02C6104EEB7AE8 /* OpenGLFilters */ = {
=======
		C752CE41E1F803F271DF558EC97580D4 /* ColorCollection */ = {
>>>>>>> 2d2fcae0
			isa = PBXGroup;
			children = (
				5C8E0123D029713FC77ED15E9042DDAD /* ColorCollectionCell.swift */,
				360ACCFF859EAEC351DBA7AE980052AD /* ColorCollectionController.swift */,
				8E4B08FE556850687451B9CBDD9A5466 /* ColorCollectionView.swift */,
			);
			name = ColorCollection;
			path = ColorCollection;
			sourceTree = "<group>";
		};
		CF1408CF629C7361332E53B88F7BD30C = {
			isa = PBXGroup;
			children = (
				9D940727FF8FB9C785EB98E56350EF41 /* Podfile */,
				021EAC94F5E2F77ADB18E57F4B309A09 /* Development Pods */,
				D89477F20FB1DE18A04690586D7808C4 /* Frameworks */,
				E81A37DBDE41E671312C56736544E2FA /* Pods */,
				C074948D1714F2EF9F612179E68F0B98 /* Products */,
				47887709E9AE9B96B40F71000E32EDB1 /* Targets Support Files */,
			);
			sourceTree = "<group>";
		};
		D10876A3B0240F8E47FD3368EC0D5A71 /* Playback */ = {
			isa = PBXGroup;
			children = (
				0C23A51B96B4D1C7653AEDB8AAB5CB8E /* PlaybackCollectionCell.swift */,
				238309C92394D170D9EC12C2D12AEDE2 /* PlaybackController.swift */,
				FBDF39E9942141ABFD549D1930B0127A /* PlaybackOption.swift */,
				C778012E416869AD29F59ADB93F1DA16 /* PlaybackView.swift */,
			);
			name = Playback;
			path = Playback;
			sourceTree = "<group>";
		};
<<<<<<< HEAD
		84DB470F5EF61429EFB12C496FD8B13F /* Support Files */ = {
			isa = PBXGroup;
			children = (
				6A4303F46DB9F159DEDE98B8D1B3DABB /* SDWebImage.modulemap */,
				2B0C4357F53396D8FC5881F18080B584 /* SDWebImage-dummy.m */,
				5B93053595F66B9E47DF164A3918EA27 /* SDWebImage-prefix.pch */,
				0FE80FFAF70523D879F6C66408577505 /* SDWebImage-umbrella.h */,
				D868D2AE8AB0E0D6569583B4019D02E3 /* SDWebImage.debug.xcconfig */,
				C496F8F15089F73286F58D85ABDE963C /* SDWebImage.release.xcconfig */,
			);
			name = "Support Files";
			path = "../Target Support Files/SDWebImage";
			sourceTree = "<group>";
		};
		865044E164649702E23ECE202CFD11F7 /* Filters */ = {
=======
		D361C81A77A47AE87BD555A8CE70CDCF /* Resources */ = {
>>>>>>> 2d2fcae0
			isa = PBXGroup;
			children = (
				57ED0DE8FB3BB492863CB3FF4DD5D1ED /* Assets.xcassets */,
				E0B26DD5D10017D3A7F71ABC9FC3FA33 /* MetalShaders */,
				A4DA2EA5D5609048B127AF63B0F5B22F /* OpenGLShaders */,
				F76BACC7A58E022F78DD5858A8AE04FE /* silence.aac */,
			);
			name = Resources;
			sourceTree = "<group>";
		};
		D89477F20FB1DE18A04690586D7808C4 /* Frameworks */ = {
			isa = PBXGroup;
			children = (
			);
			name = Frameworks;
			sourceTree = "<group>";
		};
		DADA1938BD658CC9E82F05F5B1D3136B /* Pod */ = {
			isa = PBXGroup;
			children = (
				C0E5878AD22293543BC924E1B197E9DC /* KanvasCamera.podspec.json */,
			);
			name = Pod;
			sourceTree = "<group>";
		};
		DAF3DA4739FB71DDC538B21451A0E566 /* Rendering */ = {
			isa = PBXGroup;
			children = (
				CD630677917424198EAE7899A35A6E22 /* AVAssetTrack+transform.swift */,
				D70D021D9C399BAA58322863C1BC2BB2 /* CVPixelBuffer+sampleBuffer.swift */,
				9E9EEAC6660AA6A511A43D59A326705D /* FilterFactory.swift */,
				702F4C98CB5071C6538BB261B1FEA689 /* FilterProtocol.swift */,
				6B2AD1FADFF04AC9E71EAD40EBD5C37C /* FilterType.swift */,
				39B7971C7F7D25B5728E9BC68C29D0A9 /* GLKMatrix4+Unsafe.swift */,
				2B3276640DF25FFE980D35FEC9CEFDCC /* MediaExporter.swift */,
				0E8252845DBCC553C9001B0BAF6E72C5 /* MediaPlayer.swift */,
				8A9D962EF8B2ABAADBA5A1A4F51EC290 /* NumTypes+Conversion.swift */,
				34E49632BDE717D55ECE77F5A815C252 /* PixelBufferView.swift */,
				C3B825AF493A76A4052FCFE9DB3B8B04 /* Renderer.swift */,
				0DD122383F74652EE849C85E8604DF22 /* Rendering.swift */,
				68690B4D110E3D9D208C60B51DE0929B /* VideoCompositor.swift */,
				888B5E9DBFF8F27192098A42E968995B /* Metal */,
				F6903C9C51A89DD7E6FBAAE48AA11471 /* OpenGL */,
				251646A8A735C91EC7E71B0DFA6FE480 /* OpenGLFilters */,
			);
			name = Rendering;
			path = Classes/Rendering;
			sourceTree = "<group>";
		};
		DBAF6E290E8CA39B4E17FEA0D2575D75 /* StickerProvider */ = {
			isa = PBXGroup;
			children = (
				ABE6AF86B6B343850F6FC23C90A993B0 /* StickerProvider.swift */,
			);
			name = StickerProvider;
			path = StickerProvider;
			sourceTree = "<group>";
		};
		DEDFCF0958A12D49A33C203BD6450929 /* Pods-KanvasCameraExample */ = {
			isa = PBXGroup;
			children = (
				BCC23B60DBCAC5AC296A62FD1D049DCD /* Pods-KanvasCameraExample.modulemap */,
				5B737EF75791B03FEEE52BCF98B373BD /* Pods-KanvasCameraExample-acknowledgements.markdown */,
				E06AD1231F5D7B2ABC1B94E5112A5BE2 /* Pods-KanvasCameraExample-acknowledgements.plist */,
				1CEE4C47043FCDD185056E0AEB2F3CBA /* Pods-KanvasCameraExample-dummy.m */,
				C95F037EBFCEA99332D3B0B3931637E6 /* Pods-KanvasCameraExample-resources.sh */,
				0A2ED504050EBC35435013D97D72E3D9 /* Pods-KanvasCameraExample-umbrella.h */,
				87F968DFDAC351BDE68AB0020E3B5812 /* Pods-KanvasCameraExample.debug.xcconfig */,
				A573ED1BAAC5EEC68D6AFA48BD54C79D /* Pods-KanvasCameraExample.release.xcconfig */,
			);
			name = "Pods-KanvasCameraExample";
			path = "Target Support Files/Pods-KanvasCameraExample";
			sourceTree = "<group>";
		};
		E0B5742577074569E34C669DA78DC06A /* Filters */ = {
			isa = PBXGroup;
			children = (
				9C224404EB82FFD3C3C1E888BC3297B9 /* EditorFilterCollectionCell.swift */,
				C0C44A0EB1193BA81F20AF19E74FA06D /* EditorFilterCollectionController.swift */,
				82E268706A004460B24107C1152D6E7E /* EditorFilterController.swift */,
				E4180479ADE9A2D90239B800A6815D4F /* EditorFilterView.swift */,
			);
			name = Filters;
			path = Filters;
			sourceTree = "<group>";
		};
		E19CE189AC5AF68915A58C5294C20297 /* MediaPicker */ = {
			isa = PBXGroup;
			children = (
				01043320EE60564E885310FA86282593 /* LivePhotoLoader.swift */,
				4A27E295622D795109772D424DBA8477 /* MediaPickerThumbnailFetcher.swift */,
				E01270E94A332B237562B9FA457E267A /* MediaPickerViewController.swift */,
			);
			name = MediaPicker;
			path = Classes/MediaPicker;
			sourceTree = "<group>";
		};
		E2F22B85C9800BE86BE4A6FF0E649435 /* TabBar */ = {
			isa = PBXGroup;
			children = (
				8FBD139EA2C16E04585528ED0262AD4B /* DrawerTabBarCell.swift */,
				8BAE84625DD69688E3577C2E5D00A067 /* DrawerTabBarController.swift */,
				51FFBEDF982A9905F2F8C24C65E8A121 /* DrawerTabBarOption.swift */,
				3174CD6470B3B26A78B845D06C893DAE /* DrawerTabBarView.swift */,
			);
			name = TabBar;
			path = TabBar;
			sourceTree = "<group>";
		};
		E4AADF3BC4E6E4D68E72BD12CB9E8C6D /* Constants */ = {
			isa = PBXGroup;
			children = (
				9F6FDBD40E76FA0F11EC61F2BDA77A04 /* KanvasCameraColors.swift */,
				8D2F01E2D4A9FD718B0148C637066CAF /* KanvasCameraFonts.swift */,
				80B2361BD81E3075216E0AEAC97FA37E /* KanvasCameraImages.swift */,
				1B429AE0C3867D38048326052CEC4934 /* KanvasCameraStrings.swift */,
				2EE47B177E00AF208161165D7F123840 /* KanvasCameraTimes.swift */,
			);
			name = Constants;
			path = Classes/Constants;
			sourceTree = "<group>";
		};
		E81A37DBDE41E671312C56736544E2FA /* Pods */ = {
			isa = PBXGroup;
			children = (
				92B9827D134822FECA2FBE88A0585CBA /* FBSnapshotTestCase */,
			);
			name = Pods;
			sourceTree = "<group>";
		};
		F17C977BA644B5281794C144E887EFC4 /* Preview */ = {
			isa = PBXGroup;
			children = (
				44EDDAD76C0402C2E373FE02B0BF11B3 /* CameraPreviewView.swift */,
				AECE12ACFCC3470BBA22A598AB09489A /* CameraPreviewViewController.swift */,
			);
			name = Preview;
			path = Classes/Preview;
			sourceTree = "<group>";
		};
		F6903C9C51A89DD7E6FBAAE48AA11471 /* OpenGL */ = {
			isa = PBXGroup;
			children = (
				320CC452008B8DFEED859CB2AC16C3CE /* CVPixelBuffer+copy.swift */,
				F50ABBB8A701658CDEBA8F9CC078BDD6 /* GLError.swift */,
				3D6743F4426E2CC39CD978C702F7184A /* GLPixelBufferView.swift */,
				8F4E5F815401B4C41A1E8A95817C4C2F /* GLUtilities.swift */,
				ECCB0615304EE88D0A6364D0242F4363 /* OpenGLFilter.swift */,
				24750CF75CDFB4A17B749B9349854709 /* Shader.swift */,
				1CF42246AB1131E99605F81241B15292 /* UIImage+PixelBuffer.swift */,
			);
			name = OpenGL;
			path = OpenGL;
			sourceTree = "<group>";
		};
		FDEDD0A53F9357A47A409FD8967056E0 /* KanvasCamera */ = {
			isa = PBXGroup;
			children = (
				010A750640F5170E6FC071A3182A1114 /* Analytics */,
				417322223082DA3721B153D806CF3609 /* Camera */,
				E4AADF3BC4E6E4D68E72BD12CB9E8C6D /* Constants */,
				66852831E13DBDB7DAC69B44EE08009D /* Editor */,
				AC193C3F77E3157A8A11A20186FBD818 /* Extensions */,
				83E514356FBD4859BC927F3F4EFEE41A /* Filters */,
				3B578237E01DE0A627A9D884A02E7A09 /* MediaClips */,
				75DB0DB40D258F4DC3CB9CD2D515A722 /* MediaFormats */,
				E19CE189AC5AF68915A58C5294C20297 /* MediaPicker */,
				31933F8AA8072BFBFFA048312E22A6E0 /* ModeSelector */,
				6A34CDB07F04C973770038E94CADDBB8 /* Options */,
				DADA1938BD658CC9E82F05F5B1D3136B /* Pod */,
				F17C977BA644B5281794C144E887EFC4 /* Preview */,
				08F07AC9FB9C8E00F34A06D0F1555B1D /* Recording */,
				DAF3DA4739FB71DDC538B21451A0E566 /* Rendering */,
				D361C81A77A47AE87BD555A8CE70CDCF /* Resources */,
				0F8E499C4867487051DF51DFDF039DC4 /* Settings */,
				8B6C065E092E36D039E4151CC0286D93 /* Support Files */,
				7AEBDA3ECFECA7B6215F90FBD653E42E /* Utility */,
			);
			name = KanvasCamera;
			path = ../..;
			sourceTree = "<group>";
		};
/* End PBXGroup section */

/* Begin PBXHeadersBuildPhase section */
		1A9E260B273DDE6A08F7E8AA1842224A /* Headers */ = {
			isa = PBXHeadersBuildPhase;
			buildActionMask = 2147483647;
			files = (
				F6A2DB0B3787DC00467769B03B7273F0 /* KanvasCamera-umbrella.h in Headers */,
			);
			runOnlyForDeploymentPostprocessing = 0;
		};
		200F834D6024B45E74614D1B13AF9847 /* Headers */ = {
			isa = PBXHeadersBuildPhase;
			buildActionMask = 2147483647;
			files = (
				8653CBDC778124C0ED9DF32625A24459 /* Pods-KanvasCameraExample-umbrella.h in Headers */,
			);
			runOnlyForDeploymentPostprocessing = 0;
		};
		7D090AE4E77077826B54F3F0F8FD4B21 /* Headers */ = {
			isa = PBXHeadersBuildPhase;
			buildActionMask = 2147483647;
			files = (
				AB3570007412B510F78B81D1A83E7FC9 /* FBSnapshotTestCase-umbrella.h in Headers */,
				0978FEF1E925744EEAF7E76217BF4A86 /* FBSnapshotTestCase.h in Headers */,
				50544CC39838135DDBF0047A180E97F4 /* FBSnapshotTestCasePlatform.h in Headers */,
				EFA45E70CD6224C8B68738ED9E97CA21 /* FBSnapshotTestController.h in Headers */,
				8C0B5EBDF83DDC66A416370F936B9A00 /* UIApplication+StrictKeyWindow.h in Headers */,
				C3CA256CC5C3308862AFF3218B47B684 /* UIImage+Compare.h in Headers */,
				C227FD1C858148327AD6CF45F9BC35E4 /* UIImage+Diff.h in Headers */,
				F876F054886227B059B0778C6C1A0A83 /* UIImage+Snapshot.h in Headers */,
			);
			runOnlyForDeploymentPostprocessing = 0;
		};
		AEFDDCC9D3FEA1E466386680DF4C99A9 /* Headers */ = {
			isa = PBXHeadersBuildPhase;
			buildActionMask = 2147483647;
			files = (
				283D0E019E24C68227BC9177F8E0F20C /* Pods-KanvasCameraExampleTests-umbrella.h in Headers */,
			);
			runOnlyForDeploymentPostprocessing = 0;
		};
/* End PBXHeadersBuildPhase section */

/* Begin PBXNativeTarget section */
		137B6CAA262428441796238359BBCE5E /* Pods-KanvasCameraExampleTests */ = {
			isa = PBXNativeTarget;
			buildConfigurationList = 3F92AB32756F8E12F48E75C341DF8FB2 /* Build configuration list for PBXNativeTarget "Pods-KanvasCameraExampleTests" */;
			buildPhases = (
				AEFDDCC9D3FEA1E466386680DF4C99A9 /* Headers */,
				7377AAC4875C1E516C02DF5500516606 /* Sources */,
				65C531D24E83BAA2C3B5384BC0E20128 /* Frameworks */,
			);
			buildRules = (
			);
			dependencies = (
				C34516117DE5A47D6A842A2DDDA29795 /* PBXTargetDependency */,
				BA997E9B55CCB7B2E3CD0DEB8762A0D0 /* PBXTargetDependency */,
			);
			name = "Pods-KanvasCameraExampleTests";
			productName = "Pods-KanvasCameraExampleTests";
			productReference = 2383078A6D28DE6A15E11489708BA4FD /* libPods-KanvasCameraExampleTests.a */;
			productType = "com.apple.product-type.library.static";
		};
<<<<<<< HEAD
		BCB52A000404232AE4F9DD4C831472BF /* Pod */ = {
			isa = PBXGroup;
			children = (
				78F8B7C58631AB8B0AD4153F602F047F /* KanvasCamera.podspec.json */,
=======
		63A66EDDAEF8A5521205B4F823F1D6AB /* KanvasCamera-KanvasCamera */ = {
			isa = PBXNativeTarget;
			buildConfigurationList = 6E7C7B823376CCA5737F4849D5A4202F /* Build configuration list for PBXNativeTarget "KanvasCamera-KanvasCamera" */;
			buildPhases = (
				A29BB3F76943EF48D9B68FAD8B42A0CC /* Sources */,
				97DA8241A8D27C366EA627D39FF33D5A /* Frameworks */,
				8A1DFCA71462024797A5420D111F3B8A /* Resources */,
			);
			buildRules = (
>>>>>>> 2d2fcae0
			);
			dependencies = (
			);
			name = "KanvasCamera-KanvasCamera";
			productName = "KanvasCamera-KanvasCamera";
			productReference = 5172D2A16DE0755A78E95B9DDCBC614E /* KanvasCamera.bundle */;
			productType = "com.apple.product-type.bundle";
		};
		98A98149697C80CEF8D5772791E92E66 /* FBSnapshotTestCase */ = {
			isa = PBXNativeTarget;
			buildConfigurationList = 252D6F021F665BE931E176A7F1CDBED5 /* Build configuration list for PBXNativeTarget "FBSnapshotTestCase" */;
			buildPhases = (
				7D090AE4E77077826B54F3F0F8FD4B21 /* Headers */,
				A1401BD86D886C360D4729830C6BF16E /* Sources */,
				1CEECC99BBEC723A29C519694ABEC00B /* Frameworks */,
				FBA5CD29B04AECA92396367695CC380B /* Copy generated compatibility header */,
			);
<<<<<<< HEAD
			name = TextureSelector;
			path = TextureSelector;
			sourceTree = "<group>";
		};
		C64262A13DD32C360CCA125DA9DE08E0 /* IgnoreTouches */ = {
			isa = PBXGroup;
			children = (
				A6A0E8FE73F019A77DAD47FB9035936D /* IgnoreBackgroundTouchesStackView.swift */,
				B863C5FB0C5022A8885E3A592D777236 /* IgnoreTouchesCollectionView.swift */,
				C878C4A5D4FCD7B346452425A44C400F /* IgnoreTouchesView.swift */,
=======
			buildRules = (
			);
			dependencies = (
>>>>>>> 2d2fcae0
			);
			name = FBSnapshotTestCase;
			productName = FBSnapshotTestCase;
			productReference = 5C4F31330DFA99D699E4BDC8C3573D73 /* libFBSnapshotTestCase.a */;
			productType = "com.apple.product-type.library.static";
		};
		BDB175D784A4B1E7FCB709777D7A6ADF /* Pods-KanvasCameraExample */ = {
			isa = PBXNativeTarget;
			buildConfigurationList = BA6361903D5492CBFE361301DF47A35C /* Build configuration list for PBXNativeTarget "Pods-KanvasCameraExample" */;
			buildPhases = (
				200F834D6024B45E74614D1B13AF9847 /* Headers */,
				54669EDFDE71AC24967F4F7AD75021E0 /* Sources */,
				A0A781E29A1787B39B68F7F3DD62A6F7 /* Frameworks */,
			);
<<<<<<< HEAD
			name = Frameworks;
			sourceTree = "<group>";
		};
		DC75F9FECD4F0637EBF25A069453C04C /* Pods */ = {
			isa = PBXGroup;
			children = (
				808EAFF143249FEC41D551C0400741F9 /* FBSnapshotTestCase */,
				5BE6A52A6AB0D33724B0AD8CB75BF391 /* libwebp */,
				5A0FD07B3C150CA7ECE9940B2464E19A /* Reachability */,
				421E5568E6440784302663EE4C039A1C /* SDWebImage */,
				136C2599300B56DA8E93173B65484BF9 /* SDWebImageWebPCoder */,
=======
			buildRules = (
>>>>>>> 2d2fcae0
			);
			dependencies = (
				77A56921FDAF5E82ED6CC29AA1DBACD0 /* PBXTargetDependency */,
			);
			name = "Pods-KanvasCameraExample";
			productName = "Pods-KanvasCameraExample";
			productReference = 0A966F8CC02AF6C9C4D66DDF06B58364 /* libPods-KanvasCameraExample.a */;
			productType = "com.apple.product-type.library.static";
		};
		EEA7BBCE1AEABC4574550F0FCA071779 /* KanvasCamera */ = {
			isa = PBXNativeTarget;
			buildConfigurationList = D699CC94B8090AB0D8223FA44090D873 /* Build configuration list for PBXNativeTarget "KanvasCamera" */;
			buildPhases = (
				1A9E260B273DDE6A08F7E8AA1842224A /* Headers */,
				B05B4EC6B518DAB4EEAB06887D876BEC /* Sources */,
				CA4767593993A1058C10AFE53745E411 /* Frameworks */,
				1594459AFEC88E038AAEBDC178974E28 /* Copy generated compatibility header */,
			);
			buildRules = (
			);
			dependencies = (
				95431C4852062C095FDB19F8C13894AA /* PBXTargetDependency */,
			);
			name = KanvasCamera;
			productName = KanvasCamera;
			productReference = 9831168340B63F19B1956AF98D1535F7 /* libKanvasCamera.a */;
			productType = "com.apple.product-type.library.static";
		};
/* End PBXNativeTarget section */

/* Begin PBXProject section */
		BFDFE7DC352907FC980B868725387E98 /* Project object */ = {
			isa = PBXProject;
			attributes = {
				LastSwiftUpdateCheck = 1100;
				LastUpgradeCheck = 1100;
			};
			buildConfigurationList = 4821239608C13582E20E6DA73FD5F1F9 /* Build configuration list for PBXProject "Pods" */;
			compatibilityVersion = "Xcode 9.3";
			developmentRegion = en;
			hasScannedForEncodings = 0;
			knownRegions = (
				en,
				Base,
			);
			mainGroup = CF1408CF629C7361332E53B88F7BD30C;
			productRefGroup = C074948D1714F2EF9F612179E68F0B98 /* Products */;
			projectDirPath = "";
			projectRoot = "";
			targets = (
				98A98149697C80CEF8D5772791E92E66 /* FBSnapshotTestCase */,
				EEA7BBCE1AEABC4574550F0FCA071779 /* KanvasCamera */,
				63A66EDDAEF8A5521205B4F823F1D6AB /* KanvasCamera-KanvasCamera */,
				BDB175D784A4B1E7FCB709777D7A6ADF /* Pods-KanvasCameraExample */,
				137B6CAA262428441796238359BBCE5E /* Pods-KanvasCameraExampleTests */,
			);
		};
/* End PBXProject section */

/* Begin PBXResourcesBuildPhase section */
		8A1DFCA71462024797A5420D111F3B8A /* Resources */ = {
			isa = PBXResourcesBuildPhase;
			buildActionMask = 2147483647;
			files = (
				3F5BF6B8C5C4F10C3DA362A24C3F619D /* Assets.xcassets in Resources */,
				D8A527CD741D32DEF1E7A4A9E45F0315 /* MetalShaders in Resources */,
				ACD6C895161E9DE3842ADE9D1D25DEF2 /* OpenGLShaders in Resources */,
				02D373948A59568FBA739857EAD84179 /* silence.aac in Resources */,
			);
			runOnlyForDeploymentPostprocessing = 0;
		};
/* End PBXResourcesBuildPhase section */

/* Begin PBXShellScriptBuildPhase section */
		1594459AFEC88E038AAEBDC178974E28 /* Copy generated compatibility header */ = {
			isa = PBXShellScriptBuildPhase;
			buildActionMask = 2147483647;
			files = (
			);
			inputFileListPaths = (
			);
			inputPaths = (
				"${DERIVED_SOURCES_DIR}/${PRODUCT_MODULE_NAME}-Swift.h",
				"${PODS_ROOT}/Headers/Public/KanvasCamera/KanvasCamera.modulemap",
				"${PODS_ROOT}/Headers/Public/KanvasCamera/KanvasCamera-umbrella.h",
			);
			name = "Copy generated compatibility header";
			outputFileListPaths = (
			);
			outputPaths = (
				"${BUILT_PRODUCTS_DIR}/${PRODUCT_MODULE_NAME}.modulemap",
				"${BUILT_PRODUCTS_DIR}/KanvasCamera-umbrella.h",
				"${BUILT_PRODUCTS_DIR}/Swift Compatibility Header/${PRODUCT_MODULE_NAME}-Swift.h",
			);
			runOnlyForDeploymentPostprocessing = 0;
			shellPath = /bin/sh;
			shellScript = "COMPATIBILITY_HEADER_PATH=\"${BUILT_PRODUCTS_DIR}/Swift Compatibility Header/${PRODUCT_MODULE_NAME}-Swift.h\"\nMODULE_MAP_PATH=\"${BUILT_PRODUCTS_DIR}/${PRODUCT_MODULE_NAME}.modulemap\"\n\nditto \"${DERIVED_SOURCES_DIR}/${PRODUCT_MODULE_NAME}-Swift.h\" \"${COMPATIBILITY_HEADER_PATH}\"\nditto \"${PODS_ROOT}/Headers/Public/KanvasCamera/KanvasCamera.modulemap\" \"${MODULE_MAP_PATH}\"\nditto \"${PODS_ROOT}/Headers/Public/KanvasCamera/KanvasCamera-umbrella.h\" \"${BUILT_PRODUCTS_DIR}\"\nprintf \"\\n\\nmodule ${PRODUCT_MODULE_NAME}.Swift {\\n  header \\\"${COMPATIBILITY_HEADER_PATH}\\\"\\n  requires objc\\n}\\n\" >> \"${MODULE_MAP_PATH}\"\n";
		};
		FBA5CD29B04AECA92396367695CC380B /* Copy generated compatibility header */ = {
			isa = PBXShellScriptBuildPhase;
			buildActionMask = 2147483647;
			files = (
			);
			inputFileListPaths = (
			);
			inputPaths = (
				"${DERIVED_SOURCES_DIR}/${PRODUCT_MODULE_NAME}-Swift.h",
				"${PODS_ROOT}/Headers/Public/FBSnapshotTestCase/FBSnapshotTestCase.modulemap",
				"${PODS_ROOT}/Headers/Public/FBSnapshotTestCase/FBSnapshotTestCase-umbrella.h",
			);
			name = "Copy generated compatibility header";
			outputFileListPaths = (
			);
			outputPaths = (
				"${BUILT_PRODUCTS_DIR}/${PRODUCT_MODULE_NAME}.modulemap",
				"${BUILT_PRODUCTS_DIR}/FBSnapshotTestCase-umbrella.h",
				"${BUILT_PRODUCTS_DIR}/Swift Compatibility Header/${PRODUCT_MODULE_NAME}-Swift.h",
			);
			runOnlyForDeploymentPostprocessing = 0;
			shellPath = /bin/sh;
			shellScript = "COMPATIBILITY_HEADER_PATH=\"${BUILT_PRODUCTS_DIR}/Swift Compatibility Header/${PRODUCT_MODULE_NAME}-Swift.h\"\nMODULE_MAP_PATH=\"${BUILT_PRODUCTS_DIR}/${PRODUCT_MODULE_NAME}.modulemap\"\n\nditto \"${DERIVED_SOURCES_DIR}/${PRODUCT_MODULE_NAME}-Swift.h\" \"${COMPATIBILITY_HEADER_PATH}\"\nditto \"${PODS_ROOT}/Headers/Public/FBSnapshotTestCase/FBSnapshotTestCase.modulemap\" \"${MODULE_MAP_PATH}\"\nditto \"${PODS_ROOT}/Headers/Public/FBSnapshotTestCase/FBSnapshotTestCase-umbrella.h\" \"${BUILT_PRODUCTS_DIR}\"\nprintf \"\\n\\nmodule ${PRODUCT_MODULE_NAME}.Swift {\\n  header \\\"${COMPATIBILITY_HEADER_PATH}\\\"\\n  requires objc\\n}\\n\" >> \"${MODULE_MAP_PATH}\"\n";
		};
/* End PBXShellScriptBuildPhase section */

/* Begin PBXSourcesBuildPhase section */
		54669EDFDE71AC24967F4F7AD75021E0 /* Sources */ = {
			isa = PBXSourcesBuildPhase;
			buildActionMask = 2147483647;
			files = (
				4BFE53948D52089123D1CEBE82DE7244 /* Pods-KanvasCameraExample-dummy.m in Sources */,
			);
			runOnlyForDeploymentPostprocessing = 0;
		};
		7377AAC4875C1E516C02DF5500516606 /* Sources */ = {
			isa = PBXSourcesBuildPhase;
			buildActionMask = 2147483647;
			files = (
				DEA98D162B81357BF4504880E75BF846 /* Pods-KanvasCameraExampleTests-dummy.m in Sources */,
			);
			runOnlyForDeploymentPostprocessing = 0;
		};
		A1401BD86D886C360D4729830C6BF16E /* Sources */ = {
			isa = PBXSourcesBuildPhase;
			buildActionMask = 2147483647;
			files = (
				D5FAA5ED25EAEE61F6476D63E0CA9894 /* FBSnapshotTestCase-dummy.m in Sources */,
				D607E281B6103D213C2295CE59CC6658 /* FBSnapshotTestCase.m in Sources */,
				5693A08347C5CFEBCEBAA2AED5FADEE1 /* FBSnapshotTestCasePlatform.m in Sources */,
				77963FF7EE2C6BF810466A85D700811E /* FBSnapshotTestController.m in Sources */,
				87D6F8413A7B375C836E57CCAD550A7F /* SwiftSupport.swift in Sources */,
				19F37CC50E23DE48D4345923514B8F98 /* UIApplication+StrictKeyWindow.m in Sources */,
				A457A948F248D2A52CD05F067B0C1367 /* UIImage+Compare.m in Sources */,
				B8ADA30C051A2790FE88BE07CBFFF592 /* UIImage+Diff.m in Sources */,
				CBD39660A2AEA338F8D2CE18BEBECEF9 /* UIImage+Snapshot.m in Sources */,
			);
			runOnlyForDeploymentPostprocessing = 0;
		};
<<<<<<< HEAD
		C4AD80EB82672563C1A8C7EE3D0B2C08 /* Headers */ = {
			isa = PBXHeadersBuildPhase;
			buildActionMask = 2147483647;
			files = (
				861095721BB49EA8F1EED48732245CCB /* NSBezierPath+SDRoundedCorners.h in Headers */,
				E0A0FA78854F03BDB6CE9C9F149A8F21 /* NSButton+WebCache.h in Headers */,
				6182B2085AC63186D30CF4EBE039AC2E /* NSData+ImageContentType.h in Headers */,
				0342AF4F19B38421DB341F1282FC3A36 /* NSImage+Compatibility.h in Headers */,
				FF5756A53B5C23BDE93F0DF084DC45F5 /* SDAnimatedImage.h in Headers */,
				0EC20964A2208F1816835725F26C076A /* SDAnimatedImagePlayer.h in Headers */,
				C7373DB36FA7E4177283FEFA9A05AE0C /* SDAnimatedImageRep.h in Headers */,
				AF1D7F75A432355B826DBBEA01C570A6 /* SDAnimatedImageView+WebCache.h in Headers */,
				14FAE5972C1E9EC338B9EE6FBCDC5618 /* SDAnimatedImageView.h in Headers */,
				7F56788B58E43D39D1642C9135DDBCF6 /* SDAssociatedObject.h in Headers */,
				B3676424DBAA47957E458754CF4D8DCC /* SDAsyncBlockOperation.h in Headers */,
				E2D482248F3100F5819286004C8A6D77 /* SDDeviceHelper.h in Headers */,
				F0176A5831E8E294EAC95E34542EFA77 /* SDDiskCache.h in Headers */,
				3D98748658ED687639F1B5974AF97275 /* SDDisplayLink.h in Headers */,
				F37082A0F75D801F722255B52608805E /* SDFileAttributeHelper.h in Headers */,
				EA03946322DDB026F07377BB49D9AC18 /* SDGraphicsImageRenderer.h in Headers */,
				F247ED26858A417D4432CC9CD5873EA6 /* SDImageAPNGCoder.h in Headers */,
				700A8F9AEFB0FA70A07647850BA968DC /* SDImageAssetManager.h in Headers */,
				DC7E31B78E30BE5FA00DB04944A7A593 /* SDImageCache.h in Headers */,
				E29A47FFF11500704F6835E6B6BB8C71 /* SDImageCacheConfig.h in Headers */,
				94A8BC70F277BC8B1C6C5FF1FA19D6CC /* SDImageCacheDefine.h in Headers */,
				117654DC5B0DC6709F379596823EDAE6 /* SDImageCachesManager.h in Headers */,
				C0FCE3F429764A4169C0F69365C19897 /* SDImageCachesManagerOperation.h in Headers */,
				68046EAA01E24C22B2ED0C77D2FD1206 /* SDImageCoder.h in Headers */,
				73D7BF2033F76591BDCBA2A098FC93FE /* SDImageCoderHelper.h in Headers */,
				8B13C4A2CC3EA265A0FECC942724DDD6 /* SDImageCodersManager.h in Headers */,
				4F9C495349D7A569E9C831AE462C565C /* SDImageFrame.h in Headers */,
				85A4AB14F0E8432C6DFB7C719950A7B4 /* SDImageGIFCoder.h in Headers */,
				A251BF3360A9E2A362BC0E0D98971F19 /* SDImageGraphics.h in Headers */,
				5EDF0CF30FBF149B0FC1E7B57FB3D236 /* SDImageHEICCoder.h in Headers */,
				87157113B4B6944AF55F11A8BB42B6F0 /* SDImageHEICCoderInternal.h in Headers */,
				BB19202ED296E97C3EC12496E0675876 /* SDImageIOAnimatedCoder.h in Headers */,
				B5B47D4098429A325AA0DDEEE80C6431 /* SDImageIOAnimatedCoderInternal.h in Headers */,
				21CCB3ABF71135D02AD482BD5B1FEFDB /* SDImageIOCoder.h in Headers */,
				1A29BA18C365A9C1D432C0F1DCE1D17F /* SDImageLoader.h in Headers */,
				A378C46CD752916D2971AC1CC2995BE8 /* SDImageLoadersManager.h in Headers */,
				FCFD2CF63A23A6BE870C704E5196DFA9 /* SDImageTransformer.h in Headers */,
				94FF1A3AE36E33FC665CB8E2E31E1C68 /* SDInternalMacros.h in Headers */,
				121D6ECDFC85A8453A079C4CB31974A2 /* SDMemoryCache.h in Headers */,
				4922EB6AE3EF651AE7A505B687F347AB /* SDmetamacros.h in Headers */,
				DF02671C2108C3001F269D4E1F44DD79 /* SDWeakProxy.h in Headers */,
				A7BBAC578E0FC3FA6CD42B4CDE6DF640 /* SDWebImage-umbrella.h in Headers */,
				E1BA38696E19C3A22380D016E334EFA2 /* SDWebImage.h in Headers */,
				07F42A05E937888620CCBB0ADC327E88 /* SDWebImageCacheKeyFilter.h in Headers */,
				82220DFF3E846F3420ABEC15C26324BC /* SDWebImageCacheSerializer.h in Headers */,
				073CF8E2C5763C21130151FBB6D14F16 /* SDWebImageCompat.h in Headers */,
				5D99C3DE35E577775066CA33BE38DFC8 /* SDWebImageDefine.h in Headers */,
				F70E2E3A921334A682EA7A6DC7C57290 /* SDWebImageDownloader.h in Headers */,
				57F4469F8D20C87EEB1237F2958CD386 /* SDWebImageDownloaderConfig.h in Headers */,
				BED954136D95DBD92FB31D1B89A6A9F0 /* SDWebImageDownloaderDecryptor.h in Headers */,
				2FE7AEE15F366659F1637C85FE707B55 /* SDWebImageDownloaderOperation.h in Headers */,
				368BE1F9AE6B66A45E49591DC72963C3 /* SDWebImageDownloaderRequestModifier.h in Headers */,
				2E36E8C35029F19A38422C8948178040 /* SDWebImageDownloaderResponseModifier.h in Headers */,
				ABABE14E78E7E181445A8E1E698CFF40 /* SDWebImageError.h in Headers */,
				240AB1D86BFCF401F78FCC8C6E663CD5 /* SDWebImageIndicator.h in Headers */,
				4F8110093C01BFEA83659901F62F444C /* SDWebImageManager.h in Headers */,
				D447AB78FCFBBFC105C6321190B635B3 /* SDWebImageOperation.h in Headers */,
				4C1C779539F7306001A99B07B03717C9 /* SDWebImageOptionsProcessor.h in Headers */,
				60FB1C1B198AE2431CB242B3BF645D1A /* SDWebImagePrefetcher.h in Headers */,
				4B72EC3DB67D281B344FF87B267AA15F /* SDWebImageTransition.h in Headers */,
				6BC683EBBD4CAD6099D0D417FAF11F97 /* UIButton+WebCache.h in Headers */,
				307E2F8E0887357C2E9AE0A5CA9CA70C /* UIColor+SDHexString.h in Headers */,
				E917A1F27C4DE816E3227DA7039178E8 /* UIImage+ExtendedCacheData.h in Headers */,
				85C6D54FF0B000D88B0CD7FAC36B82F8 /* UIImage+ForceDecode.h in Headers */,
				76A6B4925F89F66A34B6DD0F9B01A198 /* UIImage+GIF.h in Headers */,
				C1BC4250780423F19BDC9947D3AD8A62 /* UIImage+MemoryCacheCost.h in Headers */,
				E0D7889F3CAAA8737BFFA00006DEDF13 /* UIImage+Metadata.h in Headers */,
				E958AA0BBF954C471FF24B6CAD010E5F /* UIImage+MultiFormat.h in Headers */,
				CBBA65641DEC4FA9182558F15DC4D260 /* UIImage+Transform.h in Headers */,
				6D5CC7E789DFA39728151C9C66505D77 /* UIImageView+HighlightedWebCache.h in Headers */,
				242D0E9B8DB6A20A41092F0B8605C5B1 /* UIImageView+WebCache.h in Headers */,
				FFEDC395952C9BA3CE78555CBC99A003 /* UIView+WebCache.h in Headers */,
				D564A699D065954E4948D7E571F459A9 /* UIView+WebCacheOperation.h in Headers */,
=======
		A29BB3F76943EF48D9B68FAD8B42A0CC /* Sources */ = {
			isa = PBXSourcesBuildPhase;
			buildActionMask = 2147483647;
			files = (
>>>>>>> 2d2fcae0
			);
			runOnlyForDeploymentPostprocessing = 0;
		};
		B05B4EC6B518DAB4EEAB06887D876BEC /* Sources */ = {
			isa = PBXSourcesBuildPhase;
			buildActionMask = 2147483647;
			files = (
<<<<<<< HEAD
				62F73F74B1DFCBF6294C3E90B2266C80 /* SDImageWebPCoder.h in Headers */,
				34B7B2D5CBC89E7E56F4159781C52047 /* SDWebImageWebPCoder.h in Headers */,
				C4436CB0D9DD86996A500D2599DA6AA4 /* UIImage+WebP.h in Headers */,
			);
			runOnlyForDeploymentPostprocessing = 0;
		};
/* End PBXHeadersBuildPhase section */

/* Begin PBXNativeTarget section */
		11D700ED871C048F7FBF2B0F542B770E /* SharedUI-SharedUI */ = {
			isa = PBXNativeTarget;
			buildConfigurationList = BE1B16DACBAA358B07E1DD4EBC73FC29 /* Build configuration list for PBXNativeTarget "SharedUI-SharedUI" */;
			buildPhases = (
				5EE76E6121D0A6FBD36A6390E1199E6A /* Sources */,
				6B260327D1607AC50895E33E2130097D /* Frameworks */,
				C08529EF061F31A515D911A1DB52D1E6 /* Resources */,
			);
			buildRules = (
			);
			dependencies = (
			);
			name = "SharedUI-SharedUI";
			productName = "SharedUI-SharedUI";
			productReference = DA240AC50622BB3186DECDC0290D521E /* SharedUI.bundle */;
			productType = "com.apple.product-type.bundle";
		};
		137B6CAA262428441796238359BBCE5E /* Pods-KanvasCameraExampleTests */ = {
			isa = PBXNativeTarget;
			buildConfigurationList = 3F92AB32756F8E12F48E75C341DF8FB2 /* Build configuration list for PBXNativeTarget "Pods-KanvasCameraExampleTests" */;
			buildPhases = (
				AEFDDCC9D3FEA1E466386680DF4C99A9 /* Headers */,
				7377AAC4875C1E516C02DF5500516606 /* Sources */,
				65C531D24E83BAA2C3B5384BC0E20128 /* Frameworks */,
			);
			buildRules = (
			);
			dependencies = (
				C34516117DE5A47D6A842A2DDDA29795 /* PBXTargetDependency */,
				BA997E9B55CCB7B2E3CD0DEB8762A0D0 /* PBXTargetDependency */,
			);
			name = "Pods-KanvasCameraExampleTests";
			productName = "Pods-KanvasCameraExampleTests";
			productReference = 2383078A6D28DE6A15E11489708BA4FD /* libPods-KanvasCameraExampleTests.a */;
			productType = "com.apple.product-type.library.static";
		};
		1953860EA9853AA2BC8022B242F08512 /* SDWebImageWebPCoder */ = {
			isa = PBXNativeTarget;
			buildConfigurationList = 5B1F95078EDADBB0549B4CC2D6CEAB6D /* Build configuration list for PBXNativeTarget "SDWebImageWebPCoder" */;
			buildPhases = (
				F3BE66CB7055867E65B83B368B0E6016 /* Headers */,
				D6197C5BE8B395A37EB4848E0B026DC1 /* Sources */,
				B41C525289787A34FE089E3A717D0408 /* Frameworks */,
			);
			buildRules = (
			);
			dependencies = (
				B27C1F99EEDDB8B05F807E135042AA5B /* PBXTargetDependency */,
				8A1FDE81C33691A38D6B58CABA9D33DA /* PBXTargetDependency */,
			);
			name = SDWebImageWebPCoder;
			productName = SDWebImageWebPCoder;
			productReference = FCF61D9B2B75054A9A3185DDC609B7FF /* libSDWebImageWebPCoder.a */;
			productType = "com.apple.product-type.library.static";
		};
		269D828BFEDDD2E14A9BC55D5D392757 /* ImageLoader */ = {
			isa = PBXNativeTarget;
			buildConfigurationList = AEE20D3EE8DF67E83E361954BA75CB57 /* Build configuration list for PBXNativeTarget "ImageLoader" */;
			buildPhases = (
				1D4AD08F0AEB8777A3CD6DC4D4E38375 /* Headers */,
				97A2F6160F9049AEB02B99456804C006 /* Sources */,
				BCC36414211B753F04045BFCE7F0FC5F /* Frameworks */,
				6DEE0E382FA7B59D08C4351540E0039D /* Copy generated compatibility header */,
			);
			buildRules = (
			);
			dependencies = (
				E0E9728D9FB5720522C03C7F92759179 /* PBXTargetDependency */,
				6662EC685A6D022DABBAAAED585AF0BB /* PBXTargetDependency */,
			);
			name = ImageLoader;
			productName = ImageLoader;
			productReference = A487E0CD825D8CCA727D36A85FAD1431 /* libImageLoader.a */;
			productType = "com.apple.product-type.library.static";
		};
		3847153A6E5EEFB86565BA840768F429 /* SDWebImage */ = {
			isa = PBXNativeTarget;
			buildConfigurationList = AB0637CDA1DA1CCE9132372CF1372877 /* Build configuration list for PBXNativeTarget "SDWebImage" */;
			buildPhases = (
				C4AD80EB82672563C1A8C7EE3D0B2C08 /* Headers */,
				E0A4D834A3D8D7F31880F79709AEE7AE /* Sources */,
				253ABBD2D50EEA0AECCFD00220A076A1 /* Frameworks */,
			);
			buildRules = (
			);
			dependencies = (
			);
			name = SDWebImage;
			productName = SDWebImage;
			productReference = B0B214D775196BA7CA8E17E53048A493 /* libSDWebImage.a */;
			productType = "com.apple.product-type.library.static";
		};
		47D2E85A78C25869BB13521D8561A638 /* libwebp */ = {
			isa = PBXNativeTarget;
			buildConfigurationList = AC43671D404257A94B8143CD1CA2C38C /* Build configuration list for PBXNativeTarget "libwebp" */;
			buildPhases = (
				5A10AF8B9F61F01EF7CE81DD50EF3540 /* Headers */,
				12789036DAADC0F12BF1CDDF90F5A1CA /* Sources */,
				CB55B09CEDAA2B3311A8DD33415B8DC4 /* Frameworks */,
			);
			buildRules = (
			);
			dependencies = (
			);
			name = libwebp;
			productName = libwebp;
			productReference = 5E4674603A5D5B9215FFA0F8E69F8B71 /* liblibwebp.a */;
			productType = "com.apple.product-type.library.static";
		};
		5A8AA14BB4E2075C7AF275F5A37A8613 /* SharedUI */ = {
			isa = PBXNativeTarget;
			buildConfigurationList = 67ABA1C67CFD22267C04DEB493F73001 /* Build configuration list for PBXNativeTarget "SharedUI" */;
			buildPhases = (
				B503526A91F729609FA2C72D0E762F9F /* Headers */,
				63739113F93BF14EF695533BA826A783 /* Sources */,
				AAD65135DFB3D3474E0AB05A99E16838 /* Frameworks */,
				CB22F3CB415B71DEEC15CA6E28B644DF /* Copy generated compatibility header */,
			);
			buildRules = (
			);
			dependencies = (
				DAC8F91290F2A345F1AB0E988EA6DDB9 /* PBXTargetDependency */,
				61FCD6F5D3D36F487655BDEBB2371F94 /* PBXTargetDependency */,
			);
			name = SharedUI;
			productName = SharedUI;
			productReference = 1DF61DA1F9AC397EF265A9EC75BF3AE1 /* libSharedUI.a */;
			productType = "com.apple.product-type.library.static";
		};
		5E1C9C4892FA8FEB28F32737904729A4 /* Utils */ = {
			isa = PBXNativeTarget;
			buildConfigurationList = D2D8BB8FCF0243F873F62F43141E51B2 /* Build configuration list for PBXNativeTarget "Utils" */;
			buildPhases = (
				77587CD896B99FEEC23E69BAAE3DE786 /* Headers */,
				3C77E43B95EEC1452F54789E9BBEEA06 /* Sources */,
				DAF5E036C063E2322D57FABC8DE52BED /* Frameworks */,
				523629C1EAC902F7AE9188687A923304 /* Copy generated compatibility header */,
			);
			buildRules = (
			);
			dependencies = (
				2E69A9EE84143BE0973AA5DDE9ADBC29 /* PBXTargetDependency */,
			);
			name = Utils;
			productName = Utils;
			productReference = B321C73955714AFB57F9DB8F1090071D /* libUtils.a */;
			productType = "com.apple.product-type.library.static";
		};
		63A66EDDAEF8A5521205B4F823F1D6AB /* KanvasCamera-KanvasCamera */ = {
			isa = PBXNativeTarget;
			buildConfigurationList = 6E7C7B823376CCA5737F4849D5A4202F /* Build configuration list for PBXNativeTarget "KanvasCamera-KanvasCamera" */;
			buildPhases = (
				A29BB3F76943EF48D9B68FAD8B42A0CC /* Sources */,
				97DA8241A8D27C366EA627D39FF33D5A /* Frameworks */,
				8A1DFCA71462024797A5420D111F3B8A /* Resources */,
			);
			buildRules = (
			);
			dependencies = (
			);
			name = "KanvasCamera-KanvasCamera";
			productName = "KanvasCamera-KanvasCamera";
			productReference = 5172D2A16DE0755A78E95B9DDCBC614E /* KanvasCamera.bundle */;
			productType = "com.apple.product-type.bundle";
		};
		97690FB9AA16497E774B413B7C6B9506 /* TumblrTheme */ = {
			isa = PBXNativeTarget;
			buildConfigurationList = D9AA090AFADD07B8D7C662B01552A13E /* Build configuration list for PBXNativeTarget "TumblrTheme" */;
			buildPhases = (
				2625059EF73A57EE23B428C8DCAEB445 /* Headers */,
				1700AA7BB793F3B5F9A7BF41D64A3E71 /* Sources */,
				9880C99D9B3CB3B13B7AD2AABC1C9944 /* Frameworks */,
				A5C9B749A1C5200AC8B4185246F5FBD6 /* Copy generated compatibility header */,
			);
			buildRules = (
			);
			dependencies = (
				D577FEC5086064271312815DB58C652E /* PBXTargetDependency */,
			);
			name = TumblrTheme;
			productName = TumblrTheme;
			productReference = 8A228F963CC9F56777C747E06F648344 /* libTumblrTheme.a */;
			productType = "com.apple.product-type.library.static";
		};
		98A98149697C80CEF8D5772791E92E66 /* FBSnapshotTestCase */ = {
			isa = PBXNativeTarget;
			buildConfigurationList = 252D6F021F665BE931E176A7F1CDBED5 /* Build configuration list for PBXNativeTarget "FBSnapshotTestCase" */;
			buildPhases = (
				7D090AE4E77077826B54F3F0F8FD4B21 /* Headers */,
				A1401BD86D886C360D4729830C6BF16E /* Sources */,
				1CEECC99BBEC723A29C519694ABEC00B /* Frameworks */,
				FBA5CD29B04AECA92396367695CC380B /* Copy generated compatibility header */,
			);
			buildRules = (
			);
			dependencies = (
			);
			name = FBSnapshotTestCase;
			productName = FBSnapshotTestCase;
			productReference = 5C4F31330DFA99D699E4BDC8C3573D73 /* libFBSnapshotTestCase.a */;
			productType = "com.apple.product-type.library.static";
		};
		BDB175D784A4B1E7FCB709777D7A6ADF /* Pods-KanvasCameraExample */ = {
			isa = PBXNativeTarget;
			buildConfigurationList = F24C1C9BAC617E68805E8C0BFCD1D6BC /* Build configuration list for PBXNativeTarget "Pods-KanvasCameraExample" */;
			buildPhases = (
				7EC5FA6DC3F053F8AFB15EA391065708 /* Headers */,
				F9FBA2ECB09CCE969EA9B0F22B190ED8 /* Sources */,
				23E29B1967D850BEDF3FD42CAF15E149 /* Frameworks */,
			);
			buildRules = (
			);
			dependencies = (
				AAD60E57C36770D395A151EF9C81A2A4 /* PBXTargetDependency */,
				A5795DDD21D6FFA36E1C8064907A4336 /* PBXTargetDependency */,
				D3DF7054D23CDAB4293D62D6C0F67DE4 /* PBXTargetDependency */,
				E792EC45889BACBDE88DBE0F32AE8F72 /* PBXTargetDependency */,
				C2909E464840290264CF481C041FB7CA /* PBXTargetDependency */,
				31B52A1633C6C8DEF41E4B7B72C458B1 /* PBXTargetDependency */,
				92226872102EA9D3DC61B61373FA1CE0 /* PBXTargetDependency */,
				37E56B17586453F80C674BED11BAF775 /* PBXTargetDependency */,
				4C39A75CCD4BCF2F199336BA2CDB95E3 /* PBXTargetDependency */,
			);
			name = "Pods-KanvasCameraExample";
			productName = "Pods-KanvasCameraExample";
			productReference = 0A966F8CC02AF6C9C4D66DDF06B58364 /* libPods-KanvasCameraExample.a */;
			productType = "com.apple.product-type.library.static";
		};
		CAA047C0F5E4106F3904E8497FA17F97 /* Reachability */ = {
			isa = PBXNativeTarget;
			buildConfigurationList = D7E552FA6735F7F52F8F6403B1211B43 /* Build configuration list for PBXNativeTarget "Reachability" */;
			buildPhases = (
				AA2A0E337FA5C548BEB6DD4C4FBE3B0F /* Headers */,
				40413DED841760B65B40A8E06404E2BB /* Sources */,
				9C78E030B37390DAC63CF2AB8979D491 /* Frameworks */,
			);
			buildRules = (
			);
			dependencies = (
			);
			name = Reachability;
			productName = Reachability;
			productReference = 400FF55D0451E7A8F33A3D0D3E11C1B9 /* libReachability.a */;
			productType = "com.apple.product-type.library.static";
		};
		EEA7BBCE1AEABC4574550F0FCA071779 /* KanvasCamera */ = {
			isa = PBXNativeTarget;
			buildConfigurationList = D699CC94B8090AB0D8223FA44090D873 /* Build configuration list for PBXNativeTarget "KanvasCamera" */;
			buildPhases = (
				1A9E260B273DDE6A08F7E8AA1842224A /* Headers */,
				B05B4EC6B518DAB4EEAB06887D876BEC /* Sources */,
				CA4767593993A1058C10AFE53745E411 /* Frameworks */,
				1594459AFEC88E038AAEBDC178974E28 /* Copy generated compatibility header */,
			);
			buildRules = (
			);
			dependencies = (
				95431C4852062C095FDB19F8C13894AA /* PBXTargetDependency */,
			);
			name = KanvasCamera;
			productName = KanvasCamera;
			productReference = 9831168340B63F19B1956AF98D1535F7 /* libKanvasCamera.a */;
			productType = "com.apple.product-type.library.static";
		};
/* End PBXNativeTarget section */

/* Begin PBXProject section */
		BFDFE7DC352907FC980B868725387E98 /* Project object */ = {
			isa = PBXProject;
			attributes = {
				LastSwiftUpdateCheck = 1100;
				LastUpgradeCheck = 1100;
			};
			buildConfigurationList = 4821239608C13582E20E6DA73FD5F1F9 /* Build configuration list for PBXProject "Pods" */;
			compatibilityVersion = "Xcode 9.3";
			developmentRegion = en;
			hasScannedForEncodings = 0;
			knownRegions = (
				en,
				Base,
			);
			mainGroup = CF1408CF629C7361332E53B88F7BD30C;
			productRefGroup = 6EA961C3284212EA0A21368C1B396C4D /* Products */;
			projectDirPath = "";
			projectRoot = "";
			targets = (
				98A98149697C80CEF8D5772791E92E66 /* FBSnapshotTestCase */,
				269D828BFEDDD2E14A9BC55D5D392757 /* ImageLoader */,
				EEA7BBCE1AEABC4574550F0FCA071779 /* KanvasCamera */,
				63A66EDDAEF8A5521205B4F823F1D6AB /* KanvasCamera-KanvasCamera */,
				47D2E85A78C25869BB13521D8561A638 /* libwebp */,
				BDB175D784A4B1E7FCB709777D7A6ADF /* Pods-KanvasCameraExample */,
				137B6CAA262428441796238359BBCE5E /* Pods-KanvasCameraExampleTests */,
				CAA047C0F5E4106F3904E8497FA17F97 /* Reachability */,
				3847153A6E5EEFB86565BA840768F429 /* SDWebImage */,
				1953860EA9853AA2BC8022B242F08512 /* SDWebImageWebPCoder */,
				5A8AA14BB4E2075C7AF275F5A37A8613 /* SharedUI */,
				11D700ED871C048F7FBF2B0F542B770E /* SharedUI-SharedUI */,
				97690FB9AA16497E774B413B7C6B9506 /* TumblrTheme */,
				5E1C9C4892FA8FEB28F32737904729A4 /* Utils */,
			);
		};
/* End PBXProject section */

/* Begin PBXResourcesBuildPhase section */
		8A1DFCA71462024797A5420D111F3B8A /* Resources */ = {
			isa = PBXResourcesBuildPhase;
			buildActionMask = 2147483647;
			files = (
				3F5BF6B8C5C4F10C3DA362A24C3F619D /* Assets.xcassets in Resources */,
				D8A527CD741D32DEF1E7A4A9E45F0315 /* MetalShaders in Resources */,
				ACD6C895161E9DE3842ADE9D1D25DEF2 /* OpenGLShaders in Resources */,
				02D373948A59568FBA739857EAD84179 /* silence.aac in Resources */,
			);
			runOnlyForDeploymentPostprocessing = 0;
		};
		C08529EF061F31A515D911A1DB52D1E6 /* Resources */ = {
			isa = PBXResourcesBuildPhase;
			buildActionMask = 2147483647;
			files = (
				E06220BDB96111254A216ABCDBC78CE6 /* Assets.xcassets in Resources */,
			);
			runOnlyForDeploymentPostprocessing = 0;
		};
/* End PBXResourcesBuildPhase section */

/* Begin PBXShellScriptBuildPhase section */
		1594459AFEC88E038AAEBDC178974E28 /* Copy generated compatibility header */ = {
			isa = PBXShellScriptBuildPhase;
			buildActionMask = 2147483647;
			files = (
			);
			inputFileListPaths = (
			);
			inputPaths = (
				"${DERIVED_SOURCES_DIR}/${PRODUCT_MODULE_NAME}-Swift.h",
				"${PODS_ROOT}/Headers/Public/KanvasCamera/KanvasCamera.modulemap",
				"${PODS_ROOT}/Headers/Public/KanvasCamera/KanvasCamera-umbrella.h",
			);
			name = "Copy generated compatibility header";
			outputFileListPaths = (
			);
			outputPaths = (
				"${BUILT_PRODUCTS_DIR}/${PRODUCT_MODULE_NAME}.modulemap",
				"${BUILT_PRODUCTS_DIR}/KanvasCamera-umbrella.h",
				"${BUILT_PRODUCTS_DIR}/Swift Compatibility Header/${PRODUCT_MODULE_NAME}-Swift.h",
			);
			runOnlyForDeploymentPostprocessing = 0;
			shellPath = /bin/sh;
			shellScript = "COMPATIBILITY_HEADER_PATH=\"${BUILT_PRODUCTS_DIR}/Swift Compatibility Header/${PRODUCT_MODULE_NAME}-Swift.h\"\nMODULE_MAP_PATH=\"${BUILT_PRODUCTS_DIR}/${PRODUCT_MODULE_NAME}.modulemap\"\n\nditto \"${DERIVED_SOURCES_DIR}/${PRODUCT_MODULE_NAME}-Swift.h\" \"${COMPATIBILITY_HEADER_PATH}\"\nditto \"${PODS_ROOT}/Headers/Public/KanvasCamera/KanvasCamera.modulemap\" \"${MODULE_MAP_PATH}\"\nditto \"${PODS_ROOT}/Headers/Public/KanvasCamera/KanvasCamera-umbrella.h\" \"${BUILT_PRODUCTS_DIR}\"\nprintf \"\\n\\nmodule ${PRODUCT_MODULE_NAME}.Swift {\\n  header \\\"${COMPATIBILITY_HEADER_PATH}\\\"\\n  requires objc\\n}\\n\" >> \"${MODULE_MAP_PATH}\"\n";
		};
		523629C1EAC902F7AE9188687A923304 /* Copy generated compatibility header */ = {
			isa = PBXShellScriptBuildPhase;
			buildActionMask = 2147483647;
			files = (
			);
			inputFileListPaths = (
			);
			inputPaths = (
				"${DERIVED_SOURCES_DIR}/${PRODUCT_MODULE_NAME}-Swift.h",
				"${PODS_ROOT}/Headers/Public/Utils/Utils.modulemap",
				"${PODS_ROOT}/Headers/Public/Utils/Utils-umbrella.h",
			);
			name = "Copy generated compatibility header";
			outputFileListPaths = (
			);
			outputPaths = (
				"${BUILT_PRODUCTS_DIR}/${PRODUCT_MODULE_NAME}.modulemap",
				"${BUILT_PRODUCTS_DIR}/Utils-umbrella.h",
				"${BUILT_PRODUCTS_DIR}/Swift Compatibility Header/${PRODUCT_MODULE_NAME}-Swift.h",
			);
			runOnlyForDeploymentPostprocessing = 0;
			shellPath = /bin/sh;
			shellScript = "COMPATIBILITY_HEADER_PATH=\"${BUILT_PRODUCTS_DIR}/Swift Compatibility Header/${PRODUCT_MODULE_NAME}-Swift.h\"\nMODULE_MAP_PATH=\"${BUILT_PRODUCTS_DIR}/${PRODUCT_MODULE_NAME}.modulemap\"\n\nditto \"${DERIVED_SOURCES_DIR}/${PRODUCT_MODULE_NAME}-Swift.h\" \"${COMPATIBILITY_HEADER_PATH}\"\nditto \"${PODS_ROOT}/Headers/Public/Utils/Utils.modulemap\" \"${MODULE_MAP_PATH}\"\nditto \"${PODS_ROOT}/Headers/Public/Utils/Utils-umbrella.h\" \"${BUILT_PRODUCTS_DIR}\"\nprintf \"\\n\\nmodule ${PRODUCT_MODULE_NAME}.Swift {\\n  header \\\"${COMPATIBILITY_HEADER_PATH}\\\"\\n  requires objc\\n}\\n\" >> \"${MODULE_MAP_PATH}\"\n";
		};
		6DEE0E382FA7B59D08C4351540E0039D /* Copy generated compatibility header */ = {
			isa = PBXShellScriptBuildPhase;
			buildActionMask = 2147483647;
			files = (
			);
			inputFileListPaths = (
			);
			inputPaths = (
				"${DERIVED_SOURCES_DIR}/${PRODUCT_MODULE_NAME}-Swift.h",
				"${PODS_ROOT}/Headers/Public/ImageLoader/ImageLoader.modulemap",
				"${PODS_ROOT}/Headers/Public/ImageLoader/ImageLoader-umbrella.h",
			);
			name = "Copy generated compatibility header";
			outputFileListPaths = (
			);
			outputPaths = (
				"${BUILT_PRODUCTS_DIR}/${PRODUCT_MODULE_NAME}.modulemap",
				"${BUILT_PRODUCTS_DIR}/ImageLoader-umbrella.h",
				"${BUILT_PRODUCTS_DIR}/Swift Compatibility Header/${PRODUCT_MODULE_NAME}-Swift.h",
			);
			runOnlyForDeploymentPostprocessing = 0;
			shellPath = /bin/sh;
			shellScript = "COMPATIBILITY_HEADER_PATH=\"${BUILT_PRODUCTS_DIR}/Swift Compatibility Header/${PRODUCT_MODULE_NAME}-Swift.h\"\nMODULE_MAP_PATH=\"${BUILT_PRODUCTS_DIR}/${PRODUCT_MODULE_NAME}.modulemap\"\n\nditto \"${DERIVED_SOURCES_DIR}/${PRODUCT_MODULE_NAME}-Swift.h\" \"${COMPATIBILITY_HEADER_PATH}\"\nditto \"${PODS_ROOT}/Headers/Public/ImageLoader/ImageLoader.modulemap\" \"${MODULE_MAP_PATH}\"\nditto \"${PODS_ROOT}/Headers/Public/ImageLoader/ImageLoader-umbrella.h\" \"${BUILT_PRODUCTS_DIR}\"\nprintf \"\\n\\nmodule ${PRODUCT_MODULE_NAME}.Swift {\\n  header \\\"${COMPATIBILITY_HEADER_PATH}\\\"\\n  requires objc\\n}\\n\" >> \"${MODULE_MAP_PATH}\"\n";
		};
		A5C9B749A1C5200AC8B4185246F5FBD6 /* Copy generated compatibility header */ = {
			isa = PBXShellScriptBuildPhase;
			buildActionMask = 2147483647;
			files = (
			);
			inputFileListPaths = (
			);
			inputPaths = (
				"${DERIVED_SOURCES_DIR}/${PRODUCT_MODULE_NAME}-Swift.h",
				"${PODS_ROOT}/Headers/Public/TumblrTheme/TumblrTheme.modulemap",
				"${PODS_ROOT}/Headers/Public/TumblrTheme/TumblrTheme-umbrella.h",
			);
			name = "Copy generated compatibility header";
			outputFileListPaths = (
			);
			outputPaths = (
				"${BUILT_PRODUCTS_DIR}/${PRODUCT_MODULE_NAME}.modulemap",
				"${BUILT_PRODUCTS_DIR}/TumblrTheme-umbrella.h",
				"${BUILT_PRODUCTS_DIR}/Swift Compatibility Header/${PRODUCT_MODULE_NAME}-Swift.h",
			);
			runOnlyForDeploymentPostprocessing = 0;
			shellPath = /bin/sh;
			shellScript = "COMPATIBILITY_HEADER_PATH=\"${BUILT_PRODUCTS_DIR}/Swift Compatibility Header/${PRODUCT_MODULE_NAME}-Swift.h\"\nMODULE_MAP_PATH=\"${BUILT_PRODUCTS_DIR}/${PRODUCT_MODULE_NAME}.modulemap\"\n\nditto \"${DERIVED_SOURCES_DIR}/${PRODUCT_MODULE_NAME}-Swift.h\" \"${COMPATIBILITY_HEADER_PATH}\"\nditto \"${PODS_ROOT}/Headers/Public/TumblrTheme/TumblrTheme.modulemap\" \"${MODULE_MAP_PATH}\"\nditto \"${PODS_ROOT}/Headers/Public/TumblrTheme/TumblrTheme-umbrella.h\" \"${BUILT_PRODUCTS_DIR}\"\nprintf \"\\n\\nmodule ${PRODUCT_MODULE_NAME}.Swift {\\n  header \\\"${COMPATIBILITY_HEADER_PATH}\\\"\\n  requires objc\\n}\\n\" >> \"${MODULE_MAP_PATH}\"\n";
		};
		CB22F3CB415B71DEEC15CA6E28B644DF /* Copy generated compatibility header */ = {
			isa = PBXShellScriptBuildPhase;
			buildActionMask = 2147483647;
			files = (
			);
			inputFileListPaths = (
			);
			inputPaths = (
				"${DERIVED_SOURCES_DIR}/${PRODUCT_MODULE_NAME}-Swift.h",
				"${PODS_ROOT}/Headers/Public/SharedUI/SharedUI.modulemap",
				"${PODS_ROOT}/Headers/Public/SharedUI/SharedUI-umbrella.h",
			);
			name = "Copy generated compatibility header";
			outputFileListPaths = (
			);
			outputPaths = (
				"${BUILT_PRODUCTS_DIR}/${PRODUCT_MODULE_NAME}.modulemap",
				"${BUILT_PRODUCTS_DIR}/SharedUI-umbrella.h",
				"${BUILT_PRODUCTS_DIR}/Swift Compatibility Header/${PRODUCT_MODULE_NAME}-Swift.h",
			);
			runOnlyForDeploymentPostprocessing = 0;
			shellPath = /bin/sh;
			shellScript = "COMPATIBILITY_HEADER_PATH=\"${BUILT_PRODUCTS_DIR}/Swift Compatibility Header/${PRODUCT_MODULE_NAME}-Swift.h\"\nMODULE_MAP_PATH=\"${BUILT_PRODUCTS_DIR}/${PRODUCT_MODULE_NAME}.modulemap\"\n\nditto \"${DERIVED_SOURCES_DIR}/${PRODUCT_MODULE_NAME}-Swift.h\" \"${COMPATIBILITY_HEADER_PATH}\"\nditto \"${PODS_ROOT}/Headers/Public/SharedUI/SharedUI.modulemap\" \"${MODULE_MAP_PATH}\"\nditto \"${PODS_ROOT}/Headers/Public/SharedUI/SharedUI-umbrella.h\" \"${BUILT_PRODUCTS_DIR}\"\nprintf \"\\n\\nmodule ${PRODUCT_MODULE_NAME}.Swift {\\n  header \\\"${COMPATIBILITY_HEADER_PATH}\\\"\\n  requires objc\\n}\\n\" >> \"${MODULE_MAP_PATH}\"\n";
		};
		FBA5CD29B04AECA92396367695CC380B /* Copy generated compatibility header */ = {
			isa = PBXShellScriptBuildPhase;
			buildActionMask = 2147483647;
			files = (
			);
			inputFileListPaths = (
			);
			inputPaths = (
				"${DERIVED_SOURCES_DIR}/${PRODUCT_MODULE_NAME}-Swift.h",
				"${PODS_ROOT}/Headers/Public/FBSnapshotTestCase/FBSnapshotTestCase.modulemap",
				"${PODS_ROOT}/Headers/Public/FBSnapshotTestCase/FBSnapshotTestCase-umbrella.h",
			);
			name = "Copy generated compatibility header";
			outputFileListPaths = (
			);
			outputPaths = (
				"${BUILT_PRODUCTS_DIR}/${PRODUCT_MODULE_NAME}.modulemap",
				"${BUILT_PRODUCTS_DIR}/FBSnapshotTestCase-umbrella.h",
				"${BUILT_PRODUCTS_DIR}/Swift Compatibility Header/${PRODUCT_MODULE_NAME}-Swift.h",
			);
			runOnlyForDeploymentPostprocessing = 0;
			shellPath = /bin/sh;
			shellScript = "COMPATIBILITY_HEADER_PATH=\"${BUILT_PRODUCTS_DIR}/Swift Compatibility Header/${PRODUCT_MODULE_NAME}-Swift.h\"\nMODULE_MAP_PATH=\"${BUILT_PRODUCTS_DIR}/${PRODUCT_MODULE_NAME}.modulemap\"\n\nditto \"${DERIVED_SOURCES_DIR}/${PRODUCT_MODULE_NAME}-Swift.h\" \"${COMPATIBILITY_HEADER_PATH}\"\nditto \"${PODS_ROOT}/Headers/Public/FBSnapshotTestCase/FBSnapshotTestCase.modulemap\" \"${MODULE_MAP_PATH}\"\nditto \"${PODS_ROOT}/Headers/Public/FBSnapshotTestCase/FBSnapshotTestCase-umbrella.h\" \"${BUILT_PRODUCTS_DIR}\"\nprintf \"\\n\\nmodule ${PRODUCT_MODULE_NAME}.Swift {\\n  header \\\"${COMPATIBILITY_HEADER_PATH}\\\"\\n  requires objc\\n}\\n\" >> \"${MODULE_MAP_PATH}\"\n";
		};
/* End PBXShellScriptBuildPhase section */

/* Begin PBXSourcesBuildPhase section */
		12789036DAADC0F12BF1CDDF90F5A1CA /* Sources */ = {
			isa = PBXSourcesBuildPhase;
			buildActionMask = 2147483647;
			files = (
				35E92B0AA88B664F88BCCB62C7417A3A /* alpha_dec.c in Sources */,
				709F7FA064529D416EE56E42585B16D8 /* alpha_enc.c in Sources */,
				2B8E079EE4E4AC9AEF3406D0C84BF028 /* alpha_processing.c in Sources */,
				8DA421B4C90F3A67B8401E3924FE601F /* alpha_processing_mips_dsp_r2.c in Sources */,
				31CA3610DD45384913E39DBC79A5F791 /* alpha_processing_neon.c in Sources */,
				D7D839209EE76229E322FCC9C07ED5D0 /* alpha_processing_sse2.c in Sources */,
				A82CCAD5B8AE9A28523046016F202020 /* alpha_processing_sse41.c in Sources */,
				5017500B6491EB442374F245F19979C1 /* analysis_enc.c in Sources */,
				88E29B44101F455C5ADDB387CCD94C77 /* anim_decode.c in Sources */,
				3D42F58C295A3C2990D786A3576E1BBE /* anim_encode.c in Sources */,
				51F0EC40F49449FABCCAFD01B8EE7126 /* backward_references_cost_enc.c in Sources */,
				D9A0B042F6D0B1EB2A06D822FC8AAFBB /* backward_references_enc.c in Sources */,
				F49311530E6B0869FC0F72499BC9D907 /* bit_reader_utils.c in Sources */,
				6EB21024A868242076B1537DDB65B191 /* bit_writer_utils.c in Sources */,
				4EF59708A8F57FA67384E99B101BCC3B /* buffer_dec.c in Sources */,
				14E02E7F6F1CB788F9FDA977EFB9225D /* color_cache_utils.c in Sources */,
				A34466226E3D50BD1265756796D0DD71 /* config_enc.c in Sources */,
				CAE1FB30FBE63FE745C4B493A62F92AF /* cost.c in Sources */,
				654246A5EC676CAF887090308DBBBA9D /* cost_enc.c in Sources */,
				8556D0F1D872721387425EA20A1E30E2 /* cost_mips32.c in Sources */,
				65A5C707F428EA70792DDCE00C63FCB8 /* cost_mips_dsp_r2.c in Sources */,
				65D7C480CFA87DFF5BE8F6565D2D9AF8 /* cost_neon.c in Sources */,
				01C083D9888511CF68F5DD0330A8E9C3 /* cost_sse2.c in Sources */,
				0CD9D79127038F4C8A7C9493B3DA9D31 /* cpu.c in Sources */,
				696181AF46E4C75194A6C3330E4399FD /* dec.c in Sources */,
				3B5828916823C00F09CF524E819FC6A8 /* dec_clip_tables.c in Sources */,
				159D0D89480C40EA53912F8A47244603 /* dec_mips32.c in Sources */,
				3FB5602513EF2ABEF1B884827853A5CC /* dec_mips_dsp_r2.c in Sources */,
				1F0B475C5B53B63ED59CAC9FBC67D42A /* dec_msa.c in Sources */,
				D2C3B72A42E55B6C48170E5DD73720ED /* dec_neon.c in Sources */,
				ED659FFB113AFCC34FC8C2DB6B9274BE /* dec_sse2.c in Sources */,
				DAE3216336C228B3AE78951B5E6F76AF /* dec_sse41.c in Sources */,
				8060EB04F5AAEE76B7CC8B96E38671AD /* demux.c in Sources */,
				0A04DA903596B6711BDF448C7D22980E /* enc.c in Sources */,
				455EAE52CDC10AFEB2240E52FD87EF8F /* enc_mips32.c in Sources */,
				FEC19A8DBEE60520378739DD38D7F7DF /* enc_mips_dsp_r2.c in Sources */,
				C0DA51317FC3B043EA30020A9FB9C547 /* enc_msa.c in Sources */,
				A0E0BFEC9C71E7CD8475908B099E74AF /* enc_neon.c in Sources */,
				AA10D121A622DE522B20382F806868AA /* enc_sse2.c in Sources */,
				C32E00D6A00EB8C53E934CEC28B3FA65 /* enc_sse41.c in Sources */,
				804389A8646BF094EE38B3F4E57D7DEA /* filter_enc.c in Sources */,
				1362660E711F8B31C8A56C9CCF9744FE /* filters.c in Sources */,
				D02956371D312DADB02AABBA30A8D3DE /* filters_mips_dsp_r2.c in Sources */,
				5DD33724781888017FBDDDD71C1CE81D /* filters_msa.c in Sources */,
				15422B4E794030C13175912AF2E05BAE /* filters_neon.c in Sources */,
				61E73CE8D355C3B872E57FD8D7C60629 /* filters_sse2.c in Sources */,
				4A4E3CA21F5735CADD5F392C4E8FADFC /* filters_utils.c in Sources */,
				F6EF8EA309560FA181BF0C4CFBEA83EC /* frame_dec.c in Sources */,
				499CD78E05A56C88539F684BCDA06E33 /* frame_enc.c in Sources */,
				86F528F34D8F87126E9A78BDE097F64D /* histogram_enc.c in Sources */,
				94D0372302B0533D700C75888125F9BE /* huffman_encode_utils.c in Sources */,
				531CAB6944FF6BD669E7BAF2A2883A10 /* huffman_utils.c in Sources */,
				4C4B343311B271E54D92DC66FD34B2F0 /* idec_dec.c in Sources */,
				D55E5F4BC548B1F94D049D8EE8CE3717 /* io_dec.c in Sources */,
				EA4BA9FA19F9E0D6945D5569C65FB6B4 /* iterator_enc.c in Sources */,
				5412607D0F649FA5D77352AD31ED6EF1 /* libwebp-dummy.m in Sources */,
				069FF634C2918B4E65DB6925F06464FA /* lossless.c in Sources */,
				EBE3BAE3393ED82960A2E50B900BCEB4 /* lossless_enc.c in Sources */,
				90F4EFE4E54AA174AEAB22F01C4F0ED9 /* lossless_enc_mips32.c in Sources */,
				15846BEB3BA57FAE3330298B958CBABA /* lossless_enc_mips_dsp_r2.c in Sources */,
				981D64F0C61CD1C2D60C803BD217A448 /* lossless_enc_msa.c in Sources */,
				0EBD47A44CCA0C3E69174571C6B55A94 /* lossless_enc_neon.c in Sources */,
				BC11C8E5B72F9D72269A0B479E94FFCF /* lossless_enc_sse2.c in Sources */,
				918869627137C88560F6D46B8385C6C3 /* lossless_enc_sse41.c in Sources */,
				7070D9563B652BEEBC4DD2E73B9B88F7 /* lossless_mips_dsp_r2.c in Sources */,
				A6C5BCFB50E250183ABD2CE73C21FEAA /* lossless_msa.c in Sources */,
				0C75E9C7DA4D42341EE035D551A8BAFD /* lossless_neon.c in Sources */,
				5AEAA19544E8CC9457A9499321D220B9 /* lossless_sse2.c in Sources */,
				7A4343B6C0D45FE5E37B0503DAC6AE96 /* muxedit.c in Sources */,
				52A4F739732139D096B81388C4087F61 /* muxinternal.c in Sources */,
				1C7003A077B27E1110951FBF7C4B8579 /* muxread.c in Sources */,
				5D69574EABABFB0382BA0E545ACD7BB2 /* near_lossless_enc.c in Sources */,
				A5C2E4CD95686964ACC8B39D3E698714 /* picture_csp_enc.c in Sources */,
				0DD57CD2D62081E9FF1CBA91F0E0C506 /* picture_enc.c in Sources */,
				4E75685A15D1BDA80139B4A5C2B202BF /* picture_psnr_enc.c in Sources */,
				A54C39BF2449FCC88913B519194EEFAE /* picture_rescale_enc.c in Sources */,
				F34816B5661A608FFA3753E6AA9EFC77 /* picture_tools_enc.c in Sources */,
				771BDAB223C512D4F596035D298B529B /* predictor_enc.c in Sources */,
				C515434D77119F3F70F861CB2BB1AA78 /* quant_dec.c in Sources */,
				485CB0E43F7570E0F9141AD8C76BC775 /* quant_enc.c in Sources */,
				547FA5C1D951624C7957D65DE3D61D65 /* quant_levels_dec_utils.c in Sources */,
				2B87D38CAE571A1B7435958E2BBAAFD3 /* quant_levels_utils.c in Sources */,
				2D30248B1C802395A7779F05A8B23F4F /* random_utils.c in Sources */,
				AD925A799EF5FC9C687AC40C0DB947DC /* rescaler.c in Sources */,
				9C0E3D03E3DC534ABA227A6B31ACBC5E /* rescaler_mips32.c in Sources */,
				76684E811A8A5F9091C0EDD7039E9D93 /* rescaler_mips_dsp_r2.c in Sources */,
				4189DEFDECA62DB59A6800C09C0CEC93 /* rescaler_msa.c in Sources */,
				6FE233DB8E7B773AC90DA547C7AB7976 /* rescaler_neon.c in Sources */,
				A39850F1C2EDECF0B304B88F31066E62 /* rescaler_sse2.c in Sources */,
				23982539C23F61523FB36D529762FBF2 /* rescaler_utils.c in Sources */,
				79821B7C20BC760E0332870A37C4B960 /* ssim.c in Sources */,
				9616999C744663BE228F31401689303B /* ssim_sse2.c in Sources */,
				1DF5AE5D5B42839318CF266E95DBD6C3 /* syntax_enc.c in Sources */,
				92FEDFF743764DB9D5B94544F1AFBF9B /* thread_utils.c in Sources */,
				4CD91B7474989CCDDF021C493FB1F2ED /* token_enc.c in Sources */,
				3AA06E01319AE9BC7C95DDAF0187F565 /* tree_dec.c in Sources */,
				24480A49D51929287CA1F62D28485D5C /* tree_enc.c in Sources */,
				EA32F1D439E66FCCCF31B101183630BE /* upsampling.c in Sources */,
				13B6993A9F4CEAA0FC7042499D57B49E /* upsampling_mips_dsp_r2.c in Sources */,
				91E1049407E055B2A4DC55510F818F21 /* upsampling_msa.c in Sources */,
				AB1EB0F49F9D517F78C8AC603B2A7B6B /* upsampling_neon.c in Sources */,
				34DDD66F1B3676AB9ED6CCA341ED478C /* upsampling_sse2.c in Sources */,
				F725A4264CB6B573F07B10800523B722 /* upsampling_sse41.c in Sources */,
				F8AEEC4A6CC46800604AC49C5482D299 /* utils.c in Sources */,
				A5C3001B7B7F99B252355E96600C2FFB /* vp8_dec.c in Sources */,
				C9E94B63693C4645F628F94C6FAB152F /* vp8l_dec.c in Sources */,
				031C42713867D30E555667CFF0AF52FC /* vp8l_enc.c in Sources */,
				267CFAE283E84960896B1BED40B558C8 /* webp_dec.c in Sources */,
				8B458EB1CC0CA9061F0DDA0B80973CC2 /* webp_enc.c in Sources */,
				1B98AD5469A013722C7018899B2868C5 /* yuv.c in Sources */,
				BF6988E0DFEFAF01F6FD7874B4B4C0E8 /* yuv_mips32.c in Sources */,
				9B56FD575D0CCEA8E06A787ECD3890E3 /* yuv_mips_dsp_r2.c in Sources */,
				F80E7F7A0FD2F82F42562B8A51E26AFF /* yuv_neon.c in Sources */,
				C2FD0B0C39F2BF01FDA40E8F1BC5D472 /* yuv_sse2.c in Sources */,
				623F1AEA151D4CD482BCFCA6C85FDD6D /* yuv_sse41.c in Sources */,
			);
			runOnlyForDeploymentPostprocessing = 0;
		};
		1700AA7BB793F3B5F9A7BF41D64A3E71 /* Sources */ = {
			isa = PBXSourcesBuildPhase;
			buildActionMask = 2147483647;
			files = (
				45BC5E26A9B5AD2209503EFBE83A553C /* AppColorPalette.swift in Sources */,
				4E057157F80870119E94EA2E8D99E5DE /* AppColorScheme.swift in Sources */,
				8D00D1895DD03171FBEE0C45253ED1A0 /* AppColorSource.swift in Sources */,
				C99B4DD2639E85D90A10BD82D8B6DEE6 /* AppUIChangedListener.swift in Sources */,
				46E372E70E00216A77D20BC02E9456C1 /* BlogImageSize.swift in Sources */,
				366BA26BC70529DAC396A88733F4B8DD /* NavigationBarStyleDefining.swift in Sources */,
				F6F80639C1593CBAF84A882A79CB2D1F /* SizedImageModel.swift in Sources */,
				1813BF077A1DBD79A1A475A295024819 /* StatusBarStyleDefining.swift in Sources */,
				0335493445C88A88932771F7B1F1FDA6 /* TMMutableTheme.swift in Sources */,
				B0B0257A7F447343AAD0CCD3458D1CE6 /* TMTheme+DefaultThemes.swift in Sources */,
				5E51953D241964B9F4DEA10B8A998825 /* TMTheme.swift in Sources */,
				E5B45C8DBBA4F70A2D3E1DA2B075A29C /* TMTheming.swift in Sources */,
				3B986F16B3B7FF51772081AA4AF11770 /* TumblrTheme-dummy.m in Sources */,
				2BC221974474F3F862265221BA58C101 /* TumblrThemeFontFamily.swift in Sources */,
				8BC1C206995F5DF36DA09AD3D0389A03 /* UIColor+Adaptive.swift in Sources */,
				73B987463591D225622F914565E5FBFB /* UIColor+SharedColors.swift in Sources */,
				9ABE5BD1B2728082F5E69B52367A9720 /* UIColor+Util.swift in Sources */,
				7351FA044C5ABF082A893612EE7D3534 /* UIFont+ComposeFonts.swift in Sources */,
				763C13EA5DC908AD984F7B5AE2366D8E /* UIFont+Orangina.swift in Sources */,
				D78F2FC29D247EA2CA2BE0D79C008103 /* UIFont+PostFonts.swift in Sources */,
				DB8493A3936D5314B97644DBA6892FE9 /* UIFont+TumblrTheme.swift in Sources */,
			);
			runOnlyForDeploymentPostprocessing = 0;
		};
		3C77E43B95EEC1452F54789E9BBEEA06 /* Sources */ = {
			isa = PBXSourcesBuildPhase;
			buildActionMask = 2147483647;
			files = (
				2A4DA839F5A8011D81ABD1EB898481B4 /* Array+Convenience.swift in Sources */,
				D293C891D355034A08CB1E5FB6FEFB6F /* Array+Safety.swift in Sources */,
				BE1B17B6E1F565BCFB5D12D0F33E0D2F /* AVAsset+Utils.swift in Sources */,
				BBFCD402FB3E6E1ABEF88606ED88A61B /* CGSize+Utils.swift in Sources */,
				1A1E2EAD3DE27E7AB3F51B702511A286 /* ContentTypeDetector.swift in Sources */,
				9F53E87FD7D517FCED76EAA0B07F4319 /* Dictionary+Additions.swift in Sources */,
				DE217CECA9C58AFD764D32CAE6A6F9EA /* Dictionary+Copy.swift in Sources */,
				3B967F5A97D4CA1837AD2EDE215B782C /* HashCodeBuilder.swift in Sources */,
				7EEB3175CFCBFF80601E1F7138CDC498 /* NSBundle+Orangina.swift in Sources */,
				662583B612598A1C987E77BC2F456C60 /* NSDate+Offset.swift in Sources */,
				19CF5F0E195CB28F448C2D775AD695C3 /* NSDate+Orangina.swift in Sources */,
				1B4FDE80752C4213574D160E48C3D925 /* NSFileManager+Orangina.swift in Sources */,
				6BFB32F787E8F8DB228926ECE64C3A88 /* ReachabilityDeterminer.swift in Sources */,
				F6C6EF055DDE764E5508FDB2DADF8B1C /* ReachabilityObserver.swift in Sources */,
				2C7BD828BF232F5325094414E8DCBCD0 /* ReachabilityObserving.swift in Sources */,
				66F366FC08D7DFDBA3EF0177C59E1AB8 /* String+HexColor.swift in Sources */,
				F83F7A1B4415BA195909CDFB96A454A5 /* TumblrMediaInfo.swift in Sources */,
				CFFE23EDFBB5A3C557C702FAA38CA885 /* UIColor+Hex.swift in Sources */,
				42824568B43A8F4533E4F5EF96202A95 /* Utils-dummy.m in Sources */,
			);
			runOnlyForDeploymentPostprocessing = 0;
		};
		40413DED841760B65B40A8E06404E2BB /* Sources */ = {
			isa = PBXSourcesBuildPhase;
			buildActionMask = 2147483647;
			files = (
				7E6D23AD5DFCB992744C78F5F5D27030 /* Reachability-dummy.m in Sources */,
				C2F2A9C5A948B4931D3368A470640D9C /* Reachability.m in Sources */,
			);
			runOnlyForDeploymentPostprocessing = 0;
		};
		5EE76E6121D0A6FBD36A6390E1199E6A /* Sources */ = {
			isa = PBXSourcesBuildPhase;
			buildActionMask = 2147483647;
			files = (
			);
			runOnlyForDeploymentPostprocessing = 0;
		};
		63739113F93BF14EF695533BA826A783 /* Sources */ = {
			isa = PBXSourcesBuildPhase;
			buildActionMask = 2147483647;
			files = (
				9BDE20F697122A339D753715AB80D236 /* ColorPickerViewController.swift in Sources */,
				03382B1140EC07E8D4E77FF27A1D4E01 /* ComposeNavigationBar.swift in Sources */,
				E8E1AAAA3902229AD983D4CBABEC8FD1 /* DrawerController.swift in Sources */,
				1EB78184B97DDC4E4F74FA0FD814D11D /* DrawerPanRecognizer.swift in Sources */,
				70FF345FC48BC538D49D60351630CB14 /* DrawerView.swift in Sources */,
				CEC0F4206322C0A66F0A29E6ACE1A4C8 /* EasyTipView.swift in Sources */,
				044E924596D77D11A233A9C012B1F35B /* EditTagsView.swift in Sources */,
				520BF99C70C3FFD0E2B3CDE3DACCBD9C /* HapticFeedbackGenerating.swift in Sources */,
				DE65AE8A1E84234AF5E1216E783C0985 /* HapticFeedbackGenerator.swift in Sources */,
				A173D1E195536883985280311807071A /* NSLayoutConstraint+Utils.swift in Sources */,
				B3ABA5E3852CE107195F492F646DA0E2 /* PostFormKeyboardTracker.swift in Sources */,
				664A258A554CE5A427FECD8E5C9AE74A /* PostOptionsConstants.swift in Sources */,
				18B71B14BBDEB07E35BE5B4ED40C26D7 /* PostOptionsTagsDelegate.swift in Sources */,
				A85460F52CD8EB98E455B52D72D09137 /* SharedUI-dummy.m in Sources */,
				76D05B3939AF9350F6FB0CCD383A7C22 /* ShowModalFromTopAnimator.swift in Sources */,
				91BF12066C4688F9DDFB191512903101 /* SuggestedTagsDataSource.swift in Sources */,
				FB9FC3B0AC80A4BDB570F69CB0F919E3 /* SuggestedTagsView.swift in Sources */,
				3E0A881E3D24F8A2194F132D0E07598F /* SuggestedTagView.swift in Sources */,
				271F2DD2E23E8C27A8B455B3A9CDCFA2 /* TagsOptionsModel.swift in Sources */,
				471D2F75C4091A94089B27EA8E14C07F /* TagsView.swift in Sources */,
				104172453393821871ABB853BA61F14C /* TagsViewAnimationCoordinator.swift in Sources */,
				4899F7A4204482642C8C8993DB4D469E /* TagsViewCollectionViewLayout.swift in Sources */,
				5462F5DBD3FDD69EEBF07C088FFA3ECE /* TagsViewController.swift in Sources */,
				90788527CA87340FC09B1CCCFF5F826C /* TagsViewEditCell.swift in Sources */,
				9DE0E1136D12AB0D44AD85D053054892 /* TagsViewTagCell.swift in Sources */,
				3F6DB9461DA8A009A856E66CF2F98F50 /* TimelineContaining.swift in Sources */,
				2C22B59BA409255C5229C36349D08287 /* TMPageViewController.swift in Sources */,
				11696390E4442A104F553C24EC9A20F0 /* ToastPresentationStyle.swift in Sources */,
				E35FD424473AAFCA7B874809441305B2 /* UIButton+Custom.swift in Sources */,
				5DF3987047D558318DC7E940D8093B5B /* UIImage+SharedUIAssets.swift in Sources */,
				2291B105D5198A29AAEA8EF39BCC9691 /* UIView+AutoLayout.swift in Sources */,
				F8D0D0F1DD14F4F114A7917C6793A380 /* UIView+Shadows.swift in Sources */,
				0004A6DD0646563EAFE6B034974436C2 /* UIView+Snaphot.swift in Sources */,
				D307FAEB08828DAB4B147BA67B7A2F9D /* UIView+Utils.swift in Sources */,
				C89E09CA0BA16F4966758E1512E023B1 /* UIViewController+Orientation.swift in Sources */,
			);
			runOnlyForDeploymentPostprocessing = 0;
		};
		7377AAC4875C1E516C02DF5500516606 /* Sources */ = {
			isa = PBXSourcesBuildPhase;
			buildActionMask = 2147483647;
			files = (
				DEA98D162B81357BF4504880E75BF846 /* Pods-KanvasCameraExampleTests-dummy.m in Sources */,
			);
			runOnlyForDeploymentPostprocessing = 0;
		};
		97A2F6160F9049AEB02B99456804C006 /* Sources */ = {
			isa = PBXSourcesBuildPhase;
			buildActionMask = 2147483647;
			files = (
				B5EB7512E746A42E527B87DFBC019DC1 /* AvatarClearingHelper.swift in Sources */,
				654BA3E8BFDADC69B2C75B236013A660 /* BackgroundFillOperation.swift in Sources */,
				ACB988ADDF81EBBA4C1E72F6B8C47888 /* BlogImageCacheManager.swift in Sources */,
				34FEAE57EF6B3307A79F6DB6DF6F09D5 /* BlurImageOperation.swift in Sources */,
				A2C3DB0C76D64336036840ED48587CFA /* Cancelable.swift in Sources */,
				04A12C242F47E040232B8BBA0DAD470C /* CancelationToken.swift in Sources */,
				7B27356D88A1987ED1CA884A12E7FC84 /* ImageLoader-dummy.m in Sources */,
				44AF41DB3691B87159257F378778EDA0 /* ImageLoader.swift in Sources */,
				1978FF7E1388BC265CCBCFCF714F9CA5 /* ImageLoaderError.swift in Sources */,
				372A3F0175F54BFCA37A2EEC8596E3DD /* ImageLoaderProvider.swift in Sources */,
				D3D542093CD817994ADB28357BD2C8ED /* ImageLoaderURLSessionMetricsDelegate.swift in Sources */,
				921622E5260712B920A3872F01FB7CC9 /* ImageOperation.swift in Sources */,
				3C9182339B2DCA75687283EF3D05AE35 /* ImagePerformanceLogging.swift in Sources */,
				0F651FDD855AF0CFC10C93C8944C6D1D /* ImageRequestAuthHeaderProvider.swift in Sources */,
				8FEA5567EE8F0D4AC45B2BB9E0D66D9C /* ImageType.swift in Sources */,
				23DABF7D16B59A03614707D3B6841569 /* ImageURLChooser.swift in Sources */,
				C847B666F32AB377F8C1E94B6F1DD400 /* MockImageLoader.swift in Sources */,
				599E022191740284FBFEA3CDEA376862 /* PixelateImageOperation.swift in Sources */,
				945907A2F2191CFB3E5C37A4AA13619A /* SDAnimatedImage+Data.swift in Sources */,
				6C4987A23B8830450348E2D5D15642D6 /* SDWebImageImageLoader.swift in Sources */,
				105FABFA1A928C5F4CAC45B60FE9FC27 /* UIImage+Effects.swift in Sources */,
				903BB848335054291F4FE3125F234678 /* UIImage+SDAnimatedImage.swift in Sources */,
			);
			runOnlyForDeploymentPostprocessing = 0;
		};
		A1401BD86D886C360D4729830C6BF16E /* Sources */ = {
			isa = PBXSourcesBuildPhase;
			buildActionMask = 2147483647;
			files = (
				D5FAA5ED25EAEE61F6476D63E0CA9894 /* FBSnapshotTestCase-dummy.m in Sources */,
				D607E281B6103D213C2295CE59CC6658 /* FBSnapshotTestCase.m in Sources */,
				5693A08347C5CFEBCEBAA2AED5FADEE1 /* FBSnapshotTestCasePlatform.m in Sources */,
				77963FF7EE2C6BF810466A85D700811E /* FBSnapshotTestController.m in Sources */,
				87D6F8413A7B375C836E57CCAD550A7F /* SwiftSupport.swift in Sources */,
				19F37CC50E23DE48D4345923514B8F98 /* UIApplication+StrictKeyWindow.m in Sources */,
				A457A948F248D2A52CD05F067B0C1367 /* UIImage+Compare.m in Sources */,
				B8ADA30C051A2790FE88BE07CBFFF592 /* UIImage+Diff.m in Sources */,
				CBD39660A2AEA338F8D2CE18BEBECEF9 /* UIImage+Snapshot.m in Sources */,
			);
			runOnlyForDeploymentPostprocessing = 0;
		};
		A29BB3F76943EF48D9B68FAD8B42A0CC /* Sources */ = {
			isa = PBXSourcesBuildPhase;
			buildActionMask = 2147483647;
			files = (
			);
			runOnlyForDeploymentPostprocessing = 0;
		};
		B05B4EC6B518DAB4EEAB06887D876BEC /* Sources */ = {
			isa = PBXSourcesBuildPhase;
			buildActionMask = 2147483647;
			files = (
=======
>>>>>>> 2d2fcae0
				B3A92F52252F37FC345903D050178026 /* AlphaBlendOpenGLFilter.swift in Sources */,
				914D84F4D7F5661B17D9A81F0BA04531 /* Array+Move.swift in Sources */,
				DB77AB24BEDE2A977BE8B59C49032007 /* Array+Object.swift in Sources */,
				079A06CAEAE4B16D8EAA71842572F21D /* Array+Rotate.swift in Sources */,
				BCB14D7718C0AEA444FF9553C68DE18C /* AVAsset+Utils.swift in Sources */,
				468D63A0B2B4A22BAB14AE2CDE856E98 /* AVAssetTrack+transform.swift in Sources */,
				918CFF85DBE56468C81246F0693D9BD3 /* AVURLAsset+Thumbnail.swift in Sources */,
				98E547635591B6523C988FD9B48A0978 /* CALayer+CGImage.swift in Sources */,
				75A47942EB11326D478D58D0A7E564F6 /* CALayer+Color.swift in Sources */,
				B883BE053470622BB636701F392E0E28 /* CALayer+Shadows.swift in Sources */,
				A6DE30D599BCE61943541572672F9CD9 /* CameraController.swift in Sources */,
				2526CF9BA6B4CE4F6DDAA983E8DB08D5 /* CameraFilterCollectionCell.swift in Sources */,
				5ADA91709D651EB7F3DDCF5FAE3A4169 /* CameraFilterCollectionController.swift in Sources */,
				64AC5EB0E2555596F3881FA73DF0AF90 /* CameraInputController.swift in Sources */,
				3B5CA5C6A7B0969358DC8616918695CE /* CameraInputControllerDelegate.swift in Sources */,
				6DA2A46DA2FAC9992F6216EB4B1CA576 /* CameraInputOutput.swift in Sources */,
				BF396464A6690DB11311B6E90335655A /* CameraOption.swift in Sources */,
				399AE7F9B838AAD64F0E453F1B68C475 /* CameraPermissionsViewController.swift in Sources */,
				81C0AA51ECD58BAD30D26B8E16966FBD /* CameraPreviewView.swift in Sources */,
				14185C5EBB989405B39453750CE322DC /* CameraPreviewViewController.swift in Sources */,
				A009D14D3714241569D602C6776E44D3 /* CameraRecorder.swift in Sources */,
				B78488389C5F6C8D35A2BE1CB094A28A /* CameraRecordingProtocol.swift in Sources */,
				6AA6B2B2BA42779DC1FDAAD3CA8F48D2 /* CameraSegmentHandler.swift in Sources */,
				0AD19FB2218AEAD08B9F6C26189B06A1 /* CameraSettings.swift in Sources */,
				E72CE87442DB517380B716040109AE46 /* CameraView.swift in Sources */,
				97EC964595AC8FE4424BF2C49ECB69B2 /* CameraZoomHandler.swift in Sources */,
				6DB072210A7715D72E4A576F611BD7BB /* CGPoint+Operators.swift in Sources */,
				81230D3F8062043CFF688D4821483BB4 /* CGRect+Center.swift in Sources */,
				5749E69A16986A71D644A68C03DE42C4 /* ChromaOpenGLFilter.swift in Sources */,
				F8BFACE46C7DDA09757EC39778A5F353 /* CircularImageView.swift in Sources */,
				489E9EEA951C3AA195B374B166D063C5 /* ClosedRange+Clamp.swift in Sources */,
				5529F1C94F60557C634207240836F6FF /* ColorCollectionCell.swift in Sources */,
				6157A7318E5A845698B6A1FDF4020059 /* ColorCollectionController.swift in Sources */,
				BEB3781792D2E65113035FF43329ECEC /* ColorCollectionView.swift in Sources */,
				BB2DE2227FC5DAEA35D4C49ADFBDDEF7 /* ColorDrop.swift in Sources */,
				AEE73324D4A78CE3F0F2DFE4A8C7918E /* ColorPickerController.swift in Sources */,
				C55C28A38DDD524BEBD32A5AB113B3CD /* ColorPickerView.swift in Sources */,
				C7EEE4C7E1C6A181E4E4AB42A338D1B6 /* ColorSelectorController.swift in Sources */,
				866E836B92B624EA2BDB182DA256A261 /* ColorSelectorView.swift in Sources */,
				C1A6F72388F3AE0F44DED5DDC3630A89 /* ColorThief.swift in Sources */,
				061788E7D0C08EE43934A0F357AF5459 /* ConicalGradientLayer.swift in Sources */,
				CA5116469F1DDCF4047CC3F9B68B4337 /* CVPixelBuffer+copy.swift in Sources */,
				7A77D28E7218A18090418D99AA17D4F9 /* CVPixelBuffer+resize.swift in Sources */,
				0BA8F93F53E7B61491C45664B869D437 /* CVPixelBuffer+sampleBuffer.swift in Sources */,
				107E3550F1F3D5A4A486E8F804A8F0C9 /* Device.swift in Sources */,
				DA08E3B781C236182FAE54B16884AAFC /* DimensionsHelper.swift in Sources */,
				C2BE55811DEF0F2F028F8DA678E5FD59 /* DiscreteSlider.swift in Sources */,
				8E3EEC3DBEC3A6C8F34A627609AF4CDE /* DiscreteSliderCollectionCell.swift in Sources */,
				1715DFEB7BC76C98E4727144F5A31B7B /* DiscreteSliderView.swift in Sources */,
				D5973897B14EB8E3C26F10C0F2001ABB /* DrawerTabBarCell.swift in Sources */,
				0D764CC926372B9A0EF64136352D3907 /* DrawerTabBarController.swift in Sources */,
				8929C66E643CC94586340DD5D69EEA72 /* DrawerTabBarOption.swift in Sources */,
				9C6B8B6CB03496A75FACBB439C7614B1 /* DrawerTabBarView.swift in Sources */,
				2CBCED7A14E9BF54534370ADF2811A35 /* DrawingCanvas.swift in Sources */,
				7862DA68F25A12F27A351D91854E79DF /* DrawingController.swift in Sources */,
				CF3D4F62BC0C49F825FC7D4D3E16CB33 /* DrawingView.swift in Sources */,
				170653661862B6003BD517AB5CE5837B /* EasyTipView.swift in Sources */,
				5FABA6F7E5EBD2865E97BBDCCBB01890 /* EditionMenuCollectionCell.swift in Sources */,
				E4CF66A172756142E24C121E00F54D09 /* EditionMenuCollectionController.swift in Sources */,
				82B33919F4AFAFE09CDD439C1F7230C8 /* EditionMenuCollectionView.swift in Sources */,
				3657A205CA51FEC6257DEB31733BE70E /* EditionOption.swift in Sources */,
				86BB7FF5BBA040B1CB9D7FD3A5EA6BF2 /* EditorFilterCollectionCell.swift in Sources */,
				21890118B66496756544214B191B0DEE /* EditorFilterCollectionController.swift in Sources */,
				FCDFFFB717F392AF2B38E48E590E19E3 /* EditorFilterController.swift in Sources */,
				435206AF7F1C11112286DCE6414E8AC2 /* EditorFilterView.swift in Sources */,
				CAC3A3A9912E330F13F463C1A0845D4B /* EditorTextController.swift in Sources */,
				DCB0E0999D30F43E4601CCF6A6985860 /* EditorTextView.swift in Sources */,
				88EA3A0A084FB06B15C74F6E48F13885 /* EditorView.swift in Sources */,
				B27AF82CF4AAC29D5D1B2CDFDA6301F9 /* EditorViewController.swift in Sources */,
				7E0E5DB87A24D306CFBFE7C63B1349C7 /* EMInterferenceOpenGLFilter.swift in Sources */,
				13AFDFD42F32F44E11A9FC6FABF02BD2 /* ExtendedButton.swift in Sources */,
				9077B474496C7B9AF3D9383ABA6A8DCD /* ExtendedStackView.swift in Sources */,
				9A54AFD4E240F461EB4DBC656E552F16 /* FilmOpenGLFilter.swift in Sources */,
				1B726E3FEDD4528E662D4EC401FB82A6 /* FilterCollectionCell.swift in Sources */,
				C3BE095E4992C65D946F0BC724490B6B /* FilterCollectionInnerCell.swift in Sources */,
				09796A3EAFC8599E4F49F48F3ED1AB82 /* FilterCollectionView.swift in Sources */,
				B7B4397F53E73B5636D8E6570E4962C8 /* FilteredInputViewController.swift in Sources */,
				2E0CB89453E2C37B8179655A2E298B9B /* FilterFactory.swift in Sources */,
				D39AA4B6D528F441A50DF8A0A227DEEE /* FilterItem.swift in Sources */,
				B66138B16F7D90326B3E545A0EF0141A /* FilterProtocol.swift in Sources */,
				1B0A441D8CE2A1985445EB23E4E5E424 /* FilterSettingsController.swift in Sources */,
				D238C6CA44079DF6C0D760F41008857E /* FilterSettingsView.swift in Sources */,
				7ABD038EEEB783020FD928EAF558C040 /* FilterType.swift in Sources */,
				2692EA1C53E853B71F7CD2306CAEFB69 /* GIFDecoder.swift in Sources */,
				31FF2ED7A70FF081B0EFBDC8EA136FEC /* GIFEncoder.swift in Sources */,
				0D556FD80D4541DC9B5881597612C0FC /* GifMakerController.swift in Sources */,
				505CAAA40C9A6633D027359E6EAB6683 /* GifMakerHandler.swift in Sources */,
				9ECA763955C6F2EA52192C3D0CF9D517 /* GifMakerSettings.swift in Sources */,
				C58DFF5B98AD77F2F1624747CAAFB618 /* GifMakerView.swift in Sources */,
				98FF793B36B4FA49C28D008512C93BB5 /* GifVideoOutputHandler.swift in Sources */,
				605E35C877BD7DD63484DE67E3EFF950 /* GLError.swift in Sources */,
				349F78615FACFCDCE7193C19EDF9C437 /* GLKMatrix4+Unsafe.swift in Sources */,
				EE081F48057A6D4E754B9BCEFDA1B017 /* GLPixelBufferView.swift in Sources */,
				141E234608742C43291A13DB8A17E89C /* GLUtilities.swift in Sources */,
				7DD1FA63D6E7F56FFF62D54824FAC72E /* GrayscaleOpenGLFilter.swift in Sources */,
				0472847AB51C8E44B411B00ECD090CD5 /* GroupOpenGLFilter.swift in Sources */,
				B37B0BB0380093B9E21C5929DCF4A917 /* HorizontalCollectionLayout.swift in Sources */,
				D493DA33B1EF5D4B621CAB221B0288F4 /* HorizontalCollectionView.swift in Sources */,
				314D0507E1D9B6F947C221CD86103FAA /* IgnoreBackgroundTouchesStackView.swift in Sources */,
				37C521F89E1C524DDF4B5B54841FAB68 /* IgnoreTouchesCollectionView.swift in Sources */,
				3267133C3B013B1CF15F9300F77EFDF0 /* IgnoreTouchesView.swift in Sources */,
				487F3AC20A19352F543F3BD936BAD4A1 /* ImagePoolOpenGLFilter.swift in Sources */,
				CDEFB8CEC7D6FABCAE6743F1461BF74E /* ImagePreviewController.swift in Sources */,
				4B590E97896AF19B384154711FC35DD8 /* IndexPath+Order.swift in Sources */,
				68915246D85BADDFCA06E1B9090C0B71 /* KanvasCamera-dummy.m in Sources */,
				05E4CD5A7243CEB84A8C823459AE5AC6 /* KanvasCameraAnalyticsProvider.swift in Sources */,
				84CA5D47B9E81AA0166551F361FAA80E /* KanvasCameraColors.swift in Sources */,
				631EB768A41C7CF8DB83F5ACB89B0C5E /* KanvasCameraFonts.swift in Sources */,
				85FD76AA752A4C2EA63877FA6F6C57AE /* KanvasCameraImages.swift in Sources */,
				21207350F6E20DDA2888BD0112DE5EA0 /* KanvasCameraStrings.swift in Sources */,
				6407E208640F7E1C34C00DF03F9EDE7A /* KanvasCameraTimes.swift in Sources */,
				B4CD308E2D9308EC27B3155F84CCD088 /* KanvasQuickBlogSelectorCoordinating.swift in Sources */,
				E3FBFB7F0FD5018D9D43C46252AC6370 /* LegoOpenGLFilter.swift in Sources */,
				036CBC0126F7424D7867E93FF9D647DE /* LightLeaksOpenGLFilter.swift in Sources */,
				09F5F72237D561261E36EEBFD285D1B7 /* LivePhotoLoader.swift in Sources */,
				7F86CB2A8D4D50643CEA9868F34C07B0 /* LoadingIndicatorView.swift in Sources */,
				A7AD58E0E4B49EA834C14DAD7D10B55B /* MainTextView.swift in Sources */,
				AF977D3352F2C03C3777E0B9D1D85A87 /* MangaOpenGLFilter.swift in Sources */,
				F8C98FE25FC61D9162261A7869828A6F /* Marker.swift in Sources */,
				A0950A87898852208300B6F785101994 /* Math.swift in Sources */,
				414B6288A76D5600CABCDFB5C108E081 /* MediaClip.swift in Sources */,
				859EDAD995F2A887C5B6FEE0A9469CB5 /* MediaClipsCollectionCell.swift in Sources */,
				9D77A8A831B6CB37C0F9269A90E893D1 /* MediaClipsCollectionController.swift in Sources */,
				24C8BC622098F2B38F01F1F1E4139349 /* MediaClipsCollectionView.swift in Sources */,
				F86CF070F8F70DD7FCCC7902A635B5F6 /* MediaClipsEditorView.swift in Sources */,
				AEB37712D76B4C026815F013AB91C975 /* MediaClipsEditorViewController.swift in Sources */,
				BF0D25304290118922118877FDA1EB0D /* MediaDrawerController.swift in Sources */,
				E01E83DCA51364EE44A16F2FD847132F /* MediaDrawerView.swift in Sources */,
				D4AC25D7EAA4831E62DBDD0D90A90936 /* MediaExporter.swift in Sources */,
				5E4C52545854024E1066E43599974E5E /* MediaInfo.swift in Sources */,
				972024158465D1A98287FF2F508AF829 /* MediaPickerButtonView.swift in Sources */,
				3A67A3AC71C1547BE1E1AA7A2DEAF734 /* MediaPickerThumbnailFetcher.swift in Sources */,
				0BF38AE7A5A6A392AF0694AED0AEAA7E /* MediaPickerViewController.swift in Sources */,
				CE4E13B52B0CED18A884E97F12A2D491 /* MediaPlayer.swift in Sources */,
				FD4F2ECF07AE9AB49154BFE6FE4B54F7 /* MediaPlayerController.swift in Sources */,
				A69794CC9C14AD50814F890257FFC637 /* MetalContext.swift in Sources */,
				6B802A5C54A2C5531B7D78FFBA197C06 /* MetalFilter.swift in Sources */,
				CEE177BF6955EE91E2F685DBE5126FEB /* MetalGroupFilter.swift in Sources */,
				F1D9CE71E0EC06B2E3B88379AC24E041 /* MetalPixelBufferView.swift in Sources */,
				E55492BE7671E38F5C28A8E687E00D39 /* MetalRenderEncoder.swift in Sources */,
				BD4381E96C236FAF8B9C2316836EBD88 /* MirrorFourOpenGLFilter.swift in Sources */,
				E713C9538FFB5475A79A24721AA740AB /* MirrorTwoOpenGLFilter.swift in Sources */,
				F941A8350EA8A9E7BEC38F7EB71C324F /* MMCQ.swift in Sources */,
				934FAACFEC7CA372F3EF013B0F6C9ED5 /* ModeButtonView.swift in Sources */,
				662D344707D99DFEF4DE65BB47F7933E /* ModeSelectorAndShootController.swift in Sources */,
				BE3C98C62B3A8BCDE4F94EB005E49DE1 /* ModeSelectorAndShootView.swift in Sources */,
				A07108BDF60BEBE9760CA0EF38596DD5 /* MovableView.swift in Sources */,
				307FEBFBCB1515A0AE61F1D998DA264D /* MovableViewCanvas.swift in Sources */,
				4ADD2EB24A87AB924E318595F536E3D9 /* MovableViewInnerElement.swift in Sources */,
				9C9C4DE3ADD30892B9E15AD3712660D9 /* MTLDevice+KanvasCamera.swift in Sources */,
				D3DFA20DEBBB3B28D6C4291A754846B5 /* NumTypes+Conversion.swift in Sources */,
				3F4BA80220F84B367F278828DC4C240A /* OpenGLFilter.swift in Sources */,
				FA73E9D0F3BCE3D5230B2670996C7D9F /* OptionsController.swift in Sources */,
				0A6547538F3433C9219A6C0AEA421349 /* OptionsStackView.swift in Sources */,
				69210CC034EF49CB0063A50EE6A7819C /* OptionView.swift in Sources */,
				50B5128BBCCE30193F46F40E8E909582 /* Pencil.swift in Sources */,
				B3C40F52899D72B6B4807F54C005E99B /* PhotoOutputHandler.swift in Sources */,
				BE61653F0B4734CF98FCD461A3C10D2B /* PixelBufferView.swift in Sources */,
				11E3948F430706A9B3A8887DA975CE40 /* PlasmaOpenGLFilter.swift in Sources */,
				3439B9DE826601F5FBB8276314A13873 /* PlaybackCollectionCell.swift in Sources */,
				59C252813DD5EEFDE2CF53E68373F46B /* PlaybackController.swift in Sources */,
				D7E6AA9479464DAC856E34AA2A4F8CD3 /* PlaybackOption.swift in Sources */,
				FF571FBE8EB61F2A5AD22D69E8E915DE /* PlaybackView.swift in Sources */,
				CE100A629C4F7948D87F94E450C36DAA /* Queue.swift in Sources */,
				AD4AD0FEF0489E4FEF145B1D6250ACE3 /* RaveOpenGLFilter.swift in Sources */,
				FA30AEAFB7F482424499B2DBE20B821A /* Renderer.swift in Sources */,
				974160484DF7218B375FBD46739C92B9 /* Rendering.swift in Sources */,
				70FFCBCD9832C480CD2FB29839214648 /* RGBA.swift in Sources */,
				A4C62A8B6D7C5EB857ABEF4EBDA900F2 /* RGBOpenGLFilter.swift in Sources */,
				1D695B63DE7543C47A67156913E435F4 /* RoundedTexture.swift in Sources */,
				2C1FE7F6C0EBF4AE60472C8604235867 /* ScrollHandler.swift in Sources */,
				1D75BC62D350239EA9EA5F0795CD58C7 /* Shader.swift in Sources */,
				E5621D87E3245A79D307943103FA934A /* Sharpie.swift in Sources */,
				F27710ABA24BEA46491DA766B0211BA3 /* ShootButtonView.swift in Sources */,
				3DD63DD9719876FFA1969450A66FC51C /* SliderView.swift in Sources */,
				E26EAA47AAA86E222DCD2BCEF0A7152E /* SpeedController.swift in Sources */,
				0FCB9325F50D1C15D62D78F0F112C3E4 /* SpeedView.swift in Sources */,
				84BCBAECF8997A214F12F84DF18BF82D /* StaggeredGridLayout.swift in Sources */,
				E2A264919CF17917E407E859101F5FAF /* Sticker.swift in Sources */,
				B015392B8DC3823559D72714C7127EBD /* StickerCollectionCell.swift in Sources */,
				79FD3B1065E7DF69DE06C2B09952A296 /* StickerCollectionController.swift in Sources */,
				D78A77BB43F8A39FBBD167578C8D091A /* StickerCollectionView.swift in Sources */,
				E6486C029D61E3012D4E851D3489D880 /* StickerLoader.swift in Sources */,
				3C55DEC967481D8A49257272EC290166 /* StickerMenuController.swift in Sources */,
				AAAD6A92C3B92B039B98D154F1828DFF /* StickerMenuView.swift in Sources */,
				CFDD28E1BEB22FFE4828FC921928E962 /* StickerProvider.swift in Sources */,
				24C5FF0DD4AE7AFD693218097C9CFE86 /* StickerType.swift in Sources */,
				7B365E6B415BE63F9C8D8E30128912BE /* StickerTypeCollectionCell.swift in Sources */,
				95437519B0A053C13ECB1DC962A43F8C /* StickerTypeCollectionController.swift in Sources */,
				B9396456848ED1D47DD72534D1BEFF82 /* StickerTypeCollectionView.swift in Sources */,
				6AC470C56BA8590B22E3E1D365262552 /* String+UTF16Substring.swift in Sources */,
				FF534EF8BEEF3E44F36263C47E93EA00 /* StrokeSelectorController.swift in Sources */,
				13F3F858EDA9385E2EFC49D50A013A23 /* StrokeSelectorView.swift in Sources */,
				DD2CCD31F4E841D0017A0D7185B3607A /* StylableImageView.swift in Sources */,
				0EA66798541CF2F877C7178933803F35 /* StylableTextView.swift in Sources */,
				193492EF08008C22287B13852AB98D50 /* Synchronized.swift in Sources */,
				EE5243BA623727DB686C5F536A25E3C1 /* TextOptions.swift in Sources */,
				14CF810DDDD5057E5BD4686226C76059 /* Texture.swift in Sources */,
				5457FBAF708461B99AC2876867841054 /* TextureSelectorController.swift in Sources */,
				B8C2CC899426D3CE4096E067F35C874F /* TextureSelectorView.swift in Sources */,
				F004DA867D581B2771E9C5A5F41BB6E4 /* ThumbnailCollectionCell.swift in Sources */,
				67B4DEA860537E72019CD6FA22EA39A6 /* ThumbnailCollectionController.swift in Sources */,
				258475AED0BB2B763B49D80B311BE78E /* ThumbnailCollectionView.swift in Sources */,
				564C5D6C696E9B39105238F0E0374D1E /* ThumbnailCollectionViewLayout.swift in Sources */,
				E3F9895F7ADB676EE712F5B4A914DFF0 /* TimeIndicator.swift in Sources */,
				522C17B32DBE5012202B911CEAFD2BCB /* ToonOpenGLFilter.swift in Sources */,
				995C19328615C3D96A9FE1823381CCDA /* TrashView.swift in Sources */,
				F88C3A10C812FDBABDFAA29C13D115D6 /* TrimArea.swift in Sources */,
				C2758A980BF12A317C6C064B4FF60511 /* TrimController.swift in Sources */,
				39D014CDB61C2815A8E2575C4C1176A4 /* TrimView.swift in Sources */,
				7B77916B0742CAFDA4F1CDD6DBE4F65A /* UICollectionView+Cells.swift in Sources */,
				5357D9942DEA71D9A1E0342BCB97EA79 /* UIColor+Hex.swift in Sources */,
				FB186B1B3C63A41C951AABF1EF0F2F41 /* UIColor+Lerp.swift in Sources */,
				091C2B4E0BA70695EF394B3D0E92530C /* UIColor+Utils.swift in Sources */,
				E50255642DD0FB4812E85483F31C3D8F /* UIFont+Utils.swift in Sources */,
				D3092438A8CC2CD966162DBA0B8A7845 /* UIGestureRecognizer+Active.swift in Sources */,
				3A52CBC1AFAA721E4AB867964319BAF5 /* UIImage+Camera.swift in Sources */,
				65566628AEC574B3CAEB2743DFD3DDAF /* UIImage+DominantColors.swift in Sources */,
				5AA0E5FA73F5C61F157AE1A3EF40A898 /* UIImage+FlipLeftMirrored.swift in Sources */,
				D0B18D58971DBB8895EF5D65E5CDE8F0 /* UIImage+PixelBuffer.swift in Sources */,
				DE1CD6C782E546AAF5B10090290A1418 /* UIUpdate.swift in Sources */,
				221E47222D9ABAE397509AD350C78C07 /* UIView+Image.swift in Sources */,
				7B8945E9475C699C2B42F7E3136BCBCD /* UIView+Layout.swift in Sources */,
				E23682BFD48FF8699568C408F9E9223C /* UIViewController+Load.swift in Sources */,
				CBC8903AFC3067BB6CF0E285D76931FA /* URL+Media.swift in Sources */,
				B519ACD34D4B8561AC2D70439604EAED /* VideoCompositor.swift in Sources */,
				050D51AA3E3C56108248F6AADA7F8E3D /* VideoOutputHandler.swift in Sources */,
				427651DAA46EB6CA34AF4491667897E2 /* ViewTransformations.swift in Sources */,
			);
			runOnlyForDeploymentPostprocessing = 0;
<<<<<<< HEAD
		};
		D6197C5BE8B395A37EB4848E0B026DC1 /* Sources */ = {
			isa = PBXSourcesBuildPhase;
			buildActionMask = 2147483647;
			files = (
				A75F0270E05938F60018534996E02141 /* SDImageWebPCoder.m in Sources */,
				7132F0DD3800F838EAD9D490E9FC4BA6 /* SDWebImageWebPCoder-dummy.m in Sources */,
				AB3DAF426B5E59DFFD4D77F3D222A110 /* UIImage+WebP.m in Sources */,
			);
			runOnlyForDeploymentPostprocessing = 0;
		};
		E0A4D834A3D8D7F31880F79709AEE7AE /* Sources */ = {
			isa = PBXSourcesBuildPhase;
			buildActionMask = 2147483647;
			files = (
				60C2EFB1240142C9B7EDA7D644AF249B /* NSBezierPath+SDRoundedCorners.m in Sources */,
				73C1CA5944ECA3AF719C46AE652C4801 /* NSButton+WebCache.m in Sources */,
				4EE5F1A40D43B6370170756D212244EA /* NSData+ImageContentType.m in Sources */,
				47D8291E11DF4D002DC8F3C98F3F0F52 /* NSImage+Compatibility.m in Sources */,
				B6C645F4A5C446665DD098BF44F34443 /* SDAnimatedImage.m in Sources */,
				988CE0E06F4D442848815837C952E235 /* SDAnimatedImagePlayer.m in Sources */,
				B154000FADDD2E81CA1C25FBCDB2FFF8 /* SDAnimatedImageRep.m in Sources */,
				D0D92E8BBB9901012C9AB1DCFC6906B9 /* SDAnimatedImageView+WebCache.m in Sources */,
				FDDB41B83EE5FC96867824AB67CD51A8 /* SDAnimatedImageView.m in Sources */,
				53DB67DB8ADE317401F8B9E73EBEDFCB /* SDAssociatedObject.m in Sources */,
				5CC7B28CE2FC2CAD77E264C5A483CC58 /* SDAsyncBlockOperation.m in Sources */,
				0D1BE71D9AC11FC26C628C36489AB618 /* SDDeviceHelper.m in Sources */,
				0061EDF95F8BD13F256F0C1934EA0D00 /* SDDiskCache.m in Sources */,
				1620E3171FE748F76D7EA797999ABD07 /* SDDisplayLink.m in Sources */,
				F6CAB181F9AF2E3FA411C28D1CBABB9C /* SDFileAttributeHelper.m in Sources */,
				7FE942E8C1DB64B98DD08D5668F5CC54 /* SDGraphicsImageRenderer.m in Sources */,
				6D5D20111D167749D7BC40EC2DCF1738 /* SDImageAPNGCoder.m in Sources */,
				0B07C2616173FF66C3A6E3B58ED0DD8D /* SDImageAssetManager.m in Sources */,
				8D79665902B275A9319FE60760E1E497 /* SDImageCache.m in Sources */,
				A3AD47B0AE7519DB4712E44887CD34DA /* SDImageCacheConfig.m in Sources */,
				99DD220226491F1D6CA19174A2D659D2 /* SDImageCacheDefine.m in Sources */,
				D3CAEAC6955355837F5E723225CEB968 /* SDImageCachesManager.m in Sources */,
				E7EC9690754C491187E185EE95202D6A /* SDImageCachesManagerOperation.m in Sources */,
				8C72F9EDC450B2665798AB97E7932620 /* SDImageCoder.m in Sources */,
				1DBF5D058793987160505C1450CA1BDC /* SDImageCoderHelper.m in Sources */,
				2A53C2E1A0CB1B6FE2B86F97EED200F0 /* SDImageCodersManager.m in Sources */,
				7C34649C9AAA059880A16702705CBCB8 /* SDImageFrame.m in Sources */,
				A5A6BC0FB4734ACB964192BA1D0E2EC5 /* SDImageGIFCoder.m in Sources */,
				6AFD0A0A996C5AC374639F8FCF27E368 /* SDImageGraphics.m in Sources */,
				B7DFDB149AFF2301096C46948FB90D68 /* SDImageHEICCoder.m in Sources */,
				F0FB2DA0231731C111F60C4B4E6FC264 /* SDImageIOAnimatedCoder.m in Sources */,
				ECBDC4CBA1E59782962120B06AC546E4 /* SDImageIOCoder.m in Sources */,
				9C4012B8FF9BB7970A3666E761F4C8CC /* SDImageLoader.m in Sources */,
				45F10D49349CF67C493467D614006B82 /* SDImageLoadersManager.m in Sources */,
				FE61F135AF922D6F387A4C8AC4392987 /* SDImageTransformer.m in Sources */,
				CE17814BA3166755BD214234F659D6CD /* SDInternalMacros.m in Sources */,
				0C9CA82EB63D8C4BA761A48FC8FBDE5B /* SDMemoryCache.m in Sources */,
				3A69B2D03067F4E25849A40EB340B83D /* SDWeakProxy.m in Sources */,
				FD4362CFF79A80F3CD225B0A28244397 /* SDWebImage-dummy.m in Sources */,
				EF093C21C31273F480B3CA0A0617D038 /* SDWebImageCacheKeyFilter.m in Sources */,
				5BC706C361F00B81001D73542E01755B /* SDWebImageCacheSerializer.m in Sources */,
				FFB43AF6B2C2A3FA44278C5B176E7EDD /* SDWebImageCompat.m in Sources */,
				97B064936B6B35D8DBD4FF8B1FEC435C /* SDWebImageDefine.m in Sources */,
				36FE2D378B4A6704C8BDA9775BBEAF70 /* SDWebImageDownloader.m in Sources */,
				98027A3ED20EBC440750D7A83EE025F5 /* SDWebImageDownloaderConfig.m in Sources */,
				CACB34B83CF01D82D80BF36F62694DC6 /* SDWebImageDownloaderDecryptor.m in Sources */,
				26070E95DA2B0787B66025945503A534 /* SDWebImageDownloaderOperation.m in Sources */,
				0C5CBA33A4D4CD62B2A314BBF09831FA /* SDWebImageDownloaderRequestModifier.m in Sources */,
				0A7A4320F96EFB5E08B6FD42C98E8047 /* SDWebImageDownloaderResponseModifier.m in Sources */,
				03C48CD36352C7D76DF5C821AA39F967 /* SDWebImageError.m in Sources */,
				222665A9D3003151362388B3EA60576E /* SDWebImageIndicator.m in Sources */,
				DA6579D9425A7E89622E51345B887E62 /* SDWebImageManager.m in Sources */,
				56D50CB747B429C4F9086DE6902F4757 /* SDWebImageOptionsProcessor.m in Sources */,
				726B89D44663ED0A0F380AE24EF8D816 /* SDWebImagePrefetcher.m in Sources */,
				388A4845D45AA7D907A4AD89F2A05C83 /* SDWebImageTransition.m in Sources */,
				1CBD92F0D448A0551059EDDB2011B54E /* UIButton+WebCache.m in Sources */,
				89BF6D73E3CAA28723D5EAE8D44C5DD3 /* UIColor+SDHexString.m in Sources */,
				EC35CDE850A5ECE641096E167380A57C /* UIImage+ExtendedCacheData.m in Sources */,
				5D67827D0EF28014E091EF8FA1E035F7 /* UIImage+ForceDecode.m in Sources */,
				8281160F263BB05F1F2034BBD7CE1632 /* UIImage+GIF.m in Sources */,
				E8E65DBFA1A9AAEF51DFE509E94E19EA /* UIImage+MemoryCacheCost.m in Sources */,
				253DC85C9DFE07360835C9E541724987 /* UIImage+Metadata.m in Sources */,
				67FB86B5A828570E868D952747DF1FC4 /* UIImage+MultiFormat.m in Sources */,
				9E49E315F5A8CC199D2DF055FBB465F6 /* UIImage+Transform.m in Sources */,
				40952AD55DAC8F33E68D276F1F27597B /* UIImageView+HighlightedWebCache.m in Sources */,
				887C33FDFC35147FB767BF0EE90058AA /* UIImageView+WebCache.m in Sources */,
				9E2398B4F5945CED530119CDAAF5CBD5 /* UIView+WebCache.m in Sources */,
				58E9E6C5AB59D4DC33848BB0AD9FE6A2 /* UIView+WebCacheOperation.m in Sources */,
			);
			runOnlyForDeploymentPostprocessing = 0;
		};
		F9FBA2ECB09CCE969EA9B0F22B190ED8 /* Sources */ = {
			isa = PBXSourcesBuildPhase;
			buildActionMask = 2147483647;
			files = (
				825DED6E1C303247672D8BF819EAD431 /* Pods-KanvasCameraExample-dummy.m in Sources */,
			);
			runOnlyForDeploymentPostprocessing = 0;
		};
/* End PBXSourcesBuildPhase section */

/* Begin PBXTargetDependency section */
		2E69A9EE84143BE0973AA5DDE9ADBC29 /* PBXTargetDependency */ = {
			isa = PBXTargetDependency;
			name = Reachability;
			target = CAA047C0F5E4106F3904E8497FA17F97 /* Reachability */;
			targetProxy = 285889C91924A529AA3D1CFB955F96A3 /* PBXContainerItemProxy */;
		};
		31B52A1633C6C8DEF41E4B7B72C458B1 /* PBXTargetDependency */ = {
			isa = PBXTargetDependency;
			name = SharedUI;
			target = 5A8AA14BB4E2075C7AF275F5A37A8613 /* SharedUI */;
			targetProxy = 1FFD23C08E7045BDDCE840F79B949D16 /* PBXContainerItemProxy */;
		};
		37E56B17586453F80C674BED11BAF775 /* PBXTargetDependency */ = {
			isa = PBXTargetDependency;
			name = Utils;
			target = 5E1C9C4892FA8FEB28F32737904729A4 /* Utils */;
			targetProxy = A020B5523C80617EE25996C7F58F5D30 /* PBXContainerItemProxy */;
		};
		4C39A75CCD4BCF2F199336BA2CDB95E3 /* PBXTargetDependency */ = {
			isa = PBXTargetDependency;
			name = libwebp;
			target = 47D2E85A78C25869BB13521D8561A638 /* libwebp */;
			targetProxy = 7FC65029F18386E92235C7F2771EFDD1 /* PBXContainerItemProxy */;
		};
		61FCD6F5D3D36F487655BDEBB2371F94 /* PBXTargetDependency */ = {
			isa = PBXTargetDependency;
			name = TumblrTheme;
			target = 97690FB9AA16497E774B413B7C6B9506 /* TumblrTheme */;
			targetProxy = 55293F7ABD9438119443D1857E990A2C /* PBXContainerItemProxy */;
		};
		6662EC685A6D022DABBAAAED585AF0BB /* PBXTargetDependency */ = {
			isa = PBXTargetDependency;
			name = SDWebImageWebPCoder;
			target = 1953860EA9853AA2BC8022B242F08512 /* SDWebImageWebPCoder */;
			targetProxy = 81D722FF516DBFC74B5C296718988E96 /* PBXContainerItemProxy */;
		};
		8A1FDE81C33691A38D6B58CABA9D33DA /* PBXTargetDependency */ = {
			isa = PBXTargetDependency;
			name = libwebp;
			target = 47D2E85A78C25869BB13521D8561A638 /* libwebp */;
			targetProxy = 1AD3BDC52E3ED5CF1C5084FFB7F85787 /* PBXContainerItemProxy */;
		};
		92226872102EA9D3DC61B61373FA1CE0 /* PBXTargetDependency */ = {
			isa = PBXTargetDependency;
			name = TumblrTheme;
			target = 97690FB9AA16497E774B413B7C6B9506 /* TumblrTheme */;
			targetProxy = B8D71F0AC17EAC45469B536EB7EBD968 /* PBXContainerItemProxy */;
		};
		95431C4852062C095FDB19F8C13894AA /* PBXTargetDependency */ = {
			isa = PBXTargetDependency;
			name = "KanvasCamera-KanvasCamera";
			target = 63A66EDDAEF8A5521205B4F823F1D6AB /* KanvasCamera-KanvasCamera */;
			targetProxy = 172FB6DE84F6475F0F4724B5EF160191 /* PBXContainerItemProxy */;
		};
		A5795DDD21D6FFA36E1C8064907A4336 /* PBXTargetDependency */ = {
			isa = PBXTargetDependency;
			name = KanvasCamera;
			target = EEA7BBCE1AEABC4574550F0FCA071779 /* KanvasCamera */;
			targetProxy = 72FD7FBD0583062DE8C993A787C34C1E /* PBXContainerItemProxy */;
		};
		AAD60E57C36770D395A151EF9C81A2A4 /* PBXTargetDependency */ = {
			isa = PBXTargetDependency;
			name = ImageLoader;
			target = 269D828BFEDDD2E14A9BC55D5D392757 /* ImageLoader */;
			targetProxy = F176DE8C7CA9DEEF138F1471EACDFE62 /* PBXContainerItemProxy */;
		};
		B27C1F99EEDDB8B05F807E135042AA5B /* PBXTargetDependency */ = {
			isa = PBXTargetDependency;
			name = SDWebImage;
			target = 3847153A6E5EEFB86565BA840768F429 /* SDWebImage */;
			targetProxy = 04FCB7CFE290F2188A3C252FEEE29228 /* PBXContainerItemProxy */;
		};
		BA997E9B55CCB7B2E3CD0DEB8762A0D0 /* PBXTargetDependency */ = {
			isa = PBXTargetDependency;
			name = "Pods-KanvasCameraExample";
			target = BDB175D784A4B1E7FCB709777D7A6ADF /* Pods-KanvasCameraExample */;
			targetProxy = DDBD836560144B4E467F325CADD13EDD /* PBXContainerItemProxy */;
		};
		C2909E464840290264CF481C041FB7CA /* PBXTargetDependency */ = {
			isa = PBXTargetDependency;
			name = SDWebImageWebPCoder;
			target = 1953860EA9853AA2BC8022B242F08512 /* SDWebImageWebPCoder */;
			targetProxy = D4C77C595E737C57960991A93825C94A /* PBXContainerItemProxy */;
		};
		C34516117DE5A47D6A842A2DDDA29795 /* PBXTargetDependency */ = {
			isa = PBXTargetDependency;
			name = FBSnapshotTestCase;
			target = 98A98149697C80CEF8D5772791E92E66 /* FBSnapshotTestCase */;
			targetProxy = DE4C3836B35282D8E6A5BCCADEB08DAC /* PBXContainerItemProxy */;
		};
		D3DF7054D23CDAB4293D62D6C0F67DE4 /* PBXTargetDependency */ = {
			isa = PBXTargetDependency;
			name = Reachability;
			target = CAA047C0F5E4106F3904E8497FA17F97 /* Reachability */;
			targetProxy = 6A369067289DA4FE4493BC7FDB5DC949 /* PBXContainerItemProxy */;
		};
		D577FEC5086064271312815DB58C652E /* PBXTargetDependency */ = {
			isa = PBXTargetDependency;
			name = Utils;
			target = 5E1C9C4892FA8FEB28F32737904729A4 /* Utils */;
			targetProxy = EDCA5A1CA58F728559D7AF954AF39772 /* PBXContainerItemProxy */;
		};
		DAC8F91290F2A345F1AB0E988EA6DDB9 /* PBXTargetDependency */ = {
			isa = PBXTargetDependency;
			name = "SharedUI-SharedUI";
			target = 11D700ED871C048F7FBF2B0F542B770E /* SharedUI-SharedUI */;
			targetProxy = 36CB1E48EC3B1E1939700B6827C805E4 /* PBXContainerItemProxy */;
		};
		E0E9728D9FB5720522C03C7F92759179 /* PBXTargetDependency */ = {
			isa = PBXTargetDependency;
			name = SDWebImage;
			target = 3847153A6E5EEFB86565BA840768F429 /* SDWebImage */;
			targetProxy = 1CF00926055CDEAE79C0B7F957EA9445 /* PBXContainerItemProxy */;
		};
		E792EC45889BACBDE88DBE0F32AE8F72 /* PBXTargetDependency */ = {
			isa = PBXTargetDependency;
			name = SDWebImage;
			target = 3847153A6E5EEFB86565BA840768F429 /* SDWebImage */;
			targetProxy = F2677C1FE0F93E2FD2DA84DF39AD21A5 /* PBXContainerItemProxy */;
		};
/* End PBXTargetDependency section */

/* Begin XCBuildConfiguration section */
		0132A270C6C3316446448A9A42CA2E81 /* Release */ = {
			isa = XCBuildConfiguration;
			baseConfigurationReference = 6B021E6E4313D7010362B8C66F9B8BED /* Reachability.release.xcconfig */;
			buildSettings = {
				CODE_SIGN_IDENTITY = "iPhone Developer";
				"CODE_SIGN_IDENTITY[sdk=appletvos*]" = "";
				"CODE_SIGN_IDENTITY[sdk=iphoneos*]" = "";
				"CODE_SIGN_IDENTITY[sdk=watchos*]" = "";
				GCC_PREFIX_HEADER = "Target Support Files/Reachability/Reachability-prefix.pch";
				IPHONEOS_DEPLOYMENT_TARGET = 6.0;
				MODULEMAP_FILE = Headers/Public/Reachability/Reachability.modulemap;
				OTHER_LDFLAGS = "";
				OTHER_LIBTOOLFLAGS = "";
				PRIVATE_HEADERS_FOLDER_PATH = "";
				PRODUCT_MODULE_NAME = Reachability;
				PRODUCT_NAME = Reachability;
				PUBLIC_HEADERS_FOLDER_PATH = "";
				SDKROOT = iphoneos;
				SKIP_INSTALL = YES;
				SWIFT_ACTIVE_COMPILATION_CONDITIONS = "$(inherited) ";
				SWIFT_VERSION = 4.2;
				TARGETED_DEVICE_FAMILY = "1,2";
				VALIDATE_PRODUCT = YES;
			};
			name = Release;
		};
		0407DC0737605464ADCAD0CB1796FE9B /* Debug */ = {
			isa = XCBuildConfiguration;
			baseConfigurationReference = 7AFACDA303AD7EA9A9298A9A452935A8 /* ImageLoader.debug.xcconfig */;
			buildSettings = {
				CLANG_ENABLE_OBJC_WEAK = NO;
				CODE_SIGN_IDENTITY = "iPhone Developer";
				"CODE_SIGN_IDENTITY[sdk=appletvos*]" = "";
				"CODE_SIGN_IDENTITY[sdk=iphoneos*]" = "";
				"CODE_SIGN_IDENTITY[sdk=watchos*]" = "";
				GCC_PREFIX_HEADER = "Target Support Files/ImageLoader/ImageLoader-prefix.pch";
				IPHONEOS_DEPLOYMENT_TARGET = 12.0;
				MODULEMAP_FILE = Headers/Public/ImageLoader/ImageLoader.modulemap;
				OTHER_LDFLAGS = "";
				OTHER_LIBTOOLFLAGS = "";
				PRIVATE_HEADERS_FOLDER_PATH = "";
				PRODUCT_MODULE_NAME = ImageLoader;
				PRODUCT_NAME = ImageLoader;
				PUBLIC_HEADERS_FOLDER_PATH = "";
				SDKROOT = iphoneos;
				SKIP_INSTALL = YES;
				SWIFT_ACTIVE_COMPILATION_CONDITIONS = "$(inherited) ";
				SWIFT_VERSION = 4.2;
				TARGETED_DEVICE_FAMILY = "1,2";
			};
			name = Debug;
		};
		0B5D13BD1FE0614618FF36A5C8A89D41 /* Debug */ = {
			isa = XCBuildConfiguration;
			baseConfigurationReference = D868D2AE8AB0E0D6569583B4019D02E3 /* SDWebImage.debug.xcconfig */;
			buildSettings = {
				CODE_SIGN_IDENTITY = "iPhone Developer";
				"CODE_SIGN_IDENTITY[sdk=appletvos*]" = "";
				"CODE_SIGN_IDENTITY[sdk=iphoneos*]" = "";
				"CODE_SIGN_IDENTITY[sdk=watchos*]" = "";
				GCC_PREFIX_HEADER = "Target Support Files/SDWebImage/SDWebImage-prefix.pch";
				IPHONEOS_DEPLOYMENT_TARGET = 8.0;
				MODULEMAP_FILE = Headers/Public/SDWebImage/SDWebImage.modulemap;
				OTHER_LDFLAGS = "";
				OTHER_LIBTOOLFLAGS = "";
				PRIVATE_HEADERS_FOLDER_PATH = "";
				PRODUCT_MODULE_NAME = SDWebImage;
				PRODUCT_NAME = SDWebImage;
				PUBLIC_HEADERS_FOLDER_PATH = "";
				SDKROOT = iphoneos;
				SKIP_INSTALL = YES;
				SWIFT_ACTIVE_COMPILATION_CONDITIONS = "$(inherited) ";
				SWIFT_VERSION = 4.2;
				TARGETED_DEVICE_FAMILY = "1,2";
			};
			name = Debug;
		};
		0C99A0B398D296905E87D24922C8F3AC /* Debug */ = {
			isa = XCBuildConfiguration;
			baseConfigurationReference = D0A7D1A9CB847356C7121DC3EE330CB4 /* FBSnapshotTestCase.debug.xcconfig */;
			buildSettings = {
				CODE_SIGN_IDENTITY = "iPhone Developer";
				"CODE_SIGN_IDENTITY[sdk=appletvos*]" = "";
				"CODE_SIGN_IDENTITY[sdk=iphoneos*]" = "";
				"CODE_SIGN_IDENTITY[sdk=watchos*]" = "";
				GCC_PREFIX_HEADER = "Target Support Files/FBSnapshotTestCase/FBSnapshotTestCase-prefix.pch";
				IPHONEOS_DEPLOYMENT_TARGET = 7.0;
				MODULEMAP_FILE = Headers/Public/FBSnapshotTestCase/FBSnapshotTestCase.modulemap;
				OTHER_LDFLAGS = "";
				OTHER_LIBTOOLFLAGS = "";
				PRIVATE_HEADERS_FOLDER_PATH = "";
				PRODUCT_MODULE_NAME = FBSnapshotTestCase;
				PRODUCT_NAME = FBSnapshotTestCase;
				PUBLIC_HEADERS_FOLDER_PATH = "";
				SDKROOT = iphoneos;
				SKIP_INSTALL = YES;
				SWIFT_ACTIVE_COMPILATION_CONDITIONS = "$(inherited) ";
				SWIFT_VERSION = 4.2;
				TARGETED_DEVICE_FAMILY = "1,2";
			};
			name = Debug;
		};
		131356BE54884448CA49C07BEDF4BB2A /* Debug */ = {
			isa = XCBuildConfiguration;
			buildSettings = {
				ALWAYS_SEARCH_USER_PATHS = NO;
				CLANG_ANALYZER_NONNULL = YES;
				CLANG_ANALYZER_NUMBER_OBJECT_CONVERSION = YES_AGGRESSIVE;
				CLANG_CXX_LANGUAGE_STANDARD = "gnu++14";
				CLANG_CXX_LIBRARY = "libc++";
				CLANG_ENABLE_MODULES = YES;
				CLANG_ENABLE_OBJC_ARC = YES;
				CLANG_ENABLE_OBJC_WEAK = YES;
				CLANG_WARN_BLOCK_CAPTURE_AUTORELEASING = YES;
				CLANG_WARN_BOOL_CONVERSION = YES;
				CLANG_WARN_COMMA = YES;
				CLANG_WARN_CONSTANT_CONVERSION = YES;
				CLANG_WARN_DEPRECATED_OBJC_IMPLEMENTATIONS = YES;
				CLANG_WARN_DIRECT_OBJC_ISA_USAGE = YES_ERROR;
				CLANG_WARN_DOCUMENTATION_COMMENTS = YES;
				CLANG_WARN_EMPTY_BODY = YES;
				CLANG_WARN_ENUM_CONVERSION = YES;
				CLANG_WARN_INFINITE_RECURSION = YES;
				CLANG_WARN_INT_CONVERSION = YES;
				CLANG_WARN_NON_LITERAL_NULL_CONVERSION = YES;
				CLANG_WARN_OBJC_IMPLICIT_RETAIN_SELF = YES;
				CLANG_WARN_OBJC_LITERAL_CONVERSION = YES;
				CLANG_WARN_OBJC_ROOT_CLASS = YES_ERROR;
				CLANG_WARN_RANGE_LOOP_ANALYSIS = YES;
				CLANG_WARN_STRICT_PROTOTYPES = YES;
				CLANG_WARN_SUSPICIOUS_MOVE = YES;
				CLANG_WARN_UNGUARDED_AVAILABILITY = YES_AGGRESSIVE;
				CLANG_WARN_UNREACHABLE_CODE = YES;
				CLANG_WARN__DUPLICATE_METHOD_MATCH = YES;
				COPY_PHASE_STRIP = NO;
				DEBUG_INFORMATION_FORMAT = dwarf;
				ENABLE_STRICT_OBJC_MSGSEND = YES;
				ENABLE_TESTABILITY = YES;
				GCC_C_LANGUAGE_STANDARD = gnu11;
				GCC_DYNAMIC_NO_PIC = NO;
				GCC_NO_COMMON_BLOCKS = YES;
				GCC_OPTIMIZATION_LEVEL = 0;
				GCC_PREPROCESSOR_DEFINITIONS = (
					"POD_CONFIGURATION_DEBUG=1",
					"DEBUG=1",
					"$(inherited)",
				);
				GCC_WARN_64_TO_32_BIT_CONVERSION = YES;
				GCC_WARN_ABOUT_RETURN_TYPE = YES_ERROR;
				GCC_WARN_UNDECLARED_SELECTOR = YES;
				GCC_WARN_UNINITIALIZED_AUTOS = YES_AGGRESSIVE;
				GCC_WARN_UNUSED_FUNCTION = YES;
				GCC_WARN_UNUSED_VARIABLE = YES;
				IPHONEOS_DEPLOYMENT_TARGET = 12.0;
				MTL_ENABLE_DEBUG_INFO = INCLUDE_SOURCE;
				MTL_FAST_MATH = YES;
				ONLY_ACTIVE_ARCH = YES;
				PRODUCT_NAME = "$(TARGET_NAME)";
				STRIP_INSTALLED_PRODUCT = NO;
				SWIFT_ACTIVE_COMPILATION_CONDITIONS = DEBUG;
				SWIFT_OPTIMIZATION_LEVEL = "-Onone";
				SWIFT_VERSION = 5.0;
				SYMROOT = "${SRCROOT}/../build";
			};
			name = Debug;
		};
		200D846C1E0EA62E12FCDCF74C30D6DD /* Release */ = {
			isa = XCBuildConfiguration;
			baseConfigurationReference = B4C2B48286122707EFC70FAFAC8E2BBB /* SharedUI.release.xcconfig */;
			buildSettings = {
				CODE_SIGN_IDENTITY = "iPhone Developer";
				CONFIGURATION_BUILD_DIR = "$(BUILD_DIR)/$(CONFIGURATION)$(EFFECTIVE_PLATFORM_NAME)/SharedUI";
				IBSC_MODULE = SharedUI;
				INFOPLIST_FILE = "Target Support Files/SharedUI/ResourceBundle-SharedUI-SharedUI-Info.plist";
				IPHONEOS_DEPLOYMENT_TARGET = 12.0;
				PRODUCT_NAME = SharedUI;
				SDKROOT = iphoneos;
				SKIP_INSTALL = YES;
				TARGETED_DEVICE_FAMILY = "1,2";
				WRAPPER_EXTENSION = bundle;
			};
			name = Release;
		};
		2211C3C7D6966018611A6D1FE772BD95 /* Debug */ = {
			isa = XCBuildConfiguration;
			baseConfigurationReference = 299E807348E5739949393C1E7CD6095F /* KanvasCamera.debug.xcconfig */;
			buildSettings = {
				CLANG_ENABLE_OBJC_WEAK = NO;
				CODE_SIGN_IDENTITY = "iPhone Developer";
				"CODE_SIGN_IDENTITY[sdk=appletvos*]" = "";
				"CODE_SIGN_IDENTITY[sdk=iphoneos*]" = "";
				"CODE_SIGN_IDENTITY[sdk=watchos*]" = "";
				GCC_PREFIX_HEADER = "Target Support Files/KanvasCamera/KanvasCamera-prefix.pch";
				IPHONEOS_DEPLOYMENT_TARGET = 12.0;
				MODULEMAP_FILE = Headers/Public/KanvasCamera/KanvasCamera.modulemap;
				OTHER_LDFLAGS = "";
				OTHER_LIBTOOLFLAGS = "";
				PRIVATE_HEADERS_FOLDER_PATH = "";
				PRODUCT_MODULE_NAME = KanvasCamera;
				PRODUCT_NAME = KanvasCamera;
				PUBLIC_HEADERS_FOLDER_PATH = "";
				SDKROOT = iphoneos;
				SKIP_INSTALL = YES;
				SWIFT_ACTIVE_COMPILATION_CONDITIONS = "$(inherited) ";
				SWIFT_VERSION = 4.2;
				TARGETED_DEVICE_FAMILY = "1,2";
			};
			name = Debug;
		};
		2272A3FA9BF168613E50A9D41E6A70A8 /* Release */ = {
			isa = XCBuildConfiguration;
			baseConfigurationReference = 72BC6172444BC8896A7DD17D385D81BE /* Pods-KanvasCameraExampleTests.release.xcconfig */;
			buildSettings = {
				ALWAYS_EMBED_SWIFT_STANDARD_LIBRARIES = NO;
				CLANG_ENABLE_OBJC_WEAK = NO;
				CODE_SIGN_IDENTITY = "iPhone Developer";
				"CODE_SIGN_IDENTITY[sdk=appletvos*]" = "";
				"CODE_SIGN_IDENTITY[sdk=iphoneos*]" = "";
				"CODE_SIGN_IDENTITY[sdk=watchos*]" = "";
				IPHONEOS_DEPLOYMENT_TARGET = 12.0;
				MACH_O_TYPE = staticlib;
				MODULEMAP_FILE = "Target Support Files/Pods-KanvasCameraExampleTests/Pods-KanvasCameraExampleTests.modulemap";
				OTHER_LDFLAGS = "";
				OTHER_LIBTOOLFLAGS = "";
				PODS_ROOT = "$(SRCROOT)";
				PRODUCT_BUNDLE_IDENTIFIER = "org.cocoapods.${PRODUCT_NAME:rfc1034identifier}";
				SDKROOT = iphoneos;
				SKIP_INSTALL = YES;
				TARGETED_DEVICE_FAMILY = "1,2";
				VALIDATE_PRODUCT = YES;
			};
			name = Release;
		};
		3328BF81793AA48126771FCD1850DF12 /* Release */ = {
			isa = XCBuildConfiguration;
			baseConfigurationReference = 0DAE6361CDC622195378A68D486386AF /* libwebp.release.xcconfig */;
			buildSettings = {
				CODE_SIGN_IDENTITY = "iPhone Developer";
				"CODE_SIGN_IDENTITY[sdk=appletvos*]" = "";
				"CODE_SIGN_IDENTITY[sdk=iphoneos*]" = "";
				"CODE_SIGN_IDENTITY[sdk=watchos*]" = "";
				GCC_PREFIX_HEADER = "Target Support Files/libwebp/libwebp-prefix.pch";
				IPHONEOS_DEPLOYMENT_TARGET = 6.0;
				MODULEMAP_FILE = Headers/Public/libwebp/libwebp.modulemap;
				OTHER_LDFLAGS = "";
				OTHER_LIBTOOLFLAGS = "";
				PRIVATE_HEADERS_FOLDER_PATH = "";
				PRODUCT_MODULE_NAME = libwebp;
				PRODUCT_NAME = libwebp;
				PUBLIC_HEADERS_FOLDER_PATH = "";
				SDKROOT = iphoneos;
				SKIP_INSTALL = YES;
				SWIFT_ACTIVE_COMPILATION_CONDITIONS = "$(inherited) ";
				SWIFT_VERSION = 4.2;
				TARGETED_DEVICE_FAMILY = "1,2";
				VALIDATE_PRODUCT = YES;
			};
			name = Release;
		};
		455F47279E253667DEEC1C536E9ADECC /* Release */ = {
			isa = XCBuildConfiguration;
			baseConfigurationReference = C496F8F15089F73286F58D85ABDE963C /* SDWebImage.release.xcconfig */;
			buildSettings = {
				CODE_SIGN_IDENTITY = "iPhone Developer";
				"CODE_SIGN_IDENTITY[sdk=appletvos*]" = "";
				"CODE_SIGN_IDENTITY[sdk=iphoneos*]" = "";
				"CODE_SIGN_IDENTITY[sdk=watchos*]" = "";
				GCC_PREFIX_HEADER = "Target Support Files/SDWebImage/SDWebImage-prefix.pch";
				IPHONEOS_DEPLOYMENT_TARGET = 8.0;
				MODULEMAP_FILE = Headers/Public/SDWebImage/SDWebImage.modulemap;
				OTHER_LDFLAGS = "";
				OTHER_LIBTOOLFLAGS = "";
				PRIVATE_HEADERS_FOLDER_PATH = "";
				PRODUCT_MODULE_NAME = SDWebImage;
				PRODUCT_NAME = SDWebImage;
				PUBLIC_HEADERS_FOLDER_PATH = "";
				SDKROOT = iphoneos;
				SKIP_INSTALL = YES;
				SWIFT_ACTIVE_COMPILATION_CONDITIONS = "$(inherited) ";
				SWIFT_VERSION = 4.2;
				TARGETED_DEVICE_FAMILY = "1,2";
				VALIDATE_PRODUCT = YES;
			};
			name = Release;
		};
		52001F422914504581F7332A15CE6D1E /* Debug */ = {
			isa = XCBuildConfiguration;
			baseConfigurationReference = 888D1107ADA0E7FEBD72F2B681538E93 /* Pods-KanvasCameraExampleTests.debug.xcconfig */;
			buildSettings = {
				ALWAYS_EMBED_SWIFT_STANDARD_LIBRARIES = NO;
				CLANG_ENABLE_OBJC_WEAK = NO;
				CODE_SIGN_IDENTITY = "iPhone Developer";
				"CODE_SIGN_IDENTITY[sdk=appletvos*]" = "";
				"CODE_SIGN_IDENTITY[sdk=iphoneos*]" = "";
				"CODE_SIGN_IDENTITY[sdk=watchos*]" = "";
				IPHONEOS_DEPLOYMENT_TARGET = 12.0;
				MACH_O_TYPE = staticlib;
				MODULEMAP_FILE = "Target Support Files/Pods-KanvasCameraExampleTests/Pods-KanvasCameraExampleTests.modulemap";
				OTHER_LDFLAGS = "";
				OTHER_LIBTOOLFLAGS = "";
				PODS_ROOT = "$(SRCROOT)";
				PRODUCT_BUNDLE_IDENTIFIER = "org.cocoapods.${PRODUCT_NAME:rfc1034identifier}";
				SDKROOT = iphoneos;
				SKIP_INSTALL = YES;
				TARGETED_DEVICE_FAMILY = "1,2";
			};
			name = Debug;
		};
		6879ED87F6B7688360FA550727F9F8D5 /* Debug */ = {
			isa = XCBuildConfiguration;
			baseConfigurationReference = 7ED406A3861AD23EDEE80D1548DA6FC0 /* SharedUI.debug.xcconfig */;
			buildSettings = {
				CODE_SIGN_IDENTITY = "iPhone Developer";
				CONFIGURATION_BUILD_DIR = "$(BUILD_DIR)/$(CONFIGURATION)$(EFFECTIVE_PLATFORM_NAME)/SharedUI";
				IBSC_MODULE = SharedUI;
				INFOPLIST_FILE = "Target Support Files/SharedUI/ResourceBundle-SharedUI-SharedUI-Info.plist";
				IPHONEOS_DEPLOYMENT_TARGET = 12.0;
				PRODUCT_NAME = SharedUI;
				SDKROOT = iphoneos;
				SKIP_INSTALL = YES;
				TARGETED_DEVICE_FAMILY = "1,2";
				WRAPPER_EXTENSION = bundle;
			};
			name = Debug;
=======
>>>>>>> 2d2fcae0
		};
/* End PBXSourcesBuildPhase section */

/* Begin PBXTargetDependency section */
		77A56921FDAF5E82ED6CC29AA1DBACD0 /* PBXTargetDependency */ = {
			isa = PBXTargetDependency;
			name = KanvasCamera;
			target = EEA7BBCE1AEABC4574550F0FCA071779 /* KanvasCamera */;
			targetProxy = D59DFDFC8131E9A825529F7344794B61 /* PBXContainerItemProxy */;
		};
		95431C4852062C095FDB19F8C13894AA /* PBXTargetDependency */ = {
			isa = PBXTargetDependency;
			name = "KanvasCamera-KanvasCamera";
			target = 63A66EDDAEF8A5521205B4F823F1D6AB /* KanvasCamera-KanvasCamera */;
			targetProxy = 172FB6DE84F6475F0F4724B5EF160191 /* PBXContainerItemProxy */;
		};
		BA997E9B55CCB7B2E3CD0DEB8762A0D0 /* PBXTargetDependency */ = {
			isa = PBXTargetDependency;
			name = "Pods-KanvasCameraExample";
			target = BDB175D784A4B1E7FCB709777D7A6ADF /* Pods-KanvasCameraExample */;
			targetProxy = DDBD836560144B4E467F325CADD13EDD /* PBXContainerItemProxy */;
		};
		C34516117DE5A47D6A842A2DDDA29795 /* PBXTargetDependency */ = {
			isa = PBXTargetDependency;
			name = FBSnapshotTestCase;
			target = 98A98149697C80CEF8D5772791E92E66 /* FBSnapshotTestCase */;
			targetProxy = DE4C3836B35282D8E6A5BCCADEB08DAC /* PBXContainerItemProxy */;
		};
/* End PBXTargetDependency section */

/* Begin XCBuildConfiguration section */
		0C99A0B398D296905E87D24922C8F3AC /* Debug */ = {
			isa = XCBuildConfiguration;
			baseConfigurationReference = C9CD662427AAA2F5C0851CCF513711B6 /* FBSnapshotTestCase.debug.xcconfig */;
			buildSettings = {
				CODE_SIGN_IDENTITY = "iPhone Developer";
				"CODE_SIGN_IDENTITY[sdk=appletvos*]" = "";
				"CODE_SIGN_IDENTITY[sdk=iphoneos*]" = "";
				"CODE_SIGN_IDENTITY[sdk=watchos*]" = "";
				GCC_PREFIX_HEADER = "Target Support Files/FBSnapshotTestCase/FBSnapshotTestCase-prefix.pch";
				IPHONEOS_DEPLOYMENT_TARGET = 7.0;
				MODULEMAP_FILE = Headers/Public/FBSnapshotTestCase/FBSnapshotTestCase.modulemap;
				OTHER_LDFLAGS = "";
				OTHER_LIBTOOLFLAGS = "";
				PRIVATE_HEADERS_FOLDER_PATH = "";
				PRODUCT_MODULE_NAME = FBSnapshotTestCase;
				PRODUCT_NAME = FBSnapshotTestCase;
				PUBLIC_HEADERS_FOLDER_PATH = "";
				SDKROOT = iphoneos;
				SKIP_INSTALL = YES;
				SWIFT_ACTIVE_COMPILATION_CONDITIONS = "$(inherited) ";
				SWIFT_VERSION = 4.2;
				TARGETED_DEVICE_FAMILY = "1,2";
			};
			name = Debug;
		};
		131356BE54884448CA49C07BEDF4BB2A /* Debug */ = {
			isa = XCBuildConfiguration;
			buildSettings = {
				ALWAYS_SEARCH_USER_PATHS = NO;
				CLANG_ANALYZER_NONNULL = YES;
				CLANG_ANALYZER_NUMBER_OBJECT_CONVERSION = YES_AGGRESSIVE;
				CLANG_CXX_LANGUAGE_STANDARD = "gnu++14";
				CLANG_CXX_LIBRARY = "libc++";
				CLANG_ENABLE_MODULES = YES;
				CLANG_ENABLE_OBJC_ARC = YES;
				CLANG_ENABLE_OBJC_WEAK = YES;
				CLANG_WARN_BLOCK_CAPTURE_AUTORELEASING = YES;
				CLANG_WARN_BOOL_CONVERSION = YES;
				CLANG_WARN_COMMA = YES;
				CLANG_WARN_CONSTANT_CONVERSION = YES;
				CLANG_WARN_DEPRECATED_OBJC_IMPLEMENTATIONS = YES;
				CLANG_WARN_DIRECT_OBJC_ISA_USAGE = YES_ERROR;
				CLANG_WARN_DOCUMENTATION_COMMENTS = YES;
				CLANG_WARN_EMPTY_BODY = YES;
				CLANG_WARN_ENUM_CONVERSION = YES;
				CLANG_WARN_INFINITE_RECURSION = YES;
				CLANG_WARN_INT_CONVERSION = YES;
				CLANG_WARN_NON_LITERAL_NULL_CONVERSION = YES;
				CLANG_WARN_OBJC_IMPLICIT_RETAIN_SELF = YES;
				CLANG_WARN_OBJC_LITERAL_CONVERSION = YES;
				CLANG_WARN_OBJC_ROOT_CLASS = YES_ERROR;
				CLANG_WARN_RANGE_LOOP_ANALYSIS = YES;
				CLANG_WARN_STRICT_PROTOTYPES = YES;
				CLANG_WARN_SUSPICIOUS_MOVE = YES;
				CLANG_WARN_UNGUARDED_AVAILABILITY = YES_AGGRESSIVE;
				CLANG_WARN_UNREACHABLE_CODE = YES;
				CLANG_WARN__DUPLICATE_METHOD_MATCH = YES;
				COPY_PHASE_STRIP = NO;
				DEBUG_INFORMATION_FORMAT = dwarf;
				ENABLE_STRICT_OBJC_MSGSEND = YES;
				ENABLE_TESTABILITY = YES;
				GCC_C_LANGUAGE_STANDARD = gnu11;
				GCC_DYNAMIC_NO_PIC = NO;
				GCC_NO_COMMON_BLOCKS = YES;
				GCC_OPTIMIZATION_LEVEL = 0;
				GCC_PREPROCESSOR_DEFINITIONS = (
					"POD_CONFIGURATION_DEBUG=1",
					"DEBUG=1",
					"$(inherited)",
				);
				GCC_WARN_64_TO_32_BIT_CONVERSION = YES;
				GCC_WARN_ABOUT_RETURN_TYPE = YES_ERROR;
				GCC_WARN_UNDECLARED_SELECTOR = YES;
				GCC_WARN_UNINITIALIZED_AUTOS = YES_AGGRESSIVE;
				GCC_WARN_UNUSED_FUNCTION = YES;
				GCC_WARN_UNUSED_VARIABLE = YES;
				IPHONEOS_DEPLOYMENT_TARGET = 12.0;
				MTL_ENABLE_DEBUG_INFO = INCLUDE_SOURCE;
				MTL_FAST_MATH = YES;
				ONLY_ACTIVE_ARCH = YES;
				PRODUCT_NAME = "$(TARGET_NAME)";
				STRIP_INSTALLED_PRODUCT = NO;
				SWIFT_ACTIVE_COMPILATION_CONDITIONS = DEBUG;
				SWIFT_OPTIMIZATION_LEVEL = "-Onone";
				SWIFT_VERSION = 5.0;
				SYMROOT = "${SRCROOT}/../build";
			};
			name = Debug;
		};
		2211C3C7D6966018611A6D1FE772BD95 /* Debug */ = {
			isa = XCBuildConfiguration;
			baseConfigurationReference = 46DC965BBBEB4208C1F76C26A6879CD1 /* KanvasCamera.debug.xcconfig */;
			buildSettings = {
				CLANG_ENABLE_OBJC_WEAK = NO;
				CODE_SIGN_IDENTITY = "iPhone Developer";
				"CODE_SIGN_IDENTITY[sdk=appletvos*]" = "";
				"CODE_SIGN_IDENTITY[sdk=iphoneos*]" = "";
				"CODE_SIGN_IDENTITY[sdk=watchos*]" = "";
				GCC_PREFIX_HEADER = "Target Support Files/KanvasCamera/KanvasCamera-prefix.pch";
				IPHONEOS_DEPLOYMENT_TARGET = 12.0;
				MODULEMAP_FILE = Headers/Public/KanvasCamera/KanvasCamera.modulemap;
				OTHER_LDFLAGS = "";
				OTHER_LIBTOOLFLAGS = "";
				PRIVATE_HEADERS_FOLDER_PATH = "";
				PRODUCT_MODULE_NAME = KanvasCamera;
				PRODUCT_NAME = KanvasCamera;
				PUBLIC_HEADERS_FOLDER_PATH = "";
				SDKROOT = iphoneos;
				SKIP_INSTALL = YES;
				SWIFT_ACTIVE_COMPILATION_CONDITIONS = "$(inherited) ";
				SWIFT_VERSION = 4.2;
				TARGETED_DEVICE_FAMILY = "1,2";
			};
			name = Debug;
		};
		2272A3FA9BF168613E50A9D41E6A70A8 /* Release */ = {
			isa = XCBuildConfiguration;
			baseConfigurationReference = 72BC6172444BC8896A7DD17D385D81BE /* Pods-KanvasCameraExampleTests.release.xcconfig */;
			buildSettings = {
				ALWAYS_EMBED_SWIFT_STANDARD_LIBRARIES = NO;
				CLANG_ENABLE_OBJC_WEAK = NO;
				CODE_SIGN_IDENTITY = "iPhone Developer";
				"CODE_SIGN_IDENTITY[sdk=appletvos*]" = "";
				"CODE_SIGN_IDENTITY[sdk=iphoneos*]" = "";
				"CODE_SIGN_IDENTITY[sdk=watchos*]" = "";
				IPHONEOS_DEPLOYMENT_TARGET = 12.0;
				MACH_O_TYPE = staticlib;
				MODULEMAP_FILE = "Target Support Files/Pods-KanvasCameraExampleTests/Pods-KanvasCameraExampleTests.modulemap";
				OTHER_LDFLAGS = "";
				OTHER_LIBTOOLFLAGS = "";
				PODS_ROOT = "$(SRCROOT)";
				PRODUCT_BUNDLE_IDENTIFIER = "org.cocoapods.${PRODUCT_NAME:rfc1034identifier}";
				SDKROOT = iphoneos;
				SKIP_INSTALL = YES;
				TARGETED_DEVICE_FAMILY = "1,2";
				VALIDATE_PRODUCT = YES;
			};
			name = Release;
		};
		52001F422914504581F7332A15CE6D1E /* Debug */ = {
			isa = XCBuildConfiguration;
			baseConfigurationReference = 888D1107ADA0E7FEBD72F2B681538E93 /* Pods-KanvasCameraExampleTests.debug.xcconfig */;
			buildSettings = {
				ALWAYS_EMBED_SWIFT_STANDARD_LIBRARIES = NO;
				CLANG_ENABLE_OBJC_WEAK = NO;
				CODE_SIGN_IDENTITY = "iPhone Developer";
				"CODE_SIGN_IDENTITY[sdk=appletvos*]" = "";
				"CODE_SIGN_IDENTITY[sdk=iphoneos*]" = "";
				"CODE_SIGN_IDENTITY[sdk=watchos*]" = "";
				IPHONEOS_DEPLOYMENT_TARGET = 12.0;
				MACH_O_TYPE = staticlib;
				MODULEMAP_FILE = "Target Support Files/Pods-KanvasCameraExampleTests/Pods-KanvasCameraExampleTests.modulemap";
				OTHER_LDFLAGS = "";
				OTHER_LIBTOOLFLAGS = "";
				PODS_ROOT = "$(SRCROOT)";
				PRODUCT_BUNDLE_IDENTIFIER = "org.cocoapods.${PRODUCT_NAME:rfc1034identifier}";
				SDKROOT = iphoneos;
				SKIP_INSTALL = YES;
				TARGETED_DEVICE_FAMILY = "1,2";
			};
			name = Debug;
		};
		620A68DF018BBE5E586C8F306E3F509A /* Debug */ = {
			isa = XCBuildConfiguration;
			baseConfigurationReference = 87F968DFDAC351BDE68AB0020E3B5812 /* Pods-KanvasCameraExample.debug.xcconfig */;
			buildSettings = {
				ALWAYS_EMBED_SWIFT_STANDARD_LIBRARIES = NO;
				CLANG_ENABLE_OBJC_WEAK = NO;
				CODE_SIGN_IDENTITY = "iPhone Developer";
				"CODE_SIGN_IDENTITY[sdk=appletvos*]" = "";
				"CODE_SIGN_IDENTITY[sdk=iphoneos*]" = "";
				"CODE_SIGN_IDENTITY[sdk=watchos*]" = "";
				IPHONEOS_DEPLOYMENT_TARGET = 12.0;
				MACH_O_TYPE = staticlib;
				MODULEMAP_FILE = "Target Support Files/Pods-KanvasCameraExample/Pods-KanvasCameraExample.modulemap";
				OTHER_LDFLAGS = "";
				OTHER_LIBTOOLFLAGS = "";
				PODS_ROOT = "$(SRCROOT)";
				PRODUCT_BUNDLE_IDENTIFIER = "org.cocoapods.${PRODUCT_NAME:rfc1034identifier}";
				SDKROOT = iphoneos;
				SKIP_INSTALL = YES;
				TARGETED_DEVICE_FAMILY = "1,2";
			};
			name = Debug;
		};
		7F02FD0F5DFA357E1AB8F5A19A717785 /* Release */ = {
			isa = XCBuildConfiguration;
			baseConfigurationReference = 2A7ACE86E11820EF38C71EEBEC340E31 /* FBSnapshotTestCase.release.xcconfig */;
			buildSettings = {
				CODE_SIGN_IDENTITY = "iPhone Developer";
				"CODE_SIGN_IDENTITY[sdk=appletvos*]" = "";
				"CODE_SIGN_IDENTITY[sdk=iphoneos*]" = "";
				"CODE_SIGN_IDENTITY[sdk=watchos*]" = "";
				GCC_PREFIX_HEADER = "Target Support Files/FBSnapshotTestCase/FBSnapshotTestCase-prefix.pch";
				IPHONEOS_DEPLOYMENT_TARGET = 7.0;
				MODULEMAP_FILE = Headers/Public/FBSnapshotTestCase/FBSnapshotTestCase.modulemap;
				OTHER_LDFLAGS = "";
				OTHER_LIBTOOLFLAGS = "";
				PRIVATE_HEADERS_FOLDER_PATH = "";
				PRODUCT_MODULE_NAME = FBSnapshotTestCase;
				PRODUCT_NAME = FBSnapshotTestCase;
				PUBLIC_HEADERS_FOLDER_PATH = "";
				SDKROOT = iphoneos;
				SKIP_INSTALL = YES;
				SWIFT_ACTIVE_COMPILATION_CONDITIONS = "$(inherited) ";
				SWIFT_VERSION = 4.2;
				TARGETED_DEVICE_FAMILY = "1,2";
				VALIDATE_PRODUCT = YES;
			};
			name = Release;
		};
		8FB58134006ACF53AFB75D958E43217B /* Debug */ = {
			isa = XCBuildConfiguration;
			baseConfigurationReference = 46DC965BBBEB4208C1F76C26A6879CD1 /* KanvasCamera.debug.xcconfig */;
			buildSettings = {
				CODE_SIGN_IDENTITY = "iPhone Developer";
				CONFIGURATION_BUILD_DIR = "$(BUILD_DIR)/$(CONFIGURATION)$(EFFECTIVE_PLATFORM_NAME)/KanvasCamera";
				IBSC_MODULE = KanvasCamera;
				INFOPLIST_FILE = "Target Support Files/KanvasCamera/ResourceBundle-KanvasCamera-KanvasCamera-Info.plist";
				IPHONEOS_DEPLOYMENT_TARGET = 12.0;
				PRODUCT_NAME = KanvasCamera;
				SDKROOT = iphoneos;
				SKIP_INSTALL = YES;
				TARGETED_DEVICE_FAMILY = "1,2";
				WRAPPER_EXTENSION = bundle;
			};
			name = Debug;
		};
		CDC7DB0DF167F34FBCF8AB462F200E98 /* Release */ = {
			isa = XCBuildConfiguration;
			baseConfigurationReference = 7F283680FAF68CD9AD471FECC91E20C7 /* KanvasCamera.release.xcconfig */;
			buildSettings = {
				CLANG_ENABLE_OBJC_WEAK = NO;
				CODE_SIGN_IDENTITY = "iPhone Developer";
				"CODE_SIGN_IDENTITY[sdk=appletvos*]" = "";
				"CODE_SIGN_IDENTITY[sdk=iphoneos*]" = "";
				"CODE_SIGN_IDENTITY[sdk=watchos*]" = "";
				GCC_PREFIX_HEADER = "Target Support Files/KanvasCamera/KanvasCamera-prefix.pch";
				IPHONEOS_DEPLOYMENT_TARGET = 12.0;
				MODULEMAP_FILE = Headers/Public/KanvasCamera/KanvasCamera.modulemap;
				OTHER_LDFLAGS = "";
				OTHER_LIBTOOLFLAGS = "";
				PRIVATE_HEADERS_FOLDER_PATH = "";
				PRODUCT_MODULE_NAME = KanvasCamera;
				PRODUCT_NAME = KanvasCamera;
				PUBLIC_HEADERS_FOLDER_PATH = "";
				SDKROOT = iphoneos;
				SKIP_INSTALL = YES;
				SWIFT_ACTIVE_COMPILATION_CONDITIONS = "$(inherited) ";
				SWIFT_VERSION = 4.2;
				TARGETED_DEVICE_FAMILY = "1,2";
				VALIDATE_PRODUCT = YES;
			};
			name = Release;
		};
		E059973C6374BC628484A7F2451DA10C /* Release */ = {
			isa = XCBuildConfiguration;
			baseConfigurationReference = A573ED1BAAC5EEC68D6AFA48BD54C79D /* Pods-KanvasCameraExample.release.xcconfig */;
			buildSettings = {
				ALWAYS_EMBED_SWIFT_STANDARD_LIBRARIES = NO;
				CLANG_ENABLE_OBJC_WEAK = NO;
				CODE_SIGN_IDENTITY = "iPhone Developer";
				"CODE_SIGN_IDENTITY[sdk=appletvos*]" = "";
				"CODE_SIGN_IDENTITY[sdk=iphoneos*]" = "";
				"CODE_SIGN_IDENTITY[sdk=watchos*]" = "";
				IPHONEOS_DEPLOYMENT_TARGET = 12.0;
				MACH_O_TYPE = staticlib;
				MODULEMAP_FILE = "Target Support Files/Pods-KanvasCameraExample/Pods-KanvasCameraExample.modulemap";
				OTHER_LDFLAGS = "";
				OTHER_LIBTOOLFLAGS = "";
				PODS_ROOT = "$(SRCROOT)";
				PRODUCT_BUNDLE_IDENTIFIER = "org.cocoapods.${PRODUCT_NAME:rfc1034identifier}";
				SDKROOT = iphoneos;
				SKIP_INSTALL = YES;
				TARGETED_DEVICE_FAMILY = "1,2";
				VALIDATE_PRODUCT = YES;
			};
			name = Release;
		};
		F00E1A311C057E98291E201257DEEA5C /* Release */ = {
			isa = XCBuildConfiguration;
			baseConfigurationReference = 7F283680FAF68CD9AD471FECC91E20C7 /* KanvasCamera.release.xcconfig */;
			buildSettings = {
				CODE_SIGN_IDENTITY = "iPhone Developer";
				CONFIGURATION_BUILD_DIR = "$(BUILD_DIR)/$(CONFIGURATION)$(EFFECTIVE_PLATFORM_NAME)/KanvasCamera";
				IBSC_MODULE = KanvasCamera;
				INFOPLIST_FILE = "Target Support Files/KanvasCamera/ResourceBundle-KanvasCamera-KanvasCamera-Info.plist";
				IPHONEOS_DEPLOYMENT_TARGET = 12.0;
				PRODUCT_NAME = KanvasCamera;
				SDKROOT = iphoneos;
				SKIP_INSTALL = YES;
				TARGETED_DEVICE_FAMILY = "1,2";
				WRAPPER_EXTENSION = bundle;
			};
			name = Release;
		};
		F090CD07A80273D5A73C8EA19224ADDB /* Release */ = {
			isa = XCBuildConfiguration;
			buildSettings = {
				ALWAYS_SEARCH_USER_PATHS = NO;
				CLANG_ANALYZER_NONNULL = YES;
				CLANG_ANALYZER_NUMBER_OBJECT_CONVERSION = YES_AGGRESSIVE;
				CLANG_CXX_LANGUAGE_STANDARD = "gnu++14";
				CLANG_CXX_LIBRARY = "libc++";
				CLANG_ENABLE_MODULES = YES;
				CLANG_ENABLE_OBJC_ARC = YES;
				CLANG_ENABLE_OBJC_WEAK = YES;
				CLANG_WARN_BLOCK_CAPTURE_AUTORELEASING = YES;
				CLANG_WARN_BOOL_CONVERSION = YES;
				CLANG_WARN_COMMA = YES;
				CLANG_WARN_CONSTANT_CONVERSION = YES;
				CLANG_WARN_DEPRECATED_OBJC_IMPLEMENTATIONS = YES;
				CLANG_WARN_DIRECT_OBJC_ISA_USAGE = YES_ERROR;
				CLANG_WARN_DOCUMENTATION_COMMENTS = YES;
				CLANG_WARN_EMPTY_BODY = YES;
				CLANG_WARN_ENUM_CONVERSION = YES;
				CLANG_WARN_INFINITE_RECURSION = YES;
				CLANG_WARN_INT_CONVERSION = YES;
				CLANG_WARN_NON_LITERAL_NULL_CONVERSION = YES;
				CLANG_WARN_OBJC_IMPLICIT_RETAIN_SELF = YES;
				CLANG_WARN_OBJC_LITERAL_CONVERSION = YES;
				CLANG_WARN_OBJC_ROOT_CLASS = YES_ERROR;
				CLANG_WARN_RANGE_LOOP_ANALYSIS = YES;
				CLANG_WARN_STRICT_PROTOTYPES = YES;
				CLANG_WARN_SUSPICIOUS_MOVE = YES;
				CLANG_WARN_UNGUARDED_AVAILABILITY = YES_AGGRESSIVE;
				CLANG_WARN_UNREACHABLE_CODE = YES;
				CLANG_WARN__DUPLICATE_METHOD_MATCH = YES;
				COPY_PHASE_STRIP = NO;
				DEBUG_INFORMATION_FORMAT = "dwarf-with-dsym";
				ENABLE_NS_ASSERTIONS = NO;
				ENABLE_STRICT_OBJC_MSGSEND = YES;
				GCC_C_LANGUAGE_STANDARD = gnu11;
				GCC_NO_COMMON_BLOCKS = YES;
				GCC_PREPROCESSOR_DEFINITIONS = (
					"POD_CONFIGURATION_RELEASE=1",
					"$(inherited)",
				);
				GCC_WARN_64_TO_32_BIT_CONVERSION = YES;
				GCC_WARN_ABOUT_RETURN_TYPE = YES_ERROR;
				GCC_WARN_UNDECLARED_SELECTOR = YES;
				GCC_WARN_UNINITIALIZED_AUTOS = YES_AGGRESSIVE;
				GCC_WARN_UNUSED_FUNCTION = YES;
				GCC_WARN_UNUSED_VARIABLE = YES;
				IPHONEOS_DEPLOYMENT_TARGET = 12.0;
				MTL_ENABLE_DEBUG_INFO = NO;
				MTL_FAST_MATH = YES;
				PRODUCT_NAME = "$(TARGET_NAME)";
				STRIP_INSTALLED_PRODUCT = NO;
				SWIFT_COMPILATION_MODE = wholemodule;
				SWIFT_OPTIMIZATION_LEVEL = "-O";
				SWIFT_VERSION = 5.0;
				SYMROOT = "${SRCROOT}/../build";
			};
			name = Release;
		};
/* End XCBuildConfiguration section */

/* Begin XCConfigurationList section */
		252D6F021F665BE931E176A7F1CDBED5 /* Build configuration list for PBXNativeTarget "FBSnapshotTestCase" */ = {
			isa = XCConfigurationList;
			buildConfigurations = (
				0C99A0B398D296905E87D24922C8F3AC /* Debug */,
				7F02FD0F5DFA357E1AB8F5A19A717785 /* Release */,
			);
			defaultConfigurationIsVisible = 0;
			defaultConfigurationName = Release;
		};
		3F92AB32756F8E12F48E75C341DF8FB2 /* Build configuration list for PBXNativeTarget "Pods-KanvasCameraExampleTests" */ = {
			isa = XCConfigurationList;
			buildConfigurations = (
				52001F422914504581F7332A15CE6D1E /* Debug */,
				2272A3FA9BF168613E50A9D41E6A70A8 /* Release */,
			);
			defaultConfigurationIsVisible = 0;
			defaultConfigurationName = Release;
		};
		4821239608C13582E20E6DA73FD5F1F9 /* Build configuration list for PBXProject "Pods" */ = {
			isa = XCConfigurationList;
			buildConfigurations = (
				131356BE54884448CA49C07BEDF4BB2A /* Debug */,
				F090CD07A80273D5A73C8EA19224ADDB /* Release */,
			);
			defaultConfigurationIsVisible = 0;
			defaultConfigurationName = Release;
		};
		6E7C7B823376CCA5737F4849D5A4202F /* Build configuration list for PBXNativeTarget "KanvasCamera-KanvasCamera" */ = {
			isa = XCConfigurationList;
			buildConfigurations = (
				8FB58134006ACF53AFB75D958E43217B /* Debug */,
				F00E1A311C057E98291E201257DEEA5C /* Release */,
			);
			defaultConfigurationIsVisible = 0;
			defaultConfigurationName = Release;
		};
		BA6361903D5492CBFE361301DF47A35C /* Build configuration list for PBXNativeTarget "Pods-KanvasCameraExample" */ = {
			isa = XCConfigurationList;
			buildConfigurations = (
				620A68DF018BBE5E586C8F306E3F509A /* Debug */,
				E059973C6374BC628484A7F2451DA10C /* Release */,
			);
			defaultConfigurationIsVisible = 0;
			defaultConfigurationName = Release;
		};
		D699CC94B8090AB0D8223FA44090D873 /* Build configuration list for PBXNativeTarget "KanvasCamera" */ = {
			isa = XCConfigurationList;
			buildConfigurations = (
				2211C3C7D6966018611A6D1FE772BD95 /* Debug */,
				CDC7DB0DF167F34FBCF8AB462F200E98 /* Release */,
			);
			defaultConfigurationIsVisible = 0;
			defaultConfigurationName = Release;
		};
/* End XCConfigurationList section */
	};
	rootObject = BFDFE7DC352907FC980B868725387E98 /* Project object */;
}<|MERGE_RESOLUTION|>--- conflicted
+++ resolved
@@ -7,675 +7,6 @@
 	objects = {
 
 /* Begin PBXBuildFile section */
-<<<<<<< HEAD
-		0004A6DD0646563EAFE6B034974436C2 /* UIView+Snaphot.swift in Sources */ = {isa = PBXBuildFile; fileRef = 6EA25EAE7AA1028EEC2BEBA6190551E7 /* UIView+Snaphot.swift */; };
-		0061EDF95F8BD13F256F0C1934EA0D00 /* SDDiskCache.m in Sources */ = {isa = PBXBuildFile; fileRef = 5BE82E6CB65C00253741A8459F1B387C /* SDDiskCache.m */; };
-		01A3994A2FCC03355C0B00CC106EAE2B /* animi.h in Headers */ = {isa = PBXBuildFile; fileRef = B8A6E4081A3F076B25A63E379FACEBEE /* animi.h */; settings = {ATTRIBUTES = (Project, ); }; };
-		01C083D9888511CF68F5DD0330A8E9C3 /* cost_sse2.c in Sources */ = {isa = PBXBuildFile; fileRef = D3BCC1232CE410CAB68F144C0C45030E /* cost_sse2.c */; settings = {COMPILER_FLAGS = "-D_THREAD_SAFE -fno-objc-arc"; }; };
-		02D373948A59568FBA739857EAD84179 /* silence.aac in Resources */ = {isa = PBXBuildFile; fileRef = 2D5876BB8772EE953D2F3CC2C5262363 /* silence.aac */; };
-		031C42713867D30E555667CFF0AF52FC /* vp8l_enc.c in Sources */ = {isa = PBXBuildFile; fileRef = 7E487752E0646B4311E94CECC62D53F9 /* vp8l_enc.c */; settings = {COMPILER_FLAGS = "-D_THREAD_SAFE -fno-objc-arc"; }; };
-		0335493445C88A88932771F7B1F1FDA6 /* TMMutableTheme.swift in Sources */ = {isa = PBXBuildFile; fileRef = 54A0C070D75A8B4433ED274FD39ED83E /* TMMutableTheme.swift */; };
-		03382B1140EC07E8D4E77FF27A1D4E01 /* ComposeNavigationBar.swift in Sources */ = {isa = PBXBuildFile; fileRef = 8F3838825E18F4B9831BC41DB022B1F2 /* ComposeNavigationBar.swift */; };
-		0342AF4F19B38421DB341F1282FC3A36 /* NSImage+Compatibility.h in Headers */ = {isa = PBXBuildFile; fileRef = 87DE7E605E1411A6418FB3DD04190F4B /* NSImage+Compatibility.h */; settings = {ATTRIBUTES = (Project, ); }; };
-		036CBC0126F7424D7867E93FF9D647DE /* LightLeaksOpenGLFilter.swift in Sources */ = {isa = PBXBuildFile; fileRef = 135957EB52C0385550A15EEA5D0709C6 /* LightLeaksOpenGLFilter.swift */; };
-		03C48CD36352C7D76DF5C821AA39F967 /* SDWebImageError.m in Sources */ = {isa = PBXBuildFile; fileRef = AA26573581E3BC75A9B280965ED24AE0 /* SDWebImageError.m */; };
-		044E924596D77D11A233A9C012B1F35B /* EditTagsView.swift in Sources */ = {isa = PBXBuildFile; fileRef = 620A36C033325C091DC12E0D866324EB /* EditTagsView.swift */; };
-		046924771FEC06955FFC220AF05F68A3 /* muxi.h in Headers */ = {isa = PBXBuildFile; fileRef = 6957ED5A4202E25C151F1EE4410E96DE /* muxi.h */; settings = {ATTRIBUTES = (Project, ); }; };
-		0472847AB51C8E44B411B00ECD090CD5 /* GroupOpenGLFilter.swift in Sources */ = {isa = PBXBuildFile; fileRef = 2BCC6BE8198C3A26782FCC29F2E99163 /* GroupOpenGLFilter.swift */; };
-		04A12C242F47E040232B8BBA0DAD470C /* CancelationToken.swift in Sources */ = {isa = PBXBuildFile; fileRef = EE12C274A31C18A3113F921E25ED7506 /* CancelationToken.swift */; };
-		050D51AA3E3C56108248F6AADA7F8E3D /* VideoOutputHandler.swift in Sources */ = {isa = PBXBuildFile; fileRef = AFC779B3F98740ADE068D432469AEBEF /* VideoOutputHandler.swift */; };
-		05E4CD5A7243CEB84A8C823459AE5AC6 /* KanvasCameraAnalyticsProvider.swift in Sources */ = {isa = PBXBuildFile; fileRef = 26C7EA365EDA20363EC0CBD0D4E62F27 /* KanvasCameraAnalyticsProvider.swift */; };
-		061788E7D0C08EE43934A0F357AF5459 /* ConicalGradientLayer.swift in Sources */ = {isa = PBXBuildFile; fileRef = 8CCECCF2BB1A4B187EA17CECD7A97A61 /* ConicalGradientLayer.swift */; };
-		061C460D6D5D5973554DCB741C6B014E /* lossless.h in Headers */ = {isa = PBXBuildFile; fileRef = 42614E2E380FF0E2D1E4A758BCFB7424 /* lossless.h */; settings = {ATTRIBUTES = (Project, ); }; };
-		069FF634C2918B4E65DB6925F06464FA /* lossless.c in Sources */ = {isa = PBXBuildFile; fileRef = 6D243D8AF6CB9DF1F49C54B72FEBAB5A /* lossless.c */; settings = {COMPILER_FLAGS = "-D_THREAD_SAFE -fno-objc-arc"; }; };
-		073CF8E2C5763C21130151FBB6D14F16 /* SDWebImageCompat.h in Headers */ = {isa = PBXBuildFile; fileRef = BA3CB5D05203030EB862795145A35281 /* SDWebImageCompat.h */; settings = {ATTRIBUTES = (Project, ); }; };
-		079A06CAEAE4B16D8EAA71842572F21D /* Array+Rotate.swift in Sources */ = {isa = PBXBuildFile; fileRef = EF339FEA7720025C551DF81C32AF3CF6 /* Array+Rotate.swift */; };
-		07F42A05E937888620CCBB0ADC327E88 /* SDWebImageCacheKeyFilter.h in Headers */ = {isa = PBXBuildFile; fileRef = 1ACA1278EBF1694C5CB135EB152D1290 /* SDWebImageCacheKeyFilter.h */; settings = {ATTRIBUTES = (Project, ); }; };
-		091C2B4E0BA70695EF394B3D0E92530C /* UIColor+Utils.swift in Sources */ = {isa = PBXBuildFile; fileRef = 8710CAF5BCFE67D1DC9E1B6748F60C2B /* UIColor+Utils.swift */; };
-		0978FEF1E925744EEAF7E76217BF4A86 /* FBSnapshotTestCase.h in Headers */ = {isa = PBXBuildFile; fileRef = 1824F3A2DC7D49D374CD97004D11C7D3 /* FBSnapshotTestCase.h */; settings = {ATTRIBUTES = (Project, ); }; };
-		09796A3EAFC8599E4F49F48F3ED1AB82 /* FilterCollectionView.swift in Sources */ = {isa = PBXBuildFile; fileRef = 2921B29EE631EDE7EA30BE63018EDE6E /* FilterCollectionView.swift */; };
-		09F5F72237D561261E36EEBFD285D1B7 /* LivePhotoLoader.swift in Sources */ = {isa = PBXBuildFile; fileRef = 09393CA9DB33D5196FC9427352ECF998 /* LivePhotoLoader.swift */; };
-		0A04DA903596B6711BDF448C7D22980E /* enc.c in Sources */ = {isa = PBXBuildFile; fileRef = F7254A8C85A8F9982B68944F38720396 /* enc.c */; settings = {COMPILER_FLAGS = "-D_THREAD_SAFE -fno-objc-arc"; }; };
-		0A6547538F3433C9219A6C0AEA421349 /* OptionsStackView.swift in Sources */ = {isa = PBXBuildFile; fileRef = 9B7ECB15A4A3331F829C67984F253DC1 /* OptionsStackView.swift */; };
-		0A7A4320F96EFB5E08B6FD42C98E8047 /* SDWebImageDownloaderResponseModifier.m in Sources */ = {isa = PBXBuildFile; fileRef = 1D7AAA39E8A2605E6773AB7B7046ECC9 /* SDWebImageDownloaderResponseModifier.m */; };
-		0AD19FB2218AEAD08B9F6C26189B06A1 /* CameraSettings.swift in Sources */ = {isa = PBXBuildFile; fileRef = 2188554E76A57AD6F4EB868E166BA49D /* CameraSettings.swift */; };
-		0B07C2616173FF66C3A6E3B58ED0DD8D /* SDImageAssetManager.m in Sources */ = {isa = PBXBuildFile; fileRef = 7724DFFE365C7BC035EB9D9B0CCA61BD /* SDImageAssetManager.m */; };
-		0BA8F93F53E7B61491C45664B869D437 /* CVPixelBuffer+sampleBuffer.swift in Sources */ = {isa = PBXBuildFile; fileRef = 452F27278591503B0B9F0B0C0699BA52 /* CVPixelBuffer+sampleBuffer.swift */; };
-		0BF38AE7A5A6A392AF0694AED0AEAA7E /* MediaPickerViewController.swift in Sources */ = {isa = PBXBuildFile; fileRef = 5CD06944CBD564D609CBFCE93598512E /* MediaPickerViewController.swift */; };
-		0C5CBA33A4D4CD62B2A314BBF09831FA /* SDWebImageDownloaderRequestModifier.m in Sources */ = {isa = PBXBuildFile; fileRef = D40FF65E625420BD595FAD056D9A1E4C /* SDWebImageDownloaderRequestModifier.m */; };
-		0C6ACEB9446DCB8A26B74B3A72074D80 /* bit_reader_utils.h in Headers */ = {isa = PBXBuildFile; fileRef = FC73A5B352EFE249446C8FE0D2D288F4 /* bit_reader_utils.h */; settings = {ATTRIBUTES = (Project, ); }; };
-		0C75E9C7DA4D42341EE035D551A8BAFD /* lossless_neon.c in Sources */ = {isa = PBXBuildFile; fileRef = A6CA40F45D4FCCC4238C1380C1D35694 /* lossless_neon.c */; settings = {COMPILER_FLAGS = "-D_THREAD_SAFE -fno-objc-arc"; }; };
-		0C9CA82EB63D8C4BA761A48FC8FBDE5B /* SDMemoryCache.m in Sources */ = {isa = PBXBuildFile; fileRef = 7C212CBEFF4617CA2B29029F3CA748F5 /* SDMemoryCache.m */; };
-		0CD9D79127038F4C8A7C9493B3DA9D31 /* cpu.c in Sources */ = {isa = PBXBuildFile; fileRef = 3819D576B1FBE0B1DB9AE9EFDDF669C4 /* cpu.c */; settings = {COMPILER_FLAGS = "-D_THREAD_SAFE -fno-objc-arc"; }; };
-		0D1BE71D9AC11FC26C628C36489AB618 /* SDDeviceHelper.m in Sources */ = {isa = PBXBuildFile; fileRef = CB27E689EB479D2A64F7BFCF20CF5C91 /* SDDeviceHelper.m */; };
-		0D556FD80D4541DC9B5881597612C0FC /* GifMakerController.swift in Sources */ = {isa = PBXBuildFile; fileRef = 8ACBB0A1421B5B466BDEB633E81EB50B /* GifMakerController.swift */; };
-		0D764CC926372B9A0EF64136352D3907 /* DrawerTabBarController.swift in Sources */ = {isa = PBXBuildFile; fileRef = 84FC4F5FAD8C21D53665BC2406598605 /* DrawerTabBarController.swift */; };
-		0DD57CD2D62081E9FF1CBA91F0E0C506 /* picture_enc.c in Sources */ = {isa = PBXBuildFile; fileRef = 7053D1B5D28863D7590BBC8E85047316 /* picture_enc.c */; settings = {COMPILER_FLAGS = "-D_THREAD_SAFE -fno-objc-arc"; }; };
-		0EA66798541CF2F877C7178933803F35 /* StylableTextView.swift in Sources */ = {isa = PBXBuildFile; fileRef = 791513A54F78C4A2C6CADB14552D2AF2 /* StylableTextView.swift */; };
-		0EBD47A44CCA0C3E69174571C6B55A94 /* lossless_enc_neon.c in Sources */ = {isa = PBXBuildFile; fileRef = FC77E7179F1E4140374B3171EAB79E1A /* lossless_enc_neon.c */; settings = {COMPILER_FLAGS = "-D_THREAD_SAFE -fno-objc-arc"; }; };
-		0EC20964A2208F1816835725F26C076A /* SDAnimatedImagePlayer.h in Headers */ = {isa = PBXBuildFile; fileRef = A1709D534C16886D7C06E3A6D14696F2 /* SDAnimatedImagePlayer.h */; settings = {ATTRIBUTES = (Project, ); }; };
-		0F651FDD855AF0CFC10C93C8944C6D1D /* ImageRequestAuthHeaderProvider.swift in Sources */ = {isa = PBXBuildFile; fileRef = 876E3FBECA61CD49FD4F49A494AD4D29 /* ImageRequestAuthHeaderProvider.swift */; };
-		0FCB9325F50D1C15D62D78F0F112C3E4 /* SpeedView.swift in Sources */ = {isa = PBXBuildFile; fileRef = 216A981624E943088B52EE1CF23ED4B9 /* SpeedView.swift */; };
-		104172453393821871ABB853BA61F14C /* TagsViewAnimationCoordinator.swift in Sources */ = {isa = PBXBuildFile; fileRef = A56E954109977CA0436DA42DD7FFDC9C /* TagsViewAnimationCoordinator.swift */; };
-		105FABFA1A928C5F4CAC45B60FE9FC27 /* UIImage+Effects.swift in Sources */ = {isa = PBXBuildFile; fileRef = 5F1C4A7275A0E1A55B1D2A50B739E202 /* UIImage+Effects.swift */; };
-		107E3550F1F3D5A4A486E8F804A8F0C9 /* Device.swift in Sources */ = {isa = PBXBuildFile; fileRef = 57F68870FEE21766EB157636723B0A20 /* Device.swift */; };
-		11696390E4442A104F553C24EC9A20F0 /* ToastPresentationStyle.swift in Sources */ = {isa = PBXBuildFile; fileRef = 017399EC99B0C690CBA2AEF4FCE17BD1 /* ToastPresentationStyle.swift */; };
-		117654DC5B0DC6709F379596823EDAE6 /* SDImageCachesManager.h in Headers */ = {isa = PBXBuildFile; fileRef = 7F2707755D8BA16283DAB7907AF1B0DF /* SDImageCachesManager.h */; settings = {ATTRIBUTES = (Project, ); }; };
-		11E3948F430706A9B3A8887DA975CE40 /* PlasmaOpenGLFilter.swift in Sources */ = {isa = PBXBuildFile; fileRef = E14AA1EEF32EDEA26B87FF290F6E6DF4 /* PlasmaOpenGLFilter.swift */; };
-		121D6ECDFC85A8453A079C4CB31974A2 /* SDMemoryCache.h in Headers */ = {isa = PBXBuildFile; fileRef = 5B915EB0DEDBBA2A740877FE167E6964 /* SDMemoryCache.h */; settings = {ATTRIBUTES = (Project, ); }; };
-		1362660E711F8B31C8A56C9CCF9744FE /* filters.c in Sources */ = {isa = PBXBuildFile; fileRef = 190C045EF3BA2E3928B14FA753CA3FA3 /* filters.c */; settings = {COMPILER_FLAGS = "-D_THREAD_SAFE -fno-objc-arc"; }; };
-		13AFDFD42F32F44E11A9FC6FABF02BD2 /* ExtendedButton.swift in Sources */ = {isa = PBXBuildFile; fileRef = 6440A3EAEE3D3468E4413BF01D015BC1 /* ExtendedButton.swift */; };
-		13B6993A9F4CEAA0FC7042499D57B49E /* upsampling_mips_dsp_r2.c in Sources */ = {isa = PBXBuildFile; fileRef = 4656F2B1DF342AA541245854B038804E /* upsampling_mips_dsp_r2.c */; settings = {COMPILER_FLAGS = "-D_THREAD_SAFE -fno-objc-arc"; }; };
-		13F3F858EDA9385E2EFC49D50A013A23 /* StrokeSelectorView.swift in Sources */ = {isa = PBXBuildFile; fileRef = 970CC49E1E4347622D141F3A9352CB05 /* StrokeSelectorView.swift */; };
-		14185C5EBB989405B39453750CE322DC /* CameraPreviewViewController.swift in Sources */ = {isa = PBXBuildFile; fileRef = 474719FA2F17C2A3B546B8679B59BDC5 /* CameraPreviewViewController.swift */; };
-		141E234608742C43291A13DB8A17E89C /* GLUtilities.swift in Sources */ = {isa = PBXBuildFile; fileRef = BC681033E5C338FE17282E67E4B922C5 /* GLUtilities.swift */; };
-		14CF810DDDD5057E5BD4686226C76059 /* Texture.swift in Sources */ = {isa = PBXBuildFile; fileRef = 400A2268DF265BED1980AB794490FD61 /* Texture.swift */; };
-		14E02E7F6F1CB788F9FDA977EFB9225D /* color_cache_utils.c in Sources */ = {isa = PBXBuildFile; fileRef = 523EAA3534E69A5993A08C61D8EBAC58 /* color_cache_utils.c */; settings = {COMPILER_FLAGS = "-D_THREAD_SAFE -fno-objc-arc"; }; };
-		14FAE5972C1E9EC338B9EE6FBCDC5618 /* SDAnimatedImageView.h in Headers */ = {isa = PBXBuildFile; fileRef = 94C6DC1C36AD5156988C1011F90D43A2 /* SDAnimatedImageView.h */; settings = {ATTRIBUTES = (Project, ); }; };
-		15422B4E794030C13175912AF2E05BAE /* filters_neon.c in Sources */ = {isa = PBXBuildFile; fileRef = 0E0A0B7445346A292A9EA1A19FD0043D /* filters_neon.c */; settings = {COMPILER_FLAGS = "-D_THREAD_SAFE -fno-objc-arc"; }; };
-		15846BEB3BA57FAE3330298B958CBABA /* lossless_enc_mips_dsp_r2.c in Sources */ = {isa = PBXBuildFile; fileRef = 09C18680EB89CBF07B365D4E15BEDE58 /* lossless_enc_mips_dsp_r2.c */; settings = {COMPILER_FLAGS = "-D_THREAD_SAFE -fno-objc-arc"; }; };
-		159D0D89480C40EA53912F8A47244603 /* dec_mips32.c in Sources */ = {isa = PBXBuildFile; fileRef = ED9D2326378AE835B65649D80852BA66 /* dec_mips32.c */; settings = {COMPILER_FLAGS = "-D_THREAD_SAFE -fno-objc-arc"; }; };
-		1620E3171FE748F76D7EA797999ABD07 /* SDDisplayLink.m in Sources */ = {isa = PBXBuildFile; fileRef = 671F2CD088AA028844FD37E88EAAF19E /* SDDisplayLink.m */; };
-		170653661862B6003BD517AB5CE5837B /* EasyTipView.swift in Sources */ = {isa = PBXBuildFile; fileRef = D0EF6C9FCBBA45919F2E4A15BA2CC727 /* EasyTipView.swift */; };
-		1715DFEB7BC76C98E4727144F5A31B7B /* DiscreteSliderView.swift in Sources */ = {isa = PBXBuildFile; fileRef = 960713C944029C39BB4D86ED1C927989 /* DiscreteSliderView.swift */; };
-		1813BF077A1DBD79A1A475A295024819 /* StatusBarStyleDefining.swift in Sources */ = {isa = PBXBuildFile; fileRef = EC3E95986FF17C5DC824C0F34B3313C3 /* StatusBarStyleDefining.swift */; };
-		18B71B14BBDEB07E35BE5B4ED40C26D7 /* PostOptionsTagsDelegate.swift in Sources */ = {isa = PBXBuildFile; fileRef = 5E4B165976D697D6C64A209259B3460A /* PostOptionsTagsDelegate.swift */; };
-		193492EF08008C22287B13852AB98D50 /* Synchronized.swift in Sources */ = {isa = PBXBuildFile; fileRef = 0E03D44D532E53208B44602450270702 /* Synchronized.swift */; };
-		1978FF7E1388BC265CCBCFCF714F9CA5 /* ImageLoaderError.swift in Sources */ = {isa = PBXBuildFile; fileRef = 9EA9AAE33EFA645ADDB7594A0148E0AA /* ImageLoaderError.swift */; };
-		19CF5F0E195CB28F448C2D775AD695C3 /* NSDate+Orangina.swift in Sources */ = {isa = PBXBuildFile; fileRef = 4EAE7355E6A1AE0025494FFCA31B7DAF /* NSDate+Orangina.swift */; };
-		19F37CC50E23DE48D4345923514B8F98 /* UIApplication+StrictKeyWindow.m in Sources */ = {isa = PBXBuildFile; fileRef = CA0D3B6857415715D88937D71471C226 /* UIApplication+StrictKeyWindow.m */; };
-		1A1E2EAD3DE27E7AB3F51B702511A286 /* ContentTypeDetector.swift in Sources */ = {isa = PBXBuildFile; fileRef = 58893CD4219FF87A214F447AC3A8B9C1 /* ContentTypeDetector.swift */; };
-		1A29BA18C365A9C1D432C0F1DCE1D17F /* SDImageLoader.h in Headers */ = {isa = PBXBuildFile; fileRef = 2FF8F7D062CF98E5705969028543F3D2 /* SDImageLoader.h */; settings = {ATTRIBUTES = (Project, ); }; };
-		1B0A441D8CE2A1985445EB23E4E5E424 /* FilterSettingsController.swift in Sources */ = {isa = PBXBuildFile; fileRef = 559C1B00DC34DFF8C27CAD2449C0A7D9 /* FilterSettingsController.swift */; };
-		1B3EF683E1EC8698B17533C365105A32 /* cost_enc.h in Headers */ = {isa = PBXBuildFile; fileRef = 1D34AC70D2BEE3FC569FF876B1E9E088 /* cost_enc.h */; settings = {ATTRIBUTES = (Project, ); }; };
-		1B4FDE80752C4213574D160E48C3D925 /* NSFileManager+Orangina.swift in Sources */ = {isa = PBXBuildFile; fileRef = 0D7C30E9D69B3E880ADF05EC1C1472E7 /* NSFileManager+Orangina.swift */; };
-		1B726E3FEDD4528E662D4EC401FB82A6 /* FilterCollectionCell.swift in Sources */ = {isa = PBXBuildFile; fileRef = 76576A690A80A79AE38B7B3AFC25CED7 /* FilterCollectionCell.swift */; };
-		1B98AD5469A013722C7018899B2868C5 /* yuv.c in Sources */ = {isa = PBXBuildFile; fileRef = 2DFAF3C145EC508BB1C3C58D272FE180 /* yuv.c */; settings = {COMPILER_FLAGS = "-D_THREAD_SAFE -fno-objc-arc"; }; };
-		1C7003A077B27E1110951FBF7C4B8579 /* muxread.c in Sources */ = {isa = PBXBuildFile; fileRef = D1C7F24DC12DA2649125906F7F05095F /* muxread.c */; settings = {COMPILER_FLAGS = "-D_THREAD_SAFE -fno-objc-arc"; }; };
-		1CBD92F0D448A0551059EDDB2011B54E /* UIButton+WebCache.m in Sources */ = {isa = PBXBuildFile; fileRef = 88AEB7BBDC45882E958D01E17B16A6EB /* UIButton+WebCache.m */; };
-		1D695B63DE7543C47A67156913E435F4 /* RoundedTexture.swift in Sources */ = {isa = PBXBuildFile; fileRef = 9BEC124112DBCB917B5AFE6869DCE2AA /* RoundedTexture.swift */; };
-		1D75BC62D350239EA9EA5F0795CD58C7 /* Shader.swift in Sources */ = {isa = PBXBuildFile; fileRef = FC2DA53D98A1F0CE81C36F534E20C105 /* Shader.swift */; };
-		1DBF5D058793987160505C1450CA1BDC /* SDImageCoderHelper.m in Sources */ = {isa = PBXBuildFile; fileRef = 862352D5B17DD9CD6BEAEE428D942F0A /* SDImageCoderHelper.m */; };
-		1DF5AE5D5B42839318CF266E95DBD6C3 /* syntax_enc.c in Sources */ = {isa = PBXBuildFile; fileRef = FF43EB9B75C785C2D7AACFFD3FC1615F /* syntax_enc.c */; settings = {COMPILER_FLAGS = "-D_THREAD_SAFE -fno-objc-arc"; }; };
-		1EB78184B97DDC4E4F74FA0FD814D11D /* DrawerPanRecognizer.swift in Sources */ = {isa = PBXBuildFile; fileRef = 7B0AFB9F88945AAA0E1D533D6C1BA839 /* DrawerPanRecognizer.swift */; };
-		1F0B475C5B53B63ED59CAC9FBC67D42A /* dec_msa.c in Sources */ = {isa = PBXBuildFile; fileRef = 62707D64B5DB586E01C60343BC59398C /* dec_msa.c */; settings = {COMPILER_FLAGS = "-D_THREAD_SAFE -fno-objc-arc"; }; };
-		1F498EA513B52BD82DAD46F3E9572E84 /* vp8li_dec.h in Headers */ = {isa = PBXBuildFile; fileRef = D0D9FFBCBB5515B43E8495FFC1D99321 /* vp8li_dec.h */; settings = {ATTRIBUTES = (Project, ); }; };
-		21207350F6E20DDA2888BD0112DE5EA0 /* KanvasCameraStrings.swift in Sources */ = {isa = PBXBuildFile; fileRef = 498A3639576A72C21F9DAF4BCA0CF3BF /* KanvasCameraStrings.swift */; };
-		21890118B66496756544214B191B0DEE /* EditorFilterCollectionController.swift in Sources */ = {isa = PBXBuildFile; fileRef = 62F737AF2AC97FE9116235D2853B54CA /* EditorFilterCollectionController.swift */; };
-		21CCB3ABF71135D02AD482BD5B1FEFDB /* SDImageIOCoder.h in Headers */ = {isa = PBXBuildFile; fileRef = 7EBC51AC343C31E22BD0C4C667A3FBF1 /* SDImageIOCoder.h */; settings = {ATTRIBUTES = (Project, ); }; };
-		21F077E5762918F80311E69CF1B26E26 /* histogram_enc.h in Headers */ = {isa = PBXBuildFile; fileRef = 756BDDD32BB2518BE01BE22626B46339 /* histogram_enc.h */; settings = {ATTRIBUTES = (Project, ); }; };
-		221E47222D9ABAE397509AD350C78C07 /* UIView+Image.swift in Sources */ = {isa = PBXBuildFile; fileRef = 2DCD716090FE589DBF97DB4E753600AA /* UIView+Image.swift */; };
-		222665A9D3003151362388B3EA60576E /* SDWebImageIndicator.m in Sources */ = {isa = PBXBuildFile; fileRef = D05862784521A1AE8E12A385733BE6D4 /* SDWebImageIndicator.m */; };
-		2291B105D5198A29AAEA8EF39BCC9691 /* UIView+AutoLayout.swift in Sources */ = {isa = PBXBuildFile; fileRef = 4723EF58A6D664D2ADD46FEC81910F0D /* UIView+AutoLayout.swift */; };
-		22C7FE63366BC0DB18B6A343FDFBB485 /* mips_macro.h in Headers */ = {isa = PBXBuildFile; fileRef = EDC629845F60CD645AE8AEC35DAD03FA /* mips_macro.h */; settings = {ATTRIBUTES = (Project, ); }; };
-		23982539C23F61523FB36D529762FBF2 /* rescaler_utils.c in Sources */ = {isa = PBXBuildFile; fileRef = 7A21164C0612B9E7FDCA28216C46D0DC /* rescaler_utils.c */; settings = {COMPILER_FLAGS = "-D_THREAD_SAFE -fno-objc-arc"; }; };
-		23DABF7D16B59A03614707D3B6841569 /* ImageURLChooser.swift in Sources */ = {isa = PBXBuildFile; fileRef = 835FEFA762B30AB9C4942849D59F80B4 /* ImageURLChooser.swift */; };
-		240AB1D86BFCF401F78FCC8C6E663CD5 /* SDWebImageIndicator.h in Headers */ = {isa = PBXBuildFile; fileRef = 96D6FC4E57EC6424E288D69B959C95A5 /* SDWebImageIndicator.h */; settings = {ATTRIBUTES = (Project, ); }; };
-		242D0E9B8DB6A20A41092F0B8605C5B1 /* UIImageView+WebCache.h in Headers */ = {isa = PBXBuildFile; fileRef = 2407A4841291453D765D8AEFAD7AF699 /* UIImageView+WebCache.h */; settings = {ATTRIBUTES = (Project, ); }; };
-		24480A49D51929287CA1F62D28485D5C /* tree_enc.c in Sources */ = {isa = PBXBuildFile; fileRef = F505EC959F780B5DEFFFECFB2401ACBA /* tree_enc.c */; settings = {COMPILER_FLAGS = "-D_THREAD_SAFE -fno-objc-arc"; }; };
-		24C5FF0DD4AE7AFD693218097C9CFE86 /* StickerType.swift in Sources */ = {isa = PBXBuildFile; fileRef = 6B57DED9B9BD85B825118706CB0B8DC4 /* StickerType.swift */; };
-		24C8BC622098F2B38F01F1F1E4139349 /* MediaClipsCollectionView.swift in Sources */ = {isa = PBXBuildFile; fileRef = 55A0134FE6575F8EEBFB1F2BFB29A49B /* MediaClipsCollectionView.swift */; };
-		2526CF9BA6B4CE4F6DDAA983E8DB08D5 /* CameraFilterCollectionCell.swift in Sources */ = {isa = PBXBuildFile; fileRef = C750FF0EE11BEB5DCC9E24722BAC5443 /* CameraFilterCollectionCell.swift */; };
-		252DDD2FE2AE595588C53DB2CA9967D0 /* yuv.h in Headers */ = {isa = PBXBuildFile; fileRef = B11510771FA1E7D097C0F0ACC7E4D5ED /* yuv.h */; settings = {ATTRIBUTES = (Project, ); }; };
-		253DC85C9DFE07360835C9E541724987 /* UIImage+Metadata.m in Sources */ = {isa = PBXBuildFile; fileRef = 12E53B28AB11B6D275484F3FD5069AC1 /* UIImage+Metadata.m */; };
-		258475AED0BB2B763B49D80B311BE78E /* ThumbnailCollectionView.swift in Sources */ = {isa = PBXBuildFile; fileRef = 632175F6245104983C143F2ACE3ACD37 /* ThumbnailCollectionView.swift */; };
-		2606090C0B5703879FAF36BCC076D9EE /* alphai_dec.h in Headers */ = {isa = PBXBuildFile; fileRef = 2EEFB46CCCB2D2D38940C87A6B85C7E3 /* alphai_dec.h */; settings = {ATTRIBUTES = (Project, ); }; };
-		26070E95DA2B0787B66025945503A534 /* SDWebImageDownloaderOperation.m in Sources */ = {isa = PBXBuildFile; fileRef = 0B6CA18D4637D6CE5A230421A9F25B44 /* SDWebImageDownloaderOperation.m */; };
-		267CFAE283E84960896B1BED40B558C8 /* webp_dec.c in Sources */ = {isa = PBXBuildFile; fileRef = 348478F3E836421ABA683E41EC9A0855 /* webp_dec.c */; settings = {COMPILER_FLAGS = "-D_THREAD_SAFE -fno-objc-arc"; }; };
-		2692EA1C53E853B71F7CD2306CAEFB69 /* GIFDecoder.swift in Sources */ = {isa = PBXBuildFile; fileRef = 4B3323890C4893658250B4D5AFE17F0C /* GIFDecoder.swift */; };
-		26D93581D5AA5EFACCC4AACB8CAE7682 /* Pods-KanvasCameraExample-umbrella.h in Headers */ = {isa = PBXBuildFile; fileRef = 0A2ED504050EBC35435013D97D72E3D9 /* Pods-KanvasCameraExample-umbrella.h */; settings = {ATTRIBUTES = (Project, ); }; };
-		271F2DD2E23E8C27A8B455B3A9CDCFA2 /* TagsOptionsModel.swift in Sources */ = {isa = PBXBuildFile; fileRef = 05DDC8269BA5231302AB80E756C58A80 /* TagsOptionsModel.swift */; };
-		283D0E019E24C68227BC9177F8E0F20C /* Pods-KanvasCameraExampleTests-umbrella.h in Headers */ = {isa = PBXBuildFile; fileRef = BFC144A03ECB6FA4586B6644643EBB58 /* Pods-KanvasCameraExampleTests-umbrella.h */; settings = {ATTRIBUTES = (Project, ); }; };
-		2A4DA839F5A8011D81ABD1EB898481B4 /* Array+Convenience.swift in Sources */ = {isa = PBXBuildFile; fileRef = 3F2B439A9D60D2B1556CCDB29ED1C3D2 /* Array+Convenience.swift */; };
-		2A53C2E1A0CB1B6FE2B86F97EED200F0 /* SDImageCodersManager.m in Sources */ = {isa = PBXBuildFile; fileRef = 349AF76D32E41290C0197FFEFFE0EE74 /* SDImageCodersManager.m */; };
-		2AA4FBCB6BE40B71E79DD789FAAFD25B /* common_sse2.h in Headers */ = {isa = PBXBuildFile; fileRef = 4B58393C8725A7F672DE99510CDD4B4D /* common_sse2.h */; settings = {ATTRIBUTES = (Project, ); }; };
-		2AC092EED9D20D04258B1F88D09880FD /* dsp.h in Headers */ = {isa = PBXBuildFile; fileRef = 343BD2BF8B9702A1D98E960A1E213693 /* dsp.h */; settings = {ATTRIBUTES = (Project, ); }; };
-		2B87D38CAE571A1B7435958E2BBAAFD3 /* quant_levels_utils.c in Sources */ = {isa = PBXBuildFile; fileRef = 0DBC2718DA812341FFB80EBA4386523A /* quant_levels_utils.c */; settings = {COMPILER_FLAGS = "-D_THREAD_SAFE -fno-objc-arc"; }; };
-		2B8E079EE4E4AC9AEF3406D0C84BF028 /* alpha_processing.c in Sources */ = {isa = PBXBuildFile; fileRef = EA1AFDBD04B34A20724BCCBDAACFBBCE /* alpha_processing.c */; settings = {COMPILER_FLAGS = "-D_THREAD_SAFE -fno-objc-arc"; }; };
-		2BC221974474F3F862265221BA58C101 /* TumblrThemeFontFamily.swift in Sources */ = {isa = PBXBuildFile; fileRef = 37FBB796695734EDE693317E6A7A21D0 /* TumblrThemeFontFamily.swift */; };
-		2C1FE7F6C0EBF4AE60472C8604235867 /* ScrollHandler.swift in Sources */ = {isa = PBXBuildFile; fileRef = 1855DC485F25CD84473BD11BCD95C2D3 /* ScrollHandler.swift */; };
-		2C22B59BA409255C5229C36349D08287 /* TMPageViewController.swift in Sources */ = {isa = PBXBuildFile; fileRef = EFD2794493C2867F6275D917E3073C7F /* TMPageViewController.swift */; };
-		2C7BD828BF232F5325094414E8DCBCD0 /* ReachabilityObserving.swift in Sources */ = {isa = PBXBuildFile; fileRef = 9CA71A6AAC453C16F4657893AF65B1DF /* ReachabilityObserving.swift */; };
-		2CBCED7A14E9BF54534370ADF2811A35 /* DrawingCanvas.swift in Sources */ = {isa = PBXBuildFile; fileRef = 033DE3BC81FD382D8B62200965BDD5A5 /* DrawingCanvas.swift */; };
-		2D30248B1C802395A7779F05A8B23F4F /* random_utils.c in Sources */ = {isa = PBXBuildFile; fileRef = 52AD75A3A25FD9F89C37F9EA0B25B9E2 /* random_utils.c */; settings = {COMPILER_FLAGS = "-D_THREAD_SAFE -fno-objc-arc"; }; };
-		2E0CB89453E2C37B8179655A2E298B9B /* FilterFactory.swift in Sources */ = {isa = PBXBuildFile; fileRef = 437AED0A214DFF3208B8BD538F431CEC /* FilterFactory.swift */; };
-		2E36E8C35029F19A38422C8948178040 /* SDWebImageDownloaderResponseModifier.h in Headers */ = {isa = PBXBuildFile; fileRef = AD9AE6F551F054A8CEDB02EF31DEF02C /* SDWebImageDownloaderResponseModifier.h */; settings = {ATTRIBUTES = (Project, ); }; };
-		2FE7AEE15F366659F1637C85FE707B55 /* SDWebImageDownloaderOperation.h in Headers */ = {isa = PBXBuildFile; fileRef = 243B19D5FEEB10FE1DE7C1882FC68873 /* SDWebImageDownloaderOperation.h */; settings = {ATTRIBUTES = (Project, ); }; };
-		307E2F8E0887357C2E9AE0A5CA9CA70C /* UIColor+SDHexString.h in Headers */ = {isa = PBXBuildFile; fileRef = 95D1F79085A359156532D723AA2E3B53 /* UIColor+SDHexString.h */; settings = {ATTRIBUTES = (Project, ); }; };
-		307FEBFBCB1515A0AE61F1D998DA264D /* MovableViewCanvas.swift in Sources */ = {isa = PBXBuildFile; fileRef = 94544351A69A08B119CC314CD921BAE4 /* MovableViewCanvas.swift */; };
-		314D0507E1D9B6F947C221CD86103FAA /* IgnoreBackgroundTouchesStackView.swift in Sources */ = {isa = PBXBuildFile; fileRef = A6A0E8FE73F019A77DAD47FB9035936D /* IgnoreBackgroundTouchesStackView.swift */; };
-		31CA3610DD45384913E39DBC79A5F791 /* alpha_processing_neon.c in Sources */ = {isa = PBXBuildFile; fileRef = BB4682DC8AFA5622F700184B4B68C189 /* alpha_processing_neon.c */; settings = {COMPILER_FLAGS = "-D_THREAD_SAFE -fno-objc-arc"; }; };
-		31FF2ED7A70FF081B0EFBDC8EA136FEC /* GIFEncoder.swift in Sources */ = {isa = PBXBuildFile; fileRef = 91AC228E9C19D09D992DA4611DB26622 /* GIFEncoder.swift */; };
-		3267133C3B013B1CF15F9300F77EFDF0 /* IgnoreTouchesView.swift in Sources */ = {isa = PBXBuildFile; fileRef = C878C4A5D4FCD7B346452425A44C400F /* IgnoreTouchesView.swift */; };
-		3439B9DE826601F5FBB8276314A13873 /* PlaybackCollectionCell.swift in Sources */ = {isa = PBXBuildFile; fileRef = B1FF23F7B09AF253F494D279FFE59E95 /* PlaybackCollectionCell.swift */; };
-		349F78615FACFCDCE7193C19EDF9C437 /* GLKMatrix4+Unsafe.swift in Sources */ = {isa = PBXBuildFile; fileRef = 3B2360999DFCFF96D0659578265A152A /* GLKMatrix4+Unsafe.swift */; };
-		34B7B2D5CBC89E7E56F4159781C52047 /* SDWebImageWebPCoder.h in Headers */ = {isa = PBXBuildFile; fileRef = 8A104DDF77C5F91D5BEDEF0345EA5EC7 /* SDWebImageWebPCoder.h */; settings = {ATTRIBUTES = (Project, ); }; };
-		34DDD66F1B3676AB9ED6CCA341ED478C /* upsampling_sse2.c in Sources */ = {isa = PBXBuildFile; fileRef = 45B6E7C793EBA368B54EF7D1A7C4C835 /* upsampling_sse2.c */; settings = {COMPILER_FLAGS = "-D_THREAD_SAFE -fno-objc-arc"; }; };
-		34FEAE57EF6B3307A79F6DB6DF6F09D5 /* BlurImageOperation.swift in Sources */ = {isa = PBXBuildFile; fileRef = ABCB076AB3E73308946D9B104A24DFFF /* BlurImageOperation.swift */; };
-		35E92B0AA88B664F88BCCB62C7417A3A /* alpha_dec.c in Sources */ = {isa = PBXBuildFile; fileRef = DFC59AF8A1FB4335ACE6318412105097 /* alpha_dec.c */; settings = {COMPILER_FLAGS = "-D_THREAD_SAFE -fno-objc-arc"; }; };
-		3657A205CA51FEC6257DEB31733BE70E /* EditionOption.swift in Sources */ = {isa = PBXBuildFile; fileRef = 049B566FE4E4F4433FBB79CECB690682 /* EditionOption.swift */; };
-		366BA26BC70529DAC396A88733F4B8DD /* NavigationBarStyleDefining.swift in Sources */ = {isa = PBXBuildFile; fileRef = 8BB3A38B2A828DBC9EFD0AC816795D91 /* NavigationBarStyleDefining.swift */; };
-		368BE1F9AE6B66A45E49591DC72963C3 /* SDWebImageDownloaderRequestModifier.h in Headers */ = {isa = PBXBuildFile; fileRef = 33E83D02943A5199B83C8316F27EF2F6 /* SDWebImageDownloaderRequestModifier.h */; settings = {ATTRIBUTES = (Project, ); }; };
-		36FE2D378B4A6704C8BDA9775BBEAF70 /* SDWebImageDownloader.m in Sources */ = {isa = PBXBuildFile; fileRef = 3CFE6BA9E8B26DEB18B8B53ECA4A44BA /* SDWebImageDownloader.m */; };
-		372A3F0175F54BFCA37A2EEC8596E3DD /* ImageLoaderProvider.swift in Sources */ = {isa = PBXBuildFile; fileRef = C3E7D50C6D159A539D21AA818035DD9E /* ImageLoaderProvider.swift */; };
-		37C521F89E1C524DDF4B5B54841FAB68 /* IgnoreTouchesCollectionView.swift in Sources */ = {isa = PBXBuildFile; fileRef = B863C5FB0C5022A8885E3A592D777236 /* IgnoreTouchesCollectionView.swift */; };
-		388A4845D45AA7D907A4AD89F2A05C83 /* SDWebImageTransition.m in Sources */ = {isa = PBXBuildFile; fileRef = 653A57EDDFE771469846380C36E81F4F /* SDWebImageTransition.m */; };
-		399AE7F9B838AAD64F0E453F1B68C475 /* CameraPermissionsViewController.swift in Sources */ = {isa = PBXBuildFile; fileRef = B809CFD629DE6F45AA129D046A3762C8 /* CameraPermissionsViewController.swift */; };
-		39D014CDB61C2815A8E2575C4C1176A4 /* TrimView.swift in Sources */ = {isa = PBXBuildFile; fileRef = 276570834C5BC2D5664ABE71AA120D3C /* TrimView.swift */; };
-		3A52CBC1AFAA721E4AB867964319BAF5 /* UIImage+Camera.swift in Sources */ = {isa = PBXBuildFile; fileRef = E2E6DA094146975683BD40C9BDEE26D9 /* UIImage+Camera.swift */; };
-		3A67A3AC71C1547BE1E1AA7A2DEAF734 /* MediaPickerThumbnailFetcher.swift in Sources */ = {isa = PBXBuildFile; fileRef = C22630F575B9A625B7EFCEBDBA7572FA /* MediaPickerThumbnailFetcher.swift */; };
-		3A69B2D03067F4E25849A40EB340B83D /* SDWeakProxy.m in Sources */ = {isa = PBXBuildFile; fileRef = F2D768ECAA3AD68AB517DB3BF811A12F /* SDWeakProxy.m */; };
-		3AA06E01319AE9BC7C95DDAF0187F565 /* tree_dec.c in Sources */ = {isa = PBXBuildFile; fileRef = 56FFA30183F182277D154B9F3EB5C9DB /* tree_dec.c */; settings = {COMPILER_FLAGS = "-D_THREAD_SAFE -fno-objc-arc"; }; };
-		3B42D5D302CEC6DE3035D97571DCA23B /* vp8_dec.h in Headers */ = {isa = PBXBuildFile; fileRef = E0ADF2B458BE0BBA3B6FC5427F63C7B9 /* vp8_dec.h */; settings = {ATTRIBUTES = (Project, ); }; };
-		3B5828916823C00F09CF524E819FC6A8 /* dec_clip_tables.c in Sources */ = {isa = PBXBuildFile; fileRef = CA867DF895243C36DF9DDC2D7372EBAF /* dec_clip_tables.c */; settings = {COMPILER_FLAGS = "-D_THREAD_SAFE -fno-objc-arc"; }; };
-		3B5CA5C6A7B0969358DC8616918695CE /* CameraInputControllerDelegate.swift in Sources */ = {isa = PBXBuildFile; fileRef = 393CDF888F21BF77A47D1955302F602D /* CameraInputControllerDelegate.swift */; };
-		3B967F5A97D4CA1837AD2EDE215B782C /* HashCodeBuilder.swift in Sources */ = {isa = PBXBuildFile; fileRef = 78A0D8331377BFE835AD76F1EA3FF794 /* HashCodeBuilder.swift */; };
-		3B986F16B3B7FF51772081AA4AF11770 /* TumblrTheme-dummy.m in Sources */ = {isa = PBXBuildFile; fileRef = 9191C4E097DF2047B16F26CD7972A982 /* TumblrTheme-dummy.m */; };
-		3C55DEC967481D8A49257272EC290166 /* StickerMenuController.swift in Sources */ = {isa = PBXBuildFile; fileRef = 1033A0EEC91C50C7CBA8C27769CF3F4D /* StickerMenuController.swift */; };
-		3C9182339B2DCA75687283EF3D05AE35 /* ImagePerformanceLogging.swift in Sources */ = {isa = PBXBuildFile; fileRef = 6F452D87033E1D59A616572AA4898C81 /* ImagePerformanceLogging.swift */; };
-		3D42F58C295A3C2990D786A3576E1BBE /* anim_encode.c in Sources */ = {isa = PBXBuildFile; fileRef = 3A42466E8787A05854BF483A71834898 /* anim_encode.c */; settings = {COMPILER_FLAGS = "-D_THREAD_SAFE -fno-objc-arc"; }; };
-		3D98748658ED687639F1B5974AF97275 /* SDDisplayLink.h in Headers */ = {isa = PBXBuildFile; fileRef = 4A4F6B7596ED0DE75FC4CD4F0ECB2DD9 /* SDDisplayLink.h */; settings = {ATTRIBUTES = (Project, ); }; };
-		3DD63DD9719876FFA1969450A66FC51C /* SliderView.swift in Sources */ = {isa = PBXBuildFile; fileRef = CD04E471F12DCF50B0A7DC9581785F81 /* SliderView.swift */; };
-		3E0A881E3D24F8A2194F132D0E07598F /* SuggestedTagView.swift in Sources */ = {isa = PBXBuildFile; fileRef = 9CB2F2802CE02A22A5556B1C6F30D64A /* SuggestedTagView.swift */; };
-		3F4BA80220F84B367F278828DC4C240A /* OpenGLFilter.swift in Sources */ = {isa = PBXBuildFile; fileRef = 8AE6FFD47502EAA6D6E474A04CD3FB73 /* OpenGLFilter.swift */; };
-		3F5BF6B8C5C4F10C3DA362A24C3F619D /* Assets.xcassets in Resources */ = {isa = PBXBuildFile; fileRef = FC02D1C25B6E880C71E355093B19C3F6 /* Assets.xcassets */; };
-		3F6DB9461DA8A009A856E66CF2F98F50 /* TimelineContaining.swift in Sources */ = {isa = PBXBuildFile; fileRef = 6EF46EEC656C3DB0852334805673C053 /* TimelineContaining.swift */; };
-		3FB5602513EF2ABEF1B884827853A5CC /* dec_mips_dsp_r2.c in Sources */ = {isa = PBXBuildFile; fileRef = 8AAB7F6090F864F938FF97A9EC0F7A7B /* dec_mips_dsp_r2.c */; settings = {COMPILER_FLAGS = "-D_THREAD_SAFE -fno-objc-arc"; }; };
-		40952AD55DAC8F33E68D276F1F27597B /* UIImageView+HighlightedWebCache.m in Sources */ = {isa = PBXBuildFile; fileRef = 6072E65CD8EF270CDBBDC69EF01AC700 /* UIImageView+HighlightedWebCache.m */; };
-		414B6288A76D5600CABCDFB5C108E081 /* MediaClip.swift in Sources */ = {isa = PBXBuildFile; fileRef = 186D8C981DFBE7A8E6B7EE5F7252670B /* MediaClip.swift */; };
-		4189DEFDECA62DB59A6800C09C0CEC93 /* rescaler_msa.c in Sources */ = {isa = PBXBuildFile; fileRef = F94BAF20744042986B11B270C4EA1298 /* rescaler_msa.c */; settings = {COMPILER_FLAGS = "-D_THREAD_SAFE -fno-objc-arc"; }; };
-		427651DAA46EB6CA34AF4491667897E2 /* ViewTransformations.swift in Sources */ = {isa = PBXBuildFile; fileRef = A4662070BF17ABFD872DCF23EF261E5B /* ViewTransformations.swift */; };
-		42824568B43A8F4533E4F5EF96202A95 /* Utils-dummy.m in Sources */ = {isa = PBXBuildFile; fileRef = C0E59737D4156DAB8D4B482BC862B844 /* Utils-dummy.m */; };
-		435206AF7F1C11112286DCE6414E8AC2 /* EditorFilterView.swift in Sources */ = {isa = PBXBuildFile; fileRef = 4293086804F3C8F78C504FDC61EE23E3 /* EditorFilterView.swift */; };
-		44AF41DB3691B87159257F378778EDA0 /* ImageLoader.swift in Sources */ = {isa = PBXBuildFile; fileRef = F04563BDA866E5F8AF6096B7D2606814 /* ImageLoader.swift */; };
-		455EAE52CDC10AFEB2240E52FD87EF8F /* enc_mips32.c in Sources */ = {isa = PBXBuildFile; fileRef = EBE367B526E0AAE6E73A300B8EDC3BC3 /* enc_mips32.c */; settings = {COMPILER_FLAGS = "-D_THREAD_SAFE -fno-objc-arc"; }; };
-		45BC5E26A9B5AD2209503EFBE83A553C /* AppColorPalette.swift in Sources */ = {isa = PBXBuildFile; fileRef = CE202E53AF8E07A1E55E2B4CC364CD68 /* AppColorPalette.swift */; };
-		45F10D49349CF67C493467D614006B82 /* SDImageLoadersManager.m in Sources */ = {isa = PBXBuildFile; fileRef = FBE88AD706451BDDC3E0ECFF0FD6A4AA /* SDImageLoadersManager.m */; };
-		468D63A0B2B4A22BAB14AE2CDE856E98 /* AVAssetTrack+transform.swift in Sources */ = {isa = PBXBuildFile; fileRef = 36609E169D43BB37B24904362A23B7BD /* AVAssetTrack+transform.swift */; };
-		46E372E70E00216A77D20BC02E9456C1 /* BlogImageSize.swift in Sources */ = {isa = PBXBuildFile; fileRef = A89B0F0CD8F66410C34F5BF77CC12398 /* BlogImageSize.swift */; };
-		471D2F75C4091A94089B27EA8E14C07F /* TagsView.swift in Sources */ = {isa = PBXBuildFile; fileRef = 3B13438BD8930FDE6E7E1F7708A2EBAC /* TagsView.swift */; };
-		47D8291E11DF4D002DC8F3C98F3F0F52 /* NSImage+Compatibility.m in Sources */ = {isa = PBXBuildFile; fileRef = 202AAF7335C816191AA80C3A8A8DA6E3 /* NSImage+Compatibility.m */; };
-		485CB0E43F7570E0F9141AD8C76BC775 /* quant_enc.c in Sources */ = {isa = PBXBuildFile; fileRef = 8BED1850464650F4364EC700501AB818 /* quant_enc.c */; settings = {COMPILER_FLAGS = "-D_THREAD_SAFE -fno-objc-arc"; }; };
-		487F3AC20A19352F543F3BD936BAD4A1 /* ImagePoolOpenGLFilter.swift in Sources */ = {isa = PBXBuildFile; fileRef = 7165AEF3FA57ED1D1D8A15781D06C367 /* ImagePoolOpenGLFilter.swift */; };
-		4899F7A4204482642C8C8993DB4D469E /* TagsViewCollectionViewLayout.swift in Sources */ = {isa = PBXBuildFile; fileRef = AB2D85D5EE804FBE94690A70D0BF21F6 /* TagsViewCollectionViewLayout.swift */; };
-		489E9EEA951C3AA195B374B166D063C5 /* ClosedRange+Clamp.swift in Sources */ = {isa = PBXBuildFile; fileRef = 5CE8BD3BC423F1914CE59E846E5B31EF /* ClosedRange+Clamp.swift */; };
-		4922EB6AE3EF651AE7A505B687F347AB /* SDmetamacros.h in Headers */ = {isa = PBXBuildFile; fileRef = F6321EA556FBDA064D1F5A12FE680D49 /* SDmetamacros.h */; settings = {ATTRIBUTES = (Project, ); }; };
-		499CD78E05A56C88539F684BCDA06E33 /* frame_enc.c in Sources */ = {isa = PBXBuildFile; fileRef = 6103315B49D12299EE0E7830D5376ED6 /* frame_enc.c */; settings = {COMPILER_FLAGS = "-D_THREAD_SAFE -fno-objc-arc"; }; };
-		4A4E3CA21F5735CADD5F392C4E8FADFC /* filters_utils.c in Sources */ = {isa = PBXBuildFile; fileRef = 095685D3F006D357A3DD40D822C8E8A4 /* filters_utils.c */; settings = {COMPILER_FLAGS = "-D_THREAD_SAFE -fno-objc-arc"; }; };
-		4ADD2EB24A87AB924E318595F536E3D9 /* MovableViewInnerElement.swift in Sources */ = {isa = PBXBuildFile; fileRef = 1F25221BCD39D2678413EA7D52828970 /* MovableViewInnerElement.swift */; };
-		4B590E97896AF19B384154711FC35DD8 /* IndexPath+Order.swift in Sources */ = {isa = PBXBuildFile; fileRef = 9550D3973D77331051D3B31FF130DC4F /* IndexPath+Order.swift */; };
-		4B72EC3DB67D281B344FF87B267AA15F /* SDWebImageTransition.h in Headers */ = {isa = PBXBuildFile; fileRef = 938242C40DD97590BD24FE89B02911FF /* SDWebImageTransition.h */; settings = {ATTRIBUTES = (Project, ); }; };
-		4C1C779539F7306001A99B07B03717C9 /* SDWebImageOptionsProcessor.h in Headers */ = {isa = PBXBuildFile; fileRef = FA63C6EB3489FA8ACC3CA04D6813EC8A /* SDWebImageOptionsProcessor.h */; settings = {ATTRIBUTES = (Project, ); }; };
-		4C4B343311B271E54D92DC66FD34B2F0 /* idec_dec.c in Sources */ = {isa = PBXBuildFile; fileRef = 4D3A406C5E74B1AE0D60B2D5962E9551 /* idec_dec.c */; settings = {COMPILER_FLAGS = "-D_THREAD_SAFE -fno-objc-arc"; }; };
-		4C73244B39B7E4F4AF32BAA160066E88 /* libwebp-umbrella.h in Headers */ = {isa = PBXBuildFile; fileRef = 584838C8EB7A8CF6902DBC2D87985D9D /* libwebp-umbrella.h */; settings = {ATTRIBUTES = (Project, ); }; };
-		4CD91B7474989CCDDF021C493FB1F2ED /* token_enc.c in Sources */ = {isa = PBXBuildFile; fileRef = 57D83A17D0E39130B84917678BE439CA /* token_enc.c */; settings = {COMPILER_FLAGS = "-D_THREAD_SAFE -fno-objc-arc"; }; };
-		4E057157F80870119E94EA2E8D99E5DE /* AppColorScheme.swift in Sources */ = {isa = PBXBuildFile; fileRef = 262B3705F27077A929E17C8AC894E218 /* AppColorScheme.swift */; };
-		4E75685A15D1BDA80139B4A5C2B202BF /* picture_psnr_enc.c in Sources */ = {isa = PBXBuildFile; fileRef = C4F42F4CB487923A5BE629388BC918BE /* picture_psnr_enc.c */; settings = {COMPILER_FLAGS = "-D_THREAD_SAFE -fno-objc-arc"; }; };
-		4EE5F1A40D43B6370170756D212244EA /* NSData+ImageContentType.m in Sources */ = {isa = PBXBuildFile; fileRef = 8F5C1075B9AD3228C468FD2EB1D27700 /* NSData+ImageContentType.m */; };
-		4EF59708A8F57FA67384E99B101BCC3B /* buffer_dec.c in Sources */ = {isa = PBXBuildFile; fileRef = 8BA1350A6430977A25E99B598CBE5010 /* buffer_dec.c */; settings = {COMPILER_FLAGS = "-D_THREAD_SAFE -fno-objc-arc"; }; };
-		4F8110093C01BFEA83659901F62F444C /* SDWebImageManager.h in Headers */ = {isa = PBXBuildFile; fileRef = 8DEEFAEFC8DD3D28C4C5B30B1401ADA3 /* SDWebImageManager.h */; settings = {ATTRIBUTES = (Project, ); }; };
-		4F9C495349D7A569E9C831AE462C565C /* SDImageFrame.h in Headers */ = {isa = PBXBuildFile; fileRef = 36448CE7A0888818E02519265282BFCA /* SDImageFrame.h */; settings = {ATTRIBUTES = (Project, ); }; };
-		5017500B6491EB442374F245F19979C1 /* analysis_enc.c in Sources */ = {isa = PBXBuildFile; fileRef = D59154F927C4C24738ACDC734BAE1D9F /* analysis_enc.c */; settings = {COMPILER_FLAGS = "-D_THREAD_SAFE -fno-objc-arc"; }; };
-		50544CC39838135DDBF0047A180E97F4 /* FBSnapshotTestCasePlatform.h in Headers */ = {isa = PBXBuildFile; fileRef = F588FAA9D82C224A741132FE780FA5AE /* FBSnapshotTestCasePlatform.h */; settings = {ATTRIBUTES = (Project, ); }; };
-		505CAAA40C9A6633D027359E6EAB6683 /* GifMakerHandler.swift in Sources */ = {isa = PBXBuildFile; fileRef = CD5D9F09D0DBFB126DCC5E007222FCF5 /* GifMakerHandler.swift */; };
-		50B5128BBCCE30193F46F40E8E909582 /* Pencil.swift in Sources */ = {isa = PBXBuildFile; fileRef = 2FD41787639BCC1C357455C6EC86B24C /* Pencil.swift */; };
-		516B46CBE69F0AF561228158E44746D7 /* quant_levels_dec_utils.h in Headers */ = {isa = PBXBuildFile; fileRef = ADDB8DAF8B26FED8445132BCEE4B14DA /* quant_levels_dec_utils.h */; settings = {ATTRIBUTES = (Project, ); }; };
-		51F0EC40F49449FABCCAFD01B8EE7126 /* backward_references_cost_enc.c in Sources */ = {isa = PBXBuildFile; fileRef = 644C9DFB24FDCCB7FB37FE933D40BE1D /* backward_references_cost_enc.c */; settings = {COMPILER_FLAGS = "-D_THREAD_SAFE -fno-objc-arc"; }; };
-		520BF99C70C3FFD0E2B3CDE3DACCBD9C /* HapticFeedbackGenerating.swift in Sources */ = {isa = PBXBuildFile; fileRef = DAB4CC2D7FE3CCB73AC073247A204492 /* HapticFeedbackGenerating.swift */; };
-		522C17B32DBE5012202B911CEAFD2BCB /* ToonOpenGLFilter.swift in Sources */ = {isa = PBXBuildFile; fileRef = 59C17AE5B0F47A4C4826AC53D97C29E6 /* ToonOpenGLFilter.swift */; };
-		52A4F739732139D096B81388C4087F61 /* muxinternal.c in Sources */ = {isa = PBXBuildFile; fileRef = 197F741FB5ECDCD24DD0E2B31CC76516 /* muxinternal.c */; settings = {COMPILER_FLAGS = "-D_THREAD_SAFE -fno-objc-arc"; }; };
-		531CAB6944FF6BD669E7BAF2A2883A10 /* huffman_utils.c in Sources */ = {isa = PBXBuildFile; fileRef = CD0AA837CFA7A5E03211B3A0E7F74DE8 /* huffman_utils.c */; settings = {COMPILER_FLAGS = "-D_THREAD_SAFE -fno-objc-arc"; }; };
-		5357D9942DEA71D9A1E0342BCB97EA79 /* UIColor+Hex.swift in Sources */ = {isa = PBXBuildFile; fileRef = EFC1288BA958A405A35B3FBE7DCA9C2C /* UIColor+Hex.swift */; };
-		53DB67DB8ADE317401F8B9E73EBEDFCB /* SDAssociatedObject.m in Sources */ = {isa = PBXBuildFile; fileRef = 47D85D12557E7E90F2186AC69D535B88 /* SDAssociatedObject.m */; };
-		5412607D0F649FA5D77352AD31ED6EF1 /* libwebp-dummy.m in Sources */ = {isa = PBXBuildFile; fileRef = FDA2ABE23975C19FDC44FBC15B77E89F /* libwebp-dummy.m */; };
-		5457FBAF708461B99AC2876867841054 /* TextureSelectorController.swift in Sources */ = {isa = PBXBuildFile; fileRef = C4C500F67E95E1F3AA69DD5CB26D7F81 /* TextureSelectorController.swift */; };
-		5462F5DBD3FDD69EEBF07C088FFA3ECE /* TagsViewController.swift in Sources */ = {isa = PBXBuildFile; fileRef = 63B4E07671785CDE965558C499F110A2 /* TagsViewController.swift */; };
-		547FA5C1D951624C7957D65DE3D61D65 /* quant_levels_dec_utils.c in Sources */ = {isa = PBXBuildFile; fileRef = EA493A5931CF8997654B8D4D300DD9CB /* quant_levels_dec_utils.c */; settings = {COMPILER_FLAGS = "-D_THREAD_SAFE -fno-objc-arc"; }; };
-		54D003E9866943AE55F824718C5ADA89 /* decode.h in Headers */ = {isa = PBXBuildFile; fileRef = D44C5EDCBCC74B662AB03DCD21A35A1B /* decode.h */; settings = {ATTRIBUTES = (Project, ); }; };
-		5529F1C94F60557C634207240836F6FF /* ColorCollectionCell.swift in Sources */ = {isa = PBXBuildFile; fileRef = CD714C7C60D4434BD3DC1851394A5026 /* ColorCollectionCell.swift */; };
-		55C2CF7E7F0B35DB26DAA85473443A50 /* common_dec.h in Headers */ = {isa = PBXBuildFile; fileRef = 4418427BB1D61DE442DEBE15E932F0B7 /* common_dec.h */; settings = {ATTRIBUTES = (Project, ); }; };
-		564C5D6C696E9B39105238F0E0374D1E /* ThumbnailCollectionViewLayout.swift in Sources */ = {isa = PBXBuildFile; fileRef = 307D00D05B9201E2AE370FE85FB85443 /* ThumbnailCollectionViewLayout.swift */; };
-		5693A08347C5CFEBCEBAA2AED5FADEE1 /* FBSnapshotTestCasePlatform.m in Sources */ = {isa = PBXBuildFile; fileRef = 9A4E349C2A0AA090CEC340159D6CEF73 /* FBSnapshotTestCasePlatform.m */; };
-		56D50CB747B429C4F9086DE6902F4757 /* SDWebImageOptionsProcessor.m in Sources */ = {isa = PBXBuildFile; fileRef = 3E89ED61302A2B6A11E4BEA370FD0185 /* SDWebImageOptionsProcessor.m */; };
-		5749E69A16986A71D644A68C03DE42C4 /* ChromaOpenGLFilter.swift in Sources */ = {isa = PBXBuildFile; fileRef = 10D8B73AA2DCB96416C64E824C98B0CD /* ChromaOpenGLFilter.swift */; };
-		57F4469F8D20C87EEB1237F2958CD386 /* SDWebImageDownloaderConfig.h in Headers */ = {isa = PBXBuildFile; fileRef = 3BF22C084B65717272690D933B327C0C /* SDWebImageDownloaderConfig.h */; settings = {ATTRIBUTES = (Project, ); }; };
-		58E9E6C5AB59D4DC33848BB0AD9FE6A2 /* UIView+WebCacheOperation.m in Sources */ = {isa = PBXBuildFile; fileRef = 859D5FDE1ACD39D94C39CB6480FA6D8B /* UIView+WebCacheOperation.m */; };
-		599E022191740284FBFEA3CDEA376862 /* PixelateImageOperation.swift in Sources */ = {isa = PBXBuildFile; fileRef = D92C5A38E6A08C2C3240DDA4149E02F9 /* PixelateImageOperation.swift */; };
-		59C252813DD5EEFDE2CF53E68373F46B /* PlaybackController.swift in Sources */ = {isa = PBXBuildFile; fileRef = 8E3E13EDB3F7E47FF0A9801293974977 /* PlaybackController.swift */; };
-		5AA0E5FA73F5C61F157AE1A3EF40A898 /* UIImage+FlipLeftMirrored.swift in Sources */ = {isa = PBXBuildFile; fileRef = 6243663724C16D58653DBB0507707701 /* UIImage+FlipLeftMirrored.swift */; };
-		5ADA91709D651EB7F3DDCF5FAE3A4169 /* CameraFilterCollectionController.swift in Sources */ = {isa = PBXBuildFile; fileRef = D7446CDE20D1F62AF51460C8073B6251 /* CameraFilterCollectionController.swift */; };
-		5AEAA19544E8CC9457A9499321D220B9 /* lossless_sse2.c in Sources */ = {isa = PBXBuildFile; fileRef = 33D3E328E22BB4E6B893CA7EF5AB1A33 /* lossless_sse2.c */; settings = {COMPILER_FLAGS = "-D_THREAD_SAFE -fno-objc-arc"; }; };
-		5BC17D8F6A2B87FAD70698C188D7EC94 /* huffman_utils.h in Headers */ = {isa = PBXBuildFile; fileRef = 543ECDA8599A5AB8DC2DC250B5867CB3 /* huffman_utils.h */; settings = {ATTRIBUTES = (Project, ); }; };
-		5BC706C361F00B81001D73542E01755B /* SDWebImageCacheSerializer.m in Sources */ = {isa = PBXBuildFile; fileRef = 960E67F9991197717CC7DB78597C8169 /* SDWebImageCacheSerializer.m */; };
-		5CC7B28CE2FC2CAD77E264C5A483CC58 /* SDAsyncBlockOperation.m in Sources */ = {isa = PBXBuildFile; fileRef = AF896914B2C165199C4E7FBAE361F764 /* SDAsyncBlockOperation.m */; };
-		5D67827D0EF28014E091EF8FA1E035F7 /* UIImage+ForceDecode.m in Sources */ = {isa = PBXBuildFile; fileRef = FAA8EE0D4E0FAB584A95ECCE4BABD69B /* UIImage+ForceDecode.m */; };
-		5D69574EABABFB0382BA0E545ACD7BB2 /* near_lossless_enc.c in Sources */ = {isa = PBXBuildFile; fileRef = A452686A95DD9CF8AAE1F09F43EF1E60 /* near_lossless_enc.c */; settings = {COMPILER_FLAGS = "-D_THREAD_SAFE -fno-objc-arc"; }; };
-		5D99C3DE35E577775066CA33BE38DFC8 /* SDWebImageDefine.h in Headers */ = {isa = PBXBuildFile; fileRef = BA3FCC9E1DD83721516B845F8A26E26C /* SDWebImageDefine.h */; settings = {ATTRIBUTES = (Project, ); }; };
-		5DD33724781888017FBDDDD71C1CE81D /* filters_msa.c in Sources */ = {isa = PBXBuildFile; fileRef = B70F2FC8E25D5CFE44D45DFEB4632D73 /* filters_msa.c */; settings = {COMPILER_FLAGS = "-D_THREAD_SAFE -fno-objc-arc"; }; };
-		5DF3987047D558318DC7E940D8093B5B /* UIImage+SharedUIAssets.swift in Sources */ = {isa = PBXBuildFile; fileRef = 56E6CD7FE187D00F7B02EB1CB014F45B /* UIImage+SharedUIAssets.swift */; };
-		5E4C52545854024E1066E43599974E5E /* MediaInfo.swift in Sources */ = {isa = PBXBuildFile; fileRef = 236350A5409F1F8E7D7D382A0086EEA9 /* MediaInfo.swift */; };
-		5E51953D241964B9F4DEA10B8A998825 /* TMTheme.swift in Sources */ = {isa = PBXBuildFile; fileRef = 23B3E2BBDB1EBBA8C42AAB1F52DB88DF /* TMTheme.swift */; };
-		5EDF0CF30FBF149B0FC1E7B57FB3D236 /* SDImageHEICCoder.h in Headers */ = {isa = PBXBuildFile; fileRef = 3FBD76C7A368B2396695BDA0D9B92DF8 /* SDImageHEICCoder.h */; settings = {ATTRIBUTES = (Project, ); }; };
-		5FABA6F7E5EBD2865E97BBDCCBB01890 /* EditionMenuCollectionCell.swift in Sources */ = {isa = PBXBuildFile; fileRef = F19E8C81F1A3AB328D5F3403406BA1E1 /* EditionMenuCollectionCell.swift */; };
-		6029F7D811E8406E82C312E338515503 /* types.h in Headers */ = {isa = PBXBuildFile; fileRef = E966F98DA7545FF7BA1CC38EE02F743A /* types.h */; settings = {ATTRIBUTES = (Project, ); }; };
-		605E35C877BD7DD63484DE67E3EFF950 /* GLError.swift in Sources */ = {isa = PBXBuildFile; fileRef = 832619AC5F0C00D5CB5CE0770C7C947A /* GLError.swift */; };
-		60C2EFB1240142C9B7EDA7D644AF249B /* NSBezierPath+SDRoundedCorners.m in Sources */ = {isa = PBXBuildFile; fileRef = 135770AE3D3E57F5B1111C0FB8BDD5EF /* NSBezierPath+SDRoundedCorners.m */; };
-		60FB1C1B198AE2431CB242B3BF645D1A /* SDWebImagePrefetcher.h in Headers */ = {isa = PBXBuildFile; fileRef = D5BDC03E173DB2CB10497AC687B0EF23 /* SDWebImagePrefetcher.h */; settings = {ATTRIBUTES = (Project, ); }; };
-		6157A7318E5A845698B6A1FDF4020059 /* ColorCollectionController.swift in Sources */ = {isa = PBXBuildFile; fileRef = 10ADC45C7A5CE3D654D344D701DBFA9E /* ColorCollectionController.swift */; };
-		6182B2085AC63186D30CF4EBE039AC2E /* NSData+ImageContentType.h in Headers */ = {isa = PBXBuildFile; fileRef = 70C2C87D68995E56751439EF02404A7E /* NSData+ImageContentType.h */; settings = {ATTRIBUTES = (Project, ); }; };
-		618AAE2296E670E1FE5F59BF9599959D /* quant.h in Headers */ = {isa = PBXBuildFile; fileRef = 983C87F7CFB7ACA87AB846C3C9F30486 /* quant.h */; settings = {ATTRIBUTES = (Project, ); }; };
-		61E73CE8D355C3B872E57FD8D7C60629 /* filters_sse2.c in Sources */ = {isa = PBXBuildFile; fileRef = F0EF6666D53171D31CAE55DD494ED907 /* filters_sse2.c */; settings = {COMPILER_FLAGS = "-D_THREAD_SAFE -fno-objc-arc"; }; };
-		623F1AEA151D4CD482BCFCA6C85FDD6D /* yuv_sse41.c in Sources */ = {isa = PBXBuildFile; fileRef = 1D3D97190BB651B09CF585B6FB8B3787 /* yuv_sse41.c */; settings = {COMPILER_FLAGS = "-D_THREAD_SAFE -fno-objc-arc"; }; };
-		62F73F74B1DFCBF6294C3E90B2266C80 /* SDImageWebPCoder.h in Headers */ = {isa = PBXBuildFile; fileRef = 87EB0074E36D53976AE98B0CD8AFC402 /* SDImageWebPCoder.h */; settings = {ATTRIBUTES = (Project, ); }; };
-		631EB768A41C7CF8DB83F5ACB89B0C5E /* KanvasCameraFonts.swift in Sources */ = {isa = PBXBuildFile; fileRef = 8246EE4B42C98AF321044CC9C99F31E4 /* KanvasCameraFonts.swift */; };
-		6407E208640F7E1C34C00DF03F9EDE7A /* KanvasCameraTimes.swift in Sources */ = {isa = PBXBuildFile; fileRef = EE86EFC1E4BD9C9B0AD89352A3B612F6 /* KanvasCameraTimes.swift */; };
-		64AC5EB0E2555596F3881FA73DF0AF90 /* CameraInputController.swift in Sources */ = {isa = PBXBuildFile; fileRef = 0F212C3E0BFCC3636CDDA0D64AFD8D13 /* CameraInputController.swift */; };
-		654246A5EC676CAF887090308DBBBA9D /* cost_enc.c in Sources */ = {isa = PBXBuildFile; fileRef = A1EC882BBB21C4E8960829E90C74B633 /* cost_enc.c */; settings = {COMPILER_FLAGS = "-D_THREAD_SAFE -fno-objc-arc"; }; };
-		654BA3E8BFDADC69B2C75B236013A660 /* BackgroundFillOperation.swift in Sources */ = {isa = PBXBuildFile; fileRef = 5480E71C2EC0BB38E90617C177E26706 /* BackgroundFillOperation.swift */; };
-		65566628AEC574B3CAEB2743DFD3DDAF /* UIImage+DominantColors.swift in Sources */ = {isa = PBXBuildFile; fileRef = E70601AE7C2A9E533607063FB999DAC6 /* UIImage+DominantColors.swift */; };
-		65A5C707F428EA70792DDCE00C63FCB8 /* cost_mips_dsp_r2.c in Sources */ = {isa = PBXBuildFile; fileRef = 75BFF17E0CF94691ED1B24E9EAB53437 /* cost_mips_dsp_r2.c */; settings = {COMPILER_FLAGS = "-D_THREAD_SAFE -fno-objc-arc"; }; };
-		65D7C480CFA87DFF5BE8F6565D2D9AF8 /* cost_neon.c in Sources */ = {isa = PBXBuildFile; fileRef = 95C9AA1F7C4334AC2BC62C10DEDBA5EF /* cost_neon.c */; settings = {COMPILER_FLAGS = "-D_THREAD_SAFE -fno-objc-arc"; }; };
-		662583B612598A1C987E77BC2F456C60 /* NSDate+Offset.swift in Sources */ = {isa = PBXBuildFile; fileRef = 6AB9513A4118ABAB3E13CDD1CCF82EDF /* NSDate+Offset.swift */; };
-		662D344707D99DFEF4DE65BB47F7933E /* ModeSelectorAndShootController.swift in Sources */ = {isa = PBXBuildFile; fileRef = 904474786DAD445C8730729A0F457C06 /* ModeSelectorAndShootController.swift */; };
-		664A258A554CE5A427FECD8E5C9AE74A /* PostOptionsConstants.swift in Sources */ = {isa = PBXBuildFile; fileRef = 2AF4CC0A4E8DC1434A4A1A887856E51D /* PostOptionsConstants.swift */; };
-		66F366FC08D7DFDBA3EF0177C59E1AB8 /* String+HexColor.swift in Sources */ = {isa = PBXBuildFile; fileRef = 49F578D010ABA7982D50BEE1B4E4FFC4 /* String+HexColor.swift */; };
-		66F5879A3DA4973C9BF801CB0F0F7645 /* SharedUI-umbrella.h in Headers */ = {isa = PBXBuildFile; fileRef = 079C6710D91DBFA3DE31612696E29F74 /* SharedUI-umbrella.h */; settings = {ATTRIBUTES = (Project, ); }; };
-		67B4DEA860537E72019CD6FA22EA39A6 /* ThumbnailCollectionController.swift in Sources */ = {isa = PBXBuildFile; fileRef = 10B23D5FAF132021AB3BF77643B6508F /* ThumbnailCollectionController.swift */; };
-		67FB86B5A828570E868D952747DF1FC4 /* UIImage+MultiFormat.m in Sources */ = {isa = PBXBuildFile; fileRef = FECD7827616E4A7DD47EB94D7E809A65 /* UIImage+MultiFormat.m */; };
-		68046EAA01E24C22B2ED0C77D2FD1206 /* SDImageCoder.h in Headers */ = {isa = PBXBuildFile; fileRef = FE2EFB3A2D5108AA55C584A4D2DDFE06 /* SDImageCoder.h */; settings = {ATTRIBUTES = (Project, ); }; };
-		68915246D85BADDFCA06E1B9090C0B71 /* KanvasCamera-dummy.m in Sources */ = {isa = PBXBuildFile; fileRef = 8C6D813EDFF5FC0FC33CD98EBC4A5A8F /* KanvasCamera-dummy.m */; };
-		69210CC034EF49CB0063A50EE6A7819C /* OptionView.swift in Sources */ = {isa = PBXBuildFile; fileRef = BE6997EF965EE9DC1DB32DDBCF18B5CD /* OptionView.swift */; };
-		695A23B190E339DDBE465BDE256C2EF8 /* quant_levels_utils.h in Headers */ = {isa = PBXBuildFile; fileRef = 45CC2502D69AB0A8E02A81FFF9FCD65B /* quant_levels_utils.h */; settings = {ATTRIBUTES = (Project, ); }; };
-		696181AF46E4C75194A6C3330E4399FD /* dec.c in Sources */ = {isa = PBXBuildFile; fileRef = BAE5B311A6511E14F3FBB809778720D5 /* dec.c */; settings = {COMPILER_FLAGS = "-D_THREAD_SAFE -fno-objc-arc"; }; };
-		6AA6B2B2BA42779DC1FDAAD3CA8F48D2 /* CameraSegmentHandler.swift in Sources */ = {isa = PBXBuildFile; fileRef = 2404435217410F00956B9778DBC95B95 /* CameraSegmentHandler.swift */; };
-		6AC470C56BA8590B22E3E1D365262552 /* String+UTF16Substring.swift in Sources */ = {isa = PBXBuildFile; fileRef = 841AD285440BFBA3BF4C9E3B585987F6 /* String+UTF16Substring.swift */; };
-		6AFD0A0A996C5AC374639F8FCF27E368 /* SDImageGraphics.m in Sources */ = {isa = PBXBuildFile; fileRef = 0A541B5F5ED21602313FEF6A33946E63 /* SDImageGraphics.m */; };
-		6B802A5C54A2C5531B7D78FFBA197C06 /* MetalFilter.swift in Sources */ = {isa = PBXBuildFile; fileRef = 143F0482FEDE44C972166948E534F904 /* MetalFilter.swift */; };
-		6BC683EBBD4CAD6099D0D417FAF11F97 /* UIButton+WebCache.h in Headers */ = {isa = PBXBuildFile; fileRef = 6BEEF50382DF000429651D6EC192E147 /* UIButton+WebCache.h */; settings = {ATTRIBUTES = (Project, ); }; };
-		6BFB32F787E8F8DB228926ECE64C3A88 /* ReachabilityDeterminer.swift in Sources */ = {isa = PBXBuildFile; fileRef = 9E9EE068375D436F948D2BE8045FE06E /* ReachabilityDeterminer.swift */; };
-		6C3F1BABFC53E28074FED22E6DFC451B /* mux_types.h in Headers */ = {isa = PBXBuildFile; fileRef = 96450FA1FE1E8EAE5C903DB409160C47 /* mux_types.h */; settings = {ATTRIBUTES = (Project, ); }; };
-		6C4987A23B8830450348E2D5D15642D6 /* SDWebImageImageLoader.swift in Sources */ = {isa = PBXBuildFile; fileRef = AC6AEBA2047E45C244901C7CCBFB0B10 /* SDWebImageImageLoader.swift */; };
-		6D5CC7E789DFA39728151C9C66505D77 /* UIImageView+HighlightedWebCache.h in Headers */ = {isa = PBXBuildFile; fileRef = 3EE8FB0AE34D7E865368ECB16A2EC515 /* UIImageView+HighlightedWebCache.h */; settings = {ATTRIBUTES = (Project, ); }; };
-		6D5D20111D167749D7BC40EC2DCF1738 /* SDImageAPNGCoder.m in Sources */ = {isa = PBXBuildFile; fileRef = 419C43603934441FCD9AA28D54D65AB9 /* SDImageAPNGCoder.m */; };
-		6DA2A46DA2FAC9992F6216EB4B1CA576 /* CameraInputOutput.swift in Sources */ = {isa = PBXBuildFile; fileRef = 214026168BB96F4CBBEBEE7E8B5BEAAF /* CameraInputOutput.swift */; };
-		6DB072210A7715D72E4A576F611BD7BB /* CGPoint+Operators.swift in Sources */ = {isa = PBXBuildFile; fileRef = 5BD2AF56D6FDC64722C2EEAC14660E09 /* CGPoint+Operators.swift */; };
-		6EB21024A868242076B1537DDB65B191 /* bit_writer_utils.c in Sources */ = {isa = PBXBuildFile; fileRef = 23B4C56A7855EA1A15EB09CF0D86FC58 /* bit_writer_utils.c */; settings = {COMPILER_FLAGS = "-D_THREAD_SAFE -fno-objc-arc"; }; };
-		6FE233DB8E7B773AC90DA547C7AB7976 /* rescaler_neon.c in Sources */ = {isa = PBXBuildFile; fileRef = 09E381C85BB6D78C184133C38E8B8D09 /* rescaler_neon.c */; settings = {COMPILER_FLAGS = "-D_THREAD_SAFE -fno-objc-arc"; }; };
-		700A8F9AEFB0FA70A07647850BA968DC /* SDImageAssetManager.h in Headers */ = {isa = PBXBuildFile; fileRef = DD988128F2BBFA11A53AD61523E09575 /* SDImageAssetManager.h */; settings = {ATTRIBUTES = (Project, ); }; };
-		7070D9563B652BEEBC4DD2E73B9B88F7 /* lossless_mips_dsp_r2.c in Sources */ = {isa = PBXBuildFile; fileRef = C37687947B1A6DB79BC8231425CE8D1A /* lossless_mips_dsp_r2.c */; settings = {COMPILER_FLAGS = "-D_THREAD_SAFE -fno-objc-arc"; }; };
-		709F7FA064529D416EE56E42585B16D8 /* alpha_enc.c in Sources */ = {isa = PBXBuildFile; fileRef = D2EA18211B7B9FC26E5845C69D1FADC8 /* alpha_enc.c */; settings = {COMPILER_FLAGS = "-D_THREAD_SAFE -fno-objc-arc"; }; };
-		70FF345FC48BC538D49D60351630CB14 /* DrawerView.swift in Sources */ = {isa = PBXBuildFile; fileRef = D54AD4AF40FC8A717EDEE3F7CF8E40BF /* DrawerView.swift */; };
-		70FFCBCD9832C480CD2FB29839214648 /* RGBA.swift in Sources */ = {isa = PBXBuildFile; fileRef = 9B153DA8C803C4F790797E64852BD54C /* RGBA.swift */; };
-		7132F0DD3800F838EAD9D490E9FC4BA6 /* SDWebImageWebPCoder-dummy.m in Sources */ = {isa = PBXBuildFile; fileRef = EED3BD1EA65E546C56D15C3379DEF883 /* SDWebImageWebPCoder-dummy.m */; };
-		726B89D44663ED0A0F380AE24EF8D816 /* SDWebImagePrefetcher.m in Sources */ = {isa = PBXBuildFile; fileRef = 0FF7FFBBB7809BFAB078950B2E9DDDEB /* SDWebImagePrefetcher.m */; };
-		72BB59658CD7D344C18528550A853202 /* random_utils.h in Headers */ = {isa = PBXBuildFile; fileRef = 2681E01832AE2EDA05EB801F53C51E6A /* random_utils.h */; settings = {ATTRIBUTES = (Project, ); }; };
-		7351FA044C5ABF082A893612EE7D3534 /* UIFont+ComposeFonts.swift in Sources */ = {isa = PBXBuildFile; fileRef = 894ED85C8531BF7245DA2DA518CE3EEA /* UIFont+ComposeFonts.swift */; };
-		73B987463591D225622F914565E5FBFB /* UIColor+SharedColors.swift in Sources */ = {isa = PBXBuildFile; fileRef = B5EEC341953000A47C87C78C6FBDD756 /* UIColor+SharedColors.swift */; };
-		73C1CA5944ECA3AF719C46AE652C4801 /* NSButton+WebCache.m in Sources */ = {isa = PBXBuildFile; fileRef = B3CF84624A6CD466163FBBB3524CAC04 /* NSButton+WebCache.m */; };
-		73D7BF2033F76591BDCBA2A098FC93FE /* SDImageCoderHelper.h in Headers */ = {isa = PBXBuildFile; fileRef = 901DEEC19CCCA62A2E51F471DAF6877D /* SDImageCoderHelper.h */; settings = {ATTRIBUTES = (Project, ); }; };
-		75A47942EB11326D478D58D0A7E564F6 /* CALayer+Color.swift in Sources */ = {isa = PBXBuildFile; fileRef = 2D6BF712D3F74B048AD08DD937683DC5 /* CALayer+Color.swift */; };
-		763C13EA5DC908AD984F7B5AE2366D8E /* UIFont+Orangina.swift in Sources */ = {isa = PBXBuildFile; fileRef = 351417A81002AD9B42377B89D54068FD /* UIFont+Orangina.swift */; };
-		76684E811A8A5F9091C0EDD7039E9D93 /* rescaler_mips_dsp_r2.c in Sources */ = {isa = PBXBuildFile; fileRef = E13AC2A9B65E8F6AE070390E5D4D99E1 /* rescaler_mips_dsp_r2.c */; settings = {COMPILER_FLAGS = "-D_THREAD_SAFE -fno-objc-arc"; }; };
-		7688D5E76FDA80CB4DA26E7686F0DC8A /* utils.h in Headers */ = {isa = PBXBuildFile; fileRef = 9BF9E6FBC53FB7E47E40F849F346655C /* utils.h */; settings = {ATTRIBUTES = (Project, ); }; };
-		76A6B4925F89F66A34B6DD0F9B01A198 /* UIImage+GIF.h in Headers */ = {isa = PBXBuildFile; fileRef = 66060355ECFA400CA363448B19B49E79 /* UIImage+GIF.h */; settings = {ATTRIBUTES = (Project, ); }; };
-		76D05B3939AF9350F6FB0CCD383A7C22 /* ShowModalFromTopAnimator.swift in Sources */ = {isa = PBXBuildFile; fileRef = E82B877A6448582F0C8FDFF3CFB20AAC /* ShowModalFromTopAnimator.swift */; };
-		771BDAB223C512D4F596035D298B529B /* predictor_enc.c in Sources */ = {isa = PBXBuildFile; fileRef = 6F630426EE550B8E662A9A4C0B01BD32 /* predictor_enc.c */; settings = {COMPILER_FLAGS = "-D_THREAD_SAFE -fno-objc-arc"; }; };
-		77963FF7EE2C6BF810466A85D700811E /* FBSnapshotTestController.m in Sources */ = {isa = PBXBuildFile; fileRef = B843775F5B1404A13A5A4E95D250D837 /* FBSnapshotTestController.m */; };
-		7862DA68F25A12F27A351D91854E79DF /* DrawingController.swift in Sources */ = {isa = PBXBuildFile; fileRef = 270F8630FC62251209AED88C0AFE7CEC /* DrawingController.swift */; };
-		79821B7C20BC760E0332870A37C4B960 /* ssim.c in Sources */ = {isa = PBXBuildFile; fileRef = 911985EF8D4354160564A03AD795AD21 /* ssim.c */; settings = {COMPILER_FLAGS = "-D_THREAD_SAFE -fno-objc-arc"; }; };
-		79FD3B1065E7DF69DE06C2B09952A296 /* StickerCollectionController.swift in Sources */ = {isa = PBXBuildFile; fileRef = D5C79DEBCC6DE67A83998AE8329A92FF /* StickerCollectionController.swift */; };
-		7A4343B6C0D45FE5E37B0503DAC6AE96 /* muxedit.c in Sources */ = {isa = PBXBuildFile; fileRef = EA923913E4C37ED7F324BA891DD99CB3 /* muxedit.c */; settings = {COMPILER_FLAGS = "-D_THREAD_SAFE -fno-objc-arc"; }; };
-		7A77D28E7218A18090418D99AA17D4F9 /* CVPixelBuffer+resize.swift in Sources */ = {isa = PBXBuildFile; fileRef = 811F6B59C9ECD17504BCD545834BAADD /* CVPixelBuffer+resize.swift */; };
-		7ABD038EEEB783020FD928EAF558C040 /* FilterType.swift in Sources */ = {isa = PBXBuildFile; fileRef = 6073FA54C341304771B3CA26D58767E8 /* FilterType.swift */; };
-		7B27356D88A1987ED1CA884A12E7FC84 /* ImageLoader-dummy.m in Sources */ = {isa = PBXBuildFile; fileRef = 2E82A2FD31978FC1FFBB3DC1298A21D8 /* ImageLoader-dummy.m */; };
-		7B365E6B415BE63F9C8D8E30128912BE /* StickerTypeCollectionCell.swift in Sources */ = {isa = PBXBuildFile; fileRef = C02D9C243F39B124F2A75E6F00FCF73C /* StickerTypeCollectionCell.swift */; };
-		7B77916B0742CAFDA4F1CDD6DBE4F65A /* UICollectionView+Cells.swift in Sources */ = {isa = PBXBuildFile; fileRef = D951F259D8DDFA1D3584297CFFD9E34C /* UICollectionView+Cells.swift */; };
-		7B8945E9475C699C2B42F7E3136BCBCD /* UIView+Layout.swift in Sources */ = {isa = PBXBuildFile; fileRef = 36EC9CD2A45414203EF2DC89097F323C /* UIView+Layout.swift */; };
-		7C34649C9AAA059880A16702705CBCB8 /* SDImageFrame.m in Sources */ = {isa = PBXBuildFile; fileRef = 4F765C2B10B06BE9F827F6B6EFED0647 /* SDImageFrame.m */; };
-		7C8C29C3A63BD601E88CF1FF9F534DBF /* msa_macro.h in Headers */ = {isa = PBXBuildFile; fileRef = 597476E1EC0BCF5782BB847CAF467650 /* msa_macro.h */; settings = {ATTRIBUTES = (Project, ); }; };
-		7DD1FA63D6E7F56FFF62D54824FAC72E /* GrayscaleOpenGLFilter.swift in Sources */ = {isa = PBXBuildFile; fileRef = 0198D640FD1505624CCAFD6D4E8CDAC2 /* GrayscaleOpenGLFilter.swift */; };
-		7E0E5DB87A24D306CFBFE7C63B1349C7 /* EMInterferenceOpenGLFilter.swift in Sources */ = {isa = PBXBuildFile; fileRef = 7EFB1A3C4E737BC2B33A062E7114F70F /* EMInterferenceOpenGLFilter.swift */; };
-		7E6D23AD5DFCB992744C78F5F5D27030 /* Reachability-dummy.m in Sources */ = {isa = PBXBuildFile; fileRef = 10B1FB3C7A012DDB08500D9389F3BFA7 /* Reachability-dummy.m */; };
-		7EEB3175CFCBFF80601E1F7138CDC498 /* NSBundle+Orangina.swift in Sources */ = {isa = PBXBuildFile; fileRef = BCB3FCDBC278609044AE8D0F24327C11 /* NSBundle+Orangina.swift */; };
-		7F56788B58E43D39D1642C9135DDBCF6 /* SDAssociatedObject.h in Headers */ = {isa = PBXBuildFile; fileRef = B8E1C19A7D3B18704D1CB7FD7967A9DE /* SDAssociatedObject.h */; settings = {ATTRIBUTES = (Project, ); }; };
-		7F86CB2A8D4D50643CEA9868F34C07B0 /* LoadingIndicatorView.swift in Sources */ = {isa = PBXBuildFile; fileRef = 93F742E1CC4102F5430132AF041CC8E1 /* LoadingIndicatorView.swift */; };
-		7FE942E8C1DB64B98DD08D5668F5CC54 /* SDGraphicsImageRenderer.m in Sources */ = {isa = PBXBuildFile; fileRef = E3FBCEC4084E7D200859E4E4B449AF60 /* SDGraphicsImageRenderer.m */; };
-		804389A8646BF094EE38B3F4E57D7DEA /* filter_enc.c in Sources */ = {isa = PBXBuildFile; fileRef = 3503C780FB93E94BB900EFC3FA6F4040 /* filter_enc.c */; settings = {COMPILER_FLAGS = "-D_THREAD_SAFE -fno-objc-arc"; }; };
-		8060EB04F5AAEE76B7CC8B96E38671AD /* demux.c in Sources */ = {isa = PBXBuildFile; fileRef = 355271E3AFD00F46A4974A8D91486574 /* demux.c */; settings = {COMPILER_FLAGS = "-D_THREAD_SAFE -fno-objc-arc"; }; };
-		81230D3F8062043CFF688D4821483BB4 /* CGRect+Center.swift in Sources */ = {isa = PBXBuildFile; fileRef = 4DC236F75FA48E6FC3B1D9E9FB9D49D7 /* CGRect+Center.swift */; };
-		81C0AA51ECD58BAD30D26B8E16966FBD /* CameraPreviewView.swift in Sources */ = {isa = PBXBuildFile; fileRef = 16FF3CDADFCB2436C8FD7640A3541F56 /* CameraPreviewView.swift */; };
-		82220DFF3E846F3420ABEC15C26324BC /* SDWebImageCacheSerializer.h in Headers */ = {isa = PBXBuildFile; fileRef = 2D9DB3E58C73423E5524528D11E0F9FF /* SDWebImageCacheSerializer.h */; settings = {ATTRIBUTES = (Project, ); }; };
-		825DED6E1C303247672D8BF819EAD431 /* Pods-KanvasCameraExample-dummy.m in Sources */ = {isa = PBXBuildFile; fileRef = 1CEE4C47043FCDD185056E0AEB2F3CBA /* Pods-KanvasCameraExample-dummy.m */; };
-		8281160F263BB05F1F2034BBD7CE1632 /* UIImage+GIF.m in Sources */ = {isa = PBXBuildFile; fileRef = 543796D34F425936AC62F381A8AEF21E /* UIImage+GIF.m */; };
-		82B33919F4AFAFE09CDD439C1F7230C8 /* EditionMenuCollectionView.swift in Sources */ = {isa = PBXBuildFile; fileRef = 7DCF7B7B038DF3EFC45FCB365CCC3D86 /* EditionMenuCollectionView.swift */; };
-		84BCBAECF8997A214F12F84DF18BF82D /* StaggeredGridLayout.swift in Sources */ = {isa = PBXBuildFile; fileRef = 9904799AB8E67A2AE4E91A858C0232CD /* StaggeredGridLayout.swift */; };
-		84CA5D47B9E81AA0166551F361FAA80E /* KanvasCameraColors.swift in Sources */ = {isa = PBXBuildFile; fileRef = 3D553298E1E4623CF6C23036F54E8E38 /* KanvasCameraColors.swift */; };
-		8556D0F1D872721387425EA20A1E30E2 /* cost_mips32.c in Sources */ = {isa = PBXBuildFile; fileRef = 1934F6B1D275CE2D7B408A9F0A28874A /* cost_mips32.c */; settings = {COMPILER_FLAGS = "-D_THREAD_SAFE -fno-objc-arc"; }; };
-		859EDAD995F2A887C5B6FEE0A9469CB5 /* MediaClipsCollectionCell.swift in Sources */ = {isa = PBXBuildFile; fileRef = 96CD57C3938462B855DB1809AAC9B60B /* MediaClipsCollectionCell.swift */; };
-		85A4AB14F0E8432C6DFB7C719950A7B4 /* SDImageGIFCoder.h in Headers */ = {isa = PBXBuildFile; fileRef = A59F01B68CF9150FB9A497071EE8C72D /* SDImageGIFCoder.h */; settings = {ATTRIBUTES = (Project, ); }; };
-		85C6D54FF0B000D88B0CD7FAC36B82F8 /* UIImage+ForceDecode.h in Headers */ = {isa = PBXBuildFile; fileRef = 82E3FD2FF7038CDB9AB02DAFB51FF4C8 /* UIImage+ForceDecode.h */; settings = {ATTRIBUTES = (Project, ); }; };
-		85FD76AA752A4C2EA63877FA6F6C57AE /* KanvasCameraImages.swift in Sources */ = {isa = PBXBuildFile; fileRef = 32E182F5467904524EB424018E5FFB0A /* KanvasCameraImages.swift */; };
-		861095721BB49EA8F1EED48732245CCB /* NSBezierPath+SDRoundedCorners.h in Headers */ = {isa = PBXBuildFile; fileRef = C44E6DC68D10B15D20C874254E02C895 /* NSBezierPath+SDRoundedCorners.h */; settings = {ATTRIBUTES = (Project, ); }; };
-		866E836B92B624EA2BDB182DA256A261 /* ColorSelectorView.swift in Sources */ = {isa = PBXBuildFile; fileRef = F60574E24B7E40350953C3CFFC86DD60 /* ColorSelectorView.swift */; };
-		86BB7FF5BBA040B1CB9D7FD3A5EA6BF2 /* EditorFilterCollectionCell.swift in Sources */ = {isa = PBXBuildFile; fileRef = 134474661838CE2E7741C06C21D8055F /* EditorFilterCollectionCell.swift */; };
-		86F528F34D8F87126E9A78BDE097F64D /* histogram_enc.c in Sources */ = {isa = PBXBuildFile; fileRef = 4F971E9A26DC30B7311BFCA0378E629E /* histogram_enc.c */; settings = {COMPILER_FLAGS = "-D_THREAD_SAFE -fno-objc-arc"; }; };
-		87157113B4B6944AF55F11A8BB42B6F0 /* SDImageHEICCoderInternal.h in Headers */ = {isa = PBXBuildFile; fileRef = DA78C24577A8DB78EAF751B956024BBA /* SDImageHEICCoderInternal.h */; settings = {ATTRIBUTES = (Project, ); }; };
-		87D6F8413A7B375C836E57CCAD550A7F /* SwiftSupport.swift in Sources */ = {isa = PBXBuildFile; fileRef = 43D83C1C1BD2CF0375B6AFEB0EA87157 /* SwiftSupport.swift */; };
-		887C33FDFC35147FB767BF0EE90058AA /* UIImageView+WebCache.m in Sources */ = {isa = PBXBuildFile; fileRef = 12956238DF14FEDB62A663A9402A180A /* UIImageView+WebCache.m */; };
-		88E29B44101F455C5ADDB387CCD94C77 /* anim_decode.c in Sources */ = {isa = PBXBuildFile; fileRef = DE5881ECE5DB0461060A2737A5E4494D /* anim_decode.c */; settings = {COMPILER_FLAGS = "-D_THREAD_SAFE -fno-objc-arc"; }; };
-		88EA3A0A084FB06B15C74F6E48F13885 /* EditorView.swift in Sources */ = {isa = PBXBuildFile; fileRef = 7409DD41E4DA70BDEC47605A081D7A0E /* EditorView.swift */; };
-		8929C66E643CC94586340DD5D69EEA72 /* DrawerTabBarOption.swift in Sources */ = {isa = PBXBuildFile; fileRef = 723F88177CCD299A87294D2A431E2834 /* DrawerTabBarOption.swift */; };
-		89BF6D73E3CAA28723D5EAE8D44C5DD3 /* UIColor+SDHexString.m in Sources */ = {isa = PBXBuildFile; fileRef = EC5F576CD015A28D6961E3C7926457D8 /* UIColor+SDHexString.m */; };
-		8A947E257A88F06979CAA73FF03F0AFA /* Utils-umbrella.h in Headers */ = {isa = PBXBuildFile; fileRef = E10F18A3D33B66A8950FF8BD36DFF8A8 /* Utils-umbrella.h */; settings = {ATTRIBUTES = (Project, ); }; };
-		8B13C4A2CC3EA265A0FECC942724DDD6 /* SDImageCodersManager.h in Headers */ = {isa = PBXBuildFile; fileRef = 5161E0BA193584E69ABF32453867A5F5 /* SDImageCodersManager.h */; settings = {ATTRIBUTES = (Project, ); }; };
-		8B458EB1CC0CA9061F0DDA0B80973CC2 /* webp_enc.c in Sources */ = {isa = PBXBuildFile; fileRef = BEDDFD91A7F75931BCA242C1B9BC75A6 /* webp_enc.c */; settings = {COMPILER_FLAGS = "-D_THREAD_SAFE -fno-objc-arc"; }; };
-		8BB828DD61C6B760BAAF9D29E45D8D73 /* rescaler_utils.h in Headers */ = {isa = PBXBuildFile; fileRef = 2C9CE44A99A69D06CA33E3DEF6607A5C /* rescaler_utils.h */; settings = {ATTRIBUTES = (Project, ); }; };
-		8BC1C206995F5DF36DA09AD3D0389A03 /* UIColor+Adaptive.swift in Sources */ = {isa = PBXBuildFile; fileRef = 6187239FB3942256E260D38643B1B001 /* UIColor+Adaptive.swift */; };
-		8C0B5EBDF83DDC66A416370F936B9A00 /* UIApplication+StrictKeyWindow.h in Headers */ = {isa = PBXBuildFile; fileRef = 5E028EFD120A2C9F90997418663149C7 /* UIApplication+StrictKeyWindow.h */; settings = {ATTRIBUTES = (Project, ); }; };
-		8C66BFC45D38A77BF5FD5164886F2C54 /* huffman_encode_utils.h in Headers */ = {isa = PBXBuildFile; fileRef = FF557FFA0BEC388A7CD2E97616FB2E14 /* huffman_encode_utils.h */; settings = {ATTRIBUTES = (Project, ); }; };
-		8C72F9EDC450B2665798AB97E7932620 /* SDImageCoder.m in Sources */ = {isa = PBXBuildFile; fileRef = A299189110A75081C395013255EA3C2A /* SDImageCoder.m */; };
-		8D00D1895DD03171FBEE0C45253ED1A0 /* AppColorSource.swift in Sources */ = {isa = PBXBuildFile; fileRef = 9A3D4FD19A461E90684FE0F7D5C2E887 /* AppColorSource.swift */; };
-		8D79665902B275A9319FE60760E1E497 /* SDImageCache.m in Sources */ = {isa = PBXBuildFile; fileRef = 4D0C354396389E5229FFE8D0C4322773 /* SDImageCache.m */; };
-		8DA421B4C90F3A67B8401E3924FE601F /* alpha_processing_mips_dsp_r2.c in Sources */ = {isa = PBXBuildFile; fileRef = CDCBF642CC00B3075D16FD8AF21AFBBF /* alpha_processing_mips_dsp_r2.c */; settings = {COMPILER_FLAGS = "-D_THREAD_SAFE -fno-objc-arc"; }; };
-		8E3EEC3DBEC3A6C8F34A627609AF4CDE /* DiscreteSliderCollectionCell.swift in Sources */ = {isa = PBXBuildFile; fileRef = 459225C95EBB8566489EE0711F00500D /* DiscreteSliderCollectionCell.swift */; };
-		8FEA5567EE8F0D4AC45B2BB9E0D66D9C /* ImageType.swift in Sources */ = {isa = PBXBuildFile; fileRef = 0C309AF8C4044AC6E5299B6ED6829B02 /* ImageType.swift */; };
-		903BB848335054291F4FE3125F234678 /* UIImage+SDAnimatedImage.swift in Sources */ = {isa = PBXBuildFile; fileRef = 8A86CE7CAB2FC1C986B7844A4F63C664 /* UIImage+SDAnimatedImage.swift */; };
-		9077B474496C7B9AF3D9383ABA6A8DCD /* ExtendedStackView.swift in Sources */ = {isa = PBXBuildFile; fileRef = 37841F7DD1234CF7186C210A66A3C48C /* ExtendedStackView.swift */; };
-		90788527CA87340FC09B1CCCFF5F826C /* TagsViewEditCell.swift in Sources */ = {isa = PBXBuildFile; fileRef = 02A527115D489A5A8CED3C6265834C21 /* TagsViewEditCell.swift */; };
-		90F4EFE4E54AA174AEAB22F01C4F0ED9 /* lossless_enc_mips32.c in Sources */ = {isa = PBXBuildFile; fileRef = 155F57CF41C3FBBA4788196427921D51 /* lossless_enc_mips32.c */; settings = {COMPILER_FLAGS = "-D_THREAD_SAFE -fno-objc-arc"; }; };
-		914D84F4D7F5661B17D9A81F0BA04531 /* Array+Move.swift in Sources */ = {isa = PBXBuildFile; fileRef = 5FF6DA68E31218EE471D88DD8FE4300C /* Array+Move.swift */; };
-		918869627137C88560F6D46B8385C6C3 /* lossless_enc_sse41.c in Sources */ = {isa = PBXBuildFile; fileRef = 64F79BE3487AAF4AD397742EC3B17A08 /* lossless_enc_sse41.c */; settings = {COMPILER_FLAGS = "-D_THREAD_SAFE -fno-objc-arc"; }; };
-		918CFF85DBE56468C81246F0693D9BD3 /* AVURLAsset+Thumbnail.swift in Sources */ = {isa = PBXBuildFile; fileRef = 2B0869D23C32514D3F1C321CC08C761D /* AVURLAsset+Thumbnail.swift */; };
-		91BF12066C4688F9DDFB191512903101 /* SuggestedTagsDataSource.swift in Sources */ = {isa = PBXBuildFile; fileRef = 1DA9B4F1178A67F93119C6863A7E79C3 /* SuggestedTagsDataSource.swift */; };
-		91E1049407E055B2A4DC55510F818F21 /* upsampling_msa.c in Sources */ = {isa = PBXBuildFile; fileRef = ECE2B7CA97FB0A7FA4DD8A27E5F2BF6A /* upsampling_msa.c */; settings = {COMPILER_FLAGS = "-D_THREAD_SAFE -fno-objc-arc"; }; };
-		921622E5260712B920A3872F01FB7CC9 /* ImageOperation.swift in Sources */ = {isa = PBXBuildFile; fileRef = 7D8FC127AD9E210D1D2AF8D69C512B26 /* ImageOperation.swift */; };
-		92FEDFF743764DB9D5B94544F1AFBF9B /* thread_utils.c in Sources */ = {isa = PBXBuildFile; fileRef = A0243489F351AED614672FC8DEBD9BBD /* thread_utils.c */; settings = {COMPILER_FLAGS = "-D_THREAD_SAFE -fno-objc-arc"; }; };
-		934FAACFEC7CA372F3EF013B0F6C9ED5 /* ModeButtonView.swift in Sources */ = {isa = PBXBuildFile; fileRef = D5F5E86EED60AFD89B6F459CB898A462 /* ModeButtonView.swift */; };
-		945907A2F2191CFB3E5C37A4AA13619A /* SDAnimatedImage+Data.swift in Sources */ = {isa = PBXBuildFile; fileRef = 47FFF0CD01443BC3287605FBAD4B7917 /* SDAnimatedImage+Data.swift */; };
-		94A8BC70F277BC8B1C6C5FF1FA19D6CC /* SDImageCacheDefine.h in Headers */ = {isa = PBXBuildFile; fileRef = 55153B5AE66994142F92744C588DE3BD /* SDImageCacheDefine.h */; settings = {ATTRIBUTES = (Project, ); }; };
-		94D0372302B0533D700C75888125F9BE /* huffman_encode_utils.c in Sources */ = {isa = PBXBuildFile; fileRef = 055728ECDF769AED5054EA1A6052ABE7 /* huffman_encode_utils.c */; settings = {COMPILER_FLAGS = "-D_THREAD_SAFE -fno-objc-arc"; }; };
-		94FF1A3AE36E33FC665CB8E2E31E1C68 /* SDInternalMacros.h in Headers */ = {isa = PBXBuildFile; fileRef = C3E6563592ADD0B0ACE181CC0F62E50D /* SDInternalMacros.h */; settings = {ATTRIBUTES = (Project, ); }; };
-		95437519B0A053C13ECB1DC962A43F8C /* StickerTypeCollectionController.swift in Sources */ = {isa = PBXBuildFile; fileRef = 4CBE42D01E4CFAA074BD29AF964DFCC5 /* StickerTypeCollectionController.swift */; };
-		9616999C744663BE228F31401689303B /* ssim_sse2.c in Sources */ = {isa = PBXBuildFile; fileRef = 18C1805D414919062F8C797CFBF2E842 /* ssim_sse2.c */; settings = {COMPILER_FLAGS = "-D_THREAD_SAFE -fno-objc-arc"; }; };
-		972024158465D1A98287FF2F508AF829 /* MediaPickerButtonView.swift in Sources */ = {isa = PBXBuildFile; fileRef = F1AD72B79E7DCEB9F471DB824615C4B7 /* MediaPickerButtonView.swift */; };
-		974160484DF7218B375FBD46739C92B9 /* Rendering.swift in Sources */ = {isa = PBXBuildFile; fileRef = 8D165270023DC2A8ADF2EA673A7FAC82 /* Rendering.swift */; };
-		97B064936B6B35D8DBD4FF8B1FEC435C /* SDWebImageDefine.m in Sources */ = {isa = PBXBuildFile; fileRef = 97BB7C24F11AA0BD8C8202D62B6FA227 /* SDWebImageDefine.m */; };
-		97CDC08D8A1C5B3E98C85B216C6B82D1 /* vp8i_dec.h in Headers */ = {isa = PBXBuildFile; fileRef = FFE3A6EA452CBAD965D5163ED7A2337C /* vp8i_dec.h */; settings = {ATTRIBUTES = (Project, ); }; };
-		97EC964595AC8FE4424BF2C49ECB69B2 /* CameraZoomHandler.swift in Sources */ = {isa = PBXBuildFile; fileRef = 524E1E675ECBD796F6CEBBF1F02D0982 /* CameraZoomHandler.swift */; };
-		98027A3ED20EBC440750D7A83EE025F5 /* SDWebImageDownloaderConfig.m in Sources */ = {isa = PBXBuildFile; fileRef = A61D7356D9D991EC21C46ED65CFD599E /* SDWebImageDownloaderConfig.m */; };
-		981D64F0C61CD1C2D60C803BD217A448 /* lossless_enc_msa.c in Sources */ = {isa = PBXBuildFile; fileRef = 0AE39BC88209CA6747DA13A8E3250CC8 /* lossless_enc_msa.c */; settings = {COMPILER_FLAGS = "-D_THREAD_SAFE -fno-objc-arc"; }; };
-		988CE0E06F4D442848815837C952E235 /* SDAnimatedImagePlayer.m in Sources */ = {isa = PBXBuildFile; fileRef = 818912E6BC2FA11C79C6F90F45E1B9EA /* SDAnimatedImagePlayer.m */; };
-		98E547635591B6523C988FD9B48A0978 /* CALayer+CGImage.swift in Sources */ = {isa = PBXBuildFile; fileRef = A10706F021D29D420C10EF4C02C3EAED /* CALayer+CGImage.swift */; };
-		98FF793B36B4FA49C28D008512C93BB5 /* GifVideoOutputHandler.swift in Sources */ = {isa = PBXBuildFile; fileRef = 01185512D31B7839F97018DB9B12A045 /* GifVideoOutputHandler.swift */; };
-		995C19328615C3D96A9FE1823381CCDA /* TrashView.swift in Sources */ = {isa = PBXBuildFile; fileRef = 52A4984BBA14C9774DE301AC112C6FA4 /* TrashView.swift */; };
-		99DD220226491F1D6CA19174A2D659D2 /* SDImageCacheDefine.m in Sources */ = {isa = PBXBuildFile; fileRef = DD17311B291F557A4C7DD378E60B2BCB /* SDImageCacheDefine.m */; };
-		9A54AFD4E240F461EB4DBC656E552F16 /* FilmOpenGLFilter.swift in Sources */ = {isa = PBXBuildFile; fileRef = DDAA27E51B7FAA2F5319008376C2C136 /* FilmOpenGLFilter.swift */; };
-		9ABE5BD1B2728082F5E69B52367A9720 /* UIColor+Util.swift in Sources */ = {isa = PBXBuildFile; fileRef = 27BA6E3B5136284746A883D7EE4D9D22 /* UIColor+Util.swift */; };
-		9B56FD575D0CCEA8E06A787ECD3890E3 /* yuv_mips_dsp_r2.c in Sources */ = {isa = PBXBuildFile; fileRef = 35C784A7FEE6609DB37B7FE4BF27982F /* yuv_mips_dsp_r2.c */; settings = {COMPILER_FLAGS = "-D_THREAD_SAFE -fno-objc-arc"; }; };
-		9BDE20F697122A339D753715AB80D236 /* ColorPickerViewController.swift in Sources */ = {isa = PBXBuildFile; fileRef = 4F09C9B8B971418DF1819E2B1E437A47 /* ColorPickerViewController.swift */; };
-		9C0E3D03E3DC534ABA227A6B31ACBC5E /* rescaler_mips32.c in Sources */ = {isa = PBXBuildFile; fileRef = F671AC4249C1E295772C72966CA1B954 /* rescaler_mips32.c */; settings = {COMPILER_FLAGS = "-D_THREAD_SAFE -fno-objc-arc"; }; };
-		9C4012B8FF9BB7970A3666E761F4C8CC /* SDImageLoader.m in Sources */ = {isa = PBXBuildFile; fileRef = C91B86F15788B806B7802B5473D7ADFC /* SDImageLoader.m */; };
-		9C6B8B6CB03496A75FACBB439C7614B1 /* DrawerTabBarView.swift in Sources */ = {isa = PBXBuildFile; fileRef = C27C031A9195882B57F8EDDFD9C40F7E /* DrawerTabBarView.swift */; };
-		9C9C4DE3ADD30892B9E15AD3712660D9 /* MTLDevice+KanvasCamera.swift in Sources */ = {isa = PBXBuildFile; fileRef = 49795A43789958CC3EAE5E623C6F726A /* MTLDevice+KanvasCamera.swift */; };
-		9D77A8A831B6CB37C0F9269A90E893D1 /* MediaClipsCollectionController.swift in Sources */ = {isa = PBXBuildFile; fileRef = E2833DE08D9EED1E54700FEA3356A4C7 /* MediaClipsCollectionController.swift */; };
-		9DE0E1136D12AB0D44AD85D053054892 /* TagsViewTagCell.swift in Sources */ = {isa = PBXBuildFile; fileRef = 0053B8724F4CAF3C0C04853271A9AED4 /* TagsViewTagCell.swift */; };
-		9E2398B4F5945CED530119CDAAF5CBD5 /* UIView+WebCache.m in Sources */ = {isa = PBXBuildFile; fileRef = 1A3ED453C46100C90217671329FB27D7 /* UIView+WebCache.m */; };
-		9E49E315F5A8CC199D2DF055FBB465F6 /* UIImage+Transform.m in Sources */ = {isa = PBXBuildFile; fileRef = FF16FD5E58C79036E153154BB83838FA /* UIImage+Transform.m */; };
-		9E5F183716BA69E4BB2C05852713CECD /* Reachability.h in Headers */ = {isa = PBXBuildFile; fileRef = BE52BA40544CBAD0A476E93653677A2C /* Reachability.h */; settings = {ATTRIBUTES = (Project, ); }; };
-		9ECA763955C6F2EA52192C3D0CF9D517 /* GifMakerSettings.swift in Sources */ = {isa = PBXBuildFile; fileRef = BAA70BA979766A63062D55429D315777 /* GifMakerSettings.swift */; };
-		9F53E87FD7D517FCED76EAA0B07F4319 /* Dictionary+Additions.swift in Sources */ = {isa = PBXBuildFile; fileRef = 179268F38FDE26B27501DD876EDCF4F8 /* Dictionary+Additions.swift */; };
-		9FBC286BC7FD8F95E6A567DFA667A46C /* demux.h in Headers */ = {isa = PBXBuildFile; fileRef = 87498E68AE9C2B5A1AEABA24AA2C6C61 /* demux.h */; settings = {ATTRIBUTES = (Project, ); }; };
-		A009D14D3714241569D602C6776E44D3 /* CameraRecorder.swift in Sources */ = {isa = PBXBuildFile; fileRef = E10CE84E657BE03B1D1780222FDDAFB4 /* CameraRecorder.swift */; };
-		A07108BDF60BEBE9760CA0EF38596DD5 /* MovableView.swift in Sources */ = {isa = PBXBuildFile; fileRef = 7E95CFB4967DE486F50947139866DC74 /* MovableView.swift */; };
-		A0950A87898852208300B6F785101994 /* Math.swift in Sources */ = {isa = PBXBuildFile; fileRef = C42472C31B44DBFCA508A289E481F980 /* Math.swift */; };
-		A0E0BFEC9C71E7CD8475908B099E74AF /* enc_neon.c in Sources */ = {isa = PBXBuildFile; fileRef = BB4868028CA72968142CB39675B700F6 /* enc_neon.c */; settings = {COMPILER_FLAGS = "-D_THREAD_SAFE -fno-objc-arc"; }; };
-		A173D1E195536883985280311807071A /* NSLayoutConstraint+Utils.swift in Sources */ = {isa = PBXBuildFile; fileRef = CB9A8EF5F03C15076ABD1C666EB16A91 /* NSLayoutConstraint+Utils.swift */; };
-		A1D521C8FAE8AA93A9CF307924E403BE /* format_constants.h in Headers */ = {isa = PBXBuildFile; fileRef = A7A5C4C4D00E8A65A59DEE34E2F17D5E /* format_constants.h */; settings = {ATTRIBUTES = (Project, ); }; };
-		A251BF3360A9E2A362BC0E0D98971F19 /* SDImageGraphics.h in Headers */ = {isa = PBXBuildFile; fileRef = DBD61870329991F62C6D7D16952CF6B6 /* SDImageGraphics.h */; settings = {ATTRIBUTES = (Project, ); }; };
-		A2C3DB0C76D64336036840ED48587CFA /* Cancelable.swift in Sources */ = {isa = PBXBuildFile; fileRef = 81E1F1BE812C2A5F420F06F5ACFE8920 /* Cancelable.swift */; };
-		A34466226E3D50BD1265756796D0DD71 /* config_enc.c in Sources */ = {isa = PBXBuildFile; fileRef = CD438F479D0A6179C74CE7AB05F70A37 /* config_enc.c */; settings = {COMPILER_FLAGS = "-D_THREAD_SAFE -fno-objc-arc"; }; };
-		A378C46CD752916D2971AC1CC2995BE8 /* SDImageLoadersManager.h in Headers */ = {isa = PBXBuildFile; fileRef = B9DF1630A4FE8F7B68B2E7EA293BCADF /* SDImageLoadersManager.h */; settings = {ATTRIBUTES = (Project, ); }; };
-		A39850F1C2EDECF0B304B88F31066E62 /* rescaler_sse2.c in Sources */ = {isa = PBXBuildFile; fileRef = 32E8DB467D165639A9BAAA2F7337CF8A /* rescaler_sse2.c */; settings = {COMPILER_FLAGS = "-D_THREAD_SAFE -fno-objc-arc"; }; };
-		A3ABFFF35CD77259C92EA62444050681 /* neon.h in Headers */ = {isa = PBXBuildFile; fileRef = 40C044B80EEBBCFF3066D31EABC202CB /* neon.h */; settings = {ATTRIBUTES = (Project, ); }; };
-		A3AD47B0AE7519DB4712E44887CD34DA /* SDImageCacheConfig.m in Sources */ = {isa = PBXBuildFile; fileRef = 3FA38E2F9B327C34C0CCA2550A813179 /* SDImageCacheConfig.m */; };
-		A457A948F248D2A52CD05F067B0C1367 /* UIImage+Compare.m in Sources */ = {isa = PBXBuildFile; fileRef = 6D35CB7BE26B185DBBFB1B4E7430A647 /* UIImage+Compare.m */; };
-		A4C62A8B6D7C5EB857ABEF4EBDA900F2 /* RGBOpenGLFilter.swift in Sources */ = {isa = PBXBuildFile; fileRef = 275646DAD35259EC0893FDB196393E27 /* RGBOpenGLFilter.swift */; };
-		A54C39BF2449FCC88913B519194EEFAE /* picture_rescale_enc.c in Sources */ = {isa = PBXBuildFile; fileRef = 9BB34B96A87A5B5940F749D9DD8C1895 /* picture_rescale_enc.c */; settings = {COMPILER_FLAGS = "-D_THREAD_SAFE -fno-objc-arc"; }; };
-		A5A6BC0FB4734ACB964192BA1D0E2EC5 /* SDImageGIFCoder.m in Sources */ = {isa = PBXBuildFile; fileRef = 1E4F98128C0FCD4D15C91B02F719D0AF /* SDImageGIFCoder.m */; };
-		A5C2E4CD95686964ACC8B39D3E698714 /* picture_csp_enc.c in Sources */ = {isa = PBXBuildFile; fileRef = 234F6A6F01095A225EC8C563404CA163 /* picture_csp_enc.c */; settings = {COMPILER_FLAGS = "-D_THREAD_SAFE -fno-objc-arc"; }; };
-		A5C3001B7B7F99B252355E96600C2FFB /* vp8_dec.c in Sources */ = {isa = PBXBuildFile; fileRef = E1B6FAA92460FEBCB998565BB15A23B9 /* vp8_dec.c */; settings = {COMPILER_FLAGS = "-D_THREAD_SAFE -fno-objc-arc"; }; };
-		A69794CC9C14AD50814F890257FFC637 /* MetalContext.swift in Sources */ = {isa = PBXBuildFile; fileRef = F0C636BD4B9BBFFB0CEAD9AA247D3548 /* MetalContext.swift */; };
-		A6C5BCFB50E250183ABD2CE73C21FEAA /* lossless_msa.c in Sources */ = {isa = PBXBuildFile; fileRef = 95636A787B3FD666C4CE3EB0C33E6FC3 /* lossless_msa.c */; settings = {COMPILER_FLAGS = "-D_THREAD_SAFE -fno-objc-arc"; }; };
-		A6DE30D599BCE61943541572672F9CD9 /* CameraController.swift in Sources */ = {isa = PBXBuildFile; fileRef = 7DE49BAC30DF24DE2D91D08D3D0258B0 /* CameraController.swift */; };
-		A75F0270E05938F60018534996E02141 /* SDImageWebPCoder.m in Sources */ = {isa = PBXBuildFile; fileRef = 81D2E3DE6746F68304DE337C5F4BF361 /* SDImageWebPCoder.m */; };
-		A7AD58E0E4B49EA834C14DAD7D10B55B /* MainTextView.swift in Sources */ = {isa = PBXBuildFile; fileRef = AF6EF51F7D804E2E9A8ADDD63A77CD37 /* MainTextView.swift */; };
-		A7BBAC578E0FC3FA6CD42B4CDE6DF640 /* SDWebImage-umbrella.h in Headers */ = {isa = PBXBuildFile; fileRef = 0FE80FFAF70523D879F6C66408577505 /* SDWebImage-umbrella.h */; settings = {ATTRIBUTES = (Project, ); }; };
-		A82CCAD5B8AE9A28523046016F202020 /* alpha_processing_sse41.c in Sources */ = {isa = PBXBuildFile; fileRef = 03EF4776F8F0FBD121C7191F51184789 /* alpha_processing_sse41.c */; settings = {COMPILER_FLAGS = "-D_THREAD_SAFE -fno-objc-arc"; }; };
-		A85460F52CD8EB98E455B52D72D09137 /* SharedUI-dummy.m in Sources */ = {isa = PBXBuildFile; fileRef = E3C2B579226CE34288BFF613CE66A72F /* SharedUI-dummy.m */; };
-		AA10D121A622DE522B20382F806868AA /* enc_sse2.c in Sources */ = {isa = PBXBuildFile; fileRef = 6046EAFE87D015357840C011B1BC3AA4 /* enc_sse2.c */; settings = {COMPILER_FLAGS = "-D_THREAD_SAFE -fno-objc-arc"; }; };
-		AAAD6A92C3B92B039B98D154F1828DFF /* StickerMenuView.swift in Sources */ = {isa = PBXBuildFile; fileRef = 20DA614B8BB060A064D31721B23CBE17 /* StickerMenuView.swift */; };
-		AB1EB0F49F9D517F78C8AC603B2A7B6B /* upsampling_neon.c in Sources */ = {isa = PBXBuildFile; fileRef = 4840B80F1A08D2916E80577EF37CC129 /* upsampling_neon.c */; settings = {COMPILER_FLAGS = "-D_THREAD_SAFE -fno-objc-arc"; }; };
-		AB3570007412B510F78B81D1A83E7FC9 /* FBSnapshotTestCase-umbrella.h in Headers */ = {isa = PBXBuildFile; fileRef = CEEEBF9EA00108093D26593E0BA3A348 /* FBSnapshotTestCase-umbrella.h */; settings = {ATTRIBUTES = (Project, ); }; };
-		AB3DAF426B5E59DFFD4D77F3D222A110 /* UIImage+WebP.m in Sources */ = {isa = PBXBuildFile; fileRef = 69CF9F04FAB2E7A3E0AF121556A40290 /* UIImage+WebP.m */; };
-		ABABE14E78E7E181445A8E1E698CFF40 /* SDWebImageError.h in Headers */ = {isa = PBXBuildFile; fileRef = 661D8774EFABECB9AC050B44C5AA22CF /* SDWebImageError.h */; settings = {ATTRIBUTES = (Project, ); }; };
-		ACB988ADDF81EBBA4C1E72F6B8C47888 /* BlogImageCacheManager.swift in Sources */ = {isa = PBXBuildFile; fileRef = 99D784CA16EE8FA94D1B87922B499C3C /* BlogImageCacheManager.swift */; };
-		ACD6C895161E9DE3842ADE9D1D25DEF2 /* OpenGLShaders in Resources */ = {isa = PBXBuildFile; fileRef = AD539134589DC8850A9AF9A5B73E5B7A /* OpenGLShaders */; };
-		AD4AD0FEF0489E4FEF145B1D6250ACE3 /* RaveOpenGLFilter.swift in Sources */ = {isa = PBXBuildFile; fileRef = 2E95D63BE5FC15E77EA59309121165DE /* RaveOpenGLFilter.swift */; };
-		AD925A799EF5FC9C687AC40C0DB947DC /* rescaler.c in Sources */ = {isa = PBXBuildFile; fileRef = F97AED05AF4474A53CBB66789A61F6EB /* rescaler.c */; settings = {COMPILER_FLAGS = "-D_THREAD_SAFE -fno-objc-arc"; }; };
-		AEB37712D76B4C026815F013AB91C975 /* MediaClipsEditorViewController.swift in Sources */ = {isa = PBXBuildFile; fileRef = 30701B12A47DE7C747A2ABCB98F62CAF /* MediaClipsEditorViewController.swift */; };
-		AEE73324D4A78CE3F0F2DFE4A8C7918E /* ColorPickerController.swift in Sources */ = {isa = PBXBuildFile; fileRef = 34F28630B6AA172F5FE0D97FF2E2179A /* ColorPickerController.swift */; };
-		AF1D7F75A432355B826DBBEA01C570A6 /* SDAnimatedImageView+WebCache.h in Headers */ = {isa = PBXBuildFile; fileRef = F04DC0EDAF967E7B20FE9BCF8C9140B8 /* SDAnimatedImageView+WebCache.h */; settings = {ATTRIBUTES = (Project, ); }; };
-		AF977D3352F2C03C3777E0B9D1D85A87 /* MangaOpenGLFilter.swift in Sources */ = {isa = PBXBuildFile; fileRef = FA0405EAADC30FAB6B1B8CEB87AD296C /* MangaOpenGLFilter.swift */; };
-		B015392B8DC3823559D72714C7127EBD /* StickerCollectionCell.swift in Sources */ = {isa = PBXBuildFile; fileRef = 99E502C76C7281BB1C28B2B409F2F71A /* StickerCollectionCell.swift */; };
-		B0B0257A7F447343AAD0CCD3458D1CE6 /* TMTheme+DefaultThemes.swift in Sources */ = {isa = PBXBuildFile; fileRef = 04C08BE47A0AFE9C8ADDA9F50CD624EB /* TMTheme+DefaultThemes.swift */; };
-		B154000FADDD2E81CA1C25FBCDB2FFF8 /* SDAnimatedImageRep.m in Sources */ = {isa = PBXBuildFile; fileRef = DE73A3C79CF935D3345102972A49EB42 /* SDAnimatedImageRep.m */; };
-		B27AF82CF4AAC29D5D1B2CDFDA6301F9 /* EditorViewController.swift in Sources */ = {isa = PBXBuildFile; fileRef = 2F234CE9E357B4B13CF90615A0501E3E /* EditorViewController.swift */; };
-		B3676424DBAA47957E458754CF4D8DCC /* SDAsyncBlockOperation.h in Headers */ = {isa = PBXBuildFile; fileRef = 1C6BCD0D9DEB19511372524DB9887125 /* SDAsyncBlockOperation.h */; settings = {ATTRIBUTES = (Project, ); }; };
-		B37B0BB0380093B9E21C5929DCF4A917 /* HorizontalCollectionLayout.swift in Sources */ = {isa = PBXBuildFile; fileRef = 81F1139842601F4597110EEC18659742 /* HorizontalCollectionLayout.swift */; };
-		B3A92F52252F37FC345903D050178026 /* AlphaBlendOpenGLFilter.swift in Sources */ = {isa = PBXBuildFile; fileRef = CFBC3E60DBBA1A1243CE8D3EE7A60ADC /* AlphaBlendOpenGLFilter.swift */; };
-		B3ABA5E3852CE107195F492F646DA0E2 /* PostFormKeyboardTracker.swift in Sources */ = {isa = PBXBuildFile; fileRef = 4F49D397A195767C2F52D3A51142708F /* PostFormKeyboardTracker.swift */; };
-		B3C40F52899D72B6B4807F54C005E99B /* PhotoOutputHandler.swift in Sources */ = {isa = PBXBuildFile; fileRef = 2A0C9C1A23D96C5848E06C7AE7BFD348 /* PhotoOutputHandler.swift */; };
-		B4420B10934E5919A5DF820E65703C7A /* lossless_common.h in Headers */ = {isa = PBXBuildFile; fileRef = E097034CC5E7594BE93F7B29F205B83D /* lossless_common.h */; settings = {ATTRIBUTES = (Project, ); }; };
-		B4CD308E2D9308EC27B3155F84CCD088 /* KanvasQuickBlogSelectorCoordinating.swift in Sources */ = {isa = PBXBuildFile; fileRef = 6190E9329D66B8C4DE98C996478BB3FB /* KanvasQuickBlogSelectorCoordinating.swift */; };
-		B519ACD34D4B8561AC2D70439604EAED /* VideoCompositor.swift in Sources */ = {isa = PBXBuildFile; fileRef = 2D9D43016BC933399F1B826DDCDF39A1 /* VideoCompositor.swift */; };
-		B5B47D4098429A325AA0DDEEE80C6431 /* SDImageIOAnimatedCoderInternal.h in Headers */ = {isa = PBXBuildFile; fileRef = DF79C05C9A8EDCED77648B84BAE4DC12 /* SDImageIOAnimatedCoderInternal.h */; settings = {ATTRIBUTES = (Project, ); }; };
-		B5EB7512E746A42E527B87DFBC019DC1 /* AvatarClearingHelper.swift in Sources */ = {isa = PBXBuildFile; fileRef = 4148A8DC843541A5EE5470964B8D0DB1 /* AvatarClearingHelper.swift */; };
-		B66138B16F7D90326B3E545A0EF0141A /* FilterProtocol.swift in Sources */ = {isa = PBXBuildFile; fileRef = 2E437C280758E86451D3F1D0229FD660 /* FilterProtocol.swift */; };
-		B6C645F4A5C446665DD098BF44F34443 /* SDAnimatedImage.m in Sources */ = {isa = PBXBuildFile; fileRef = 9F116F6EB852167F113A775CD96B4B9C /* SDAnimatedImage.m */; };
-		B78488389C5F6C8D35A2BE1CB094A28A /* CameraRecordingProtocol.swift in Sources */ = {isa = PBXBuildFile; fileRef = 0A24FDC4FD0E727694F6DFE9650EED49 /* CameraRecordingProtocol.swift */; };
-		B7B4397F53E73B5636D8E6570E4962C8 /* FilteredInputViewController.swift in Sources */ = {isa = PBXBuildFile; fileRef = A8A87735D92A636C3DB55AE6DA2B96E0 /* FilteredInputViewController.swift */; };
-		B7DFDB149AFF2301096C46948FB90D68 /* SDImageHEICCoder.m in Sources */ = {isa = PBXBuildFile; fileRef = 4154420BE7CD5DCC530C53E66A1A0388 /* SDImageHEICCoder.m */; };
-		B883BE053470622BB636701F392E0E28 /* CALayer+Shadows.swift in Sources */ = {isa = PBXBuildFile; fileRef = DD2B4DF39E7878901133C737F47ADBB1 /* CALayer+Shadows.swift */; };
-		B8ADA30C051A2790FE88BE07CBFFF592 /* UIImage+Diff.m in Sources */ = {isa = PBXBuildFile; fileRef = 46DB8B3C32AD262D226D034BD4A62B7A /* UIImage+Diff.m */; };
-		B8C2CC899426D3CE4096E067F35C874F /* TextureSelectorView.swift in Sources */ = {isa = PBXBuildFile; fileRef = 1321857AC5F31FA8DC8C837935523C43 /* TextureSelectorView.swift */; };
-		B9396456848ED1D47DD72534D1BEFF82 /* StickerTypeCollectionView.swift in Sources */ = {isa = PBXBuildFile; fileRef = 7B81466FA185A79FC4D9636E865663FF /* StickerTypeCollectionView.swift */; };
-		BB19202ED296E97C3EC12496E0675876 /* SDImageIOAnimatedCoder.h in Headers */ = {isa = PBXBuildFile; fileRef = DAE33608C4285497C7B00B37E99A0C96 /* SDImageIOAnimatedCoder.h */; settings = {ATTRIBUTES = (Project, ); }; };
-		BB2DE2227FC5DAEA35D4C49ADFBDDEF7 /* ColorDrop.swift in Sources */ = {isa = PBXBuildFile; fileRef = 237B829FC647F867BCE1642FBA2C50C0 /* ColorDrop.swift */; };
-		BBFCD402FB3E6E1ABEF88606ED88A61B /* CGSize+Utils.swift in Sources */ = {isa = PBXBuildFile; fileRef = 428003BB6B60BF1924F9D6291C4ABEB0 /* CGSize+Utils.swift */; };
-		BC11C8E5B72F9D72269A0B479E94FFCF /* lossless_enc_sse2.c in Sources */ = {isa = PBXBuildFile; fileRef = C6A26C72E1CB1559EE221506E7581198 /* lossless_enc_sse2.c */; settings = {COMPILER_FLAGS = "-D_THREAD_SAFE -fno-objc-arc"; }; };
-		BCB14D7718C0AEA444FF9553C68DE18C /* AVAsset+Utils.swift in Sources */ = {isa = PBXBuildFile; fileRef = 4BD8B462FE357D1AF13073FB02B6D5E0 /* AVAsset+Utils.swift */; };
-		BD4381E96C236FAF8B9C2316836EBD88 /* MirrorFourOpenGLFilter.swift in Sources */ = {isa = PBXBuildFile; fileRef = 01FBEC7FFDB2B45B03196074DD3EC701 /* MirrorFourOpenGLFilter.swift */; };
-		BE1B17B6E1F565BCFB5D12D0F33E0D2F /* AVAsset+Utils.swift in Sources */ = {isa = PBXBuildFile; fileRef = 70DB64059A8EC34F35DAB55F12E53F47 /* AVAsset+Utils.swift */; };
-		BE3C98C62B3A8BCDE4F94EB005E49DE1 /* ModeSelectorAndShootView.swift in Sources */ = {isa = PBXBuildFile; fileRef = 438EF0412E464922159CF28E2602428F /* ModeSelectorAndShootView.swift */; };
-		BE61653F0B4734CF98FCD461A3C10D2B /* PixelBufferView.swift in Sources */ = {isa = PBXBuildFile; fileRef = D627C04BFDFC2ED97647A21E1709B80E /* PixelBufferView.swift */; };
-		BEB3781792D2E65113035FF43329ECEC /* ColorCollectionView.swift in Sources */ = {isa = PBXBuildFile; fileRef = F822469AC9B7EF2C4388AE57D2E5972D /* ColorCollectionView.swift */; };
-		BED954136D95DBD92FB31D1B89A6A9F0 /* SDWebImageDownloaderDecryptor.h in Headers */ = {isa = PBXBuildFile; fileRef = 97629972917100A720663B1768536BD3 /* SDWebImageDownloaderDecryptor.h */; settings = {ATTRIBUTES = (Project, ); }; };
-		BF0D25304290118922118877FDA1EB0D /* MediaDrawerController.swift in Sources */ = {isa = PBXBuildFile; fileRef = 8FB957BD89C6B14918D1F58BA91E6B44 /* MediaDrawerController.swift */; };
-		BF396464A6690DB11311B6E90335655A /* CameraOption.swift in Sources */ = {isa = PBXBuildFile; fileRef = 980BCE00B5F2AC0F31A883967B3A0DE0 /* CameraOption.swift */; };
-		BF6988E0DFEFAF01F6FD7874B4B4C0E8 /* yuv_mips32.c in Sources */ = {isa = PBXBuildFile; fileRef = 39287ABDDF684533914320C610C48421 /* yuv_mips32.c */; settings = {COMPILER_FLAGS = "-D_THREAD_SAFE -fno-objc-arc"; }; };
-		BFEB5E723C99B717845E9B46ED9E8458 /* vp8li_enc.h in Headers */ = {isa = PBXBuildFile; fileRef = 6EC75366F74642DB13DA1E327784B0B0 /* vp8li_enc.h */; settings = {ATTRIBUTES = (Project, ); }; };
-		C0185E9939F31B6C1A282371D0F3C215 /* color_cache_utils.h in Headers */ = {isa = PBXBuildFile; fileRef = 449B00CC2182E39C51DF48CD499D27A6 /* color_cache_utils.h */; settings = {ATTRIBUTES = (Project, ); }; };
-		C0DA51317FC3B043EA30020A9FB9C547 /* enc_msa.c in Sources */ = {isa = PBXBuildFile; fileRef = 1E9ECF432E1932ED9354C9A44E7A959E /* enc_msa.c */; settings = {COMPILER_FLAGS = "-D_THREAD_SAFE -fno-objc-arc"; }; };
-		C0FCE3F429764A4169C0F69365C19897 /* SDImageCachesManagerOperation.h in Headers */ = {isa = PBXBuildFile; fileRef = 5C6E926B11450C0E09F39DAC493E44BE /* SDImageCachesManagerOperation.h */; settings = {ATTRIBUTES = (Project, ); }; };
-		C1A6F72388F3AE0F44DED5DDC3630A89 /* ColorThief.swift in Sources */ = {isa = PBXBuildFile; fileRef = AD41DADCDB900689207CCFBCF80911E7 /* ColorThief.swift */; };
-		C1BC4250780423F19BDC9947D3AD8A62 /* UIImage+MemoryCacheCost.h in Headers */ = {isa = PBXBuildFile; fileRef = 414207BC9F45E102D40289D728BFF65E /* UIImage+MemoryCacheCost.h */; settings = {ATTRIBUTES = (Project, ); }; };
-		C22188554A8F23CBF20DE7A520C09A1E /* TumblrTheme-umbrella.h in Headers */ = {isa = PBXBuildFile; fileRef = FBA456DFCC368E50BA753B74C7577E40 /* TumblrTheme-umbrella.h */; settings = {ATTRIBUTES = (Project, ); }; };
-		C227FD1C858148327AD6CF45F9BC35E4 /* UIImage+Diff.h in Headers */ = {isa = PBXBuildFile; fileRef = AA9D12E61304DBBB834DC68F4B58CEA3 /* UIImage+Diff.h */; settings = {ATTRIBUTES = (Project, ); }; };
-		C2758A980BF12A317C6C064B4FF60511 /* TrimController.swift in Sources */ = {isa = PBXBuildFile; fileRef = 65F561AFC61EDF9F02A9FD447C1C3583 /* TrimController.swift */; };
-		C2BE55811DEF0F2F028F8DA678E5FD59 /* DiscreteSlider.swift in Sources */ = {isa = PBXBuildFile; fileRef = 3FA66BDBE9372C789BE03B04DB07C271 /* DiscreteSlider.swift */; };
-		C2F2A9C5A948B4931D3368A470640D9C /* Reachability.m in Sources */ = {isa = PBXBuildFile; fileRef = D310F67A1C73366D31000E43960E7BAA /* Reachability.m */; };
-		C2FD0B0C39F2BF01FDA40E8F1BC5D472 /* yuv_sse2.c in Sources */ = {isa = PBXBuildFile; fileRef = BC96AA2861D6562E1193DC930CF12F56 /* yuv_sse2.c */; settings = {COMPILER_FLAGS = "-D_THREAD_SAFE -fno-objc-arc"; }; };
-		C32E00D6A00EB8C53E934CEC28B3FA65 /* enc_sse41.c in Sources */ = {isa = PBXBuildFile; fileRef = A35DF3B06B70BD04936AEB939C303373 /* enc_sse41.c */; settings = {COMPILER_FLAGS = "-D_THREAD_SAFE -fno-objc-arc"; }; };
-		C3BE095E4992C65D946F0BC724490B6B /* FilterCollectionInnerCell.swift in Sources */ = {isa = PBXBuildFile; fileRef = 559670612131CDEBB6E6CCF53462F8F0 /* FilterCollectionInnerCell.swift */; };
-		C3CA256CC5C3308862AFF3218B47B684 /* UIImage+Compare.h in Headers */ = {isa = PBXBuildFile; fileRef = 1E77228A7E19EC9FCF982067F6C9F091 /* UIImage+Compare.h */; settings = {ATTRIBUTES = (Project, ); }; };
-		C4436CB0D9DD86996A500D2599DA6AA4 /* UIImage+WebP.h in Headers */ = {isa = PBXBuildFile; fileRef = B14690770BA4D7DBE999C3527917243D /* UIImage+WebP.h */; settings = {ATTRIBUTES = (Project, ); }; };
-		C515434D77119F3F70F861CB2BB1AA78 /* quant_dec.c in Sources */ = {isa = PBXBuildFile; fileRef = 089144BD9926E0F2FE6023FCAD3E89B1 /* quant_dec.c */; settings = {COMPILER_FLAGS = "-D_THREAD_SAFE -fno-objc-arc"; }; };
-		C55C28A38DDD524BEBD32A5AB113B3CD /* ColorPickerView.swift in Sources */ = {isa = PBXBuildFile; fileRef = 9BE186BD79FF8BA72D8A813594870903 /* ColorPickerView.swift */; };
-		C58DFF5B98AD77F2F1624747CAAFB618 /* GifMakerView.swift in Sources */ = {isa = PBXBuildFile; fileRef = 030731D4565A4BF7E527709A80BDFAB3 /* GifMakerView.swift */; };
-		C5C6A658E754B316F5FB75933C46BE8B /* webpi_dec.h in Headers */ = {isa = PBXBuildFile; fileRef = C03A5EDA3CA59C77C62F18180595E627 /* webpi_dec.h */; settings = {ATTRIBUTES = (Project, ); }; };
-		C7373DB36FA7E4177283FEFA9A05AE0C /* SDAnimatedImageRep.h in Headers */ = {isa = PBXBuildFile; fileRef = 3005DCBB0817AB6A5B4A2E8B33B839C2 /* SDAnimatedImageRep.h */; settings = {ATTRIBUTES = (Project, ); }; };
-		C7EEE4C7E1C6A181E4E4AB42A338D1B6 /* ColorSelectorController.swift in Sources */ = {isa = PBXBuildFile; fileRef = C8C0AD3E50E896899946C8497EEB6316 /* ColorSelectorController.swift */; };
-		C847B666F32AB377F8C1E94B6F1DD400 /* MockImageLoader.swift in Sources */ = {isa = PBXBuildFile; fileRef = 14AA7859295E66D64EB4541BAFD66049 /* MockImageLoader.swift */; };
-		C89E09CA0BA16F4966758E1512E023B1 /* UIViewController+Orientation.swift in Sources */ = {isa = PBXBuildFile; fileRef = 1B537C077062627C357F93DF3DDFD483 /* UIViewController+Orientation.swift */; };
-		C9178D8CB685E83A5D6C7ED969CC9539 /* thread_utils.h in Headers */ = {isa = PBXBuildFile; fileRef = EB24071CA82DC6D89922B89022EAA660 /* thread_utils.h */; settings = {ATTRIBUTES = (Project, ); }; };
-		C99B4DD2639E85D90A10BD82D8B6DEE6 /* AppUIChangedListener.swift in Sources */ = {isa = PBXBuildFile; fileRef = 400363899597356432C151912516A92D /* AppUIChangedListener.swift */; };
-		C9E94B63693C4645F628F94C6FAB152F /* vp8l_dec.c in Sources */ = {isa = PBXBuildFile; fileRef = 26DCCC5005589A6D0217B61DF30F6B79 /* vp8l_dec.c */; settings = {COMPILER_FLAGS = "-D_THREAD_SAFE -fno-objc-arc"; }; };
-		CA5116469F1DDCF4047CC3F9B68B4337 /* CVPixelBuffer+copy.swift in Sources */ = {isa = PBXBuildFile; fileRef = ADCCA24F2D2A693860A3C4A11EA4028D /* CVPixelBuffer+copy.swift */; };
-		CAC3A3A9912E330F13F463C1A0845D4B /* EditorTextController.swift in Sources */ = {isa = PBXBuildFile; fileRef = ED3B36ED5693291B3A68CC26A1D0F181 /* EditorTextController.swift */; };
-		CACB34B83CF01D82D80BF36F62694DC6 /* SDWebImageDownloaderDecryptor.m in Sources */ = {isa = PBXBuildFile; fileRef = 69E6C1BF731EE66DD48ED9A5B4B1C427 /* SDWebImageDownloaderDecryptor.m */; };
-		CAE1FB30FBE63FE745C4B493A62F92AF /* cost.c in Sources */ = {isa = PBXBuildFile; fileRef = C472695D06ADFCDCBBE7DE8D6F3C603D /* cost.c */; settings = {COMPILER_FLAGS = "-D_THREAD_SAFE -fno-objc-arc"; }; };
-		CAE6C6C135EA69BF44838227C378763A /* backward_references_enc.h in Headers */ = {isa = PBXBuildFile; fileRef = 330399C4385908229645BAE0D5B0855C /* backward_references_enc.h */; settings = {ATTRIBUTES = (Project, ); }; };
-		CAEAE722894C5C5E26D68DEDC8E2E392 /* bit_writer_utils.h in Headers */ = {isa = PBXBuildFile; fileRef = 6AF2044F083E0A9945E023DA864BDB5B /* bit_writer_utils.h */; settings = {ATTRIBUTES = (Project, ); }; };
-		CBBA65641DEC4FA9182558F15DC4D260 /* UIImage+Transform.h in Headers */ = {isa = PBXBuildFile; fileRef = 557028F2A22059FA8A35D6893117DDE0 /* UIImage+Transform.h */; settings = {ATTRIBUTES = (Project, ); }; };
-		CBC8903AFC3067BB6CF0E285D76931FA /* URL+Media.swift in Sources */ = {isa = PBXBuildFile; fileRef = CEAA3BB70D4CB5B1A4709FB28259E1A2 /* URL+Media.swift */; };
-		CBD39660A2AEA338F8D2CE18BEBECEF9 /* UIImage+Snapshot.m in Sources */ = {isa = PBXBuildFile; fileRef = D67D76049620A6B4D478FD0C9241D51D /* UIImage+Snapshot.m */; };
-		CDEFB8CEC7D6FABCAE6743F1461BF74E /* ImagePreviewController.swift in Sources */ = {isa = PBXBuildFile; fileRef = D0683AAB2B92B67C9B4B3EF96E289D8D /* ImagePreviewController.swift */; };
-		CE100A629C4F7948D87F94E450C36DAA /* Queue.swift in Sources */ = {isa = PBXBuildFile; fileRef = 23FD402152A647516B753A3F1A759EAC /* Queue.swift */; };
-		CE17814BA3166755BD214234F659D6CD /* SDInternalMacros.m in Sources */ = {isa = PBXBuildFile; fileRef = BE41C8E83BC91C2A4B2C0ACFDC092716 /* SDInternalMacros.m */; };
-		CE4E13B52B0CED18A884E97F12A2D491 /* MediaPlayer.swift in Sources */ = {isa = PBXBuildFile; fileRef = 7ADD4A372C45D441A76E56EA70BB8106 /* MediaPlayer.swift */; };
-		CEC0F4206322C0A66F0A29E6ACE1A4C8 /* EasyTipView.swift in Sources */ = {isa = PBXBuildFile; fileRef = 2B474A758B1B1B463A5A03466FD39733 /* EasyTipView.swift */; };
-		CEE177BF6955EE91E2F685DBE5126FEB /* MetalGroupFilter.swift in Sources */ = {isa = PBXBuildFile; fileRef = EEBC129EDD0D6F7D913E173608A5D4D6 /* MetalGroupFilter.swift */; };
-		CF3D4F62BC0C49F825FC7D4D3E16CB33 /* DrawingView.swift in Sources */ = {isa = PBXBuildFile; fileRef = AE43E007027F7EE0AF46C45E0CCBCFE8 /* DrawingView.swift */; };
-		CFDD28E1BEB22FFE4828FC921928E962 /* StickerProvider.swift in Sources */ = {isa = PBXBuildFile; fileRef = DDC2493C3A25FBF492DCD92E24696AA9 /* StickerProvider.swift */; };
-		CFFE23EDFBB5A3C557C702FAA38CA885 /* UIColor+Hex.swift in Sources */ = {isa = PBXBuildFile; fileRef = 64D837C752478E0A61922E119C3805FA /* UIColor+Hex.swift */; };
-		D02956371D312DADB02AABBA30A8D3DE /* filters_mips_dsp_r2.c in Sources */ = {isa = PBXBuildFile; fileRef = 6C774472519040078AD2F50D8FF064F6 /* filters_mips_dsp_r2.c */; settings = {COMPILER_FLAGS = "-D_THREAD_SAFE -fno-objc-arc"; }; };
-		D0ABE514937BD41F1EDF6C130A6CEFAB /* common_sse41.h in Headers */ = {isa = PBXBuildFile; fileRef = EACF78C2419AD69DF9475EF5350E9644 /* common_sse41.h */; settings = {ATTRIBUTES = (Project, ); }; };
-		D0B18D58971DBB8895EF5D65E5CDE8F0 /* UIImage+PixelBuffer.swift in Sources */ = {isa = PBXBuildFile; fileRef = 89BA144CAAF95B384FD0941879985DAC /* UIImage+PixelBuffer.swift */; };
-		D0D92E8BBB9901012C9AB1DCFC6906B9 /* SDAnimatedImageView+WebCache.m in Sources */ = {isa = PBXBuildFile; fileRef = F99B11E92893538C299AED4867BBB63F /* SDAnimatedImageView+WebCache.m */; };
-		D222AA4F3F560FD6C0F357CC207B5049 /* mux.h in Headers */ = {isa = PBXBuildFile; fileRef = 70052E755082C37141EBFE5E5C4574CD /* mux.h */; settings = {ATTRIBUTES = (Project, ); }; };
-		D238C6CA44079DF6C0D760F41008857E /* FilterSettingsView.swift in Sources */ = {isa = PBXBuildFile; fileRef = 601466D86E2854D194CF4564CDEABFF6 /* FilterSettingsView.swift */; };
-		D293C891D355034A08CB1E5FB6FEFB6F /* Array+Safety.swift in Sources */ = {isa = PBXBuildFile; fileRef = 55D22357BD18671C110ED6169613A756 /* Array+Safety.swift */; };
-		D2C3B72A42E55B6C48170E5DD73720ED /* dec_neon.c in Sources */ = {isa = PBXBuildFile; fileRef = DFE4C4D4D0C1844A74390175107CDEBE /* dec_neon.c */; settings = {COMPILER_FLAGS = "-D_THREAD_SAFE -fno-objc-arc"; }; };
-		D307FAEB08828DAB4B147BA67B7A2F9D /* UIView+Utils.swift in Sources */ = {isa = PBXBuildFile; fileRef = 2FA42992347EDACC21A51E49E21774EC /* UIView+Utils.swift */; };
-		D3092438A8CC2CD966162DBA0B8A7845 /* UIGestureRecognizer+Active.swift in Sources */ = {isa = PBXBuildFile; fileRef = A2278C98E1655C7CF3FC53FDDA423F24 /* UIGestureRecognizer+Active.swift */; };
-		D39AA4B6D528F441A50DF8A0A227DEEE /* FilterItem.swift in Sources */ = {isa = PBXBuildFile; fileRef = 35F51DF1B446C5E53B14BD598B9A5FF4 /* FilterItem.swift */; };
-		D3CAEAC6955355837F5E723225CEB968 /* SDImageCachesManager.m in Sources */ = {isa = PBXBuildFile; fileRef = AAEAAEE94B39C2A890CD93FEA059726B /* SDImageCachesManager.m */; };
-		D3D542093CD817994ADB28357BD2C8ED /* ImageLoaderURLSessionMetricsDelegate.swift in Sources */ = {isa = PBXBuildFile; fileRef = 73D72C3168F6B65BAF230C7761E4FCBA /* ImageLoaderURLSessionMetricsDelegate.swift */; };
-		D3DFA20DEBBB3B28D6C4291A754846B5 /* NumTypes+Conversion.swift in Sources */ = {isa = PBXBuildFile; fileRef = 8BD1E916BA93F4683E958CD2D824A972 /* NumTypes+Conversion.swift */; };
-		D447AB78FCFBBFC105C6321190B635B3 /* SDWebImageOperation.h in Headers */ = {isa = PBXBuildFile; fileRef = 1D8E8B2716D57FECAA672F2E038BAC9E /* SDWebImageOperation.h */; settings = {ATTRIBUTES = (Project, ); }; };
-		D493DA33B1EF5D4B621CAB221B0288F4 /* HorizontalCollectionView.swift in Sources */ = {isa = PBXBuildFile; fileRef = A546E5543C829ABEE1815F1DA5796D27 /* HorizontalCollectionView.swift */; };
-		D4A60AA1EEADEB64614630A93A255A2B /* filters_utils.h in Headers */ = {isa = PBXBuildFile; fileRef = DD479C85261827558E8142DA224911FA /* filters_utils.h */; settings = {ATTRIBUTES = (Project, ); }; };
-		D4AC25D7EAA4831E62DBDD0D90A90936 /* MediaExporter.swift in Sources */ = {isa = PBXBuildFile; fileRef = 24D9D92ED70E5C4D5D3EF28A9D9B835D /* MediaExporter.swift */; };
-		D55E5F4BC548B1F94D049D8EE8CE3717 /* io_dec.c in Sources */ = {isa = PBXBuildFile; fileRef = 35FAA27E04BC4AD46679D3A52565FFBB /* io_dec.c */; settings = {COMPILER_FLAGS = "-D_THREAD_SAFE -fno-objc-arc"; }; };
-		D564A699D065954E4948D7E571F459A9 /* UIView+WebCacheOperation.h in Headers */ = {isa = PBXBuildFile; fileRef = 002A0A1DF806A403D9398483C54E88FA /* UIView+WebCacheOperation.h */; settings = {ATTRIBUTES = (Project, ); }; };
-		D5973897B14EB8E3C26F10C0F2001ABB /* DrawerTabBarCell.swift in Sources */ = {isa = PBXBuildFile; fileRef = 12048B50B005F43FA81096C85F2BAD7F /* DrawerTabBarCell.swift */; };
-		D5FAA5ED25EAEE61F6476D63E0CA9894 /* FBSnapshotTestCase-dummy.m in Sources */ = {isa = PBXBuildFile; fileRef = 984B0B1D21B91E63D3431B5CB627E242 /* FBSnapshotTestCase-dummy.m */; };
-		D607E281B6103D213C2295CE59CC6658 /* FBSnapshotTestCase.m in Sources */ = {isa = PBXBuildFile; fileRef = 1AD853C2CFD3199CA01CE86114C71AD6 /* FBSnapshotTestCase.m */; };
-		D78A77BB43F8A39FBBD167578C8D091A /* StickerCollectionView.swift in Sources */ = {isa = PBXBuildFile; fileRef = 581BCCBF58465E2B077C3603063FB05B /* StickerCollectionView.swift */; };
-		D78F2FC29D247EA2CA2BE0D79C008103 /* UIFont+PostFonts.swift in Sources */ = {isa = PBXBuildFile; fileRef = 687603E758DCB088B60AD674ACBF45CB /* UIFont+PostFonts.swift */; };
-		D7D839209EE76229E322FCC9C07ED5D0 /* alpha_processing_sse2.c in Sources */ = {isa = PBXBuildFile; fileRef = 1EC521FC8E1766A609E38F91491EA7EA /* alpha_processing_sse2.c */; settings = {COMPILER_FLAGS = "-D_THREAD_SAFE -fno-objc-arc"; }; };
-		D7E6AA9479464DAC856E34AA2A4F8CD3 /* PlaybackOption.swift in Sources */ = {isa = PBXBuildFile; fileRef = C2B945BFDEBD6F92B90736BA9487D381 /* PlaybackOption.swift */; };
-		D853451D288A17FF613656E757FD6908 /* encode.h in Headers */ = {isa = PBXBuildFile; fileRef = FDF9881EB619C1EB0C3FC6A26F4C7D48 /* encode.h */; settings = {ATTRIBUTES = (Project, ); }; };
-		D8A527CD741D32DEF1E7A4A9E45F0315 /* MetalShaders in Resources */ = {isa = PBXBuildFile; fileRef = 268EBAAF4CD136C04F53B0156BBA41D4 /* MetalShaders */; };
-		D9A0B042F6D0B1EB2A06D822FC8AAFBB /* backward_references_enc.c in Sources */ = {isa = PBXBuildFile; fileRef = FA96F22F7015F81A087C5A5CEDEF9A5D /* backward_references_enc.c */; settings = {COMPILER_FLAGS = "-D_THREAD_SAFE -fno-objc-arc"; }; };
-		DA08E3B781C236182FAE54B16884AAFC /* DimensionsHelper.swift in Sources */ = {isa = PBXBuildFile; fileRef = 50AB531426EE20928AB400EFC8A35848 /* DimensionsHelper.swift */; };
-		DA6579D9425A7E89622E51345B887E62 /* SDWebImageManager.m in Sources */ = {isa = PBXBuildFile; fileRef = 729A48FA825134C06755FB5F19354CD7 /* SDWebImageManager.m */; };
-		DAE3216336C228B3AE78951B5E6F76AF /* dec_sse41.c in Sources */ = {isa = PBXBuildFile; fileRef = A8FA529CFDB0679A31CB7DD328BCB215 /* dec_sse41.c */; settings = {COMPILER_FLAGS = "-D_THREAD_SAFE -fno-objc-arc"; }; };
-		DB77AB24BEDE2A977BE8B59C49032007 /* Array+Object.swift in Sources */ = {isa = PBXBuildFile; fileRef = 56D2C5B02DE6BAF0A94F03ED0B3D4436 /* Array+Object.swift */; };
-		DB8493A3936D5314B97644DBA6892FE9 /* UIFont+TumblrTheme.swift in Sources */ = {isa = PBXBuildFile; fileRef = 115B4D8D471789F2B34D1A938E9BCF6D /* UIFont+TumblrTheme.swift */; };
-		DC7E31B78E30BE5FA00DB04944A7A593 /* SDImageCache.h in Headers */ = {isa = PBXBuildFile; fileRef = A0DCB2B7E590420C9922F680B8902DCF /* SDImageCache.h */; settings = {ATTRIBUTES = (Project, ); }; };
-		DCB0E0999D30F43E4601CCF6A6985860 /* EditorTextView.swift in Sources */ = {isa = PBXBuildFile; fileRef = FA7AEBB1878AA2BEFD82723D06200830 /* EditorTextView.swift */; };
-		DD2CCD31F4E841D0017A0D7185B3607A /* StylableImageView.swift in Sources */ = {isa = PBXBuildFile; fileRef = CA1DB5E7366B8C620909846411AFD53E /* StylableImageView.swift */; };
-		DE1CD6C782E546AAF5B10090290A1418 /* UIUpdate.swift in Sources */ = {isa = PBXBuildFile; fileRef = D751B2604192F1C2D6FBAC8AD43E1383 /* UIUpdate.swift */; };
-		DE217CECA9C58AFD764D32CAE6A6F9EA /* Dictionary+Copy.swift in Sources */ = {isa = PBXBuildFile; fileRef = 32C90A85E4874526B874A0C2E8D933D2 /* Dictionary+Copy.swift */; };
-		DE65AE8A1E84234AF5E1216E783C0985 /* HapticFeedbackGenerator.swift in Sources */ = {isa = PBXBuildFile; fileRef = 1BEA5A8791D67A078F42D580ACE4A6C0 /* HapticFeedbackGenerator.swift */; };
-		DEA98D162B81357BF4504880E75BF846 /* Pods-KanvasCameraExampleTests-dummy.m in Sources */ = {isa = PBXBuildFile; fileRef = 76AE966E712D09165689018C294D7147 /* Pods-KanvasCameraExampleTests-dummy.m */; };
-		DF02671C2108C3001F269D4E1F44DD79 /* SDWeakProxy.h in Headers */ = {isa = PBXBuildFile; fileRef = 701DA5A03AF6EC2E0005F604A192E3B2 /* SDWeakProxy.h */; settings = {ATTRIBUTES = (Project, ); }; };
-		E01E83DCA51364EE44A16F2FD847132F /* MediaDrawerView.swift in Sources */ = {isa = PBXBuildFile; fileRef = F2C89655C1BD8A4F902BB3526F62E301 /* MediaDrawerView.swift */; };
-		E06220BDB96111254A216ABCDBC78CE6 /* Assets.xcassets in Resources */ = {isa = PBXBuildFile; fileRef = 8A73BF398BC2B603559DF27445219B9C /* Assets.xcassets */; };
-		E0A0FA78854F03BDB6CE9C9F149A8F21 /* NSButton+WebCache.h in Headers */ = {isa = PBXBuildFile; fileRef = D271408FE4C0D6C22C096C960ACE6C82 /* NSButton+WebCache.h */; settings = {ATTRIBUTES = (Project, ); }; };
-		E0D7889F3CAAA8737BFFA00006DEDF13 /* UIImage+Metadata.h in Headers */ = {isa = PBXBuildFile; fileRef = 6C1401AAEEB5F104191878969FCA2854 /* UIImage+Metadata.h */; settings = {ATTRIBUTES = (Project, ); }; };
-		E1BA38696E19C3A22380D016E334EFA2 /* SDWebImage.h in Headers */ = {isa = PBXBuildFile; fileRef = 28B56CA266DFB9F59327D0A3E05E3565 /* SDWebImage.h */; settings = {ATTRIBUTES = (Project, ); }; };
-		E23682BFD48FF8699568C408F9E9223C /* UIViewController+Load.swift in Sources */ = {isa = PBXBuildFile; fileRef = 1DB1AECC6F0237FDBBD48EEE1A9ACFC2 /* UIViewController+Load.swift */; };
-		E26EAA47AAA86E222DCD2BCEF0A7152E /* SpeedController.swift in Sources */ = {isa = PBXBuildFile; fileRef = A0E85AD665E4907D0396EDE18A41D2D8 /* SpeedController.swift */; };
-		E29A47FFF11500704F6835E6B6BB8C71 /* SDImageCacheConfig.h in Headers */ = {isa = PBXBuildFile; fileRef = E8EB1E1BEE6727F6BA224DE6731DD039 /* SDImageCacheConfig.h */; settings = {ATTRIBUTES = (Project, ); }; };
-		E2A264919CF17917E407E859101F5FAF /* Sticker.swift in Sources */ = {isa = PBXBuildFile; fileRef = 8F923DD108C038E6898191BEF3B3385C /* Sticker.swift */; };
-		E2D482248F3100F5819286004C8A6D77 /* SDDeviceHelper.h in Headers */ = {isa = PBXBuildFile; fileRef = E24C2040C69387C7C85C97DC2120376D /* SDDeviceHelper.h */; settings = {ATTRIBUTES = (Project, ); }; };
-		E35FD424473AAFCA7B874809441305B2 /* UIButton+Custom.swift in Sources */ = {isa = PBXBuildFile; fileRef = 4BDFF2C6EF9D4226AB9C3C19A68D30C8 /* UIButton+Custom.swift */; };
-		E3F9895F7ADB676EE712F5B4A914DFF0 /* TimeIndicator.swift in Sources */ = {isa = PBXBuildFile; fileRef = E3A8CD7DACA30771E55FF4BCEE394291 /* TimeIndicator.swift */; };
-		E3FBFB7F0FD5018D9D43C46252AC6370 /* LegoOpenGLFilter.swift in Sources */ = {isa = PBXBuildFile; fileRef = 0EBB1295224F1EBFBC8B3ACD6536B074 /* LegoOpenGLFilter.swift */; };
-		E4CF66A172756142E24C121E00F54D09 /* EditionMenuCollectionController.swift in Sources */ = {isa = PBXBuildFile; fileRef = 11228EC0DCBD4E044A5AB3F5B028E315 /* EditionMenuCollectionController.swift */; };
-		E50255642DD0FB4812E85483F31C3D8F /* UIFont+Utils.swift in Sources */ = {isa = PBXBuildFile; fileRef = AEE1D3BF5725499F66B3FE8CD217F160 /* UIFont+Utils.swift */; };
-		E55492BE7671E38F5C28A8E687E00D39 /* MetalRenderEncoder.swift in Sources */ = {isa = PBXBuildFile; fileRef = 1F07895A2763CAF2024247F511E73DB9 /* MetalRenderEncoder.swift */; };
-		E5621D87E3245A79D307943103FA934A /* Sharpie.swift in Sources */ = {isa = PBXBuildFile; fileRef = 3D0A11EA541D4009BEF4D6EAF6869A0C /* Sharpie.swift */; };
-		E5B45C8DBBA4F70A2D3E1DA2B075A29C /* TMTheming.swift in Sources */ = {isa = PBXBuildFile; fileRef = 40680FDD0220E5A03514B2DCC85BBFC2 /* TMTheming.swift */; };
-		E6486C029D61E3012D4E851D3489D880 /* StickerLoader.swift in Sources */ = {isa = PBXBuildFile; fileRef = 4F9C23F9DCC131F81DA59524721D6392 /* StickerLoader.swift */; };
-		E713C9538FFB5475A79A24721AA740AB /* MirrorTwoOpenGLFilter.swift in Sources */ = {isa = PBXBuildFile; fileRef = D21CDFB85E16D2780376273B396E1CC2 /* MirrorTwoOpenGLFilter.swift */; };
-		E72CE87442DB517380B716040109AE46 /* CameraView.swift in Sources */ = {isa = PBXBuildFile; fileRef = 80B6A64C1849E7C61C6D5AAA07C5486E /* CameraView.swift */; };
-		E7EC9690754C491187E185EE95202D6A /* SDImageCachesManagerOperation.m in Sources */ = {isa = PBXBuildFile; fileRef = 11CF09D2B4CDAF62217033250BA2FCEB /* SDImageCachesManagerOperation.m */; };
-		E8A340D98B001D6873113DD9DE3B523C /* endian_inl_utils.h in Headers */ = {isa = PBXBuildFile; fileRef = 66B5A66E9196C461C29C327065299951 /* endian_inl_utils.h */; settings = {ATTRIBUTES = (Project, ); }; };
-		E8E1AAAA3902229AD983D4CBABEC8FD1 /* DrawerController.swift in Sources */ = {isa = PBXBuildFile; fileRef = D891CB01A1D19A432544B3F5B1FF4808 /* DrawerController.swift */; };
-		E8E65DBFA1A9AAEF51DFE509E94E19EA /* UIImage+MemoryCacheCost.m in Sources */ = {isa = PBXBuildFile; fileRef = CD89412B820919BA9368AF2D004A1D60 /* UIImage+MemoryCacheCost.m */; };
-		E917A1F27C4DE816E3227DA7039178E8 /* UIImage+ExtendedCacheData.h in Headers */ = {isa = PBXBuildFile; fileRef = DF4564078C10AF5B1F06F2CA41392199 /* UIImage+ExtendedCacheData.h */; settings = {ATTRIBUTES = (Project, ); }; };
-		E958AA0BBF954C471FF24B6CAD010E5F /* UIImage+MultiFormat.h in Headers */ = {isa = PBXBuildFile; fileRef = C5A261F37CF53A8010CCA0C2EB017147 /* UIImage+MultiFormat.h */; settings = {ATTRIBUTES = (Project, ); }; };
-		EA03946322DDB026F07377BB49D9AC18 /* SDGraphicsImageRenderer.h in Headers */ = {isa = PBXBuildFile; fileRef = 9ECFCA2593A08DC33F2D3030ABE98BDA /* SDGraphicsImageRenderer.h */; settings = {ATTRIBUTES = (Project, ); }; };
-		EA32F1D439E66FCCCF31B101183630BE /* upsampling.c in Sources */ = {isa = PBXBuildFile; fileRef = 6105497F85D2559E64941CB0F1786765 /* upsampling.c */; settings = {COMPILER_FLAGS = "-D_THREAD_SAFE -fno-objc-arc"; }; };
-		EA4BA9FA19F9E0D6945D5569C65FB6B4 /* iterator_enc.c in Sources */ = {isa = PBXBuildFile; fileRef = 34FC5F9480968C533A41ACD7CAD30977 /* iterator_enc.c */; settings = {COMPILER_FLAGS = "-D_THREAD_SAFE -fno-objc-arc"; }; };
-		EBE3BAE3393ED82960A2E50B900BCEB4 /* lossless_enc.c in Sources */ = {isa = PBXBuildFile; fileRef = 8223D9AEE258C1A37A07A096111867A8 /* lossless_enc.c */; settings = {COMPILER_FLAGS = "-D_THREAD_SAFE -fno-objc-arc"; }; };
-		EC35CDE850A5ECE641096E167380A57C /* UIImage+ExtendedCacheData.m in Sources */ = {isa = PBXBuildFile; fileRef = AC4120E54639C9EEE68E62BFEB32476A /* UIImage+ExtendedCacheData.m */; };
-		ECBDC4CBA1E59782962120B06AC546E4 /* SDImageIOCoder.m in Sources */ = {isa = PBXBuildFile; fileRef = B940CF888A5B7DBE1F316E9A14D3F325 /* SDImageIOCoder.m */; };
-		ED659FFB113AFCC34FC8C2DB6B9274BE /* dec_sse2.c in Sources */ = {isa = PBXBuildFile; fileRef = C61B54FA3C5663DF49DBF53A3C56C2A6 /* dec_sse2.c */; settings = {COMPILER_FLAGS = "-D_THREAD_SAFE -fno-objc-arc"; }; };
-		EE081F48057A6D4E754B9BCEFDA1B017 /* GLPixelBufferView.swift in Sources */ = {isa = PBXBuildFile; fileRef = FEF09C4ABF98D11F3846DE6C12A4D193 /* GLPixelBufferView.swift */; };
-		EE5243BA623727DB686C5F536A25E3C1 /* TextOptions.swift in Sources */ = {isa = PBXBuildFile; fileRef = 9B94E164B1DA367148C3D086AD4C4426 /* TextOptions.swift */; };
-		EF093C21C31273F480B3CA0A0617D038 /* SDWebImageCacheKeyFilter.m in Sources */ = {isa = PBXBuildFile; fileRef = 61330F84A7759DFFB34FB3D14D0E7B20 /* SDWebImageCacheKeyFilter.m */; };
-		EFA45E70CD6224C8B68738ED9E97CA21 /* FBSnapshotTestController.h in Headers */ = {isa = PBXBuildFile; fileRef = 20C68D705381CDD46A8D63171050EE99 /* FBSnapshotTestController.h */; settings = {ATTRIBUTES = (Project, ); }; };
-		F004DA867D581B2771E9C5A5F41BB6E4 /* ThumbnailCollectionCell.swift in Sources */ = {isa = PBXBuildFile; fileRef = 7307E0F858AD4821D99DFCCB15C080DB /* ThumbnailCollectionCell.swift */; };
-		F0176A5831E8E294EAC95E34542EFA77 /* SDDiskCache.h in Headers */ = {isa = PBXBuildFile; fileRef = EDD774A8E1747592AC0F919CA6708C09 /* SDDiskCache.h */; settings = {ATTRIBUTES = (Project, ); }; };
-		F0FB2DA0231731C111F60C4B4E6FC264 /* SDImageIOAnimatedCoder.m in Sources */ = {isa = PBXBuildFile; fileRef = B622D5D2C8F4D98CDEBBCA0AB5494DAF /* SDImageIOAnimatedCoder.m */; };
-		F1D9CE71E0EC06B2E3B88379AC24E041 /* MetalPixelBufferView.swift in Sources */ = {isa = PBXBuildFile; fileRef = E9102211E5EF266A5C4DD2A62272107A /* MetalPixelBufferView.swift */; };
-		F247ED26858A417D4432CC9CD5873EA6 /* SDImageAPNGCoder.h in Headers */ = {isa = PBXBuildFile; fileRef = 0D4F762A931A7E04DFEFDF6A9C978F3F /* SDImageAPNGCoder.h */; settings = {ATTRIBUTES = (Project, ); }; };
-		F27710ABA24BEA46491DA766B0211BA3 /* ShootButtonView.swift in Sources */ = {isa = PBXBuildFile; fileRef = F1A63E8FC48DB7882E19B9F50ADA60CB /* ShootButtonView.swift */; };
-		F33B9E606DE2D83939F17A8BA129BB28 /* ImageLoader-umbrella.h in Headers */ = {isa = PBXBuildFile; fileRef = 01690A63E155BA9AE49AE6F188ACBB1D /* ImageLoader-umbrella.h */; settings = {ATTRIBUTES = (Project, ); }; };
-		F34816B5661A608FFA3753E6AA9EFC77 /* picture_tools_enc.c in Sources */ = {isa = PBXBuildFile; fileRef = 5A87F8737E0F346A20DB3C219AAFDD2A /* picture_tools_enc.c */; settings = {COMPILER_FLAGS = "-D_THREAD_SAFE -fno-objc-arc"; }; };
-		F37082A0F75D801F722255B52608805E /* SDFileAttributeHelper.h in Headers */ = {isa = PBXBuildFile; fileRef = ECB0137E0936107390D0CA6FF12C5E8D /* SDFileAttributeHelper.h */; settings = {ATTRIBUTES = (Project, ); }; };
-		F49311530E6B0869FC0F72499BC9D907 /* bit_reader_utils.c in Sources */ = {isa = PBXBuildFile; fileRef = F929E21F185B15F6BF827D195D929335 /* bit_reader_utils.c */; settings = {COMPILER_FLAGS = "-D_THREAD_SAFE -fno-objc-arc"; }; };
-		F5FA606F0D7761E417B6CF8C8E12FFF9 /* vp8i_enc.h in Headers */ = {isa = PBXBuildFile; fileRef = 1A07B65A866C0F0503D79D325D59ABD4 /* vp8i_enc.h */; settings = {ATTRIBUTES = (Project, ); }; };
-		F6A2DB0B3787DC00467769B03B7273F0 /* KanvasCamera-umbrella.h in Headers */ = {isa = PBXBuildFile; fileRef = AD9439EB8DD31D84BE45DF1876AF1E33 /* KanvasCamera-umbrella.h */; settings = {ATTRIBUTES = (Project, ); }; };
-		F6C6EF055DDE764E5508FDB2DADF8B1C /* ReachabilityObserver.swift in Sources */ = {isa = PBXBuildFile; fileRef = 971AE9B6C9D992A018DECDF3E8F24BE5 /* ReachabilityObserver.swift */; };
-		F6CAB181F9AF2E3FA411C28D1CBABB9C /* SDFileAttributeHelper.m in Sources */ = {isa = PBXBuildFile; fileRef = E90984EA48E3491C3E491373D0B5CB2F /* SDFileAttributeHelper.m */; };
-		F6EF8EA309560FA181BF0C4CFBEA83EC /* frame_dec.c in Sources */ = {isa = PBXBuildFile; fileRef = 4C9A9D866ECDBE4DC7CFFD6B5DE7098B /* frame_dec.c */; settings = {COMPILER_FLAGS = "-D_THREAD_SAFE -fno-objc-arc"; }; };
-		F6F80639C1593CBAF84A882A79CB2D1F /* SizedImageModel.swift in Sources */ = {isa = PBXBuildFile; fileRef = EBECDE40DAE5EE6610355914788CE699 /* SizedImageModel.swift */; };
-		F70E2E3A921334A682EA7A6DC7C57290 /* SDWebImageDownloader.h in Headers */ = {isa = PBXBuildFile; fileRef = D8ACC2347B66E522A5E8F812C745C01F /* SDWebImageDownloader.h */; settings = {ATTRIBUTES = (Project, ); }; };
-		F725A4264CB6B573F07B10800523B722 /* upsampling_sse41.c in Sources */ = {isa = PBXBuildFile; fileRef = E14023A76C7F8CC896D040CAFC1D5319 /* upsampling_sse41.c */; settings = {COMPILER_FLAGS = "-D_THREAD_SAFE -fno-objc-arc"; }; };
-		F80E7F7A0FD2F82F42562B8A51E26AFF /* yuv_neon.c in Sources */ = {isa = PBXBuildFile; fileRef = 753DC105A446C390E2860AE4DA82EC27 /* yuv_neon.c */; settings = {COMPILER_FLAGS = "-D_THREAD_SAFE -fno-objc-arc"; }; };
-		F83F7A1B4415BA195909CDFB96A454A5 /* TumblrMediaInfo.swift in Sources */ = {isa = PBXBuildFile; fileRef = 5473E6D4B8CB18F1C250940B10EAA8CA /* TumblrMediaInfo.swift */; };
-		F86CF070F8F70DD7FCCC7902A635B5F6 /* MediaClipsEditorView.swift in Sources */ = {isa = PBXBuildFile; fileRef = 9700B5F1358F370D5DF40D6349415A00 /* MediaClipsEditorView.swift */; };
-		F876F054886227B059B0778C6C1A0A83 /* UIImage+Snapshot.h in Headers */ = {isa = PBXBuildFile; fileRef = 5008AC3FFAF6C924BDADB53F7500EEE1 /* UIImage+Snapshot.h */; settings = {ATTRIBUTES = (Project, ); }; };
-		F88C3A10C812FDBABDFAA29C13D115D6 /* TrimArea.swift in Sources */ = {isa = PBXBuildFile; fileRef = 3C15E9BBF7C7E6FA181080EAAE1FB84F /* TrimArea.swift */; };
-		F8AEEC4A6CC46800604AC49C5482D299 /* utils.c in Sources */ = {isa = PBXBuildFile; fileRef = F29D64D4BFCB0FF28971BED71E1FC618 /* utils.c */; settings = {COMPILER_FLAGS = "-D_THREAD_SAFE -fno-objc-arc"; }; };
-		F8BFACE46C7DDA09757EC39778A5F353 /* CircularImageView.swift in Sources */ = {isa = PBXBuildFile; fileRef = F6A02CF2546673CF3DE6CB4AB7F23BB6 /* CircularImageView.swift */; };
-		F8C98FE25FC61D9162261A7869828A6F /* Marker.swift in Sources */ = {isa = PBXBuildFile; fileRef = 7F405FEE1C763EB31E42D6BB19599011 /* Marker.swift */; };
-		F8D0D0F1DD14F4F114A7917C6793A380 /* UIView+Shadows.swift in Sources */ = {isa = PBXBuildFile; fileRef = E068588A6D3A88889477BF2B79D8EA41 /* UIView+Shadows.swift */; };
-		F941A8350EA8A9E7BEC38F7EB71C324F /* MMCQ.swift in Sources */ = {isa = PBXBuildFile; fileRef = EB9A9456BA25F048C60DE8DF95A29D75 /* MMCQ.swift */; };
-		FA30AEAFB7F482424499B2DBE20B821A /* Renderer.swift in Sources */ = {isa = PBXBuildFile; fileRef = 12F46365856BEAD1B0986FA83D7EB059 /* Renderer.swift */; };
-		FA31D077F4B0EE963344E4A57E25C7FF /* bit_reader_inl_utils.h in Headers */ = {isa = PBXBuildFile; fileRef = D5D37201B66208725A0B7E21C2A2655F /* bit_reader_inl_utils.h */; settings = {ATTRIBUTES = (Project, ); }; };
-		FA73E9D0F3BCE3D5230B2670996C7D9F /* OptionsController.swift in Sources */ = {isa = PBXBuildFile; fileRef = 9C2999393EDE41B2EA0CAE714DA8C9D2 /* OptionsController.swift */; };
-		FB186B1B3C63A41C951AABF1EF0F2F41 /* UIColor+Lerp.swift in Sources */ = {isa = PBXBuildFile; fileRef = 47790AB0D7405D4D788E4FAB4D4488A3 /* UIColor+Lerp.swift */; };
-		FB9FC3B0AC80A4BDB570F69CB0F919E3 /* SuggestedTagsView.swift in Sources */ = {isa = PBXBuildFile; fileRef = 13B08399A24B5C9BBCCEDDCA20277A1F /* SuggestedTagsView.swift */; };
-		FCDFFFB717F392AF2B38E48E590E19E3 /* EditorFilterController.swift in Sources */ = {isa = PBXBuildFile; fileRef = 2289A4EFC6D463F43A1F50E7EE0C94EF /* EditorFilterController.swift */; };
-		FCFD2CF63A23A6BE870C704E5196DFA9 /* SDImageTransformer.h in Headers */ = {isa = PBXBuildFile; fileRef = 7E65EFD95CF92D8AA54581969936EEAB /* SDImageTransformer.h */; settings = {ATTRIBUTES = (Project, ); }; };
-		FD4362CFF79A80F3CD225B0A28244397 /* SDWebImage-dummy.m in Sources */ = {isa = PBXBuildFile; fileRef = 2B0C4357F53396D8FC5881F18080B584 /* SDWebImage-dummy.m */; };
-		FD4884971B3F9E82B613D26C53ABABA7 /* Reachability-umbrella.h in Headers */ = {isa = PBXBuildFile; fileRef = 630B8998A5C69B937ECEEBCB0E155572 /* Reachability-umbrella.h */; settings = {ATTRIBUTES = (Project, ); }; };
-		FD4F2ECF07AE9AB49154BFE6FE4B54F7 /* MediaPlayerController.swift in Sources */ = {isa = PBXBuildFile; fileRef = 398F40566ED09D576B8500559824542C /* MediaPlayerController.swift */; };
-		FDDB41B83EE5FC96867824AB67CD51A8 /* SDAnimatedImageView.m in Sources */ = {isa = PBXBuildFile; fileRef = 42440751BEFBEF3327900FB1241ACB97 /* SDAnimatedImageView.m */; };
-		FE61F135AF922D6F387A4C8AC4392987 /* SDImageTransformer.m in Sources */ = {isa = PBXBuildFile; fileRef = 9EDCB14F250B9538F680ECDEDCDD67E1 /* SDImageTransformer.m */; };
-		FEC19A8DBEE60520378739DD38D7F7DF /* enc_mips_dsp_r2.c in Sources */ = {isa = PBXBuildFile; fileRef = 3B0A7445DCB09FF1386FADA30045D311 /* enc_mips_dsp_r2.c */; settings = {COMPILER_FLAGS = "-D_THREAD_SAFE -fno-objc-arc"; }; };
-		FF534EF8BEEF3E44F36263C47E93EA00 /* StrokeSelectorController.swift in Sources */ = {isa = PBXBuildFile; fileRef = DF8B887408D6975016FD7ADB852626EB /* StrokeSelectorController.swift */; };
-		FF571FBE8EB61F2A5AD22D69E8E915DE /* PlaybackView.swift in Sources */ = {isa = PBXBuildFile; fileRef = E05B1A0769A33B26CEF960244C04C977 /* PlaybackView.swift */; };
-		FF5756A53B5C23BDE93F0DF084DC45F5 /* SDAnimatedImage.h in Headers */ = {isa = PBXBuildFile; fileRef = 39ECD99DAA87ADA84ACD1231F64A3426 /* SDAnimatedImage.h */; settings = {ATTRIBUTES = (Project, ); }; };
-		FFB43AF6B2C2A3FA44278C5B176E7EDD /* SDWebImageCompat.m in Sources */ = {isa = PBXBuildFile; fileRef = E11448148DFEB8577ED3B128E956EB13 /* SDWebImageCompat.m */; };
-		FFEDC395952C9BA3CE78555CBC99A003 /* UIView+WebCache.h in Headers */ = {isa = PBXBuildFile; fileRef = 9C9E8C942AEE2C207C70425B9CE240CA /* UIView+WebCache.h */; settings = {ATTRIBUTES = (Project, ); }; };
-=======
 		02D373948A59568FBA739857EAD84179 /* silence.aac in Resources */ = {isa = PBXBuildFile; fileRef = F76BACC7A58E022F78DD5858A8AE04FE /* silence.aac */; };
 		036CBC0126F7424D7867E93FF9D647DE /* LightLeaksOpenGLFilter.swift in Sources */ = {isa = PBXBuildFile; fileRef = ACB9614317B57FF0C4DC2A6854E7720F /* LightLeaksOpenGLFilter.swift */; };
 		0472847AB51C8E44B411B00ECD090CD5 /* GroupOpenGLFilter.swift in Sources */ = {isa = PBXBuildFile; fileRef = 6A4D2215C04E55024651EED4B772D90A /* GroupOpenGLFilter.swift */; };
@@ -930,7 +261,6 @@
 		FD4F2ECF07AE9AB49154BFE6FE4B54F7 /* MediaPlayerController.swift in Sources */ = {isa = PBXBuildFile; fileRef = B53A0EAEF3CAE6C269B2C2704B123472 /* MediaPlayerController.swift */; };
 		FF534EF8BEEF3E44F36263C47E93EA00 /* StrokeSelectorController.swift in Sources */ = {isa = PBXBuildFile; fileRef = BBA279EEEE3BC7AF62DACCEA4CCEB349 /* StrokeSelectorController.swift */; };
 		FF571FBE8EB61F2A5AD22D69E8E915DE /* PlaybackView.swift in Sources */ = {isa = PBXBuildFile; fileRef = C778012E416869AD29F59ADB93F1DA16 /* PlaybackView.swift */; };
->>>>>>> 2d2fcae0
 /* End PBXBuildFile section */
 
 /* Begin PBXContainerItemProxy section */
@@ -965,749 +295,6 @@
 /* End PBXContainerItemProxy section */
 
 /* Begin PBXFileReference section */
-<<<<<<< HEAD
-		002A0A1DF806A403D9398483C54E88FA /* UIView+WebCacheOperation.h */ = {isa = PBXFileReference; includeInIndex = 1; lastKnownFileType = sourcecode.c.h; name = "UIView+WebCacheOperation.h"; path = "SDWebImage/Core/UIView+WebCacheOperation.h"; sourceTree = "<group>"; };
-		0053B8724F4CAF3C0C04853271A9AED4 /* TagsViewTagCell.swift */ = {isa = PBXFileReference; includeInIndex = 1; lastKnownFileType = sourcecode.swift; path = TagsViewTagCell.swift; sourceTree = "<group>"; };
-		01185512D31B7839F97018DB9B12A045 /* GifVideoOutputHandler.swift */ = {isa = PBXFileReference; includeInIndex = 1; lastKnownFileType = sourcecode.swift; path = GifVideoOutputHandler.swift; sourceTree = "<group>"; };
-		01690A63E155BA9AE49AE6F188ACBB1D /* ImageLoader-umbrella.h */ = {isa = PBXFileReference; includeInIndex = 1; lastKnownFileType = sourcecode.c.h; path = "ImageLoader-umbrella.h"; sourceTree = "<group>"; };
-		017399EC99B0C690CBA2AEF4FCE17BD1 /* ToastPresentationStyle.swift */ = {isa = PBXFileReference; includeInIndex = 1; lastKnownFileType = sourcecode.swift; name = ToastPresentationStyle.swift; path = Source/ToastPresentationStyle.swift; sourceTree = "<group>"; };
-		0198D640FD1505624CCAFD6D4E8CDAC2 /* GrayscaleOpenGLFilter.swift */ = {isa = PBXFileReference; includeInIndex = 1; lastKnownFileType = sourcecode.swift; path = GrayscaleOpenGLFilter.swift; sourceTree = "<group>"; };
-		01FBEC7FFDB2B45B03196074DD3EC701 /* MirrorFourOpenGLFilter.swift */ = {isa = PBXFileReference; includeInIndex = 1; lastKnownFileType = sourcecode.swift; path = MirrorFourOpenGLFilter.swift; sourceTree = "<group>"; };
-		02A527115D489A5A8CED3C6265834C21 /* TagsViewEditCell.swift */ = {isa = PBXFileReference; includeInIndex = 1; lastKnownFileType = sourcecode.swift; path = TagsViewEditCell.swift; sourceTree = "<group>"; };
-		030731D4565A4BF7E527709A80BDFAB3 /* GifMakerView.swift */ = {isa = PBXFileReference; includeInIndex = 1; lastKnownFileType = sourcecode.swift; path = GifMakerView.swift; sourceTree = "<group>"; };
-		033DE3BC81FD382D8B62200965BDD5A5 /* DrawingCanvas.swift */ = {isa = PBXFileReference; includeInIndex = 1; lastKnownFileType = sourcecode.swift; path = DrawingCanvas.swift; sourceTree = "<group>"; };
-		038149C1236CDF38D5F054AC60F14F42 /* TumblrTheme-prefix.pch */ = {isa = PBXFileReference; includeInIndex = 1; lastKnownFileType = sourcecode.c.h; path = "TumblrTheme-prefix.pch"; sourceTree = "<group>"; };
-		03EF4776F8F0FBD121C7191F51184789 /* alpha_processing_sse41.c */ = {isa = PBXFileReference; includeInIndex = 1; name = alpha_processing_sse41.c; path = src/dsp/alpha_processing_sse41.c; sourceTree = "<group>"; };
-		049B566FE4E4F4433FBB79CECB690682 /* EditionOption.swift */ = {isa = PBXFileReference; includeInIndex = 1; lastKnownFileType = sourcecode.swift; path = EditionOption.swift; sourceTree = "<group>"; };
-		04C08BE47A0AFE9C8ADDA9F50CD624EB /* TMTheme+DefaultThemes.swift */ = {isa = PBXFileReference; includeInIndex = 1; lastKnownFileType = sourcecode.swift; name = "TMTheme+DefaultThemes.swift"; path = "Source/TMTheme+DefaultThemes.swift"; sourceTree = "<group>"; };
-		055728ECDF769AED5054EA1A6052ABE7 /* huffman_encode_utils.c */ = {isa = PBXFileReference; includeInIndex = 1; name = huffman_encode_utils.c; path = src/utils/huffman_encode_utils.c; sourceTree = "<group>"; };
-		059056DDF303837CFA63025F4531F2AE /* SDWebImageWebPCoder.modulemap */ = {isa = PBXFileReference; includeInIndex = 1; lastKnownFileType = sourcecode.module; path = SDWebImageWebPCoder.modulemap; sourceTree = "<group>"; };
-		05DDC8269BA5231302AB80E756C58A80 /* TagsOptionsModel.swift */ = {isa = PBXFileReference; includeInIndex = 1; lastKnownFileType = sourcecode.swift; path = TagsOptionsModel.swift; sourceTree = "<group>"; };
-		079C6710D91DBFA3DE31612696E29F74 /* SharedUI-umbrella.h */ = {isa = PBXFileReference; includeInIndex = 1; lastKnownFileType = sourcecode.c.h; path = "SharedUI-umbrella.h"; sourceTree = "<group>"; };
-		089144BD9926E0F2FE6023FCAD3E89B1 /* quant_dec.c */ = {isa = PBXFileReference; includeInIndex = 1; name = quant_dec.c; path = src/dec/quant_dec.c; sourceTree = "<group>"; };
-		09393CA9DB33D5196FC9427352ECF998 /* LivePhotoLoader.swift */ = {isa = PBXFileReference; includeInIndex = 1; lastKnownFileType = sourcecode.swift; path = LivePhotoLoader.swift; sourceTree = "<group>"; };
-		095685D3F006D357A3DD40D822C8E8A4 /* filters_utils.c */ = {isa = PBXFileReference; includeInIndex = 1; name = filters_utils.c; path = src/utils/filters_utils.c; sourceTree = "<group>"; };
-		09C18680EB89CBF07B365D4E15BEDE58 /* lossless_enc_mips_dsp_r2.c */ = {isa = PBXFileReference; includeInIndex = 1; name = lossless_enc_mips_dsp_r2.c; path = src/dsp/lossless_enc_mips_dsp_r2.c; sourceTree = "<group>"; };
-		09E381C85BB6D78C184133C38E8B8D09 /* rescaler_neon.c */ = {isa = PBXFileReference; includeInIndex = 1; name = rescaler_neon.c; path = src/dsp/rescaler_neon.c; sourceTree = "<group>"; };
-		0A24FDC4FD0E727694F6DFE9650EED49 /* CameraRecordingProtocol.swift */ = {isa = PBXFileReference; includeInIndex = 1; lastKnownFileType = sourcecode.swift; path = CameraRecordingProtocol.swift; sourceTree = "<group>"; };
-		0A2ED504050EBC35435013D97D72E3D9 /* Pods-KanvasCameraExample-umbrella.h */ = {isa = PBXFileReference; includeInIndex = 1; lastKnownFileType = sourcecode.c.h; path = "Pods-KanvasCameraExample-umbrella.h"; sourceTree = "<group>"; };
-		0A541B5F5ED21602313FEF6A33946E63 /* SDImageGraphics.m */ = {isa = PBXFileReference; includeInIndex = 1; lastKnownFileType = sourcecode.c.objc; name = SDImageGraphics.m; path = SDWebImage/Core/SDImageGraphics.m; sourceTree = "<group>"; };
-		0A966F8CC02AF6C9C4D66DDF06B58364 /* libPods-KanvasCameraExample.a */ = {isa = PBXFileReference; explicitFileType = archive.ar; includeInIndex = 0; name = "libPods-KanvasCameraExample.a"; path = "libPods-KanvasCameraExample.a"; sourceTree = BUILT_PRODUCTS_DIR; };
-		0AE39BC88209CA6747DA13A8E3250CC8 /* lossless_enc_msa.c */ = {isa = PBXFileReference; includeInIndex = 1; name = lossless_enc_msa.c; path = src/dsp/lossless_enc_msa.c; sourceTree = "<group>"; };
-		0B6CA18D4637D6CE5A230421A9F25B44 /* SDWebImageDownloaderOperation.m */ = {isa = PBXFileReference; includeInIndex = 1; lastKnownFileType = sourcecode.c.objc; name = SDWebImageDownloaderOperation.m; path = SDWebImage/Core/SDWebImageDownloaderOperation.m; sourceTree = "<group>"; };
-		0C309AF8C4044AC6E5299B6ED6829B02 /* ImageType.swift */ = {isa = PBXFileReference; includeInIndex = 1; lastKnownFileType = sourcecode.swift; name = ImageType.swift; path = Classes/ImageType.swift; sourceTree = "<group>"; };
-		0C7B34245842130CED75CB508B84F18A /* TumblrTheme.podspec */ = {isa = PBXFileReference; explicitFileType = text.script.ruby; includeInIndex = 1; indentWidth = 2; lastKnownFileType = text; path = TumblrTheme.podspec; sourceTree = "<group>"; tabWidth = 2; xcLanguageSpecificationIdentifier = xcode.lang.ruby; };
-		0D4F762A931A7E04DFEFDF6A9C978F3F /* SDImageAPNGCoder.h */ = {isa = PBXFileReference; includeInIndex = 1; lastKnownFileType = sourcecode.c.h; name = SDImageAPNGCoder.h; path = SDWebImage/Core/SDImageAPNGCoder.h; sourceTree = "<group>"; };
-		0D7C30E9D69B3E880ADF05EC1C1472E7 /* NSFileManager+Orangina.swift */ = {isa = PBXFileReference; includeInIndex = 1; lastKnownFileType = sourcecode.swift; name = "NSFileManager+Orangina.swift"; path = "Source/NSFileManager+Orangina.swift"; sourceTree = "<group>"; };
-		0DAE6361CDC622195378A68D486386AF /* libwebp.release.xcconfig */ = {isa = PBXFileReference; includeInIndex = 1; lastKnownFileType = text.xcconfig; path = libwebp.release.xcconfig; sourceTree = "<group>"; };
-		0DBC2718DA812341FFB80EBA4386523A /* quant_levels_utils.c */ = {isa = PBXFileReference; includeInIndex = 1; name = quant_levels_utils.c; path = src/utils/quant_levels_utils.c; sourceTree = "<group>"; };
-		0E03D44D532E53208B44602450270702 /* Synchronized.swift */ = {isa = PBXFileReference; includeInIndex = 1; lastKnownFileType = sourcecode.swift; path = Synchronized.swift; sourceTree = "<group>"; };
-		0E0A0B7445346A292A9EA1A19FD0043D /* filters_neon.c */ = {isa = PBXFileReference; includeInIndex = 1; name = filters_neon.c; path = src/dsp/filters_neon.c; sourceTree = "<group>"; };
-		0EBB1295224F1EBFBC8B3ACD6536B074 /* LegoOpenGLFilter.swift */ = {isa = PBXFileReference; includeInIndex = 1; lastKnownFileType = sourcecode.swift; path = LegoOpenGLFilter.swift; sourceTree = "<group>"; };
-		0F212C3E0BFCC3636CDDA0D64AFD8D13 /* CameraInputController.swift */ = {isa = PBXFileReference; includeInIndex = 1; lastKnownFileType = sourcecode.swift; path = CameraInputController.swift; sourceTree = "<group>"; };
-		0FE80FFAF70523D879F6C66408577505 /* SDWebImage-umbrella.h */ = {isa = PBXFileReference; includeInIndex = 1; lastKnownFileType = sourcecode.c.h; path = "SDWebImage-umbrella.h"; sourceTree = "<group>"; };
-		0FF7FFBBB7809BFAB078950B2E9DDDEB /* SDWebImagePrefetcher.m */ = {isa = PBXFileReference; includeInIndex = 1; lastKnownFileType = sourcecode.c.objc; name = SDWebImagePrefetcher.m; path = SDWebImage/Core/SDWebImagePrefetcher.m; sourceTree = "<group>"; };
-		1033A0EEC91C50C7CBA8C27769CF3F4D /* StickerMenuController.swift */ = {isa = PBXFileReference; includeInIndex = 1; lastKnownFileType = sourcecode.swift; path = StickerMenuController.swift; sourceTree = "<group>"; };
-		10ADC45C7A5CE3D654D344D701DBFA9E /* ColorCollectionController.swift */ = {isa = PBXFileReference; includeInIndex = 1; lastKnownFileType = sourcecode.swift; path = ColorCollectionController.swift; sourceTree = "<group>"; };
-		10B1FB3C7A012DDB08500D9389F3BFA7 /* Reachability-dummy.m */ = {isa = PBXFileReference; includeInIndex = 1; lastKnownFileType = sourcecode.c.objc; path = "Reachability-dummy.m"; sourceTree = "<group>"; };
-		10B23D5FAF132021AB3BF77643B6508F /* ThumbnailCollectionController.swift */ = {isa = PBXFileReference; includeInIndex = 1; lastKnownFileType = sourcecode.swift; path = ThumbnailCollectionController.swift; sourceTree = "<group>"; };
-		10D8B73AA2DCB96416C64E824C98B0CD /* ChromaOpenGLFilter.swift */ = {isa = PBXFileReference; includeInIndex = 1; lastKnownFileType = sourcecode.swift; path = ChromaOpenGLFilter.swift; sourceTree = "<group>"; };
-		10F73FDC664D38C1DBC70B45DB237245 /* Utils.podspec */ = {isa = PBXFileReference; explicitFileType = text.script.ruby; includeInIndex = 1; indentWidth = 2; lastKnownFileType = text; path = Utils.podspec; sourceTree = "<group>"; tabWidth = 2; xcLanguageSpecificationIdentifier = xcode.lang.ruby; };
-		11228EC0DCBD4E044A5AB3F5B028E315 /* EditionMenuCollectionController.swift */ = {isa = PBXFileReference; includeInIndex = 1; lastKnownFileType = sourcecode.swift; path = EditionMenuCollectionController.swift; sourceTree = "<group>"; };
-		115B4D8D471789F2B34D1A938E9BCF6D /* UIFont+TumblrTheme.swift */ = {isa = PBXFileReference; includeInIndex = 1; lastKnownFileType = sourcecode.swift; name = "UIFont+TumblrTheme.swift"; path = "Source/UIFont+TumblrTheme.swift"; sourceTree = "<group>"; };
-		11CF09D2B4CDAF62217033250BA2FCEB /* SDImageCachesManagerOperation.m */ = {isa = PBXFileReference; includeInIndex = 1; lastKnownFileType = sourcecode.c.objc; name = SDImageCachesManagerOperation.m; path = SDWebImage/Private/SDImageCachesManagerOperation.m; sourceTree = "<group>"; };
-		12048B50B005F43FA81096C85F2BAD7F /* DrawerTabBarCell.swift */ = {isa = PBXFileReference; includeInIndex = 1; lastKnownFileType = sourcecode.swift; path = DrawerTabBarCell.swift; sourceTree = "<group>"; };
-		1287A8E36FD628F853EB791EE3D5A771 /* libwebp-prefix.pch */ = {isa = PBXFileReference; includeInIndex = 1; lastKnownFileType = sourcecode.c.h; path = "libwebp-prefix.pch"; sourceTree = "<group>"; };
-		12956238DF14FEDB62A663A9402A180A /* UIImageView+WebCache.m */ = {isa = PBXFileReference; includeInIndex = 1; lastKnownFileType = sourcecode.c.objc; name = "UIImageView+WebCache.m"; path = "SDWebImage/Core/UIImageView+WebCache.m"; sourceTree = "<group>"; };
-		12E53B28AB11B6D275484F3FD5069AC1 /* UIImage+Metadata.m */ = {isa = PBXFileReference; includeInIndex = 1; lastKnownFileType = sourcecode.c.objc; name = "UIImage+Metadata.m"; path = "SDWebImage/Core/UIImage+Metadata.m"; sourceTree = "<group>"; };
-		12F46365856BEAD1B0986FA83D7EB059 /* Renderer.swift */ = {isa = PBXFileReference; includeInIndex = 1; lastKnownFileType = sourcecode.swift; path = Renderer.swift; sourceTree = "<group>"; };
-		1321857AC5F31FA8DC8C837935523C43 /* TextureSelectorView.swift */ = {isa = PBXFileReference; includeInIndex = 1; lastKnownFileType = sourcecode.swift; path = TextureSelectorView.swift; sourceTree = "<group>"; };
-		134474661838CE2E7741C06C21D8055F /* EditorFilterCollectionCell.swift */ = {isa = PBXFileReference; includeInIndex = 1; lastKnownFileType = sourcecode.swift; path = EditorFilterCollectionCell.swift; sourceTree = "<group>"; };
-		135770AE3D3E57F5B1111C0FB8BDD5EF /* NSBezierPath+SDRoundedCorners.m */ = {isa = PBXFileReference; includeInIndex = 1; lastKnownFileType = sourcecode.c.objc; name = "NSBezierPath+SDRoundedCorners.m"; path = "SDWebImage/Private/NSBezierPath+SDRoundedCorners.m"; sourceTree = "<group>"; };
-		135957EB52C0385550A15EEA5D0709C6 /* LightLeaksOpenGLFilter.swift */ = {isa = PBXFileReference; includeInIndex = 1; lastKnownFileType = sourcecode.swift; path = LightLeaksOpenGLFilter.swift; sourceTree = "<group>"; };
-		13B08399A24B5C9BBCCEDDCA20277A1F /* SuggestedTagsView.swift */ = {isa = PBXFileReference; includeInIndex = 1; lastKnownFileType = sourcecode.swift; path = SuggestedTagsView.swift; sourceTree = "<group>"; };
-		143F0482FEDE44C972166948E534F904 /* MetalFilter.swift */ = {isa = PBXFileReference; includeInIndex = 1; lastKnownFileType = sourcecode.swift; path = MetalFilter.swift; sourceTree = "<group>"; };
-		14AA7859295E66D64EB4541BAFD66049 /* MockImageLoader.swift */ = {isa = PBXFileReference; includeInIndex = 1; lastKnownFileType = sourcecode.swift; name = MockImageLoader.swift; path = Classes/MockImageLoader.swift; sourceTree = "<group>"; };
-		155F57CF41C3FBBA4788196427921D51 /* lossless_enc_mips32.c */ = {isa = PBXFileReference; includeInIndex = 1; name = lossless_enc_mips32.c; path = src/dsp/lossless_enc_mips32.c; sourceTree = "<group>"; };
-		16FF3CDADFCB2436C8FD7640A3541F56 /* CameraPreviewView.swift */ = {isa = PBXFileReference; includeInIndex = 1; lastKnownFileType = sourcecode.swift; path = CameraPreviewView.swift; sourceTree = "<group>"; };
-		179268F38FDE26B27501DD876EDCF4F8 /* Dictionary+Additions.swift */ = {isa = PBXFileReference; includeInIndex = 1; lastKnownFileType = sourcecode.swift; name = "Dictionary+Additions.swift"; path = "Source/Dictionary+Additions.swift"; sourceTree = "<group>"; };
-		1824F3A2DC7D49D374CD97004D11C7D3 /* FBSnapshotTestCase.h */ = {isa = PBXFileReference; includeInIndex = 1; lastKnownFileType = sourcecode.c.h; name = FBSnapshotTestCase.h; path = FBSnapshotTestCase/FBSnapshotTestCase.h; sourceTree = "<group>"; };
-		1855DC485F25CD84473BD11BCD95C2D3 /* ScrollHandler.swift */ = {isa = PBXFileReference; includeInIndex = 1; lastKnownFileType = sourcecode.swift; path = ScrollHandler.swift; sourceTree = "<group>"; };
-		186D8C981DFBE7A8E6B7EE5F7252670B /* MediaClip.swift */ = {isa = PBXFileReference; includeInIndex = 1; lastKnownFileType = sourcecode.swift; path = MediaClip.swift; sourceTree = "<group>"; };
-		18C1805D414919062F8C797CFBF2E842 /* ssim_sse2.c */ = {isa = PBXFileReference; includeInIndex = 1; name = ssim_sse2.c; path = src/dsp/ssim_sse2.c; sourceTree = "<group>"; };
-		190C045EF3BA2E3928B14FA753CA3FA3 /* filters.c */ = {isa = PBXFileReference; includeInIndex = 1; name = filters.c; path = src/dsp/filters.c; sourceTree = "<group>"; };
-		1934F6B1D275CE2D7B408A9F0A28874A /* cost_mips32.c */ = {isa = PBXFileReference; includeInIndex = 1; name = cost_mips32.c; path = src/dsp/cost_mips32.c; sourceTree = "<group>"; };
-		197F741FB5ECDCD24DD0E2B31CC76516 /* muxinternal.c */ = {isa = PBXFileReference; includeInIndex = 1; name = muxinternal.c; path = src/mux/muxinternal.c; sourceTree = "<group>"; };
-		1A07B65A866C0F0503D79D325D59ABD4 /* vp8i_enc.h */ = {isa = PBXFileReference; includeInIndex = 1; lastKnownFileType = sourcecode.c.h; name = vp8i_enc.h; path = src/enc/vp8i_enc.h; sourceTree = "<group>"; };
-		1A3ED453C46100C90217671329FB27D7 /* UIView+WebCache.m */ = {isa = PBXFileReference; includeInIndex = 1; lastKnownFileType = sourcecode.c.objc; name = "UIView+WebCache.m"; path = "SDWebImage/Core/UIView+WebCache.m"; sourceTree = "<group>"; };
-		1ACA1278EBF1694C5CB135EB152D1290 /* SDWebImageCacheKeyFilter.h */ = {isa = PBXFileReference; includeInIndex = 1; lastKnownFileType = sourcecode.c.h; name = SDWebImageCacheKeyFilter.h; path = SDWebImage/Core/SDWebImageCacheKeyFilter.h; sourceTree = "<group>"; };
-		1AD853C2CFD3199CA01CE86114C71AD6 /* FBSnapshotTestCase.m */ = {isa = PBXFileReference; includeInIndex = 1; lastKnownFileType = sourcecode.c.objc; name = FBSnapshotTestCase.m; path = FBSnapshotTestCase/FBSnapshotTestCase.m; sourceTree = "<group>"; };
-		1B537C077062627C357F93DF3DDFD483 /* UIViewController+Orientation.swift */ = {isa = PBXFileReference; includeInIndex = 1; lastKnownFileType = sourcecode.swift; name = "UIViewController+Orientation.swift"; path = "Source/UIViewController+Orientation.swift"; sourceTree = "<group>"; };
-		1BEA5A8791D67A078F42D580ACE4A6C0 /* HapticFeedbackGenerator.swift */ = {isa = PBXFileReference; includeInIndex = 1; lastKnownFileType = sourcecode.swift; name = HapticFeedbackGenerator.swift; path = Source/HapticFeedbackGenerator.swift; sourceTree = "<group>"; };
-		1C6BCD0D9DEB19511372524DB9887125 /* SDAsyncBlockOperation.h */ = {isa = PBXFileReference; includeInIndex = 1; lastKnownFileType = sourcecode.c.h; name = SDAsyncBlockOperation.h; path = SDWebImage/Private/SDAsyncBlockOperation.h; sourceTree = "<group>"; };
-		1CEE4C47043FCDD185056E0AEB2F3CBA /* Pods-KanvasCameraExample-dummy.m */ = {isa = PBXFileReference; includeInIndex = 1; lastKnownFileType = sourcecode.c.objc; path = "Pods-KanvasCameraExample-dummy.m"; sourceTree = "<group>"; };
-		1D34AC70D2BEE3FC569FF876B1E9E088 /* cost_enc.h */ = {isa = PBXFileReference; includeInIndex = 1; lastKnownFileType = sourcecode.c.h; name = cost_enc.h; path = src/enc/cost_enc.h; sourceTree = "<group>"; };
-		1D3D97190BB651B09CF585B6FB8B3787 /* yuv_sse41.c */ = {isa = PBXFileReference; includeInIndex = 1; name = yuv_sse41.c; path = src/dsp/yuv_sse41.c; sourceTree = "<group>"; };
-		1D7AAA39E8A2605E6773AB7B7046ECC9 /* SDWebImageDownloaderResponseModifier.m */ = {isa = PBXFileReference; includeInIndex = 1; lastKnownFileType = sourcecode.c.objc; name = SDWebImageDownloaderResponseModifier.m; path = SDWebImage/Core/SDWebImageDownloaderResponseModifier.m; sourceTree = "<group>"; };
-		1D8E8B2716D57FECAA672F2E038BAC9E /* SDWebImageOperation.h */ = {isa = PBXFileReference; includeInIndex = 1; lastKnownFileType = sourcecode.c.h; name = SDWebImageOperation.h; path = SDWebImage/Core/SDWebImageOperation.h; sourceTree = "<group>"; };
-		1DA9B4F1178A67F93119C6863A7E79C3 /* SuggestedTagsDataSource.swift */ = {isa = PBXFileReference; includeInIndex = 1; lastKnownFileType = sourcecode.swift; path = SuggestedTagsDataSource.swift; sourceTree = "<group>"; };
-		1DB1AECC6F0237FDBBD48EEE1A9ACFC2 /* UIViewController+Load.swift */ = {isa = PBXFileReference; includeInIndex = 1; lastKnownFileType = sourcecode.swift; path = "UIViewController+Load.swift"; sourceTree = "<group>"; };
-		1DF61DA1F9AC397EF265A9EC75BF3AE1 /* libSharedUI.a */ = {isa = PBXFileReference; explicitFileType = archive.ar; includeInIndex = 0; name = libSharedUI.a; path = libSharedUI.a; sourceTree = BUILT_PRODUCTS_DIR; };
-		1E4F98128C0FCD4D15C91B02F719D0AF /* SDImageGIFCoder.m */ = {isa = PBXFileReference; includeInIndex = 1; lastKnownFileType = sourcecode.c.objc; name = SDImageGIFCoder.m; path = SDWebImage/Core/SDImageGIFCoder.m; sourceTree = "<group>"; };
-		1E77228A7E19EC9FCF982067F6C9F091 /* UIImage+Compare.h */ = {isa = PBXFileReference; includeInIndex = 1; lastKnownFileType = sourcecode.c.h; name = "UIImage+Compare.h"; path = "FBSnapshotTestCase/Categories/UIImage+Compare.h"; sourceTree = "<group>"; };
-		1E9ECF432E1932ED9354C9A44E7A959E /* enc_msa.c */ = {isa = PBXFileReference; includeInIndex = 1; name = enc_msa.c; path = src/dsp/enc_msa.c; sourceTree = "<group>"; };
-		1EC521FC8E1766A609E38F91491EA7EA /* alpha_processing_sse2.c */ = {isa = PBXFileReference; includeInIndex = 1; name = alpha_processing_sse2.c; path = src/dsp/alpha_processing_sse2.c; sourceTree = "<group>"; };
-		1F07895A2763CAF2024247F511E73DB9 /* MetalRenderEncoder.swift */ = {isa = PBXFileReference; includeInIndex = 1; lastKnownFileType = sourcecode.swift; path = MetalRenderEncoder.swift; sourceTree = "<group>"; };
-		1F25221BCD39D2678413EA7D52828970 /* MovableViewInnerElement.swift */ = {isa = PBXFileReference; includeInIndex = 1; lastKnownFileType = sourcecode.swift; path = MovableViewInnerElement.swift; sourceTree = "<group>"; };
-		202AAF7335C816191AA80C3A8A8DA6E3 /* NSImage+Compatibility.m */ = {isa = PBXFileReference; includeInIndex = 1; lastKnownFileType = sourcecode.c.objc; name = "NSImage+Compatibility.m"; path = "SDWebImage/Core/NSImage+Compatibility.m"; sourceTree = "<group>"; };
-		20C68D705381CDD46A8D63171050EE99 /* FBSnapshotTestController.h */ = {isa = PBXFileReference; includeInIndex = 1; lastKnownFileType = sourcecode.c.h; name = FBSnapshotTestController.h; path = FBSnapshotTestCase/FBSnapshotTestController.h; sourceTree = "<group>"; };
-		20DA614B8BB060A064D31721B23CBE17 /* StickerMenuView.swift */ = {isa = PBXFileReference; includeInIndex = 1; lastKnownFileType = sourcecode.swift; path = StickerMenuView.swift; sourceTree = "<group>"; };
-		214026168BB96F4CBBEBEE7E8B5BEAAF /* CameraInputOutput.swift */ = {isa = PBXFileReference; includeInIndex = 1; lastKnownFileType = sourcecode.swift; path = CameraInputOutput.swift; sourceTree = "<group>"; };
-		216A981624E943088B52EE1CF23ED4B9 /* SpeedView.swift */ = {isa = PBXFileReference; includeInIndex = 1; lastKnownFileType = sourcecode.swift; path = SpeedView.swift; sourceTree = "<group>"; };
-		2188554E76A57AD6F4EB868E166BA49D /* CameraSettings.swift */ = {isa = PBXFileReference; includeInIndex = 1; lastKnownFileType = sourcecode.swift; path = CameraSettings.swift; sourceTree = "<group>"; };
-		2289A4EFC6D463F43A1F50E7EE0C94EF /* EditorFilterController.swift */ = {isa = PBXFileReference; includeInIndex = 1; lastKnownFileType = sourcecode.swift; path = EditorFilterController.swift; sourceTree = "<group>"; };
-		234F6A6F01095A225EC8C563404CA163 /* picture_csp_enc.c */ = {isa = PBXFileReference; includeInIndex = 1; name = picture_csp_enc.c; path = src/enc/picture_csp_enc.c; sourceTree = "<group>"; };
-		236350A5409F1F8E7D7D382A0086EEA9 /* MediaInfo.swift */ = {isa = PBXFileReference; includeInIndex = 1; lastKnownFileType = sourcecode.swift; path = MediaInfo.swift; sourceTree = "<group>"; };
-		237B829FC647F867BCE1642FBA2C50C0 /* ColorDrop.swift */ = {isa = PBXFileReference; includeInIndex = 1; lastKnownFileType = sourcecode.swift; path = ColorDrop.swift; sourceTree = "<group>"; };
-		2383078A6D28DE6A15E11489708BA4FD /* libPods-KanvasCameraExampleTests.a */ = {isa = PBXFileReference; explicitFileType = archive.ar; includeInIndex = 0; name = "libPods-KanvasCameraExampleTests.a"; path = "libPods-KanvasCameraExampleTests.a"; sourceTree = BUILT_PRODUCTS_DIR; };
-		23B3E2BBDB1EBBA8C42AAB1F52DB88DF /* TMTheme.swift */ = {isa = PBXFileReference; includeInIndex = 1; lastKnownFileType = sourcecode.swift; name = TMTheme.swift; path = Source/TMTheme.swift; sourceTree = "<group>"; };
-		23B4C56A7855EA1A15EB09CF0D86FC58 /* bit_writer_utils.c */ = {isa = PBXFileReference; includeInIndex = 1; name = bit_writer_utils.c; path = src/utils/bit_writer_utils.c; sourceTree = "<group>"; };
-		23FD402152A647516B753A3F1A759EAC /* Queue.swift */ = {isa = PBXFileReference; includeInIndex = 1; lastKnownFileType = sourcecode.swift; path = Queue.swift; sourceTree = "<group>"; };
-		2404435217410F00956B9778DBC95B95 /* CameraSegmentHandler.swift */ = {isa = PBXFileReference; includeInIndex = 1; lastKnownFileType = sourcecode.swift; path = CameraSegmentHandler.swift; sourceTree = "<group>"; };
-		2407A4841291453D765D8AEFAD7AF699 /* UIImageView+WebCache.h */ = {isa = PBXFileReference; includeInIndex = 1; lastKnownFileType = sourcecode.c.h; name = "UIImageView+WebCache.h"; path = "SDWebImage/Core/UIImageView+WebCache.h"; sourceTree = "<group>"; };
-		243B19D5FEEB10FE1DE7C1882FC68873 /* SDWebImageDownloaderOperation.h */ = {isa = PBXFileReference; includeInIndex = 1; lastKnownFileType = sourcecode.c.h; name = SDWebImageDownloaderOperation.h; path = SDWebImage/Core/SDWebImageDownloaderOperation.h; sourceTree = "<group>"; };
-		24D9D92ED70E5C4D5D3EF28A9D9B835D /* MediaExporter.swift */ = {isa = PBXFileReference; includeInIndex = 1; lastKnownFileType = sourcecode.swift; path = MediaExporter.swift; sourceTree = "<group>"; };
-		262B3705F27077A929E17C8AC894E218 /* AppColorScheme.swift */ = {isa = PBXFileReference; includeInIndex = 1; lastKnownFileType = sourcecode.swift; name = AppColorScheme.swift; path = Source/AppColorScheme.swift; sourceTree = "<group>"; };
-		2681E01832AE2EDA05EB801F53C51E6A /* random_utils.h */ = {isa = PBXFileReference; includeInIndex = 1; lastKnownFileType = sourcecode.c.h; name = random_utils.h; path = src/utils/random_utils.h; sourceTree = "<group>"; };
-		268EBAAF4CD136C04F53B0156BBA41D4 /* MetalShaders */ = {isa = PBXFileReference; includeInIndex = 1; name = MetalShaders; path = Resources/MetalShaders; sourceTree = "<group>"; };
-		26C7EA365EDA20363EC0CBD0D4E62F27 /* KanvasCameraAnalyticsProvider.swift */ = {isa = PBXFileReference; includeInIndex = 1; lastKnownFileType = sourcecode.swift; path = KanvasCameraAnalyticsProvider.swift; sourceTree = "<group>"; };
-		26DCCC5005589A6D0217B61DF30F6B79 /* vp8l_dec.c */ = {isa = PBXFileReference; includeInIndex = 1; name = vp8l_dec.c; path = src/dec/vp8l_dec.c; sourceTree = "<group>"; };
-		270F8630FC62251209AED88C0AFE7CEC /* DrawingController.swift */ = {isa = PBXFileReference; includeInIndex = 1; lastKnownFileType = sourcecode.swift; path = DrawingController.swift; sourceTree = "<group>"; };
-		275646DAD35259EC0893FDB196393E27 /* RGBOpenGLFilter.swift */ = {isa = PBXFileReference; includeInIndex = 1; lastKnownFileType = sourcecode.swift; path = RGBOpenGLFilter.swift; sourceTree = "<group>"; };
-		276570834C5BC2D5664ABE71AA120D3C /* TrimView.swift */ = {isa = PBXFileReference; includeInIndex = 1; lastKnownFileType = sourcecode.swift; path = TrimView.swift; sourceTree = "<group>"; };
-		27BA6E3B5136284746A883D7EE4D9D22 /* UIColor+Util.swift */ = {isa = PBXFileReference; includeInIndex = 1; lastKnownFileType = sourcecode.swift; name = "UIColor+Util.swift"; path = "Source/UIColor+Util.swift"; sourceTree = "<group>"; };
-		28B56CA266DFB9F59327D0A3E05E3565 /* SDWebImage.h */ = {isa = PBXFileReference; includeInIndex = 1; lastKnownFileType = sourcecode.c.h; name = SDWebImage.h; path = WebImage/SDWebImage.h; sourceTree = "<group>"; };
-		2921B29EE631EDE7EA30BE63018EDE6E /* FilterCollectionView.swift */ = {isa = PBXFileReference; includeInIndex = 1; lastKnownFileType = sourcecode.swift; path = FilterCollectionView.swift; sourceTree = "<group>"; };
-		2962D2CACA3C6A25D923286AE5D8E19E /* Pods-KanvasCameraExampleTests.modulemap */ = {isa = PBXFileReference; includeInIndex = 1; lastKnownFileType = sourcecode.module; path = "Pods-KanvasCameraExampleTests.modulemap"; sourceTree = "<group>"; };
-		299E807348E5739949393C1E7CD6095F /* KanvasCamera.debug.xcconfig */ = {isa = PBXFileReference; includeInIndex = 1; lastKnownFileType = text.xcconfig; path = KanvasCamera.debug.xcconfig; sourceTree = "<group>"; };
-		2A0C9C1A23D96C5848E06C7AE7BFD348 /* PhotoOutputHandler.swift */ = {isa = PBXFileReference; includeInIndex = 1; lastKnownFileType = sourcecode.swift; path = PhotoOutputHandler.swift; sourceTree = "<group>"; };
-		2AF4CC0A4E8DC1434A4A1A887856E51D /* PostOptionsConstants.swift */ = {isa = PBXFileReference; includeInIndex = 1; lastKnownFileType = sourcecode.swift; path = PostOptionsConstants.swift; sourceTree = "<group>"; };
-		2B0869D23C32514D3F1C321CC08C761D /* AVURLAsset+Thumbnail.swift */ = {isa = PBXFileReference; includeInIndex = 1; lastKnownFileType = sourcecode.swift; path = "AVURLAsset+Thumbnail.swift"; sourceTree = "<group>"; };
-		2B0C4357F53396D8FC5881F18080B584 /* SDWebImage-dummy.m */ = {isa = PBXFileReference; includeInIndex = 1; lastKnownFileType = sourcecode.c.objc; path = "SDWebImage-dummy.m"; sourceTree = "<group>"; };
-		2B474A758B1B1B463A5A03466FD39733 /* EasyTipView.swift */ = {isa = PBXFileReference; includeInIndex = 1; lastKnownFileType = sourcecode.swift; name = EasyTipView.swift; path = Source/EasyTipView.swift; sourceTree = "<group>"; };
-		2BCC6BE8198C3A26782FCC29F2E99163 /* GroupOpenGLFilter.swift */ = {isa = PBXFileReference; includeInIndex = 1; lastKnownFileType = sourcecode.swift; path = GroupOpenGLFilter.swift; sourceTree = "<group>"; };
-		2C9CE44A99A69D06CA33E3DEF6607A5C /* rescaler_utils.h */ = {isa = PBXFileReference; includeInIndex = 1; lastKnownFileType = sourcecode.c.h; name = rescaler_utils.h; path = src/utils/rescaler_utils.h; sourceTree = "<group>"; };
-		2D5876BB8772EE953D2F3CC2C5262363 /* silence.aac */ = {isa = PBXFileReference; includeInIndex = 1; name = silence.aac; path = Resources/silence.aac; sourceTree = "<group>"; };
-		2D6BF712D3F74B048AD08DD937683DC5 /* CALayer+Color.swift */ = {isa = PBXFileReference; includeInIndex = 1; lastKnownFileType = sourcecode.swift; path = "CALayer+Color.swift"; sourceTree = "<group>"; };
-		2D9D43016BC933399F1B826DDCDF39A1 /* VideoCompositor.swift */ = {isa = PBXFileReference; includeInIndex = 1; lastKnownFileType = sourcecode.swift; path = VideoCompositor.swift; sourceTree = "<group>"; };
-		2D9DB3E58C73423E5524528D11E0F9FF /* SDWebImageCacheSerializer.h */ = {isa = PBXFileReference; includeInIndex = 1; lastKnownFileType = sourcecode.c.h; name = SDWebImageCacheSerializer.h; path = SDWebImage/Core/SDWebImageCacheSerializer.h; sourceTree = "<group>"; };
-		2DCD716090FE589DBF97DB4E753600AA /* UIView+Image.swift */ = {isa = PBXFileReference; includeInIndex = 1; lastKnownFileType = sourcecode.swift; path = "UIView+Image.swift"; sourceTree = "<group>"; };
-		2DFAF3C145EC508BB1C3C58D272FE180 /* yuv.c */ = {isa = PBXFileReference; includeInIndex = 1; name = yuv.c; path = src/dsp/yuv.c; sourceTree = "<group>"; };
-		2E437C280758E86451D3F1D0229FD660 /* FilterProtocol.swift */ = {isa = PBXFileReference; includeInIndex = 1; lastKnownFileType = sourcecode.swift; path = FilterProtocol.swift; sourceTree = "<group>"; };
-		2E82A2FD31978FC1FFBB3DC1298A21D8 /* ImageLoader-dummy.m */ = {isa = PBXFileReference; includeInIndex = 1; lastKnownFileType = sourcecode.c.objc; path = "ImageLoader-dummy.m"; sourceTree = "<group>"; };
-		2E95D63BE5FC15E77EA59309121165DE /* RaveOpenGLFilter.swift */ = {isa = PBXFileReference; includeInIndex = 1; lastKnownFileType = sourcecode.swift; path = RaveOpenGLFilter.swift; sourceTree = "<group>"; };
-		2EEFB46CCCB2D2D38940C87A6B85C7E3 /* alphai_dec.h */ = {isa = PBXFileReference; includeInIndex = 1; lastKnownFileType = sourcecode.c.h; name = alphai_dec.h; path = src/dec/alphai_dec.h; sourceTree = "<group>"; };
-		2F234CE9E357B4B13CF90615A0501E3E /* EditorViewController.swift */ = {isa = PBXFileReference; includeInIndex = 1; lastKnownFileType = sourcecode.swift; path = EditorViewController.swift; sourceTree = "<group>"; };
-		2FA42992347EDACC21A51E49E21774EC /* UIView+Utils.swift */ = {isa = PBXFileReference; includeInIndex = 1; lastKnownFileType = sourcecode.swift; name = "UIView+Utils.swift"; path = "Source/UIView+Utils.swift"; sourceTree = "<group>"; };
-		2FD41787639BCC1C357455C6EC86B24C /* Pencil.swift */ = {isa = PBXFileReference; includeInIndex = 1; lastKnownFileType = sourcecode.swift; path = Pencil.swift; sourceTree = "<group>"; };
-		2FF8F7D062CF98E5705969028543F3D2 /* SDImageLoader.h */ = {isa = PBXFileReference; includeInIndex = 1; lastKnownFileType = sourcecode.c.h; name = SDImageLoader.h; path = SDWebImage/Core/SDImageLoader.h; sourceTree = "<group>"; };
-		3005DCBB0817AB6A5B4A2E8B33B839C2 /* SDAnimatedImageRep.h */ = {isa = PBXFileReference; includeInIndex = 1; lastKnownFileType = sourcecode.c.h; name = SDAnimatedImageRep.h; path = SDWebImage/Core/SDAnimatedImageRep.h; sourceTree = "<group>"; };
-		30701B12A47DE7C747A2ABCB98F62CAF /* MediaClipsEditorViewController.swift */ = {isa = PBXFileReference; includeInIndex = 1; lastKnownFileType = sourcecode.swift; path = MediaClipsEditorViewController.swift; sourceTree = "<group>"; };
-		307D00D05B9201E2AE370FE85FB85443 /* ThumbnailCollectionViewLayout.swift */ = {isa = PBXFileReference; includeInIndex = 1; lastKnownFileType = sourcecode.swift; path = ThumbnailCollectionViewLayout.swift; sourceTree = "<group>"; };
-		32C90A85E4874526B874A0C2E8D933D2 /* Dictionary+Copy.swift */ = {isa = PBXFileReference; includeInIndex = 1; lastKnownFileType = sourcecode.swift; name = "Dictionary+Copy.swift"; path = "Source/Dictionary+Copy.swift"; sourceTree = "<group>"; };
-		32E182F5467904524EB424018E5FFB0A /* KanvasCameraImages.swift */ = {isa = PBXFileReference; includeInIndex = 1; lastKnownFileType = sourcecode.swift; path = KanvasCameraImages.swift; sourceTree = "<group>"; };
-		32E8DB467D165639A9BAAA2F7337CF8A /* rescaler_sse2.c */ = {isa = PBXFileReference; includeInIndex = 1; name = rescaler_sse2.c; path = src/dsp/rescaler_sse2.c; sourceTree = "<group>"; };
-		330399C4385908229645BAE0D5B0855C /* backward_references_enc.h */ = {isa = PBXFileReference; includeInIndex = 1; lastKnownFileType = sourcecode.c.h; name = backward_references_enc.h; path = src/enc/backward_references_enc.h; sourceTree = "<group>"; };
-		33D3E328E22BB4E6B893CA7EF5AB1A33 /* lossless_sse2.c */ = {isa = PBXFileReference; includeInIndex = 1; name = lossless_sse2.c; path = src/dsp/lossless_sse2.c; sourceTree = "<group>"; };
-		33E83D02943A5199B83C8316F27EF2F6 /* SDWebImageDownloaderRequestModifier.h */ = {isa = PBXFileReference; includeInIndex = 1; lastKnownFileType = sourcecode.c.h; name = SDWebImageDownloaderRequestModifier.h; path = SDWebImage/Core/SDWebImageDownloaderRequestModifier.h; sourceTree = "<group>"; };
-		343BD2BF8B9702A1D98E960A1E213693 /* dsp.h */ = {isa = PBXFileReference; includeInIndex = 1; lastKnownFileType = sourcecode.c.h; name = dsp.h; path = src/dsp/dsp.h; sourceTree = "<group>"; };
-		348478F3E836421ABA683E41EC9A0855 /* webp_dec.c */ = {isa = PBXFileReference; includeInIndex = 1; name = webp_dec.c; path = src/dec/webp_dec.c; sourceTree = "<group>"; };
-		349AF76D32E41290C0197FFEFFE0EE74 /* SDImageCodersManager.m */ = {isa = PBXFileReference; includeInIndex = 1; lastKnownFileType = sourcecode.c.objc; name = SDImageCodersManager.m; path = SDWebImage/Core/SDImageCodersManager.m; sourceTree = "<group>"; };
-		34F28630B6AA172F5FE0D97FF2E2179A /* ColorPickerController.swift */ = {isa = PBXFileReference; includeInIndex = 1; lastKnownFileType = sourcecode.swift; path = ColorPickerController.swift; sourceTree = "<group>"; };
-		34FC5F9480968C533A41ACD7CAD30977 /* iterator_enc.c */ = {isa = PBXFileReference; includeInIndex = 1; name = iterator_enc.c; path = src/enc/iterator_enc.c; sourceTree = "<group>"; };
-		3503C780FB93E94BB900EFC3FA6F4040 /* filter_enc.c */ = {isa = PBXFileReference; includeInIndex = 1; name = filter_enc.c; path = src/enc/filter_enc.c; sourceTree = "<group>"; };
-		351417A81002AD9B42377B89D54068FD /* UIFont+Orangina.swift */ = {isa = PBXFileReference; includeInIndex = 1; lastKnownFileType = sourcecode.swift; name = "UIFont+Orangina.swift"; path = "Source/UIFont+Orangina.swift"; sourceTree = "<group>"; };
-		355271E3AFD00F46A4974A8D91486574 /* demux.c */ = {isa = PBXFileReference; includeInIndex = 1; name = demux.c; path = src/demux/demux.c; sourceTree = "<group>"; };
-		35C784A7FEE6609DB37B7FE4BF27982F /* yuv_mips_dsp_r2.c */ = {isa = PBXFileReference; includeInIndex = 1; name = yuv_mips_dsp_r2.c; path = src/dsp/yuv_mips_dsp_r2.c; sourceTree = "<group>"; };
-		35F51DF1B446C5E53B14BD598B9A5FF4 /* FilterItem.swift */ = {isa = PBXFileReference; includeInIndex = 1; lastKnownFileType = sourcecode.swift; path = FilterItem.swift; sourceTree = "<group>"; };
-		35FAA27E04BC4AD46679D3A52565FFBB /* io_dec.c */ = {isa = PBXFileReference; includeInIndex = 1; name = io_dec.c; path = src/dec/io_dec.c; sourceTree = "<group>"; };
-		36448CE7A0888818E02519265282BFCA /* SDImageFrame.h */ = {isa = PBXFileReference; includeInIndex = 1; lastKnownFileType = sourcecode.c.h; name = SDImageFrame.h; path = SDWebImage/Core/SDImageFrame.h; sourceTree = "<group>"; };
-		36609E169D43BB37B24904362A23B7BD /* AVAssetTrack+transform.swift */ = {isa = PBXFileReference; includeInIndex = 1; lastKnownFileType = sourcecode.swift; path = "AVAssetTrack+transform.swift"; sourceTree = "<group>"; };
-		36EC9CD2A45414203EF2DC89097F323C /* UIView+Layout.swift */ = {isa = PBXFileReference; includeInIndex = 1; lastKnownFileType = sourcecode.swift; path = "UIView+Layout.swift"; sourceTree = "<group>"; };
-		37841F7DD1234CF7186C210A66A3C48C /* ExtendedStackView.swift */ = {isa = PBXFileReference; includeInIndex = 1; lastKnownFileType = sourcecode.swift; path = ExtendedStackView.swift; sourceTree = "<group>"; };
-		37FBB796695734EDE693317E6A7A21D0 /* TumblrThemeFontFamily.swift */ = {isa = PBXFileReference; includeInIndex = 1; lastKnownFileType = sourcecode.swift; name = TumblrThemeFontFamily.swift; path = Source/TumblrThemeFontFamily.swift; sourceTree = "<group>"; };
-		3819D576B1FBE0B1DB9AE9EFDDF669C4 /* cpu.c */ = {isa = PBXFileReference; includeInIndex = 1; name = cpu.c; path = src/dsp/cpu.c; sourceTree = "<group>"; };
-		39287ABDDF684533914320C610C48421 /* yuv_mips32.c */ = {isa = PBXFileReference; includeInIndex = 1; name = yuv_mips32.c; path = src/dsp/yuv_mips32.c; sourceTree = "<group>"; };
-		393CDF888F21BF77A47D1955302F602D /* CameraInputControllerDelegate.swift */ = {isa = PBXFileReference; includeInIndex = 1; lastKnownFileType = sourcecode.swift; path = CameraInputControllerDelegate.swift; sourceTree = "<group>"; };
-		398F40566ED09D576B8500559824542C /* MediaPlayerController.swift */ = {isa = PBXFileReference; includeInIndex = 1; lastKnownFileType = sourcecode.swift; path = MediaPlayerController.swift; sourceTree = "<group>"; };
-		39ECD99DAA87ADA84ACD1231F64A3426 /* SDAnimatedImage.h */ = {isa = PBXFileReference; includeInIndex = 1; lastKnownFileType = sourcecode.c.h; name = SDAnimatedImage.h; path = SDWebImage/Core/SDAnimatedImage.h; sourceTree = "<group>"; };
-		3A42466E8787A05854BF483A71834898 /* anim_encode.c */ = {isa = PBXFileReference; includeInIndex = 1; name = anim_encode.c; path = src/mux/anim_encode.c; sourceTree = "<group>"; };
-		3B0A7445DCB09FF1386FADA30045D311 /* enc_mips_dsp_r2.c */ = {isa = PBXFileReference; includeInIndex = 1; name = enc_mips_dsp_r2.c; path = src/dsp/enc_mips_dsp_r2.c; sourceTree = "<group>"; };
-		3B13438BD8930FDE6E7E1F7708A2EBAC /* TagsView.swift */ = {isa = PBXFileReference; includeInIndex = 1; lastKnownFileType = sourcecode.swift; path = TagsView.swift; sourceTree = "<group>"; };
-		3B2360999DFCFF96D0659578265A152A /* GLKMatrix4+Unsafe.swift */ = {isa = PBXFileReference; includeInIndex = 1; lastKnownFileType = sourcecode.swift; path = "GLKMatrix4+Unsafe.swift"; sourceTree = "<group>"; };
-		3BF22C084B65717272690D933B327C0C /* SDWebImageDownloaderConfig.h */ = {isa = PBXFileReference; includeInIndex = 1; lastKnownFileType = sourcecode.c.h; name = SDWebImageDownloaderConfig.h; path = SDWebImage/Core/SDWebImageDownloaderConfig.h; sourceTree = "<group>"; };
-		3C15E9BBF7C7E6FA181080EAAE1FB84F /* TrimArea.swift */ = {isa = PBXFileReference; includeInIndex = 1; lastKnownFileType = sourcecode.swift; path = TrimArea.swift; sourceTree = "<group>"; };
-		3CA7286266118F2114D28E07BB6820E0 /* libwebp.debug.xcconfig */ = {isa = PBXFileReference; includeInIndex = 1; lastKnownFileType = text.xcconfig; path = libwebp.debug.xcconfig; sourceTree = "<group>"; };
-		3CFE6BA9E8B26DEB18B8B53ECA4A44BA /* SDWebImageDownloader.m */ = {isa = PBXFileReference; includeInIndex = 1; lastKnownFileType = sourcecode.c.objc; name = SDWebImageDownloader.m; path = SDWebImage/Core/SDWebImageDownloader.m; sourceTree = "<group>"; };
-		3D0A11EA541D4009BEF4D6EAF6869A0C /* Sharpie.swift */ = {isa = PBXFileReference; includeInIndex = 1; lastKnownFileType = sourcecode.swift; path = Sharpie.swift; sourceTree = "<group>"; };
-		3D553298E1E4623CF6C23036F54E8E38 /* KanvasCameraColors.swift */ = {isa = PBXFileReference; includeInIndex = 1; lastKnownFileType = sourcecode.swift; path = KanvasCameraColors.swift; sourceTree = "<group>"; };
-		3E89ED61302A2B6A11E4BEA370FD0185 /* SDWebImageOptionsProcessor.m */ = {isa = PBXFileReference; includeInIndex = 1; lastKnownFileType = sourcecode.c.objc; name = SDWebImageOptionsProcessor.m; path = SDWebImage/Core/SDWebImageOptionsProcessor.m; sourceTree = "<group>"; };
-		3EE8FB0AE34D7E865368ECB16A2EC515 /* UIImageView+HighlightedWebCache.h */ = {isa = PBXFileReference; includeInIndex = 1; lastKnownFileType = sourcecode.c.h; name = "UIImageView+HighlightedWebCache.h"; path = "SDWebImage/Core/UIImageView+HighlightedWebCache.h"; sourceTree = "<group>"; };
-		3F2B439A9D60D2B1556CCDB29ED1C3D2 /* Array+Convenience.swift */ = {isa = PBXFileReference; includeInIndex = 1; lastKnownFileType = sourcecode.swift; name = "Array+Convenience.swift"; path = "Source/Array+Convenience.swift"; sourceTree = "<group>"; };
-		3FA38E2F9B327C34C0CCA2550A813179 /* SDImageCacheConfig.m */ = {isa = PBXFileReference; includeInIndex = 1; lastKnownFileType = sourcecode.c.objc; name = SDImageCacheConfig.m; path = SDWebImage/Core/SDImageCacheConfig.m; sourceTree = "<group>"; };
-		3FA66BDBE9372C789BE03B04DB07C271 /* DiscreteSlider.swift */ = {isa = PBXFileReference; includeInIndex = 1; lastKnownFileType = sourcecode.swift; path = DiscreteSlider.swift; sourceTree = "<group>"; };
-		3FBD76C7A368B2396695BDA0D9B92DF8 /* SDImageHEICCoder.h */ = {isa = PBXFileReference; includeInIndex = 1; lastKnownFileType = sourcecode.c.h; name = SDImageHEICCoder.h; path = SDWebImage/Core/SDImageHEICCoder.h; sourceTree = "<group>"; };
-		400363899597356432C151912516A92D /* AppUIChangedListener.swift */ = {isa = PBXFileReference; includeInIndex = 1; lastKnownFileType = sourcecode.swift; name = AppUIChangedListener.swift; path = Source/AppUIChangedListener.swift; sourceTree = "<group>"; };
-		400A2268DF265BED1980AB794490FD61 /* Texture.swift */ = {isa = PBXFileReference; includeInIndex = 1; lastKnownFileType = sourcecode.swift; path = Texture.swift; sourceTree = "<group>"; };
-		400FF55D0451E7A8F33A3D0D3E11C1B9 /* libReachability.a */ = {isa = PBXFileReference; explicitFileType = archive.ar; includeInIndex = 0; name = libReachability.a; path = libReachability.a; sourceTree = BUILT_PRODUCTS_DIR; };
-		40680FDD0220E5A03514B2DCC85BBFC2 /* TMTheming.swift */ = {isa = PBXFileReference; includeInIndex = 1; lastKnownFileType = sourcecode.swift; name = TMTheming.swift; path = Source/TMTheming.swift; sourceTree = "<group>"; };
-		40C044B80EEBBCFF3066D31EABC202CB /* neon.h */ = {isa = PBXFileReference; includeInIndex = 1; lastKnownFileType = sourcecode.c.h; name = neon.h; path = src/dsp/neon.h; sourceTree = "<group>"; };
-		414207BC9F45E102D40289D728BFF65E /* UIImage+MemoryCacheCost.h */ = {isa = PBXFileReference; includeInIndex = 1; lastKnownFileType = sourcecode.c.h; name = "UIImage+MemoryCacheCost.h"; path = "SDWebImage/Core/UIImage+MemoryCacheCost.h"; sourceTree = "<group>"; };
-		4148A8DC843541A5EE5470964B8D0DB1 /* AvatarClearingHelper.swift */ = {isa = PBXFileReference; includeInIndex = 1; lastKnownFileType = sourcecode.swift; name = AvatarClearingHelper.swift; path = Classes/AvatarClearingHelper.swift; sourceTree = "<group>"; };
-		4154420BE7CD5DCC530C53E66A1A0388 /* SDImageHEICCoder.m */ = {isa = PBXFileReference; includeInIndex = 1; lastKnownFileType = sourcecode.c.objc; name = SDImageHEICCoder.m; path = SDWebImage/Core/SDImageHEICCoder.m; sourceTree = "<group>"; };
-		419C43603934441FCD9AA28D54D65AB9 /* SDImageAPNGCoder.m */ = {isa = PBXFileReference; includeInIndex = 1; lastKnownFileType = sourcecode.c.objc; name = SDImageAPNGCoder.m; path = SDWebImage/Core/SDImageAPNGCoder.m; sourceTree = "<group>"; };
-		42440751BEFBEF3327900FB1241ACB97 /* SDAnimatedImageView.m */ = {isa = PBXFileReference; includeInIndex = 1; lastKnownFileType = sourcecode.c.objc; name = SDAnimatedImageView.m; path = SDWebImage/Core/SDAnimatedImageView.m; sourceTree = "<group>"; };
-		42614E2E380FF0E2D1E4A758BCFB7424 /* lossless.h */ = {isa = PBXFileReference; includeInIndex = 1; lastKnownFileType = sourcecode.c.h; name = lossless.h; path = src/dsp/lossless.h; sourceTree = "<group>"; };
-		428003BB6B60BF1924F9D6291C4ABEB0 /* CGSize+Utils.swift */ = {isa = PBXFileReference; includeInIndex = 1; lastKnownFileType = sourcecode.swift; name = "CGSize+Utils.swift"; path = "Source/CGSize+Utils.swift"; sourceTree = "<group>"; };
-		4293086804F3C8F78C504FDC61EE23E3 /* EditorFilterView.swift */ = {isa = PBXFileReference; includeInIndex = 1; lastKnownFileType = sourcecode.swift; path = EditorFilterView.swift; sourceTree = "<group>"; };
-		437AED0A214DFF3208B8BD538F431CEC /* FilterFactory.swift */ = {isa = PBXFileReference; includeInIndex = 1; lastKnownFileType = sourcecode.swift; path = FilterFactory.swift; sourceTree = "<group>"; };
-		438EF0412E464922159CF28E2602428F /* ModeSelectorAndShootView.swift */ = {isa = PBXFileReference; includeInIndex = 1; lastKnownFileType = sourcecode.swift; path = ModeSelectorAndShootView.swift; sourceTree = "<group>"; };
-		43D83C1C1BD2CF0375B6AFEB0EA87157 /* SwiftSupport.swift */ = {isa = PBXFileReference; includeInIndex = 1; lastKnownFileType = sourcecode.swift; name = SwiftSupport.swift; path = FBSnapshotTestCase/SwiftSupport.swift; sourceTree = "<group>"; };
-		4418427BB1D61DE442DEBE15E932F0B7 /* common_dec.h */ = {isa = PBXFileReference; includeInIndex = 1; lastKnownFileType = sourcecode.c.h; name = common_dec.h; path = src/dec/common_dec.h; sourceTree = "<group>"; };
-		449B00CC2182E39C51DF48CD499D27A6 /* color_cache_utils.h */ = {isa = PBXFileReference; includeInIndex = 1; lastKnownFileType = sourcecode.c.h; name = color_cache_utils.h; path = src/utils/color_cache_utils.h; sourceTree = "<group>"; };
-		452F27278591503B0B9F0B0C0699BA52 /* CVPixelBuffer+sampleBuffer.swift */ = {isa = PBXFileReference; includeInIndex = 1; lastKnownFileType = sourcecode.swift; path = "CVPixelBuffer+sampleBuffer.swift"; sourceTree = "<group>"; };
-		459225C95EBB8566489EE0711F00500D /* DiscreteSliderCollectionCell.swift */ = {isa = PBXFileReference; includeInIndex = 1; lastKnownFileType = sourcecode.swift; path = DiscreteSliderCollectionCell.swift; sourceTree = "<group>"; };
-		45B6E7C793EBA368B54EF7D1A7C4C835 /* upsampling_sse2.c */ = {isa = PBXFileReference; includeInIndex = 1; name = upsampling_sse2.c; path = src/dsp/upsampling_sse2.c; sourceTree = "<group>"; };
-		45CC2502D69AB0A8E02A81FFF9FCD65B /* quant_levels_utils.h */ = {isa = PBXFileReference; includeInIndex = 1; lastKnownFileType = sourcecode.c.h; name = quant_levels_utils.h; path = src/utils/quant_levels_utils.h; sourceTree = "<group>"; };
-		4656F2B1DF342AA541245854B038804E /* upsampling_mips_dsp_r2.c */ = {isa = PBXFileReference; includeInIndex = 1; name = upsampling_mips_dsp_r2.c; path = src/dsp/upsampling_mips_dsp_r2.c; sourceTree = "<group>"; };
-		4680F10C4F8FA880160F6D7A71996DCE /* Utils.release.xcconfig */ = {isa = PBXFileReference; includeInIndex = 1; lastKnownFileType = text.xcconfig; path = Utils.release.xcconfig; sourceTree = "<group>"; };
-		46DB8B3C32AD262D226D034BD4A62B7A /* UIImage+Diff.m */ = {isa = PBXFileReference; includeInIndex = 1; lastKnownFileType = sourcecode.c.objc; name = "UIImage+Diff.m"; path = "FBSnapshotTestCase/Categories/UIImage+Diff.m"; sourceTree = "<group>"; };
-		4723EF58A6D664D2ADD46FEC81910F0D /* UIView+AutoLayout.swift */ = {isa = PBXFileReference; includeInIndex = 1; lastKnownFileType = sourcecode.swift; name = "UIView+AutoLayout.swift"; path = "Source/UIView+AutoLayout.swift"; sourceTree = "<group>"; };
-		474719FA2F17C2A3B546B8679B59BDC5 /* CameraPreviewViewController.swift */ = {isa = PBXFileReference; includeInIndex = 1; lastKnownFileType = sourcecode.swift; path = CameraPreviewViewController.swift; sourceTree = "<group>"; };
-		47790AB0D7405D4D788E4FAB4D4488A3 /* UIColor+Lerp.swift */ = {isa = PBXFileReference; includeInIndex = 1; lastKnownFileType = sourcecode.swift; path = "UIColor+Lerp.swift"; sourceTree = "<group>"; };
-		47D85D12557E7E90F2186AC69D535B88 /* SDAssociatedObject.m */ = {isa = PBXFileReference; includeInIndex = 1; lastKnownFileType = sourcecode.c.objc; name = SDAssociatedObject.m; path = SDWebImage/Private/SDAssociatedObject.m; sourceTree = "<group>"; };
-		47FFF0CD01443BC3287605FBAD4B7917 /* SDAnimatedImage+Data.swift */ = {isa = PBXFileReference; includeInIndex = 1; lastKnownFileType = sourcecode.swift; name = "SDAnimatedImage+Data.swift"; path = "Classes/SDAnimatedImage+Data.swift"; sourceTree = "<group>"; };
-		4840B80F1A08D2916E80577EF37CC129 /* upsampling_neon.c */ = {isa = PBXFileReference; includeInIndex = 1; name = upsampling_neon.c; path = src/dsp/upsampling_neon.c; sourceTree = "<group>"; };
-		495995E787784C691BC20B6E5DC33087 /* TumblrTheme.modulemap */ = {isa = PBXFileReference; includeInIndex = 1; lastKnownFileType = sourcecode.module; path = TumblrTheme.modulemap; sourceTree = "<group>"; };
-		49795A43789958CC3EAE5E623C6F726A /* MTLDevice+KanvasCamera.swift */ = {isa = PBXFileReference; includeInIndex = 1; lastKnownFileType = sourcecode.swift; path = "MTLDevice+KanvasCamera.swift"; sourceTree = "<group>"; };
-		498A3639576A72C21F9DAF4BCA0CF3BF /* KanvasCameraStrings.swift */ = {isa = PBXFileReference; includeInIndex = 1; lastKnownFileType = sourcecode.swift; path = KanvasCameraStrings.swift; sourceTree = "<group>"; };
-		49F578D010ABA7982D50BEE1B4E4FFC4 /* String+HexColor.swift */ = {isa = PBXFileReference; includeInIndex = 1; lastKnownFileType = sourcecode.swift; name = "String+HexColor.swift"; path = "Source/String+HexColor.swift"; sourceTree = "<group>"; };
-		4A4F6B7596ED0DE75FC4CD4F0ECB2DD9 /* SDDisplayLink.h */ = {isa = PBXFileReference; includeInIndex = 1; lastKnownFileType = sourcecode.c.h; name = SDDisplayLink.h; path = SDWebImage/Private/SDDisplayLink.h; sourceTree = "<group>"; };
-		4B3323890C4893658250B4D5AFE17F0C /* GIFDecoder.swift */ = {isa = PBXFileReference; includeInIndex = 1; lastKnownFileType = sourcecode.swift; path = GIFDecoder.swift; sourceTree = "<group>"; };
-		4B58393C8725A7F672DE99510CDD4B4D /* common_sse2.h */ = {isa = PBXFileReference; includeInIndex = 1; lastKnownFileType = sourcecode.c.h; name = common_sse2.h; path = src/dsp/common_sse2.h; sourceTree = "<group>"; };
-		4BD8B462FE357D1AF13073FB02B6D5E0 /* AVAsset+Utils.swift */ = {isa = PBXFileReference; includeInIndex = 1; lastKnownFileType = sourcecode.swift; path = "AVAsset+Utils.swift"; sourceTree = "<group>"; };
-		4BDFF2C6EF9D4226AB9C3C19A68D30C8 /* UIButton+Custom.swift */ = {isa = PBXFileReference; includeInIndex = 1; lastKnownFileType = sourcecode.swift; name = "UIButton+Custom.swift"; path = "Source/UIButton+Custom.swift"; sourceTree = "<group>"; };
-		4C9A9D866ECDBE4DC7CFFD6B5DE7098B /* frame_dec.c */ = {isa = PBXFileReference; includeInIndex = 1; name = frame_dec.c; path = src/dec/frame_dec.c; sourceTree = "<group>"; };
-		4CBE42D01E4CFAA074BD29AF964DFCC5 /* StickerTypeCollectionController.swift */ = {isa = PBXFileReference; includeInIndex = 1; lastKnownFileType = sourcecode.swift; path = StickerTypeCollectionController.swift; sourceTree = "<group>"; };
-		4D0C354396389E5229FFE8D0C4322773 /* SDImageCache.m */ = {isa = PBXFileReference; includeInIndex = 1; lastKnownFileType = sourcecode.c.objc; name = SDImageCache.m; path = SDWebImage/Core/SDImageCache.m; sourceTree = "<group>"; };
-		4D3A406C5E74B1AE0D60B2D5962E9551 /* idec_dec.c */ = {isa = PBXFileReference; includeInIndex = 1; name = idec_dec.c; path = src/dec/idec_dec.c; sourceTree = "<group>"; };
-		4DC236F75FA48E6FC3B1D9E9FB9D49D7 /* CGRect+Center.swift */ = {isa = PBXFileReference; includeInIndex = 1; lastKnownFileType = sourcecode.swift; path = "CGRect+Center.swift"; sourceTree = "<group>"; };
-		4EAE7355E6A1AE0025494FFCA31B7DAF /* NSDate+Orangina.swift */ = {isa = PBXFileReference; includeInIndex = 1; lastKnownFileType = sourcecode.swift; name = "NSDate+Orangina.swift"; path = "Source/NSDate+Orangina.swift"; sourceTree = "<group>"; };
-		4F09C9B8B971418DF1819E2B1E437A47 /* ColorPickerViewController.swift */ = {isa = PBXFileReference; includeInIndex = 1; lastKnownFileType = sourcecode.swift; name = ColorPickerViewController.swift; path = Source/ColorPickerViewController.swift; sourceTree = "<group>"; };
-		4F3AD28583727F0ECB0598CFB39CBB98 /* ResourceBundle-SharedUI-SharedUI-Info.plist */ = {isa = PBXFileReference; includeInIndex = 1; lastKnownFileType = text.plist.xml; path = "ResourceBundle-SharedUI-SharedUI-Info.plist"; sourceTree = "<group>"; };
-		4F49D397A195767C2F52D3A51142708F /* PostFormKeyboardTracker.swift */ = {isa = PBXFileReference; includeInIndex = 1; lastKnownFileType = sourcecode.swift; name = PostFormKeyboardTracker.swift; path = Source/PostFormKeyboardTracker.swift; sourceTree = "<group>"; };
-		4F765C2B10B06BE9F827F6B6EFED0647 /* SDImageFrame.m */ = {isa = PBXFileReference; includeInIndex = 1; lastKnownFileType = sourcecode.c.objc; name = SDImageFrame.m; path = SDWebImage/Core/SDImageFrame.m; sourceTree = "<group>"; };
-		4F971E9A26DC30B7311BFCA0378E629E /* histogram_enc.c */ = {isa = PBXFileReference; includeInIndex = 1; name = histogram_enc.c; path = src/enc/histogram_enc.c; sourceTree = "<group>"; };
-		4F9C23F9DCC131F81DA59524721D6392 /* StickerLoader.swift */ = {isa = PBXFileReference; includeInIndex = 1; lastKnownFileType = sourcecode.swift; path = StickerLoader.swift; sourceTree = "<group>"; };
-		5008AC3FFAF6C924BDADB53F7500EEE1 /* UIImage+Snapshot.h */ = {isa = PBXFileReference; includeInIndex = 1; lastKnownFileType = sourcecode.c.h; name = "UIImage+Snapshot.h"; path = "FBSnapshotTestCase/Categories/UIImage+Snapshot.h"; sourceTree = "<group>"; };
-		50AB531426EE20928AB400EFC8A35848 /* DimensionsHelper.swift */ = {isa = PBXFileReference; includeInIndex = 1; lastKnownFileType = sourcecode.swift; path = DimensionsHelper.swift; sourceTree = "<group>"; };
-		5161E0BA193584E69ABF32453867A5F5 /* SDImageCodersManager.h */ = {isa = PBXFileReference; includeInIndex = 1; lastKnownFileType = sourcecode.c.h; name = SDImageCodersManager.h; path = SDWebImage/Core/SDImageCodersManager.h; sourceTree = "<group>"; };
-		5172D2A16DE0755A78E95B9DDCBC614E /* KanvasCamera.bundle */ = {isa = PBXFileReference; explicitFileType = wrapper.cfbundle; includeInIndex = 0; name = KanvasCamera.bundle; path = "KanvasCamera-KanvasCamera.bundle"; sourceTree = BUILT_PRODUCTS_DIR; };
-		523EAA3534E69A5993A08C61D8EBAC58 /* color_cache_utils.c */ = {isa = PBXFileReference; includeInIndex = 1; name = color_cache_utils.c; path = src/utils/color_cache_utils.c; sourceTree = "<group>"; };
-		524E1E675ECBD796F6CEBBF1F02D0982 /* CameraZoomHandler.swift */ = {isa = PBXFileReference; includeInIndex = 1; lastKnownFileType = sourcecode.swift; path = CameraZoomHandler.swift; sourceTree = "<group>"; };
-		52A4984BBA14C9774DE301AC112C6FA4 /* TrashView.swift */ = {isa = PBXFileReference; includeInIndex = 1; lastKnownFileType = sourcecode.swift; path = TrashView.swift; sourceTree = "<group>"; };
-		52AD75A3A25FD9F89C37F9EA0B25B9E2 /* random_utils.c */ = {isa = PBXFileReference; includeInIndex = 1; name = random_utils.c; path = src/utils/random_utils.c; sourceTree = "<group>"; };
-		5335E62A47CF2DAB289BA87AFAA7E85E /* FBSnapshotTestCase-prefix.pch */ = {isa = PBXFileReference; includeInIndex = 1; lastKnownFileType = sourcecode.c.h; path = "FBSnapshotTestCase-prefix.pch"; sourceTree = "<group>"; };
-		543796D34F425936AC62F381A8AEF21E /* UIImage+GIF.m */ = {isa = PBXFileReference; includeInIndex = 1; lastKnownFileType = sourcecode.c.objc; name = "UIImage+GIF.m"; path = "SDWebImage/Core/UIImage+GIF.m"; sourceTree = "<group>"; };
-		543ECDA8599A5AB8DC2DC250B5867CB3 /* huffman_utils.h */ = {isa = PBXFileReference; includeInIndex = 1; lastKnownFileType = sourcecode.c.h; name = huffman_utils.h; path = src/utils/huffman_utils.h; sourceTree = "<group>"; };
-		5473E6D4B8CB18F1C250940B10EAA8CA /* TumblrMediaInfo.swift */ = {isa = PBXFileReference; includeInIndex = 1; lastKnownFileType = sourcecode.swift; name = TumblrMediaInfo.swift; path = Source/TumblrMediaInfo.swift; sourceTree = "<group>"; };
-		5480E71C2EC0BB38E90617C177E26706 /* BackgroundFillOperation.swift */ = {isa = PBXFileReference; includeInIndex = 1; lastKnownFileType = sourcecode.swift; path = BackgroundFillOperation.swift; sourceTree = "<group>"; };
-		54A0C070D75A8B4433ED274FD39ED83E /* TMMutableTheme.swift */ = {isa = PBXFileReference; includeInIndex = 1; lastKnownFileType = sourcecode.swift; name = TMMutableTheme.swift; path = Source/TMMutableTheme.swift; sourceTree = "<group>"; };
-		55153B5AE66994142F92744C588DE3BD /* SDImageCacheDefine.h */ = {isa = PBXFileReference; includeInIndex = 1; lastKnownFileType = sourcecode.c.h; name = SDImageCacheDefine.h; path = SDWebImage/Core/SDImageCacheDefine.h; sourceTree = "<group>"; };
-		557028F2A22059FA8A35D6893117DDE0 /* UIImage+Transform.h */ = {isa = PBXFileReference; includeInIndex = 1; lastKnownFileType = sourcecode.c.h; name = "UIImage+Transform.h"; path = "SDWebImage/Core/UIImage+Transform.h"; sourceTree = "<group>"; };
-		559670612131CDEBB6E6CCF53462F8F0 /* FilterCollectionInnerCell.swift */ = {isa = PBXFileReference; includeInIndex = 1; lastKnownFileType = sourcecode.swift; path = FilterCollectionInnerCell.swift; sourceTree = "<group>"; };
-		559C1B00DC34DFF8C27CAD2449C0A7D9 /* FilterSettingsController.swift */ = {isa = PBXFileReference; includeInIndex = 1; lastKnownFileType = sourcecode.swift; path = FilterSettingsController.swift; sourceTree = "<group>"; };
-		55A0134FE6575F8EEBFB1F2BFB29A49B /* MediaClipsCollectionView.swift */ = {isa = PBXFileReference; includeInIndex = 1; lastKnownFileType = sourcecode.swift; path = MediaClipsCollectionView.swift; sourceTree = "<group>"; };
-		55D22357BD18671C110ED6169613A756 /* Array+Safety.swift */ = {isa = PBXFileReference; includeInIndex = 1; lastKnownFileType = sourcecode.swift; name = "Array+Safety.swift"; path = "Source/Array+Safety.swift"; sourceTree = "<group>"; };
-		5610AADD6381D9904307DCD702B76B50 /* SharedUI.modulemap */ = {isa = PBXFileReference; includeInIndex = 1; lastKnownFileType = sourcecode.module; path = SharedUI.modulemap; sourceTree = "<group>"; };
-		56D2C5B02DE6BAF0A94F03ED0B3D4436 /* Array+Object.swift */ = {isa = PBXFileReference; includeInIndex = 1; lastKnownFileType = sourcecode.swift; path = "Array+Object.swift"; sourceTree = "<group>"; };
-		56E6CD7FE187D00F7B02EB1CB014F45B /* UIImage+SharedUIAssets.swift */ = {isa = PBXFileReference; includeInIndex = 1; lastKnownFileType = sourcecode.swift; name = "UIImage+SharedUIAssets.swift"; path = "Source/UIImage+SharedUIAssets.swift"; sourceTree = "<group>"; };
-		56FFA30183F182277D154B9F3EB5C9DB /* tree_dec.c */ = {isa = PBXFileReference; includeInIndex = 1; name = tree_dec.c; path = src/dec/tree_dec.c; sourceTree = "<group>"; };
-		573DA3488A541E286988927C85812A97 /* Reachability.modulemap */ = {isa = PBXFileReference; includeInIndex = 1; lastKnownFileType = sourcecode.module; path = Reachability.modulemap; sourceTree = "<group>"; };
-		575301877EA5297C5449989880B1345A /* ImageLoader.podspec */ = {isa = PBXFileReference; explicitFileType = text.script.ruby; includeInIndex = 1; indentWidth = 2; lastKnownFileType = text; path = ImageLoader.podspec; sourceTree = "<group>"; tabWidth = 2; xcLanguageSpecificationIdentifier = xcode.lang.ruby; };
-		57D83A17D0E39130B84917678BE439CA /* token_enc.c */ = {isa = PBXFileReference; includeInIndex = 1; name = token_enc.c; path = src/enc/token_enc.c; sourceTree = "<group>"; };
-		57F68870FEE21766EB157636723B0A20 /* Device.swift */ = {isa = PBXFileReference; includeInIndex = 1; lastKnownFileType = sourcecode.swift; path = Device.swift; sourceTree = "<group>"; };
-		581BCCBF58465E2B077C3603063FB05B /* StickerCollectionView.swift */ = {isa = PBXFileReference; includeInIndex = 1; lastKnownFileType = sourcecode.swift; path = StickerCollectionView.swift; sourceTree = "<group>"; };
-		584838C8EB7A8CF6902DBC2D87985D9D /* libwebp-umbrella.h */ = {isa = PBXFileReference; includeInIndex = 1; lastKnownFileType = sourcecode.c.h; path = "libwebp-umbrella.h"; sourceTree = "<group>"; };
-		58893CD4219FF87A214F447AC3A8B9C1 /* ContentTypeDetector.swift */ = {isa = PBXFileReference; includeInIndex = 1; lastKnownFileType = sourcecode.swift; name = ContentTypeDetector.swift; path = Source/ContentTypeDetector.swift; sourceTree = "<group>"; };
-		597476E1EC0BCF5782BB847CAF467650 /* msa_macro.h */ = {isa = PBXFileReference; includeInIndex = 1; lastKnownFileType = sourcecode.c.h; name = msa_macro.h; path = src/dsp/msa_macro.h; sourceTree = "<group>"; };
-		59C17AE5B0F47A4C4826AC53D97C29E6 /* ToonOpenGLFilter.swift */ = {isa = PBXFileReference; includeInIndex = 1; lastKnownFileType = sourcecode.swift; path = ToonOpenGLFilter.swift; sourceTree = "<group>"; };
-		5A87F8737E0F346A20DB3C219AAFDD2A /* picture_tools_enc.c */ = {isa = PBXFileReference; includeInIndex = 1; name = picture_tools_enc.c; path = src/enc/picture_tools_enc.c; sourceTree = "<group>"; };
-		5B737EF75791B03FEEE52BCF98B373BD /* Pods-KanvasCameraExample-acknowledgements.markdown */ = {isa = PBXFileReference; includeInIndex = 1; lastKnownFileType = text; path = "Pods-KanvasCameraExample-acknowledgements.markdown"; sourceTree = "<group>"; };
-		5B915EB0DEDBBA2A740877FE167E6964 /* SDMemoryCache.h */ = {isa = PBXFileReference; includeInIndex = 1; lastKnownFileType = sourcecode.c.h; name = SDMemoryCache.h; path = SDWebImage/Core/SDMemoryCache.h; sourceTree = "<group>"; };
-		5B93053595F66B9E47DF164A3918EA27 /* SDWebImage-prefix.pch */ = {isa = PBXFileReference; includeInIndex = 1; lastKnownFileType = sourcecode.c.h; path = "SDWebImage-prefix.pch"; sourceTree = "<group>"; };
-		5BD2AF56D6FDC64722C2EEAC14660E09 /* CGPoint+Operators.swift */ = {isa = PBXFileReference; includeInIndex = 1; lastKnownFileType = sourcecode.swift; path = "CGPoint+Operators.swift"; sourceTree = "<group>"; };
-		5BE82E6CB65C00253741A8459F1B387C /* SDDiskCache.m */ = {isa = PBXFileReference; includeInIndex = 1; lastKnownFileType = sourcecode.c.objc; name = SDDiskCache.m; path = SDWebImage/Core/SDDiskCache.m; sourceTree = "<group>"; };
-		5C4F31330DFA99D699E4BDC8C3573D73 /* libFBSnapshotTestCase.a */ = {isa = PBXFileReference; explicitFileType = archive.ar; includeInIndex = 0; name = libFBSnapshotTestCase.a; path = libFBSnapshotTestCase.a; sourceTree = BUILT_PRODUCTS_DIR; };
-		5C6E926B11450C0E09F39DAC493E44BE /* SDImageCachesManagerOperation.h */ = {isa = PBXFileReference; includeInIndex = 1; lastKnownFileType = sourcecode.c.h; name = SDImageCachesManagerOperation.h; path = SDWebImage/Private/SDImageCachesManagerOperation.h; sourceTree = "<group>"; };
-		5CD06944CBD564D609CBFCE93598512E /* MediaPickerViewController.swift */ = {isa = PBXFileReference; includeInIndex = 1; lastKnownFileType = sourcecode.swift; path = MediaPickerViewController.swift; sourceTree = "<group>"; };
-		5CE0F0BCEE91571C41734EED2D2A59FF /* Reachability.debug.xcconfig */ = {isa = PBXFileReference; includeInIndex = 1; lastKnownFileType = text.xcconfig; path = Reachability.debug.xcconfig; sourceTree = "<group>"; };
-		5CE8BD3BC423F1914CE59E846E5B31EF /* ClosedRange+Clamp.swift */ = {isa = PBXFileReference; includeInIndex = 1; lastKnownFileType = sourcecode.swift; path = "ClosedRange+Clamp.swift"; sourceTree = "<group>"; };
-		5E028EFD120A2C9F90997418663149C7 /* UIApplication+StrictKeyWindow.h */ = {isa = PBXFileReference; includeInIndex = 1; lastKnownFileType = sourcecode.c.h; name = "UIApplication+StrictKeyWindow.h"; path = "FBSnapshotTestCase/Categories/UIApplication+StrictKeyWindow.h"; sourceTree = "<group>"; };
-		5E4674603A5D5B9215FFA0F8E69F8B71 /* liblibwebp.a */ = {isa = PBXFileReference; explicitFileType = archive.ar; includeInIndex = 0; name = liblibwebp.a; path = liblibwebp.a; sourceTree = BUILT_PRODUCTS_DIR; };
-		5E4B165976D697D6C64A209259B3460A /* PostOptionsTagsDelegate.swift */ = {isa = PBXFileReference; includeInIndex = 1; lastKnownFileType = sourcecode.swift; path = PostOptionsTagsDelegate.swift; sourceTree = "<group>"; };
-		5F1C4A7275A0E1A55B1D2A50B739E202 /* UIImage+Effects.swift */ = {isa = PBXFileReference; includeInIndex = 1; lastKnownFileType = sourcecode.swift; name = "UIImage+Effects.swift"; path = "Classes/UIImage+Effects.swift"; sourceTree = "<group>"; };
-		5FF6DA68E31218EE471D88DD8FE4300C /* Array+Move.swift */ = {isa = PBXFileReference; includeInIndex = 1; lastKnownFileType = sourcecode.swift; path = "Array+Move.swift"; sourceTree = "<group>"; };
-		601466D86E2854D194CF4564CDEABFF6 /* FilterSettingsView.swift */ = {isa = PBXFileReference; includeInIndex = 1; lastKnownFileType = sourcecode.swift; path = FilterSettingsView.swift; sourceTree = "<group>"; };
-		6046EAFE87D015357840C011B1BC3AA4 /* enc_sse2.c */ = {isa = PBXFileReference; includeInIndex = 1; name = enc_sse2.c; path = src/dsp/enc_sse2.c; sourceTree = "<group>"; };
-		6072E65CD8EF270CDBBDC69EF01AC700 /* UIImageView+HighlightedWebCache.m */ = {isa = PBXFileReference; includeInIndex = 1; lastKnownFileType = sourcecode.c.objc; name = "UIImageView+HighlightedWebCache.m"; path = "SDWebImage/Core/UIImageView+HighlightedWebCache.m"; sourceTree = "<group>"; };
-		6073FA54C341304771B3CA26D58767E8 /* FilterType.swift */ = {isa = PBXFileReference; includeInIndex = 1; lastKnownFileType = sourcecode.swift; path = FilterType.swift; sourceTree = "<group>"; };
-		6103315B49D12299EE0E7830D5376ED6 /* frame_enc.c */ = {isa = PBXFileReference; includeInIndex = 1; name = frame_enc.c; path = src/enc/frame_enc.c; sourceTree = "<group>"; };
-		6105497F85D2559E64941CB0F1786765 /* upsampling.c */ = {isa = PBXFileReference; includeInIndex = 1; name = upsampling.c; path = src/dsp/upsampling.c; sourceTree = "<group>"; };
-		61330F84A7759DFFB34FB3D14D0E7B20 /* SDWebImageCacheKeyFilter.m */ = {isa = PBXFileReference; includeInIndex = 1; lastKnownFileType = sourcecode.c.objc; name = SDWebImageCacheKeyFilter.m; path = SDWebImage/Core/SDWebImageCacheKeyFilter.m; sourceTree = "<group>"; };
-		6187239FB3942256E260D38643B1B001 /* UIColor+Adaptive.swift */ = {isa = PBXFileReference; includeInIndex = 1; lastKnownFileType = sourcecode.swift; name = "UIColor+Adaptive.swift"; path = "Source/UIColor+Adaptive.swift"; sourceTree = "<group>"; };
-		6190E9329D66B8C4DE98C996478BB3FB /* KanvasQuickBlogSelectorCoordinating.swift */ = {isa = PBXFileReference; includeInIndex = 1; lastKnownFileType = sourcecode.swift; path = KanvasQuickBlogSelectorCoordinating.swift; sourceTree = "<group>"; };
-		620A36C033325C091DC12E0D866324EB /* EditTagsView.swift */ = {isa = PBXFileReference; includeInIndex = 1; lastKnownFileType = sourcecode.swift; path = EditTagsView.swift; sourceTree = "<group>"; };
-		6243663724C16D58653DBB0507707701 /* UIImage+FlipLeftMirrored.swift */ = {isa = PBXFileReference; includeInIndex = 1; lastKnownFileType = sourcecode.swift; path = "UIImage+FlipLeftMirrored.swift"; sourceTree = "<group>"; };
-		62707D64B5DB586E01C60343BC59398C /* dec_msa.c */ = {isa = PBXFileReference; includeInIndex = 1; name = dec_msa.c; path = src/dsp/dec_msa.c; sourceTree = "<group>"; };
-		62F737AF2AC97FE9116235D2853B54CA /* EditorFilterCollectionController.swift */ = {isa = PBXFileReference; includeInIndex = 1; lastKnownFileType = sourcecode.swift; path = EditorFilterCollectionController.swift; sourceTree = "<group>"; };
-		630B8998A5C69B937ECEEBCB0E155572 /* Reachability-umbrella.h */ = {isa = PBXFileReference; includeInIndex = 1; lastKnownFileType = sourcecode.c.h; path = "Reachability-umbrella.h"; sourceTree = "<group>"; };
-		632175F6245104983C143F2ACE3ACD37 /* ThumbnailCollectionView.swift */ = {isa = PBXFileReference; includeInIndex = 1; lastKnownFileType = sourcecode.swift; path = ThumbnailCollectionView.swift; sourceTree = "<group>"; };
-		63B4E07671785CDE965558C499F110A2 /* TagsViewController.swift */ = {isa = PBXFileReference; includeInIndex = 1; lastKnownFileType = sourcecode.swift; path = TagsViewController.swift; sourceTree = "<group>"; };
-		6440A3EAEE3D3468E4413BF01D015BC1 /* ExtendedButton.swift */ = {isa = PBXFileReference; includeInIndex = 1; lastKnownFileType = sourcecode.swift; path = ExtendedButton.swift; sourceTree = "<group>"; };
-		644C9DFB24FDCCB7FB37FE933D40BE1D /* backward_references_cost_enc.c */ = {isa = PBXFileReference; includeInIndex = 1; name = backward_references_cost_enc.c; path = src/enc/backward_references_cost_enc.c; sourceTree = "<group>"; };
-		64D837C752478E0A61922E119C3805FA /* UIColor+Hex.swift */ = {isa = PBXFileReference; includeInIndex = 1; lastKnownFileType = sourcecode.swift; name = "UIColor+Hex.swift"; path = "Source/UIColor+Hex.swift"; sourceTree = "<group>"; };
-		64F79BE3487AAF4AD397742EC3B17A08 /* lossless_enc_sse41.c */ = {isa = PBXFileReference; includeInIndex = 1; name = lossless_enc_sse41.c; path = src/dsp/lossless_enc_sse41.c; sourceTree = "<group>"; };
-		653A57EDDFE771469846380C36E81F4F /* SDWebImageTransition.m */ = {isa = PBXFileReference; includeInIndex = 1; lastKnownFileType = sourcecode.c.objc; name = SDWebImageTransition.m; path = SDWebImage/Core/SDWebImageTransition.m; sourceTree = "<group>"; };
-		65F561AFC61EDF9F02A9FD447C1C3583 /* TrimController.swift */ = {isa = PBXFileReference; includeInIndex = 1; lastKnownFileType = sourcecode.swift; path = TrimController.swift; sourceTree = "<group>"; };
-		66060355ECFA400CA363448B19B49E79 /* UIImage+GIF.h */ = {isa = PBXFileReference; includeInIndex = 1; lastKnownFileType = sourcecode.c.h; name = "UIImage+GIF.h"; path = "SDWebImage/Core/UIImage+GIF.h"; sourceTree = "<group>"; };
-		661D8774EFABECB9AC050B44C5AA22CF /* SDWebImageError.h */ = {isa = PBXFileReference; includeInIndex = 1; lastKnownFileType = sourcecode.c.h; name = SDWebImageError.h; path = SDWebImage/Core/SDWebImageError.h; sourceTree = "<group>"; };
-		66B5A66E9196C461C29C327065299951 /* endian_inl_utils.h */ = {isa = PBXFileReference; includeInIndex = 1; lastKnownFileType = sourcecode.c.h; name = endian_inl_utils.h; path = src/utils/endian_inl_utils.h; sourceTree = "<group>"; };
-		671F2CD088AA028844FD37E88EAAF19E /* SDDisplayLink.m */ = {isa = PBXFileReference; includeInIndex = 1; lastKnownFileType = sourcecode.c.objc; name = SDDisplayLink.m; path = SDWebImage/Private/SDDisplayLink.m; sourceTree = "<group>"; };
-		687603E758DCB088B60AD674ACBF45CB /* UIFont+PostFonts.swift */ = {isa = PBXFileReference; includeInIndex = 1; lastKnownFileType = sourcecode.swift; name = "UIFont+PostFonts.swift"; path = "Source/UIFont+PostFonts.swift"; sourceTree = "<group>"; };
-		6957ED5A4202E25C151F1EE4410E96DE /* muxi.h */ = {isa = PBXFileReference; includeInIndex = 1; lastKnownFileType = sourcecode.c.h; name = muxi.h; path = src/mux/muxi.h; sourceTree = "<group>"; };
-		69CF9F04FAB2E7A3E0AF121556A40290 /* UIImage+WebP.m */ = {isa = PBXFileReference; includeInIndex = 1; lastKnownFileType = sourcecode.c.objc; name = "UIImage+WebP.m"; path = "SDWebImageWebPCoder/Classes/UIImage+WebP.m"; sourceTree = "<group>"; };
-		69E6C1BF731EE66DD48ED9A5B4B1C427 /* SDWebImageDownloaderDecryptor.m */ = {isa = PBXFileReference; includeInIndex = 1; lastKnownFileType = sourcecode.c.objc; name = SDWebImageDownloaderDecryptor.m; path = SDWebImage/Core/SDWebImageDownloaderDecryptor.m; sourceTree = "<group>"; };
-		6A4303F46DB9F159DEDE98B8D1B3DABB /* SDWebImage.modulemap */ = {isa = PBXFileReference; includeInIndex = 1; lastKnownFileType = sourcecode.module; path = SDWebImage.modulemap; sourceTree = "<group>"; };
-		6AB9513A4118ABAB3E13CDD1CCF82EDF /* NSDate+Offset.swift */ = {isa = PBXFileReference; includeInIndex = 1; lastKnownFileType = sourcecode.swift; name = "NSDate+Offset.swift"; path = "Source/NSDate+Offset.swift"; sourceTree = "<group>"; };
-		6AF2044F083E0A9945E023DA864BDB5B /* bit_writer_utils.h */ = {isa = PBXFileReference; includeInIndex = 1; lastKnownFileType = sourcecode.c.h; name = bit_writer_utils.h; path = src/utils/bit_writer_utils.h; sourceTree = "<group>"; };
-		6B021E6E4313D7010362B8C66F9B8BED /* Reachability.release.xcconfig */ = {isa = PBXFileReference; includeInIndex = 1; lastKnownFileType = text.xcconfig; path = Reachability.release.xcconfig; sourceTree = "<group>"; };
-		6B57DED9B9BD85B825118706CB0B8DC4 /* StickerType.swift */ = {isa = PBXFileReference; includeInIndex = 1; lastKnownFileType = sourcecode.swift; path = StickerType.swift; sourceTree = "<group>"; };
-		6BEEF50382DF000429651D6EC192E147 /* UIButton+WebCache.h */ = {isa = PBXFileReference; includeInIndex = 1; lastKnownFileType = sourcecode.c.h; name = "UIButton+WebCache.h"; path = "SDWebImage/Core/UIButton+WebCache.h"; sourceTree = "<group>"; };
-		6C1401AAEEB5F104191878969FCA2854 /* UIImage+Metadata.h */ = {isa = PBXFileReference; includeInIndex = 1; lastKnownFileType = sourcecode.c.h; name = "UIImage+Metadata.h"; path = "SDWebImage/Core/UIImage+Metadata.h"; sourceTree = "<group>"; };
-		6C774472519040078AD2F50D8FF064F6 /* filters_mips_dsp_r2.c */ = {isa = PBXFileReference; includeInIndex = 1; name = filters_mips_dsp_r2.c; path = src/dsp/filters_mips_dsp_r2.c; sourceTree = "<group>"; };
-		6D243D8AF6CB9DF1F49C54B72FEBAB5A /* lossless.c */ = {isa = PBXFileReference; includeInIndex = 1; name = lossless.c; path = src/dsp/lossless.c; sourceTree = "<group>"; };
-		6D35CB7BE26B185DBBFB1B4E7430A647 /* UIImage+Compare.m */ = {isa = PBXFileReference; includeInIndex = 1; lastKnownFileType = sourcecode.c.objc; name = "UIImage+Compare.m"; path = "FBSnapshotTestCase/Categories/UIImage+Compare.m"; sourceTree = "<group>"; };
-		6D48E1FCB3C90DC6A6A4B880AAF2C0E8 /* ResourceBundle-KanvasCamera-KanvasCamera-Info.plist */ = {isa = PBXFileReference; includeInIndex = 1; lastKnownFileType = text.plist.xml; path = "ResourceBundle-KanvasCamera-KanvasCamera-Info.plist"; sourceTree = "<group>"; };
-		6EA25EAE7AA1028EEC2BEBA6190551E7 /* UIView+Snaphot.swift */ = {isa = PBXFileReference; includeInIndex = 1; lastKnownFileType = sourcecode.swift; name = "UIView+Snaphot.swift"; path = "Source/UIView+Snaphot.swift"; sourceTree = "<group>"; };
-		6EC75366F74642DB13DA1E327784B0B0 /* vp8li_enc.h */ = {isa = PBXFileReference; includeInIndex = 1; lastKnownFileType = sourcecode.c.h; name = vp8li_enc.h; path = src/enc/vp8li_enc.h; sourceTree = "<group>"; };
-		6EF46EEC656C3DB0852334805673C053 /* TimelineContaining.swift */ = {isa = PBXFileReference; includeInIndex = 1; lastKnownFileType = sourcecode.swift; name = TimelineContaining.swift; path = Source/TimelineContaining.swift; sourceTree = "<group>"; };
-		6F452D87033E1D59A616572AA4898C81 /* ImagePerformanceLogging.swift */ = {isa = PBXFileReference; includeInIndex = 1; lastKnownFileType = sourcecode.swift; name = ImagePerformanceLogging.swift; path = Classes/ImagePerformanceLogging.swift; sourceTree = "<group>"; };
-		6F630426EE550B8E662A9A4C0B01BD32 /* predictor_enc.c */ = {isa = PBXFileReference; includeInIndex = 1; name = predictor_enc.c; path = src/enc/predictor_enc.c; sourceTree = "<group>"; };
-		70052E755082C37141EBFE5E5C4574CD /* mux.h */ = {isa = PBXFileReference; includeInIndex = 1; lastKnownFileType = sourcecode.c.h; name = mux.h; path = src/webp/mux.h; sourceTree = "<group>"; };
-		701DA5A03AF6EC2E0005F604A192E3B2 /* SDWeakProxy.h */ = {isa = PBXFileReference; includeInIndex = 1; lastKnownFileType = sourcecode.c.h; name = SDWeakProxy.h; path = SDWebImage/Private/SDWeakProxy.h; sourceTree = "<group>"; };
-		7053D1B5D28863D7590BBC8E85047316 /* picture_enc.c */ = {isa = PBXFileReference; includeInIndex = 1; name = picture_enc.c; path = src/enc/picture_enc.c; sourceTree = "<group>"; };
-		70C2C87D68995E56751439EF02404A7E /* NSData+ImageContentType.h */ = {isa = PBXFileReference; includeInIndex = 1; lastKnownFileType = sourcecode.c.h; name = "NSData+ImageContentType.h"; path = "SDWebImage/Core/NSData+ImageContentType.h"; sourceTree = "<group>"; };
-		70DB64059A8EC34F35DAB55F12E53F47 /* AVAsset+Utils.swift */ = {isa = PBXFileReference; includeInIndex = 1; lastKnownFileType = sourcecode.swift; name = "AVAsset+Utils.swift"; path = "Source/AVAsset+Utils.swift"; sourceTree = "<group>"; };
-		7165AEF3FA57ED1D1D8A15781D06C367 /* ImagePoolOpenGLFilter.swift */ = {isa = PBXFileReference; includeInIndex = 1; lastKnownFileType = sourcecode.swift; path = ImagePoolOpenGLFilter.swift; sourceTree = "<group>"; };
-		723F88177CCD299A87294D2A431E2834 /* DrawerTabBarOption.swift */ = {isa = PBXFileReference; includeInIndex = 1; lastKnownFileType = sourcecode.swift; path = DrawerTabBarOption.swift; sourceTree = "<group>"; };
-		729A48FA825134C06755FB5F19354CD7 /* SDWebImageManager.m */ = {isa = PBXFileReference; includeInIndex = 1; lastKnownFileType = sourcecode.c.objc; name = SDWebImageManager.m; path = SDWebImage/Core/SDWebImageManager.m; sourceTree = "<group>"; };
-		72BC6172444BC8896A7DD17D385D81BE /* Pods-KanvasCameraExampleTests.release.xcconfig */ = {isa = PBXFileReference; includeInIndex = 1; lastKnownFileType = text.xcconfig; path = "Pods-KanvasCameraExampleTests.release.xcconfig"; sourceTree = "<group>"; };
-		7307E0F858AD4821D99DFCCB15C080DB /* ThumbnailCollectionCell.swift */ = {isa = PBXFileReference; includeInIndex = 1; lastKnownFileType = sourcecode.swift; path = ThumbnailCollectionCell.swift; sourceTree = "<group>"; };
-		73559C7C0ECA09AB6F73A2B3AA7F0613 /* SDWebImageWebPCoder.release.xcconfig */ = {isa = PBXFileReference; includeInIndex = 1; lastKnownFileType = text.xcconfig; path = SDWebImageWebPCoder.release.xcconfig; sourceTree = "<group>"; };
-		73D72C3168F6B65BAF230C7761E4FCBA /* ImageLoaderURLSessionMetricsDelegate.swift */ = {isa = PBXFileReference; includeInIndex = 1; lastKnownFileType = sourcecode.swift; name = ImageLoaderURLSessionMetricsDelegate.swift; path = Classes/ImageLoaderURLSessionMetricsDelegate.swift; sourceTree = "<group>"; };
-		7409DD41E4DA70BDEC47605A081D7A0E /* EditorView.swift */ = {isa = PBXFileReference; includeInIndex = 1; lastKnownFileType = sourcecode.swift; path = EditorView.swift; sourceTree = "<group>"; };
-		753DC105A446C390E2860AE4DA82EC27 /* yuv_neon.c */ = {isa = PBXFileReference; includeInIndex = 1; name = yuv_neon.c; path = src/dsp/yuv_neon.c; sourceTree = "<group>"; };
-		756BDDD32BB2518BE01BE22626B46339 /* histogram_enc.h */ = {isa = PBXFileReference; includeInIndex = 1; lastKnownFileType = sourcecode.c.h; name = histogram_enc.h; path = src/enc/histogram_enc.h; sourceTree = "<group>"; };
-		75BFF17E0CF94691ED1B24E9EAB53437 /* cost_mips_dsp_r2.c */ = {isa = PBXFileReference; includeInIndex = 1; name = cost_mips_dsp_r2.c; path = src/dsp/cost_mips_dsp_r2.c; sourceTree = "<group>"; };
-		76576A690A80A79AE38B7B3AFC25CED7 /* FilterCollectionCell.swift */ = {isa = PBXFileReference; includeInIndex = 1; lastKnownFileType = sourcecode.swift; path = FilterCollectionCell.swift; sourceTree = "<group>"; };
-		76AE966E712D09165689018C294D7147 /* Pods-KanvasCameraExampleTests-dummy.m */ = {isa = PBXFileReference; includeInIndex = 1; lastKnownFileType = sourcecode.c.objc; path = "Pods-KanvasCameraExampleTests-dummy.m"; sourceTree = "<group>"; };
-		7724DFFE365C7BC035EB9D9B0CCA61BD /* SDImageAssetManager.m */ = {isa = PBXFileReference; includeInIndex = 1; lastKnownFileType = sourcecode.c.objc; name = SDImageAssetManager.m; path = SDWebImage/Private/SDImageAssetManager.m; sourceTree = "<group>"; };
-		78A0D8331377BFE835AD76F1EA3FF794 /* HashCodeBuilder.swift */ = {isa = PBXFileReference; includeInIndex = 1; lastKnownFileType = sourcecode.swift; name = HashCodeBuilder.swift; path = Source/HashCodeBuilder.swift; sourceTree = "<group>"; };
-		78F8B7C58631AB8B0AD4153F602F047F /* KanvasCamera.podspec.json */ = {isa = PBXFileReference; includeInIndex = 1; path = KanvasCamera.podspec.json; sourceTree = "<group>"; };
-		791513A54F78C4A2C6CADB14552D2AF2 /* StylableTextView.swift */ = {isa = PBXFileReference; includeInIndex = 1; lastKnownFileType = sourcecode.swift; path = StylableTextView.swift; sourceTree = "<group>"; };
-		7A21164C0612B9E7FDCA28216C46D0DC /* rescaler_utils.c */ = {isa = PBXFileReference; includeInIndex = 1; name = rescaler_utils.c; path = src/utils/rescaler_utils.c; sourceTree = "<group>"; };
-		7ADD4A372C45D441A76E56EA70BB8106 /* MediaPlayer.swift */ = {isa = PBXFileReference; includeInIndex = 1; lastKnownFileType = sourcecode.swift; path = MediaPlayer.swift; sourceTree = "<group>"; };
-		7AFACDA303AD7EA9A9298A9A452935A8 /* ImageLoader.debug.xcconfig */ = {isa = PBXFileReference; includeInIndex = 1; lastKnownFileType = text.xcconfig; path = ImageLoader.debug.xcconfig; sourceTree = "<group>"; };
-		7B0AFB9F88945AAA0E1D533D6C1BA839 /* DrawerPanRecognizer.swift */ = {isa = PBXFileReference; includeInIndex = 1; lastKnownFileType = sourcecode.swift; path = DrawerPanRecognizer.swift; sourceTree = "<group>"; };
-		7B81466FA185A79FC4D9636E865663FF /* StickerTypeCollectionView.swift */ = {isa = PBXFileReference; includeInIndex = 1; lastKnownFileType = sourcecode.swift; path = StickerTypeCollectionView.swift; sourceTree = "<group>"; };
-		7C212CBEFF4617CA2B29029F3CA748F5 /* SDMemoryCache.m */ = {isa = PBXFileReference; includeInIndex = 1; lastKnownFileType = sourcecode.c.objc; name = SDMemoryCache.m; path = SDWebImage/Core/SDMemoryCache.m; sourceTree = "<group>"; };
-		7D8FC127AD9E210D1D2AF8D69C512B26 /* ImageOperation.swift */ = {isa = PBXFileReference; includeInIndex = 1; lastKnownFileType = sourcecode.swift; path = ImageOperation.swift; sourceTree = "<group>"; };
-		7DCF7B7B038DF3EFC45FCB365CCC3D86 /* EditionMenuCollectionView.swift */ = {isa = PBXFileReference; includeInIndex = 1; lastKnownFileType = sourcecode.swift; path = EditionMenuCollectionView.swift; sourceTree = "<group>"; };
-		7DE49BAC30DF24DE2D91D08D3D0258B0 /* CameraController.swift */ = {isa = PBXFileReference; includeInIndex = 1; lastKnownFileType = sourcecode.swift; path = CameraController.swift; sourceTree = "<group>"; };
-		7E487752E0646B4311E94CECC62D53F9 /* vp8l_enc.c */ = {isa = PBXFileReference; includeInIndex = 1; name = vp8l_enc.c; path = src/enc/vp8l_enc.c; sourceTree = "<group>"; };
-		7E65EFD95CF92D8AA54581969936EEAB /* SDImageTransformer.h */ = {isa = PBXFileReference; includeInIndex = 1; lastKnownFileType = sourcecode.c.h; name = SDImageTransformer.h; path = SDWebImage/Core/SDImageTransformer.h; sourceTree = "<group>"; };
-		7E95CFB4967DE486F50947139866DC74 /* MovableView.swift */ = {isa = PBXFileReference; includeInIndex = 1; lastKnownFileType = sourcecode.swift; path = MovableView.swift; sourceTree = "<group>"; };
-		7EBC51AC343C31E22BD0C4C667A3FBF1 /* SDImageIOCoder.h */ = {isa = PBXFileReference; includeInIndex = 1; lastKnownFileType = sourcecode.c.h; name = SDImageIOCoder.h; path = SDWebImage/Core/SDImageIOCoder.h; sourceTree = "<group>"; };
-		7ED406A3861AD23EDEE80D1548DA6FC0 /* SharedUI.debug.xcconfig */ = {isa = PBXFileReference; includeInIndex = 1; lastKnownFileType = text.xcconfig; path = SharedUI.debug.xcconfig; sourceTree = "<group>"; };
-		7EFB1A3C4E737BC2B33A062E7114F70F /* EMInterferenceOpenGLFilter.swift */ = {isa = PBXFileReference; includeInIndex = 1; lastKnownFileType = sourcecode.swift; path = EMInterferenceOpenGLFilter.swift; sourceTree = "<group>"; };
-		7F2707755D8BA16283DAB7907AF1B0DF /* SDImageCachesManager.h */ = {isa = PBXFileReference; includeInIndex = 1; lastKnownFileType = sourcecode.c.h; name = SDImageCachesManager.h; path = SDWebImage/Core/SDImageCachesManager.h; sourceTree = "<group>"; };
-		7F405FEE1C763EB31E42D6BB19599011 /* Marker.swift */ = {isa = PBXFileReference; includeInIndex = 1; lastKnownFileType = sourcecode.swift; path = Marker.swift; sourceTree = "<group>"; };
-		80B6A64C1849E7C61C6D5AAA07C5486E /* CameraView.swift */ = {isa = PBXFileReference; includeInIndex = 1; lastKnownFileType = sourcecode.swift; path = CameraView.swift; sourceTree = "<group>"; };
-		811F6B59C9ECD17504BCD545834BAADD /* CVPixelBuffer+resize.swift */ = {isa = PBXFileReference; includeInIndex = 1; lastKnownFileType = sourcecode.swift; path = "CVPixelBuffer+resize.swift"; sourceTree = "<group>"; };
-		818912E6BC2FA11C79C6F90F45E1B9EA /* SDAnimatedImagePlayer.m */ = {isa = PBXFileReference; includeInIndex = 1; lastKnownFileType = sourcecode.c.objc; name = SDAnimatedImagePlayer.m; path = SDWebImage/Core/SDAnimatedImagePlayer.m; sourceTree = "<group>"; };
-		81D2E3DE6746F68304DE337C5F4BF361 /* SDImageWebPCoder.m */ = {isa = PBXFileReference; includeInIndex = 1; lastKnownFileType = sourcecode.c.objc; name = SDImageWebPCoder.m; path = SDWebImageWebPCoder/Classes/SDImageWebPCoder.m; sourceTree = "<group>"; };
-		81E1F1BE812C2A5F420F06F5ACFE8920 /* Cancelable.swift */ = {isa = PBXFileReference; includeInIndex = 1; lastKnownFileType = sourcecode.swift; name = Cancelable.swift; path = Classes/Cancelable.swift; sourceTree = "<group>"; };
-		81F1139842601F4597110EEC18659742 /* HorizontalCollectionLayout.swift */ = {isa = PBXFileReference; includeInIndex = 1; lastKnownFileType = sourcecode.swift; path = HorizontalCollectionLayout.swift; sourceTree = "<group>"; };
-		8223D9AEE258C1A37A07A096111867A8 /* lossless_enc.c */ = {isa = PBXFileReference; includeInIndex = 1; name = lossless_enc.c; path = src/dsp/lossless_enc.c; sourceTree = "<group>"; };
-		82457DED0D01FA18DC5B9852F3629A22 /* SharedUI-prefix.pch */ = {isa = PBXFileReference; includeInIndex = 1; lastKnownFileType = sourcecode.c.h; path = "SharedUI-prefix.pch"; sourceTree = "<group>"; };
-		8246EE4B42C98AF321044CC9C99F31E4 /* KanvasCameraFonts.swift */ = {isa = PBXFileReference; includeInIndex = 1; lastKnownFileType = sourcecode.swift; path = KanvasCameraFonts.swift; sourceTree = "<group>"; };
-		82E3FD2FF7038CDB9AB02DAFB51FF4C8 /* UIImage+ForceDecode.h */ = {isa = PBXFileReference; includeInIndex = 1; lastKnownFileType = sourcecode.c.h; name = "UIImage+ForceDecode.h"; path = "SDWebImage/Core/UIImage+ForceDecode.h"; sourceTree = "<group>"; };
-		832619AC5F0C00D5CB5CE0770C7C947A /* GLError.swift */ = {isa = PBXFileReference; includeInIndex = 1; lastKnownFileType = sourcecode.swift; path = GLError.swift; sourceTree = "<group>"; };
-		835FEFA762B30AB9C4942849D59F80B4 /* ImageURLChooser.swift */ = {isa = PBXFileReference; includeInIndex = 1; lastKnownFileType = sourcecode.swift; name = ImageURLChooser.swift; path = Classes/ImageURLChooser.swift; sourceTree = "<group>"; };
-		841AD285440BFBA3BF4C9E3B585987F6 /* String+UTF16Substring.swift */ = {isa = PBXFileReference; includeInIndex = 1; lastKnownFileType = sourcecode.swift; path = "String+UTF16Substring.swift"; sourceTree = "<group>"; };
-		84FC4F5FAD8C21D53665BC2406598605 /* DrawerTabBarController.swift */ = {isa = PBXFileReference; includeInIndex = 1; lastKnownFileType = sourcecode.swift; path = DrawerTabBarController.swift; sourceTree = "<group>"; };
-		859D5FDE1ACD39D94C39CB6480FA6D8B /* UIView+WebCacheOperation.m */ = {isa = PBXFileReference; includeInIndex = 1; lastKnownFileType = sourcecode.c.objc; name = "UIView+WebCacheOperation.m"; path = "SDWebImage/Core/UIView+WebCacheOperation.m"; sourceTree = "<group>"; };
-		862352D5B17DD9CD6BEAEE428D942F0A /* SDImageCoderHelper.m */ = {isa = PBXFileReference; includeInIndex = 1; lastKnownFileType = sourcecode.c.objc; name = SDImageCoderHelper.m; path = SDWebImage/Core/SDImageCoderHelper.m; sourceTree = "<group>"; };
-		8710CAF5BCFE67D1DC9E1B6748F60C2B /* UIColor+Utils.swift */ = {isa = PBXFileReference; includeInIndex = 1; lastKnownFileType = sourcecode.swift; path = "UIColor+Utils.swift"; sourceTree = "<group>"; };
-		87498E68AE9C2B5A1AEABA24AA2C6C61 /* demux.h */ = {isa = PBXFileReference; includeInIndex = 1; lastKnownFileType = sourcecode.c.h; name = demux.h; path = src/webp/demux.h; sourceTree = "<group>"; };
-		876E3FBECA61CD49FD4F49A494AD4D29 /* ImageRequestAuthHeaderProvider.swift */ = {isa = PBXFileReference; includeInIndex = 1; lastKnownFileType = sourcecode.swift; name = ImageRequestAuthHeaderProvider.swift; path = Classes/ImageRequestAuthHeaderProvider.swift; sourceTree = "<group>"; };
-		87DE7E605E1411A6418FB3DD04190F4B /* NSImage+Compatibility.h */ = {isa = PBXFileReference; includeInIndex = 1; lastKnownFileType = sourcecode.c.h; name = "NSImage+Compatibility.h"; path = "SDWebImage/Core/NSImage+Compatibility.h"; sourceTree = "<group>"; };
-		87EB0074E36D53976AE98B0CD8AFC402 /* SDImageWebPCoder.h */ = {isa = PBXFileReference; includeInIndex = 1; lastKnownFileType = sourcecode.c.h; name = SDImageWebPCoder.h; path = SDWebImageWebPCoder/Classes/SDImageWebPCoder.h; sourceTree = "<group>"; };
-		87F968DFDAC351BDE68AB0020E3B5812 /* Pods-KanvasCameraExample.debug.xcconfig */ = {isa = PBXFileReference; includeInIndex = 1; lastKnownFileType = text.xcconfig; path = "Pods-KanvasCameraExample.debug.xcconfig"; sourceTree = "<group>"; };
-		888D1107ADA0E7FEBD72F2B681538E93 /* Pods-KanvasCameraExampleTests.debug.xcconfig */ = {isa = PBXFileReference; includeInIndex = 1; lastKnownFileType = text.xcconfig; path = "Pods-KanvasCameraExampleTests.debug.xcconfig"; sourceTree = "<group>"; };
-		88AEB7BBDC45882E958D01E17B16A6EB /* UIButton+WebCache.m */ = {isa = PBXFileReference; includeInIndex = 1; lastKnownFileType = sourcecode.c.objc; name = "UIButton+WebCache.m"; path = "SDWebImage/Core/UIButton+WebCache.m"; sourceTree = "<group>"; };
-		894ED85C8531BF7245DA2DA518CE3EEA /* UIFont+ComposeFonts.swift */ = {isa = PBXFileReference; includeInIndex = 1; lastKnownFileType = sourcecode.swift; name = "UIFont+ComposeFonts.swift"; path = "Source/UIFont+ComposeFonts.swift"; sourceTree = "<group>"; };
-		898250DA55CE875298278FC8B88F8E7D /* KanvasCamera-prefix.pch */ = {isa = PBXFileReference; includeInIndex = 1; lastKnownFileType = sourcecode.c.h; path = "KanvasCamera-prefix.pch"; sourceTree = "<group>"; };
-		89BA144CAAF95B384FD0941879985DAC /* UIImage+PixelBuffer.swift */ = {isa = PBXFileReference; includeInIndex = 1; lastKnownFileType = sourcecode.swift; path = "UIImage+PixelBuffer.swift"; sourceTree = "<group>"; };
-		8A104DDF77C5F91D5BEDEF0345EA5EC7 /* SDWebImageWebPCoder.h */ = {isa = PBXFileReference; includeInIndex = 1; lastKnownFileType = sourcecode.c.h; name = SDWebImageWebPCoder.h; path = SDWebImageWebPCoder/Module/SDWebImageWebPCoder.h; sourceTree = "<group>"; };
-		8A228F963CC9F56777C747E06F648344 /* libTumblrTheme.a */ = {isa = PBXFileReference; explicitFileType = archive.ar; includeInIndex = 0; name = libTumblrTheme.a; path = libTumblrTheme.a; sourceTree = BUILT_PRODUCTS_DIR; };
-		8A73BF398BC2B603559DF27445219B9C /* Assets.xcassets */ = {isa = PBXFileReference; includeInIndex = 1; lastKnownFileType = folder.assetcatalog; name = Assets.xcassets; path = Resources/Assets.xcassets; sourceTree = "<group>"; };
-		8A86CE7CAB2FC1C986B7844A4F63C664 /* UIImage+SDAnimatedImage.swift */ = {isa = PBXFileReference; includeInIndex = 1; lastKnownFileType = sourcecode.swift; name = "UIImage+SDAnimatedImage.swift"; path = "Classes/UIImage+SDAnimatedImage.swift"; sourceTree = "<group>"; };
-		8AAB7F6090F864F938FF97A9EC0F7A7B /* dec_mips_dsp_r2.c */ = {isa = PBXFileReference; includeInIndex = 1; name = dec_mips_dsp_r2.c; path = src/dsp/dec_mips_dsp_r2.c; sourceTree = "<group>"; };
-		8ACBB0A1421B5B466BDEB633E81EB50B /* GifMakerController.swift */ = {isa = PBXFileReference; includeInIndex = 1; lastKnownFileType = sourcecode.swift; path = GifMakerController.swift; sourceTree = "<group>"; };
-		8AE6FFD47502EAA6D6E474A04CD3FB73 /* OpenGLFilter.swift */ = {isa = PBXFileReference; includeInIndex = 1; lastKnownFileType = sourcecode.swift; path = OpenGLFilter.swift; sourceTree = "<group>"; };
-		8BA1350A6430977A25E99B598CBE5010 /* buffer_dec.c */ = {isa = PBXFileReference; includeInIndex = 1; name = buffer_dec.c; path = src/dec/buffer_dec.c; sourceTree = "<group>"; };
-		8BB3A38B2A828DBC9EFD0AC816795D91 /* NavigationBarStyleDefining.swift */ = {isa = PBXFileReference; includeInIndex = 1; lastKnownFileType = sourcecode.swift; name = NavigationBarStyleDefining.swift; path = Source/NavigationBarStyleDefining.swift; sourceTree = "<group>"; };
-		8BD1E916BA93F4683E958CD2D824A972 /* NumTypes+Conversion.swift */ = {isa = PBXFileReference; includeInIndex = 1; lastKnownFileType = sourcecode.swift; path = "NumTypes+Conversion.swift"; sourceTree = "<group>"; };
-		8BED1850464650F4364EC700501AB818 /* quant_enc.c */ = {isa = PBXFileReference; includeInIndex = 1; name = quant_enc.c; path = src/enc/quant_enc.c; sourceTree = "<group>"; };
-		8C42D89DC50F9DCFE1700DEF6DFD2DA9 /* libwebp.modulemap */ = {isa = PBXFileReference; includeInIndex = 1; lastKnownFileType = sourcecode.module; path = libwebp.modulemap; sourceTree = "<group>"; };
-		8C54040EE56117CC3FEE961530D68906 /* ImageLoader.release.xcconfig */ = {isa = PBXFileReference; includeInIndex = 1; lastKnownFileType = text.xcconfig; path = ImageLoader.release.xcconfig; sourceTree = "<group>"; };
-		8C6D813EDFF5FC0FC33CD98EBC4A5A8F /* KanvasCamera-dummy.m */ = {isa = PBXFileReference; includeInIndex = 1; lastKnownFileType = sourcecode.c.objc; path = "KanvasCamera-dummy.m"; sourceTree = "<group>"; };
-		8CCECCF2BB1A4B187EA17CECD7A97A61 /* ConicalGradientLayer.swift */ = {isa = PBXFileReference; includeInIndex = 1; lastKnownFileType = sourcecode.swift; path = ConicalGradientLayer.swift; sourceTree = "<group>"; };
-		8D165270023DC2A8ADF2EA673A7FAC82 /* Rendering.swift */ = {isa = PBXFileReference; includeInIndex = 1; lastKnownFileType = sourcecode.swift; path = Rendering.swift; sourceTree = "<group>"; };
-		8DEEFAEFC8DD3D28C4C5B30B1401ADA3 /* SDWebImageManager.h */ = {isa = PBXFileReference; includeInIndex = 1; lastKnownFileType = sourcecode.c.h; name = SDWebImageManager.h; path = SDWebImage/Core/SDWebImageManager.h; sourceTree = "<group>"; };
-		8E3E13EDB3F7E47FF0A9801293974977 /* PlaybackController.swift */ = {isa = PBXFileReference; includeInIndex = 1; lastKnownFileType = sourcecode.swift; path = PlaybackController.swift; sourceTree = "<group>"; };
-		8F3838825E18F4B9831BC41DB022B1F2 /* ComposeNavigationBar.swift */ = {isa = PBXFileReference; includeInIndex = 1; lastKnownFileType = sourcecode.swift; name = ComposeNavigationBar.swift; path = Source/ComposeNavigationBar.swift; sourceTree = "<group>"; };
-		8F5C1075B9AD3228C468FD2EB1D27700 /* NSData+ImageContentType.m */ = {isa = PBXFileReference; includeInIndex = 1; lastKnownFileType = sourcecode.c.objc; name = "NSData+ImageContentType.m"; path = "SDWebImage/Core/NSData+ImageContentType.m"; sourceTree = "<group>"; };
-		8F730014161A0678307497CCF67D9509 /* KanvasCamera.release.xcconfig */ = {isa = PBXFileReference; includeInIndex = 1; lastKnownFileType = text.xcconfig; path = KanvasCamera.release.xcconfig; sourceTree = "<group>"; };
-		8F923DD108C038E6898191BEF3B3385C /* Sticker.swift */ = {isa = PBXFileReference; includeInIndex = 1; lastKnownFileType = sourcecode.swift; path = Sticker.swift; sourceTree = "<group>"; };
-		8FB957BD89C6B14918D1F58BA91E6B44 /* MediaDrawerController.swift */ = {isa = PBXFileReference; includeInIndex = 1; lastKnownFileType = sourcecode.swift; path = MediaDrawerController.swift; sourceTree = "<group>"; };
-		901DEEC19CCCA62A2E51F471DAF6877D /* SDImageCoderHelper.h */ = {isa = PBXFileReference; includeInIndex = 1; lastKnownFileType = sourcecode.c.h; name = SDImageCoderHelper.h; path = SDWebImage/Core/SDImageCoderHelper.h; sourceTree = "<group>"; };
-		904474786DAD445C8730729A0F457C06 /* ModeSelectorAndShootController.swift */ = {isa = PBXFileReference; includeInIndex = 1; lastKnownFileType = sourcecode.swift; path = ModeSelectorAndShootController.swift; sourceTree = "<group>"; };
-		911985EF8D4354160564A03AD795AD21 /* ssim.c */ = {isa = PBXFileReference; includeInIndex = 1; name = ssim.c; path = src/dsp/ssim.c; sourceTree = "<group>"; };
-		9191C4E097DF2047B16F26CD7972A982 /* TumblrTheme-dummy.m */ = {isa = PBXFileReference; includeInIndex = 1; lastKnownFileType = sourcecode.c.objc; path = "TumblrTheme-dummy.m"; sourceTree = "<group>"; };
-		91AC228E9C19D09D992DA4611DB26622 /* GIFEncoder.swift */ = {isa = PBXFileReference; includeInIndex = 1; lastKnownFileType = sourcecode.swift; path = GIFEncoder.swift; sourceTree = "<group>"; };
-		938242C40DD97590BD24FE89B02911FF /* SDWebImageTransition.h */ = {isa = PBXFileReference; includeInIndex = 1; lastKnownFileType = sourcecode.c.h; name = SDWebImageTransition.h; path = SDWebImage/Core/SDWebImageTransition.h; sourceTree = "<group>"; };
-		93F742E1CC4102F5430132AF041CC8E1 /* LoadingIndicatorView.swift */ = {isa = PBXFileReference; includeInIndex = 1; lastKnownFileType = sourcecode.swift; path = LoadingIndicatorView.swift; sourceTree = "<group>"; };
-		94544351A69A08B119CC314CD921BAE4 /* MovableViewCanvas.swift */ = {isa = PBXFileReference; includeInIndex = 1; lastKnownFileType = sourcecode.swift; path = MovableViewCanvas.swift; sourceTree = "<group>"; };
-		94C6DC1C36AD5156988C1011F90D43A2 /* SDAnimatedImageView.h */ = {isa = PBXFileReference; includeInIndex = 1; lastKnownFileType = sourcecode.c.h; name = SDAnimatedImageView.h; path = SDWebImage/Core/SDAnimatedImageView.h; sourceTree = "<group>"; };
-		9550D3973D77331051D3B31FF130DC4F /* IndexPath+Order.swift */ = {isa = PBXFileReference; includeInIndex = 1; lastKnownFileType = sourcecode.swift; path = "IndexPath+Order.swift"; sourceTree = "<group>"; };
-		95636A787B3FD666C4CE3EB0C33E6FC3 /* lossless_msa.c */ = {isa = PBXFileReference; includeInIndex = 1; name = lossless_msa.c; path = src/dsp/lossless_msa.c; sourceTree = "<group>"; };
-		95C9AA1F7C4334AC2BC62C10DEDBA5EF /* cost_neon.c */ = {isa = PBXFileReference; includeInIndex = 1; name = cost_neon.c; path = src/dsp/cost_neon.c; sourceTree = "<group>"; };
-		95D1F79085A359156532D723AA2E3B53 /* UIColor+SDHexString.h */ = {isa = PBXFileReference; includeInIndex = 1; lastKnownFileType = sourcecode.c.h; name = "UIColor+SDHexString.h"; path = "SDWebImage/Private/UIColor+SDHexString.h"; sourceTree = "<group>"; };
-		960713C944029C39BB4D86ED1C927989 /* DiscreteSliderView.swift */ = {isa = PBXFileReference; includeInIndex = 1; lastKnownFileType = sourcecode.swift; path = DiscreteSliderView.swift; sourceTree = "<group>"; };
-		960E67F9991197717CC7DB78597C8169 /* SDWebImageCacheSerializer.m */ = {isa = PBXFileReference; includeInIndex = 1; lastKnownFileType = sourcecode.c.objc; name = SDWebImageCacheSerializer.m; path = SDWebImage/Core/SDWebImageCacheSerializer.m; sourceTree = "<group>"; };
-		96450FA1FE1E8EAE5C903DB409160C47 /* mux_types.h */ = {isa = PBXFileReference; includeInIndex = 1; lastKnownFileType = sourcecode.c.h; name = mux_types.h; path = src/webp/mux_types.h; sourceTree = "<group>"; };
-		96CD57C3938462B855DB1809AAC9B60B /* MediaClipsCollectionCell.swift */ = {isa = PBXFileReference; includeInIndex = 1; lastKnownFileType = sourcecode.swift; path = MediaClipsCollectionCell.swift; sourceTree = "<group>"; };
-		96D6FC4E57EC6424E288D69B959C95A5 /* SDWebImageIndicator.h */ = {isa = PBXFileReference; includeInIndex = 1; lastKnownFileType = sourcecode.c.h; name = SDWebImageIndicator.h; path = SDWebImage/Core/SDWebImageIndicator.h; sourceTree = "<group>"; };
-		9700B5F1358F370D5DF40D6349415A00 /* MediaClipsEditorView.swift */ = {isa = PBXFileReference; includeInIndex = 1; lastKnownFileType = sourcecode.swift; path = MediaClipsEditorView.swift; sourceTree = "<group>"; };
-		970CC49E1E4347622D141F3A9352CB05 /* StrokeSelectorView.swift */ = {isa = PBXFileReference; includeInIndex = 1; lastKnownFileType = sourcecode.swift; path = StrokeSelectorView.swift; sourceTree = "<group>"; };
-		971AE9B6C9D992A018DECDF3E8F24BE5 /* ReachabilityObserver.swift */ = {isa = PBXFileReference; includeInIndex = 1; lastKnownFileType = sourcecode.swift; name = ReachabilityObserver.swift; path = Source/ReachabilityObserver.swift; sourceTree = "<group>"; };
-		97629972917100A720663B1768536BD3 /* SDWebImageDownloaderDecryptor.h */ = {isa = PBXFileReference; includeInIndex = 1; lastKnownFileType = sourcecode.c.h; name = SDWebImageDownloaderDecryptor.h; path = SDWebImage/Core/SDWebImageDownloaderDecryptor.h; sourceTree = "<group>"; };
-		97BB7C24F11AA0BD8C8202D62B6FA227 /* SDWebImageDefine.m */ = {isa = PBXFileReference; includeInIndex = 1; lastKnownFileType = sourcecode.c.objc; name = SDWebImageDefine.m; path = SDWebImage/Core/SDWebImageDefine.m; sourceTree = "<group>"; };
-		980BCE00B5F2AC0F31A883967B3A0DE0 /* CameraOption.swift */ = {isa = PBXFileReference; includeInIndex = 1; lastKnownFileType = sourcecode.swift; path = CameraOption.swift; sourceTree = "<group>"; };
-		9831168340B63F19B1956AF98D1535F7 /* libKanvasCamera.a */ = {isa = PBXFileReference; explicitFileType = archive.ar; includeInIndex = 0; name = libKanvasCamera.a; path = libKanvasCamera.a; sourceTree = BUILT_PRODUCTS_DIR; };
-		983C87F7CFB7ACA87AB846C3C9F30486 /* quant.h */ = {isa = PBXFileReference; includeInIndex = 1; lastKnownFileType = sourcecode.c.h; name = quant.h; path = src/dsp/quant.h; sourceTree = "<group>"; };
-		984B0B1D21B91E63D3431B5CB627E242 /* FBSnapshotTestCase-dummy.m */ = {isa = PBXFileReference; includeInIndex = 1; lastKnownFileType = sourcecode.c.objc; path = "FBSnapshotTestCase-dummy.m"; sourceTree = "<group>"; };
-		9904799AB8E67A2AE4E91A858C0232CD /* StaggeredGridLayout.swift */ = {isa = PBXFileReference; includeInIndex = 1; lastKnownFileType = sourcecode.swift; path = StaggeredGridLayout.swift; sourceTree = "<group>"; };
-		99D784CA16EE8FA94D1B87922B499C3C /* BlogImageCacheManager.swift */ = {isa = PBXFileReference; includeInIndex = 1; lastKnownFileType = sourcecode.swift; name = BlogImageCacheManager.swift; path = Classes/BlogImageCacheManager.swift; sourceTree = "<group>"; };
-		99E502C76C7281BB1C28B2B409F2F71A /* StickerCollectionCell.swift */ = {isa = PBXFileReference; includeInIndex = 1; lastKnownFileType = sourcecode.swift; path = StickerCollectionCell.swift; sourceTree = "<group>"; };
-		9A3D4FD19A461E90684FE0F7D5C2E887 /* AppColorSource.swift */ = {isa = PBXFileReference; includeInIndex = 1; lastKnownFileType = sourcecode.swift; name = AppColorSource.swift; path = Source/AppColorSource.swift; sourceTree = "<group>"; };
-		9A4E349C2A0AA090CEC340159D6CEF73 /* FBSnapshotTestCasePlatform.m */ = {isa = PBXFileReference; includeInIndex = 1; lastKnownFileType = sourcecode.c.objc; name = FBSnapshotTestCasePlatform.m; path = FBSnapshotTestCase/FBSnapshotTestCasePlatform.m; sourceTree = "<group>"; };
-		9B153DA8C803C4F790797E64852BD54C /* RGBA.swift */ = {isa = PBXFileReference; includeInIndex = 1; lastKnownFileType = sourcecode.swift; path = RGBA.swift; sourceTree = "<group>"; };
-		9B517E6A0870BABE91142F564727845B /* FBSnapshotTestCase.release.xcconfig */ = {isa = PBXFileReference; includeInIndex = 1; lastKnownFileType = text.xcconfig; path = FBSnapshotTestCase.release.xcconfig; sourceTree = "<group>"; };
-		9B7ECB15A4A3331F829C67984F253DC1 /* OptionsStackView.swift */ = {isa = PBXFileReference; includeInIndex = 1; lastKnownFileType = sourcecode.swift; path = OptionsStackView.swift; sourceTree = "<group>"; };
-		9B94E164B1DA367148C3D086AD4C4426 /* TextOptions.swift */ = {isa = PBXFileReference; includeInIndex = 1; lastKnownFileType = sourcecode.swift; path = TextOptions.swift; sourceTree = "<group>"; };
-		9BB34B96A87A5B5940F749D9DD8C1895 /* picture_rescale_enc.c */ = {isa = PBXFileReference; includeInIndex = 1; name = picture_rescale_enc.c; path = src/enc/picture_rescale_enc.c; sourceTree = "<group>"; };
-		9BE186BD79FF8BA72D8A813594870903 /* ColorPickerView.swift */ = {isa = PBXFileReference; includeInIndex = 1; lastKnownFileType = sourcecode.swift; path = ColorPickerView.swift; sourceTree = "<group>"; };
-		9BEC124112DBCB917B5AFE6869DCE2AA /* RoundedTexture.swift */ = {isa = PBXFileReference; includeInIndex = 1; lastKnownFileType = sourcecode.swift; path = RoundedTexture.swift; sourceTree = "<group>"; };
-		9BF9E6FBC53FB7E47E40F849F346655C /* utils.h */ = {isa = PBXFileReference; includeInIndex = 1; lastKnownFileType = sourcecode.c.h; name = utils.h; path = src/utils/utils.h; sourceTree = "<group>"; };
-		9C2999393EDE41B2EA0CAE714DA8C9D2 /* OptionsController.swift */ = {isa = PBXFileReference; includeInIndex = 1; lastKnownFileType = sourcecode.swift; path = OptionsController.swift; sourceTree = "<group>"; };
-		9C9E8C942AEE2C207C70425B9CE240CA /* UIView+WebCache.h */ = {isa = PBXFileReference; includeInIndex = 1; lastKnownFileType = sourcecode.c.h; name = "UIView+WebCache.h"; path = "SDWebImage/Core/UIView+WebCache.h"; sourceTree = "<group>"; };
-		9CA71A6AAC453C16F4657893AF65B1DF /* ReachabilityObserving.swift */ = {isa = PBXFileReference; includeInIndex = 1; lastKnownFileType = sourcecode.swift; name = ReachabilityObserving.swift; path = Source/ReachabilityObserving.swift; sourceTree = "<group>"; };
-		9CB2F2802CE02A22A5556B1C6F30D64A /* SuggestedTagView.swift */ = {isa = PBXFileReference; includeInIndex = 1; lastKnownFileType = sourcecode.swift; path = SuggestedTagView.swift; sourceTree = "<group>"; };
-		9D940727FF8FB9C785EB98E56350EF41 /* Podfile */ = {isa = PBXFileReference; explicitFileType = text.script.ruby; includeInIndex = 1; indentWidth = 2; lastKnownFileType = text; name = Podfile; path = ../Podfile; sourceTree = SOURCE_ROOT; tabWidth = 2; xcLanguageSpecificationIdentifier = xcode.lang.ruby; };
-		9E9EE068375D436F948D2BE8045FE06E /* ReachabilityDeterminer.swift */ = {isa = PBXFileReference; includeInIndex = 1; lastKnownFileType = sourcecode.swift; name = ReachabilityDeterminer.swift; path = Source/ReachabilityDeterminer.swift; sourceTree = "<group>"; };
-		9EA9AAE33EFA645ADDB7594A0148E0AA /* ImageLoaderError.swift */ = {isa = PBXFileReference; includeInIndex = 1; lastKnownFileType = sourcecode.swift; name = ImageLoaderError.swift; path = Classes/ImageLoaderError.swift; sourceTree = "<group>"; };
-		9ECFCA2593A08DC33F2D3030ABE98BDA /* SDGraphicsImageRenderer.h */ = {isa = PBXFileReference; includeInIndex = 1; lastKnownFileType = sourcecode.c.h; name = SDGraphicsImageRenderer.h; path = SDWebImage/Core/SDGraphicsImageRenderer.h; sourceTree = "<group>"; };
-		9EDCB14F250B9538F680ECDEDCDD67E1 /* SDImageTransformer.m */ = {isa = PBXFileReference; includeInIndex = 1; lastKnownFileType = sourcecode.c.objc; name = SDImageTransformer.m; path = SDWebImage/Core/SDImageTransformer.m; sourceTree = "<group>"; };
-		9F116F6EB852167F113A775CD96B4B9C /* SDAnimatedImage.m */ = {isa = PBXFileReference; includeInIndex = 1; lastKnownFileType = sourcecode.c.objc; name = SDAnimatedImage.m; path = SDWebImage/Core/SDAnimatedImage.m; sourceTree = "<group>"; };
-		A0243489F351AED614672FC8DEBD9BBD /* thread_utils.c */ = {isa = PBXFileReference; includeInIndex = 1; name = thread_utils.c; path = src/utils/thread_utils.c; sourceTree = "<group>"; };
-		A0DCB2B7E590420C9922F680B8902DCF /* SDImageCache.h */ = {isa = PBXFileReference; includeInIndex = 1; lastKnownFileType = sourcecode.c.h; name = SDImageCache.h; path = SDWebImage/Core/SDImageCache.h; sourceTree = "<group>"; };
-		A0E85AD665E4907D0396EDE18A41D2D8 /* SpeedController.swift */ = {isa = PBXFileReference; includeInIndex = 1; lastKnownFileType = sourcecode.swift; path = SpeedController.swift; sourceTree = "<group>"; };
-		A10706F021D29D420C10EF4C02C3EAED /* CALayer+CGImage.swift */ = {isa = PBXFileReference; includeInIndex = 1; lastKnownFileType = sourcecode.swift; path = "CALayer+CGImage.swift"; sourceTree = "<group>"; };
-		A13EC794C186D728AAA202FDAEADCA87 /* Reachability-prefix.pch */ = {isa = PBXFileReference; includeInIndex = 1; lastKnownFileType = sourcecode.c.h; path = "Reachability-prefix.pch"; sourceTree = "<group>"; };
-		A1709D534C16886D7C06E3A6D14696F2 /* SDAnimatedImagePlayer.h */ = {isa = PBXFileReference; includeInIndex = 1; lastKnownFileType = sourcecode.c.h; name = SDAnimatedImagePlayer.h; path = SDWebImage/Core/SDAnimatedImagePlayer.h; sourceTree = "<group>"; };
-		A1EC882BBB21C4E8960829E90C74B633 /* cost_enc.c */ = {isa = PBXFileReference; includeInIndex = 1; name = cost_enc.c; path = src/enc/cost_enc.c; sourceTree = "<group>"; };
-		A2278C98E1655C7CF3FC53FDDA423F24 /* UIGestureRecognizer+Active.swift */ = {isa = PBXFileReference; includeInIndex = 1; lastKnownFileType = sourcecode.swift; path = "UIGestureRecognizer+Active.swift"; sourceTree = "<group>"; };
-		A299189110A75081C395013255EA3C2A /* SDImageCoder.m */ = {isa = PBXFileReference; includeInIndex = 1; lastKnownFileType = sourcecode.c.objc; name = SDImageCoder.m; path = SDWebImage/Core/SDImageCoder.m; sourceTree = "<group>"; };
-		A35DF3B06B70BD04936AEB939C303373 /* enc_sse41.c */ = {isa = PBXFileReference; includeInIndex = 1; name = enc_sse41.c; path = src/dsp/enc_sse41.c; sourceTree = "<group>"; };
-		A452686A95DD9CF8AAE1F09F43EF1E60 /* near_lossless_enc.c */ = {isa = PBXFileReference; includeInIndex = 1; name = near_lossless_enc.c; path = src/enc/near_lossless_enc.c; sourceTree = "<group>"; };
-		A4662070BF17ABFD872DCF23EF261E5B /* ViewTransformations.swift */ = {isa = PBXFileReference; includeInIndex = 1; lastKnownFileType = sourcecode.swift; path = ViewTransformations.swift; sourceTree = "<group>"; };
-		A487E0CD825D8CCA727D36A85FAD1431 /* libImageLoader.a */ = {isa = PBXFileReference; explicitFileType = archive.ar; includeInIndex = 0; name = libImageLoader.a; path = libImageLoader.a; sourceTree = BUILT_PRODUCTS_DIR; };
-		A4C72A689D5AF8ED5331CA65CC4D1741 /* Pods-KanvasCameraExampleTests-acknowledgements.plist */ = {isa = PBXFileReference; includeInIndex = 1; lastKnownFileType = text.plist.xml; path = "Pods-KanvasCameraExampleTests-acknowledgements.plist"; sourceTree = "<group>"; };
-		A546E5543C829ABEE1815F1DA5796D27 /* HorizontalCollectionView.swift */ = {isa = PBXFileReference; includeInIndex = 1; lastKnownFileType = sourcecode.swift; path = HorizontalCollectionView.swift; sourceTree = "<group>"; };
-		A56E954109977CA0436DA42DD7FFDC9C /* TagsViewAnimationCoordinator.swift */ = {isa = PBXFileReference; includeInIndex = 1; lastKnownFileType = sourcecode.swift; path = TagsViewAnimationCoordinator.swift; sourceTree = "<group>"; };
-		A573ED1BAAC5EEC68D6AFA48BD54C79D /* Pods-KanvasCameraExample.release.xcconfig */ = {isa = PBXFileReference; includeInIndex = 1; lastKnownFileType = text.xcconfig; path = "Pods-KanvasCameraExample.release.xcconfig"; sourceTree = "<group>"; };
-		A59F01B68CF9150FB9A497071EE8C72D /* SDImageGIFCoder.h */ = {isa = PBXFileReference; includeInIndex = 1; lastKnownFileType = sourcecode.c.h; name = SDImageGIFCoder.h; path = SDWebImage/Core/SDImageGIFCoder.h; sourceTree = "<group>"; };
-		A61D7356D9D991EC21C46ED65CFD599E /* SDWebImageDownloaderConfig.m */ = {isa = PBXFileReference; includeInIndex = 1; lastKnownFileType = sourcecode.c.objc; name = SDWebImageDownloaderConfig.m; path = SDWebImage/Core/SDWebImageDownloaderConfig.m; sourceTree = "<group>"; };
-		A6A0E8FE73F019A77DAD47FB9035936D /* IgnoreBackgroundTouchesStackView.swift */ = {isa = PBXFileReference; includeInIndex = 1; lastKnownFileType = sourcecode.swift; path = IgnoreBackgroundTouchesStackView.swift; sourceTree = "<group>"; };
-		A6CA40F45D4FCCC4238C1380C1D35694 /* lossless_neon.c */ = {isa = PBXFileReference; includeInIndex = 1; name = lossless_neon.c; path = src/dsp/lossless_neon.c; sourceTree = "<group>"; };
-		A715668A4D0F0E734D261851702B0A35 /* KanvasCamera.modulemap */ = {isa = PBXFileReference; includeInIndex = 1; lastKnownFileType = sourcecode.module; path = KanvasCamera.modulemap; sourceTree = "<group>"; };
-		A7A5C4C4D00E8A65A59DEE34E2F17D5E /* format_constants.h */ = {isa = PBXFileReference; includeInIndex = 1; lastKnownFileType = sourcecode.c.h; name = format_constants.h; path = src/webp/format_constants.h; sourceTree = "<group>"; };
-		A89B0F0CD8F66410C34F5BF77CC12398 /* BlogImageSize.swift */ = {isa = PBXFileReference; includeInIndex = 1; lastKnownFileType = sourcecode.swift; name = BlogImageSize.swift; path = Source/BlogImageSize.swift; sourceTree = "<group>"; };
-		A8A87735D92A636C3DB55AE6DA2B96E0 /* FilteredInputViewController.swift */ = {isa = PBXFileReference; includeInIndex = 1; lastKnownFileType = sourcecode.swift; path = FilteredInputViewController.swift; sourceTree = "<group>"; };
-		A8FA529CFDB0679A31CB7DD328BCB215 /* dec_sse41.c */ = {isa = PBXFileReference; includeInIndex = 1; name = dec_sse41.c; path = src/dsp/dec_sse41.c; sourceTree = "<group>"; };
-		AA26573581E3BC75A9B280965ED24AE0 /* SDWebImageError.m */ = {isa = PBXFileReference; includeInIndex = 1; lastKnownFileType = sourcecode.c.objc; name = SDWebImageError.m; path = SDWebImage/Core/SDWebImageError.m; sourceTree = "<group>"; };
-		AA9D12E61304DBBB834DC68F4B58CEA3 /* UIImage+Diff.h */ = {isa = PBXFileReference; includeInIndex = 1; lastKnownFileType = sourcecode.c.h; name = "UIImage+Diff.h"; path = "FBSnapshotTestCase/Categories/UIImage+Diff.h"; sourceTree = "<group>"; };
-		AAEAAEE94B39C2A890CD93FEA059726B /* SDImageCachesManager.m */ = {isa = PBXFileReference; includeInIndex = 1; lastKnownFileType = sourcecode.c.objc; name = SDImageCachesManager.m; path = SDWebImage/Core/SDImageCachesManager.m; sourceTree = "<group>"; };
-		AB2D85D5EE804FBE94690A70D0BF21F6 /* TagsViewCollectionViewLayout.swift */ = {isa = PBXFileReference; includeInIndex = 1; lastKnownFileType = sourcecode.swift; path = TagsViewCollectionViewLayout.swift; sourceTree = "<group>"; };
-		ABCB076AB3E73308946D9B104A24DFFF /* BlurImageOperation.swift */ = {isa = PBXFileReference; includeInIndex = 1; lastKnownFileType = sourcecode.swift; path = BlurImageOperation.swift; sourceTree = "<group>"; };
-		AC4120E54639C9EEE68E62BFEB32476A /* UIImage+ExtendedCacheData.m */ = {isa = PBXFileReference; includeInIndex = 1; lastKnownFileType = sourcecode.c.objc; name = "UIImage+ExtendedCacheData.m"; path = "SDWebImage/Core/UIImage+ExtendedCacheData.m"; sourceTree = "<group>"; };
-		AC6AEBA2047E45C244901C7CCBFB0B10 /* SDWebImageImageLoader.swift */ = {isa = PBXFileReference; includeInIndex = 1; lastKnownFileType = sourcecode.swift; name = SDWebImageImageLoader.swift; path = Classes/SDWebImageImageLoader.swift; sourceTree = "<group>"; };
-		AD41DADCDB900689207CCFBCF80911E7 /* ColorThief.swift */ = {isa = PBXFileReference; includeInIndex = 1; lastKnownFileType = sourcecode.swift; path = ColorThief.swift; sourceTree = "<group>"; };
-		AD539134589DC8850A9AF9A5B73E5B7A /* OpenGLShaders */ = {isa = PBXFileReference; includeInIndex = 1; name = OpenGLShaders; path = Resources/OpenGLShaders; sourceTree = "<group>"; };
-		AD9439EB8DD31D84BE45DF1876AF1E33 /* KanvasCamera-umbrella.h */ = {isa = PBXFileReference; includeInIndex = 1; lastKnownFileType = sourcecode.c.h; path = "KanvasCamera-umbrella.h"; sourceTree = "<group>"; };
-		AD9AE6F551F054A8CEDB02EF31DEF02C /* SDWebImageDownloaderResponseModifier.h */ = {isa = PBXFileReference; includeInIndex = 1; lastKnownFileType = sourcecode.c.h; name = SDWebImageDownloaderResponseModifier.h; path = SDWebImage/Core/SDWebImageDownloaderResponseModifier.h; sourceTree = "<group>"; };
-		ADCCA24F2D2A693860A3C4A11EA4028D /* CVPixelBuffer+copy.swift */ = {isa = PBXFileReference; includeInIndex = 1; lastKnownFileType = sourcecode.swift; path = "CVPixelBuffer+copy.swift"; sourceTree = "<group>"; };
-		ADDB8DAF8B26FED8445132BCEE4B14DA /* quant_levels_dec_utils.h */ = {isa = PBXFileReference; includeInIndex = 1; lastKnownFileType = sourcecode.c.h; name = quant_levels_dec_utils.h; path = src/utils/quant_levels_dec_utils.h; sourceTree = "<group>"; };
-		AE43E007027F7EE0AF46C45E0CCBCFE8 /* DrawingView.swift */ = {isa = PBXFileReference; includeInIndex = 1; lastKnownFileType = sourcecode.swift; path = DrawingView.swift; sourceTree = "<group>"; };
-		AEE1D3BF5725499F66B3FE8CD217F160 /* UIFont+Utils.swift */ = {isa = PBXFileReference; includeInIndex = 1; lastKnownFileType = sourcecode.swift; path = "UIFont+Utils.swift"; sourceTree = "<group>"; };
-		AF6EF51F7D804E2E9A8ADDD63A77CD37 /* MainTextView.swift */ = {isa = PBXFileReference; includeInIndex = 1; lastKnownFileType = sourcecode.swift; path = MainTextView.swift; sourceTree = "<group>"; };
-		AF896914B2C165199C4E7FBAE361F764 /* SDAsyncBlockOperation.m */ = {isa = PBXFileReference; includeInIndex = 1; lastKnownFileType = sourcecode.c.objc; name = SDAsyncBlockOperation.m; path = SDWebImage/Private/SDAsyncBlockOperation.m; sourceTree = "<group>"; };
-		AFC779B3F98740ADE068D432469AEBEF /* VideoOutputHandler.swift */ = {isa = PBXFileReference; includeInIndex = 1; lastKnownFileType = sourcecode.swift; path = VideoOutputHandler.swift; sourceTree = "<group>"; };
-		B0B214D775196BA7CA8E17E53048A493 /* libSDWebImage.a */ = {isa = PBXFileReference; explicitFileType = archive.ar; includeInIndex = 0; name = libSDWebImage.a; path = libSDWebImage.a; sourceTree = BUILT_PRODUCTS_DIR; };
-		B11510771FA1E7D097C0F0ACC7E4D5ED /* yuv.h */ = {isa = PBXFileReference; includeInIndex = 1; lastKnownFileType = sourcecode.c.h; name = yuv.h; path = src/dsp/yuv.h; sourceTree = "<group>"; };
-		B14690770BA4D7DBE999C3527917243D /* UIImage+WebP.h */ = {isa = PBXFileReference; includeInIndex = 1; lastKnownFileType = sourcecode.c.h; name = "UIImage+WebP.h"; path = "SDWebImageWebPCoder/Classes/UIImage+WebP.h"; sourceTree = "<group>"; };
-		B172440169D4A06C5031D68AC2F1C4AC /* Utils.modulemap */ = {isa = PBXFileReference; includeInIndex = 1; lastKnownFileType = sourcecode.module; path = Utils.modulemap; sourceTree = "<group>"; };
-		B1FF23F7B09AF253F494D279FFE59E95 /* PlaybackCollectionCell.swift */ = {isa = PBXFileReference; includeInIndex = 1; lastKnownFileType = sourcecode.swift; path = PlaybackCollectionCell.swift; sourceTree = "<group>"; };
-		B321C73955714AFB57F9DB8F1090071D /* libUtils.a */ = {isa = PBXFileReference; explicitFileType = archive.ar; includeInIndex = 0; name = libUtils.a; path = libUtils.a; sourceTree = BUILT_PRODUCTS_DIR; };
-		B3CF84624A6CD466163FBBB3524CAC04 /* NSButton+WebCache.m */ = {isa = PBXFileReference; includeInIndex = 1; lastKnownFileType = sourcecode.c.objc; name = "NSButton+WebCache.m"; path = "SDWebImage/Core/NSButton+WebCache.m"; sourceTree = "<group>"; };
-		B4C2B48286122707EFC70FAFAC8E2BBB /* SharedUI.release.xcconfig */ = {isa = PBXFileReference; includeInIndex = 1; lastKnownFileType = text.xcconfig; path = SharedUI.release.xcconfig; sourceTree = "<group>"; };
-		B5EEC341953000A47C87C78C6FBDD756 /* UIColor+SharedColors.swift */ = {isa = PBXFileReference; includeInIndex = 1; lastKnownFileType = sourcecode.swift; name = "UIColor+SharedColors.swift"; path = "Source/UIColor+SharedColors.swift"; sourceTree = "<group>"; };
-		B622D5D2C8F4D98CDEBBCA0AB5494DAF /* SDImageIOAnimatedCoder.m */ = {isa = PBXFileReference; includeInIndex = 1; lastKnownFileType = sourcecode.c.objc; name = SDImageIOAnimatedCoder.m; path = SDWebImage/Core/SDImageIOAnimatedCoder.m; sourceTree = "<group>"; };
-		B65D5558F4ED3F013FE62A8853C464E6 /* SharedUI.podspec */ = {isa = PBXFileReference; explicitFileType = text.script.ruby; includeInIndex = 1; indentWidth = 2; lastKnownFileType = text; path = SharedUI.podspec; sourceTree = "<group>"; tabWidth = 2; xcLanguageSpecificationIdentifier = xcode.lang.ruby; };
-		B70F2FC8E25D5CFE44D45DFEB4632D73 /* filters_msa.c */ = {isa = PBXFileReference; includeInIndex = 1; name = filters_msa.c; path = src/dsp/filters_msa.c; sourceTree = "<group>"; };
-		B809CFD629DE6F45AA129D046A3762C8 /* CameraPermissionsViewController.swift */ = {isa = PBXFileReference; includeInIndex = 1; lastKnownFileType = sourcecode.swift; path = CameraPermissionsViewController.swift; sourceTree = "<group>"; };
-		B843775F5B1404A13A5A4E95D250D837 /* FBSnapshotTestController.m */ = {isa = PBXFileReference; includeInIndex = 1; lastKnownFileType = sourcecode.c.objc; name = FBSnapshotTestController.m; path = FBSnapshotTestCase/FBSnapshotTestController.m; sourceTree = "<group>"; };
-		B863C5FB0C5022A8885E3A592D777236 /* IgnoreTouchesCollectionView.swift */ = {isa = PBXFileReference; includeInIndex = 1; lastKnownFileType = sourcecode.swift; path = IgnoreTouchesCollectionView.swift; sourceTree = "<group>"; };
-		B8A6E4081A3F076B25A63E379FACEBEE /* animi.h */ = {isa = PBXFileReference; includeInIndex = 1; lastKnownFileType = sourcecode.c.h; name = animi.h; path = src/mux/animi.h; sourceTree = "<group>"; };
-		B8E1C19A7D3B18704D1CB7FD7967A9DE /* SDAssociatedObject.h */ = {isa = PBXFileReference; includeInIndex = 1; lastKnownFileType = sourcecode.c.h; name = SDAssociatedObject.h; path = SDWebImage/Private/SDAssociatedObject.h; sourceTree = "<group>"; };
-		B940CF888A5B7DBE1F316E9A14D3F325 /* SDImageIOCoder.m */ = {isa = PBXFileReference; includeInIndex = 1; lastKnownFileType = sourcecode.c.objc; name = SDImageIOCoder.m; path = SDWebImage/Core/SDImageIOCoder.m; sourceTree = "<group>"; };
-		B9DF1630A4FE8F7B68B2E7EA293BCADF /* SDImageLoadersManager.h */ = {isa = PBXFileReference; includeInIndex = 1; lastKnownFileType = sourcecode.c.h; name = SDImageLoadersManager.h; path = SDWebImage/Core/SDImageLoadersManager.h; sourceTree = "<group>"; };
-		BA3CB5D05203030EB862795145A35281 /* SDWebImageCompat.h */ = {isa = PBXFileReference; includeInIndex = 1; lastKnownFileType = sourcecode.c.h; name = SDWebImageCompat.h; path = SDWebImage/Core/SDWebImageCompat.h; sourceTree = "<group>"; };
-		BA3FCC9E1DD83721516B845F8A26E26C /* SDWebImageDefine.h */ = {isa = PBXFileReference; includeInIndex = 1; lastKnownFileType = sourcecode.c.h; name = SDWebImageDefine.h; path = SDWebImage/Core/SDWebImageDefine.h; sourceTree = "<group>"; };
-		BAA70BA979766A63062D55429D315777 /* GifMakerSettings.swift */ = {isa = PBXFileReference; includeInIndex = 1; lastKnownFileType = sourcecode.swift; path = GifMakerSettings.swift; sourceTree = "<group>"; };
-		BAE5B311A6511E14F3FBB809778720D5 /* dec.c */ = {isa = PBXFileReference; includeInIndex = 1; name = dec.c; path = src/dsp/dec.c; sourceTree = "<group>"; };
-		BB4682DC8AFA5622F700184B4B68C189 /* alpha_processing_neon.c */ = {isa = PBXFileReference; includeInIndex = 1; name = alpha_processing_neon.c; path = src/dsp/alpha_processing_neon.c; sourceTree = "<group>"; };
-		BB4868028CA72968142CB39675B700F6 /* enc_neon.c */ = {isa = PBXFileReference; includeInIndex = 1; name = enc_neon.c; path = src/dsp/enc_neon.c; sourceTree = "<group>"; };
-		BB62E8844214185EB01E16E9EC879005 /* ImageLoader-prefix.pch */ = {isa = PBXFileReference; includeInIndex = 1; lastKnownFileType = sourcecode.c.h; path = "ImageLoader-prefix.pch"; sourceTree = "<group>"; };
-		BC681033E5C338FE17282E67E4B922C5 /* GLUtilities.swift */ = {isa = PBXFileReference; includeInIndex = 1; lastKnownFileType = sourcecode.swift; path = GLUtilities.swift; sourceTree = "<group>"; };
-		BC96AA2861D6562E1193DC930CF12F56 /* yuv_sse2.c */ = {isa = PBXFileReference; includeInIndex = 1; name = yuv_sse2.c; path = src/dsp/yuv_sse2.c; sourceTree = "<group>"; };
-		BCB3FCDBC278609044AE8D0F24327C11 /* NSBundle+Orangina.swift */ = {isa = PBXFileReference; includeInIndex = 1; lastKnownFileType = sourcecode.swift; name = "NSBundle+Orangina.swift"; path = "Source/NSBundle+Orangina.swift"; sourceTree = "<group>"; };
-		BCC23B60DBCAC5AC296A62FD1D049DCD /* Pods-KanvasCameraExample.modulemap */ = {isa = PBXFileReference; includeInIndex = 1; lastKnownFileType = sourcecode.module; path = "Pods-KanvasCameraExample.modulemap"; sourceTree = "<group>"; };
-		BE41C8E83BC91C2A4B2C0ACFDC092716 /* SDInternalMacros.m */ = {isa = PBXFileReference; includeInIndex = 1; lastKnownFileType = sourcecode.c.objc; name = SDInternalMacros.m; path = SDWebImage/Private/SDInternalMacros.m; sourceTree = "<group>"; };
-		BE52BA40544CBAD0A476E93653677A2C /* Reachability.h */ = {isa = PBXFileReference; includeInIndex = 1; lastKnownFileType = sourcecode.c.h; path = Reachability.h; sourceTree = "<group>"; };
-		BE6997EF965EE9DC1DB32DDBCF18B5CD /* OptionView.swift */ = {isa = PBXFileReference; includeInIndex = 1; lastKnownFileType = sourcecode.swift; path = OptionView.swift; sourceTree = "<group>"; };
-		BEDDFD91A7F75931BCA242C1B9BC75A6 /* webp_enc.c */ = {isa = PBXFileReference; includeInIndex = 1; name = webp_enc.c; path = src/enc/webp_enc.c; sourceTree = "<group>"; };
-		BF75134A06FA62D7ACBAC1F4F896D4C8 /* TumblrTheme.debug.xcconfig */ = {isa = PBXFileReference; includeInIndex = 1; lastKnownFileType = text.xcconfig; path = TumblrTheme.debug.xcconfig; sourceTree = "<group>"; };
-		BFC144A03ECB6FA4586B6644643EBB58 /* Pods-KanvasCameraExampleTests-umbrella.h */ = {isa = PBXFileReference; includeInIndex = 1; lastKnownFileType = sourcecode.c.h; path = "Pods-KanvasCameraExampleTests-umbrella.h"; sourceTree = "<group>"; };
-		C02D9C243F39B124F2A75E6F00FCF73C /* StickerTypeCollectionCell.swift */ = {isa = PBXFileReference; includeInIndex = 1; lastKnownFileType = sourcecode.swift; path = StickerTypeCollectionCell.swift; sourceTree = "<group>"; };
-		C03A5EDA3CA59C77C62F18180595E627 /* webpi_dec.h */ = {isa = PBXFileReference; includeInIndex = 1; lastKnownFileType = sourcecode.c.h; name = webpi_dec.h; path = src/dec/webpi_dec.h; sourceTree = "<group>"; };
-		C0E59737D4156DAB8D4B482BC862B844 /* Utils-dummy.m */ = {isa = PBXFileReference; includeInIndex = 1; lastKnownFileType = sourcecode.c.objc; path = "Utils-dummy.m"; sourceTree = "<group>"; };
-		C22630F575B9A625B7EFCEBDBA7572FA /* MediaPickerThumbnailFetcher.swift */ = {isa = PBXFileReference; includeInIndex = 1; lastKnownFileType = sourcecode.swift; path = MediaPickerThumbnailFetcher.swift; sourceTree = "<group>"; };
-		C27C031A9195882B57F8EDDFD9C40F7E /* DrawerTabBarView.swift */ = {isa = PBXFileReference; includeInIndex = 1; lastKnownFileType = sourcecode.swift; path = DrawerTabBarView.swift; sourceTree = "<group>"; };
-		C2B945BFDEBD6F92B90736BA9487D381 /* PlaybackOption.swift */ = {isa = PBXFileReference; includeInIndex = 1; lastKnownFileType = sourcecode.swift; path = PlaybackOption.swift; sourceTree = "<group>"; };
-		C37687947B1A6DB79BC8231425CE8D1A /* lossless_mips_dsp_r2.c */ = {isa = PBXFileReference; includeInIndex = 1; name = lossless_mips_dsp_r2.c; path = src/dsp/lossless_mips_dsp_r2.c; sourceTree = "<group>"; };
-		C3E6563592ADD0B0ACE181CC0F62E50D /* SDInternalMacros.h */ = {isa = PBXFileReference; includeInIndex = 1; lastKnownFileType = sourcecode.c.h; name = SDInternalMacros.h; path = SDWebImage/Private/SDInternalMacros.h; sourceTree = "<group>"; };
-		C3E7D50C6D159A539D21AA818035DD9E /* ImageLoaderProvider.swift */ = {isa = PBXFileReference; includeInIndex = 1; lastKnownFileType = sourcecode.swift; name = ImageLoaderProvider.swift; path = Classes/ImageLoaderProvider.swift; sourceTree = "<group>"; };
-		C3EAEDBA0F2C2A38D7CC36BAF437BA67 /* SDWebImageWebPCoder.debug.xcconfig */ = {isa = PBXFileReference; includeInIndex = 1; lastKnownFileType = text.xcconfig; path = SDWebImageWebPCoder.debug.xcconfig; sourceTree = "<group>"; };
-		C42472C31B44DBFCA508A289E481F980 /* Math.swift */ = {isa = PBXFileReference; includeInIndex = 1; lastKnownFileType = sourcecode.swift; path = Math.swift; sourceTree = "<group>"; };
-		C44E6DC68D10B15D20C874254E02C895 /* NSBezierPath+SDRoundedCorners.h */ = {isa = PBXFileReference; includeInIndex = 1; lastKnownFileType = sourcecode.c.h; name = "NSBezierPath+SDRoundedCorners.h"; path = "SDWebImage/Private/NSBezierPath+SDRoundedCorners.h"; sourceTree = "<group>"; };
-		C472695D06ADFCDCBBE7DE8D6F3C603D /* cost.c */ = {isa = PBXFileReference; includeInIndex = 1; name = cost.c; path = src/dsp/cost.c; sourceTree = "<group>"; };
-		C496F8F15089F73286F58D85ABDE963C /* SDWebImage.release.xcconfig */ = {isa = PBXFileReference; includeInIndex = 1; lastKnownFileType = text.xcconfig; path = SDWebImage.release.xcconfig; sourceTree = "<group>"; };
-		C4C500F67E95E1F3AA69DD5CB26D7F81 /* TextureSelectorController.swift */ = {isa = PBXFileReference; includeInIndex = 1; lastKnownFileType = sourcecode.swift; path = TextureSelectorController.swift; sourceTree = "<group>"; };
-		C4F42F4CB487923A5BE629388BC918BE /* picture_psnr_enc.c */ = {isa = PBXFileReference; includeInIndex = 1; name = picture_psnr_enc.c; path = src/enc/picture_psnr_enc.c; sourceTree = "<group>"; };
-		C5A261F37CF53A8010CCA0C2EB017147 /* UIImage+MultiFormat.h */ = {isa = PBXFileReference; includeInIndex = 1; lastKnownFileType = sourcecode.c.h; name = "UIImage+MultiFormat.h"; path = "SDWebImage/Core/UIImage+MultiFormat.h"; sourceTree = "<group>"; };
-		C61B54FA3C5663DF49DBF53A3C56C2A6 /* dec_sse2.c */ = {isa = PBXFileReference; includeInIndex = 1; name = dec_sse2.c; path = src/dsp/dec_sse2.c; sourceTree = "<group>"; };
-		C6A26C72E1CB1559EE221506E7581198 /* lossless_enc_sse2.c */ = {isa = PBXFileReference; includeInIndex = 1; name = lossless_enc_sse2.c; path = src/dsp/lossless_enc_sse2.c; sourceTree = "<group>"; };
-		C6F6466732D62D9047DB394F869DE6B5 /* FBSnapshotTestCase.modulemap */ = {isa = PBXFileReference; includeInIndex = 1; lastKnownFileType = sourcecode.module; path = FBSnapshotTestCase.modulemap; sourceTree = "<group>"; };
-		C750FF0EE11BEB5DCC9E24722BAC5443 /* CameraFilterCollectionCell.swift */ = {isa = PBXFileReference; includeInIndex = 1; lastKnownFileType = sourcecode.swift; path = CameraFilterCollectionCell.swift; sourceTree = "<group>"; };
-		C878C4A5D4FCD7B346452425A44C400F /* IgnoreTouchesView.swift */ = {isa = PBXFileReference; includeInIndex = 1; lastKnownFileType = sourcecode.swift; path = IgnoreTouchesView.swift; sourceTree = "<group>"; };
-		C8C0AD3E50E896899946C8497EEB6316 /* ColorSelectorController.swift */ = {isa = PBXFileReference; includeInIndex = 1; lastKnownFileType = sourcecode.swift; path = ColorSelectorController.swift; sourceTree = "<group>"; };
-		C91B86F15788B806B7802B5473D7ADFC /* SDImageLoader.m */ = {isa = PBXFileReference; includeInIndex = 1; lastKnownFileType = sourcecode.c.objc; name = SDImageLoader.m; path = SDWebImage/Core/SDImageLoader.m; sourceTree = "<group>"; };
-		C95F037EBFCEA99332D3B0B3931637E6 /* Pods-KanvasCameraExample-resources.sh */ = {isa = PBXFileReference; includeInIndex = 1; lastKnownFileType = text.script.sh; path = "Pods-KanvasCameraExample-resources.sh"; sourceTree = "<group>"; };
-		CA0D3B6857415715D88937D71471C226 /* UIApplication+StrictKeyWindow.m */ = {isa = PBXFileReference; includeInIndex = 1; lastKnownFileType = sourcecode.c.objc; name = "UIApplication+StrictKeyWindow.m"; path = "FBSnapshotTestCase/Categories/UIApplication+StrictKeyWindow.m"; sourceTree = "<group>"; };
-		CA1DB5E7366B8C620909846411AFD53E /* StylableImageView.swift */ = {isa = PBXFileReference; includeInIndex = 1; lastKnownFileType = sourcecode.swift; path = StylableImageView.swift; sourceTree = "<group>"; };
-		CA867DF895243C36DF9DDC2D7372EBAF /* dec_clip_tables.c */ = {isa = PBXFileReference; includeInIndex = 1; name = dec_clip_tables.c; path = src/dsp/dec_clip_tables.c; sourceTree = "<group>"; };
-		CB27E689EB479D2A64F7BFCF20CF5C91 /* SDDeviceHelper.m */ = {isa = PBXFileReference; includeInIndex = 1; lastKnownFileType = sourcecode.c.objc; name = SDDeviceHelper.m; path = SDWebImage/Private/SDDeviceHelper.m; sourceTree = "<group>"; };
-		CB9A8EF5F03C15076ABD1C666EB16A91 /* NSLayoutConstraint+Utils.swift */ = {isa = PBXFileReference; includeInIndex = 1; lastKnownFileType = sourcecode.swift; name = "NSLayoutConstraint+Utils.swift"; path = "Source/NSLayoutConstraint+Utils.swift"; sourceTree = "<group>"; };
-		CD04E471F12DCF50B0A7DC9581785F81 /* SliderView.swift */ = {isa = PBXFileReference; includeInIndex = 1; lastKnownFileType = sourcecode.swift; path = SliderView.swift; sourceTree = "<group>"; };
-		CD0AA837CFA7A5E03211B3A0E7F74DE8 /* huffman_utils.c */ = {isa = PBXFileReference; includeInIndex = 1; name = huffman_utils.c; path = src/utils/huffman_utils.c; sourceTree = "<group>"; };
-		CD438F479D0A6179C74CE7AB05F70A37 /* config_enc.c */ = {isa = PBXFileReference; includeInIndex = 1; name = config_enc.c; path = src/enc/config_enc.c; sourceTree = "<group>"; };
-		CD5D9F09D0DBFB126DCC5E007222FCF5 /* GifMakerHandler.swift */ = {isa = PBXFileReference; includeInIndex = 1; lastKnownFileType = sourcecode.swift; path = GifMakerHandler.swift; sourceTree = "<group>"; };
-		CD714C7C60D4434BD3DC1851394A5026 /* ColorCollectionCell.swift */ = {isa = PBXFileReference; includeInIndex = 1; lastKnownFileType = sourcecode.swift; path = ColorCollectionCell.swift; sourceTree = "<group>"; };
-		CD89412B820919BA9368AF2D004A1D60 /* UIImage+MemoryCacheCost.m */ = {isa = PBXFileReference; includeInIndex = 1; lastKnownFileType = sourcecode.c.objc; name = "UIImage+MemoryCacheCost.m"; path = "SDWebImage/Core/UIImage+MemoryCacheCost.m"; sourceTree = "<group>"; };
-		CDCBF642CC00B3075D16FD8AF21AFBBF /* alpha_processing_mips_dsp_r2.c */ = {isa = PBXFileReference; includeInIndex = 1; name = alpha_processing_mips_dsp_r2.c; path = src/dsp/alpha_processing_mips_dsp_r2.c; sourceTree = "<group>"; };
-		CE202E53AF8E07A1E55E2B4CC364CD68 /* AppColorPalette.swift */ = {isa = PBXFileReference; includeInIndex = 1; lastKnownFileType = sourcecode.swift; name = AppColorPalette.swift; path = Source/AppColorPalette.swift; sourceTree = "<group>"; };
-		CEAA3BB70D4CB5B1A4709FB28259E1A2 /* URL+Media.swift */ = {isa = PBXFileReference; includeInIndex = 1; lastKnownFileType = sourcecode.swift; path = "URL+Media.swift"; sourceTree = "<group>"; };
-		CEEEBF9EA00108093D26593E0BA3A348 /* FBSnapshotTestCase-umbrella.h */ = {isa = PBXFileReference; includeInIndex = 1; lastKnownFileType = sourcecode.c.h; path = "FBSnapshotTestCase-umbrella.h"; sourceTree = "<group>"; };
-		CFBC3E60DBBA1A1243CE8D3EE7A60ADC /* AlphaBlendOpenGLFilter.swift */ = {isa = PBXFileReference; includeInIndex = 1; lastKnownFileType = sourcecode.swift; path = AlphaBlendOpenGLFilter.swift; sourceTree = "<group>"; };
-		D05862784521A1AE8E12A385733BE6D4 /* SDWebImageIndicator.m */ = {isa = PBXFileReference; includeInIndex = 1; lastKnownFileType = sourcecode.c.objc; name = SDWebImageIndicator.m; path = SDWebImage/Core/SDWebImageIndicator.m; sourceTree = "<group>"; };
-		D0683AAB2B92B67C9B4B3EF96E289D8D /* ImagePreviewController.swift */ = {isa = PBXFileReference; includeInIndex = 1; lastKnownFileType = sourcecode.swift; path = ImagePreviewController.swift; sourceTree = "<group>"; };
-		D0A7D1A9CB847356C7121DC3EE330CB4 /* FBSnapshotTestCase.debug.xcconfig */ = {isa = PBXFileReference; includeInIndex = 1; lastKnownFileType = text.xcconfig; path = FBSnapshotTestCase.debug.xcconfig; sourceTree = "<group>"; };
-		D0D9FFBCBB5515B43E8495FFC1D99321 /* vp8li_dec.h */ = {isa = PBXFileReference; includeInIndex = 1; lastKnownFileType = sourcecode.c.h; name = vp8li_dec.h; path = src/dec/vp8li_dec.h; sourceTree = "<group>"; };
-		D0EF6C9FCBBA45919F2E4A15BA2CC727 /* EasyTipView.swift */ = {isa = PBXFileReference; includeInIndex = 1; lastKnownFileType = sourcecode.swift; path = EasyTipView.swift; sourceTree = "<group>"; };
-		D1C7F24DC12DA2649125906F7F05095F /* muxread.c */ = {isa = PBXFileReference; includeInIndex = 1; name = muxread.c; path = src/mux/muxread.c; sourceTree = "<group>"; };
-		D21CDFB85E16D2780376273B396E1CC2 /* MirrorTwoOpenGLFilter.swift */ = {isa = PBXFileReference; includeInIndex = 1; lastKnownFileType = sourcecode.swift; path = MirrorTwoOpenGLFilter.swift; sourceTree = "<group>"; };
-		D271408FE4C0D6C22C096C960ACE6C82 /* NSButton+WebCache.h */ = {isa = PBXFileReference; includeInIndex = 1; lastKnownFileType = sourcecode.c.h; name = "NSButton+WebCache.h"; path = "SDWebImage/Core/NSButton+WebCache.h"; sourceTree = "<group>"; };
-		D2EA18211B7B9FC26E5845C69D1FADC8 /* alpha_enc.c */ = {isa = PBXFileReference; includeInIndex = 1; name = alpha_enc.c; path = src/enc/alpha_enc.c; sourceTree = "<group>"; };
-		D310F67A1C73366D31000E43960E7BAA /* Reachability.m */ = {isa = PBXFileReference; includeInIndex = 1; lastKnownFileType = sourcecode.c.objc; path = Reachability.m; sourceTree = "<group>"; };
-		D3BCC1232CE410CAB68F144C0C45030E /* cost_sse2.c */ = {isa = PBXFileReference; includeInIndex = 1; name = cost_sse2.c; path = src/dsp/cost_sse2.c; sourceTree = "<group>"; };
-		D40FF65E625420BD595FAD056D9A1E4C /* SDWebImageDownloaderRequestModifier.m */ = {isa = PBXFileReference; includeInIndex = 1; lastKnownFileType = sourcecode.c.objc; name = SDWebImageDownloaderRequestModifier.m; path = SDWebImage/Core/SDWebImageDownloaderRequestModifier.m; sourceTree = "<group>"; };
-		D44C5EDCBCC74B662AB03DCD21A35A1B /* decode.h */ = {isa = PBXFileReference; includeInIndex = 1; lastKnownFileType = sourcecode.c.h; name = decode.h; path = src/webp/decode.h; sourceTree = "<group>"; };
-		D54AD4AF40FC8A717EDEE3F7CF8E40BF /* DrawerView.swift */ = {isa = PBXFileReference; includeInIndex = 1; lastKnownFileType = sourcecode.swift; path = DrawerView.swift; sourceTree = "<group>"; };
-		D59154F927C4C24738ACDC734BAE1D9F /* analysis_enc.c */ = {isa = PBXFileReference; includeInIndex = 1; name = analysis_enc.c; path = src/enc/analysis_enc.c; sourceTree = "<group>"; };
-		D5BDC03E173DB2CB10497AC687B0EF23 /* SDWebImagePrefetcher.h */ = {isa = PBXFileReference; includeInIndex = 1; lastKnownFileType = sourcecode.c.h; name = SDWebImagePrefetcher.h; path = SDWebImage/Core/SDWebImagePrefetcher.h; sourceTree = "<group>"; };
-		D5C79DEBCC6DE67A83998AE8329A92FF /* StickerCollectionController.swift */ = {isa = PBXFileReference; includeInIndex = 1; lastKnownFileType = sourcecode.swift; path = StickerCollectionController.swift; sourceTree = "<group>"; };
-		D5D37201B66208725A0B7E21C2A2655F /* bit_reader_inl_utils.h */ = {isa = PBXFileReference; includeInIndex = 1; lastKnownFileType = sourcecode.c.h; name = bit_reader_inl_utils.h; path = src/utils/bit_reader_inl_utils.h; sourceTree = "<group>"; };
-		D5F5E86EED60AFD89B6F459CB898A462 /* ModeButtonView.swift */ = {isa = PBXFileReference; includeInIndex = 1; lastKnownFileType = sourcecode.swift; path = ModeButtonView.swift; sourceTree = "<group>"; };
-		D627C04BFDFC2ED97647A21E1709B80E /* PixelBufferView.swift */ = {isa = PBXFileReference; includeInIndex = 1; lastKnownFileType = sourcecode.swift; path = PixelBufferView.swift; sourceTree = "<group>"; };
-		D67D76049620A6B4D478FD0C9241D51D /* UIImage+Snapshot.m */ = {isa = PBXFileReference; includeInIndex = 1; lastKnownFileType = sourcecode.c.objc; name = "UIImage+Snapshot.m"; path = "FBSnapshotTestCase/Categories/UIImage+Snapshot.m"; sourceTree = "<group>"; };
-		D7446CDE20D1F62AF51460C8073B6251 /* CameraFilterCollectionController.swift */ = {isa = PBXFileReference; includeInIndex = 1; lastKnownFileType = sourcecode.swift; path = CameraFilterCollectionController.swift; sourceTree = "<group>"; };
-		D751B2604192F1C2D6FBAC8AD43E1383 /* UIUpdate.swift */ = {isa = PBXFileReference; includeInIndex = 1; lastKnownFileType = sourcecode.swift; path = UIUpdate.swift; sourceTree = "<group>"; };
-		D868D2AE8AB0E0D6569583B4019D02E3 /* SDWebImage.debug.xcconfig */ = {isa = PBXFileReference; includeInIndex = 1; lastKnownFileType = text.xcconfig; path = SDWebImage.debug.xcconfig; sourceTree = "<group>"; };
-		D87EEC820A33BD505C1A7E4E4A9EC6D9 /* Pods-KanvasCameraExampleTests-acknowledgements.markdown */ = {isa = PBXFileReference; includeInIndex = 1; lastKnownFileType = text; path = "Pods-KanvasCameraExampleTests-acknowledgements.markdown"; sourceTree = "<group>"; };
-		D891CB01A1D19A432544B3F5B1FF4808 /* DrawerController.swift */ = {isa = PBXFileReference; includeInIndex = 1; lastKnownFileType = sourcecode.swift; path = DrawerController.swift; sourceTree = "<group>"; };
-		D8ACC2347B66E522A5E8F812C745C01F /* SDWebImageDownloader.h */ = {isa = PBXFileReference; includeInIndex = 1; lastKnownFileType = sourcecode.c.h; name = SDWebImageDownloader.h; path = SDWebImage/Core/SDWebImageDownloader.h; sourceTree = "<group>"; };
-		D92C5A38E6A08C2C3240DDA4149E02F9 /* PixelateImageOperation.swift */ = {isa = PBXFileReference; includeInIndex = 1; lastKnownFileType = sourcecode.swift; path = PixelateImageOperation.swift; sourceTree = "<group>"; };
-		D951F259D8DDFA1D3584297CFFD9E34C /* UICollectionView+Cells.swift */ = {isa = PBXFileReference; includeInIndex = 1; lastKnownFileType = sourcecode.swift; path = "UICollectionView+Cells.swift"; sourceTree = "<group>"; };
-		DA240AC50622BB3186DECDC0290D521E /* SharedUI.bundle */ = {isa = PBXFileReference; explicitFileType = wrapper.cfbundle; includeInIndex = 0; name = SharedUI.bundle; path = "SharedUI-SharedUI.bundle"; sourceTree = BUILT_PRODUCTS_DIR; };
-		DA78C24577A8DB78EAF751B956024BBA /* SDImageHEICCoderInternal.h */ = {isa = PBXFileReference; includeInIndex = 1; lastKnownFileType = sourcecode.c.h; name = SDImageHEICCoderInternal.h; path = SDWebImage/Private/SDImageHEICCoderInternal.h; sourceTree = "<group>"; };
-		DAB4CC2D7FE3CCB73AC073247A204492 /* HapticFeedbackGenerating.swift */ = {isa = PBXFileReference; includeInIndex = 1; lastKnownFileType = sourcecode.swift; name = HapticFeedbackGenerating.swift; path = Source/HapticFeedbackGenerating.swift; sourceTree = "<group>"; };
-		DAE33608C4285497C7B00B37E99A0C96 /* SDImageIOAnimatedCoder.h */ = {isa = PBXFileReference; includeInIndex = 1; lastKnownFileType = sourcecode.c.h; name = SDImageIOAnimatedCoder.h; path = SDWebImage/Core/SDImageIOAnimatedCoder.h; sourceTree = "<group>"; };
-		DBD61870329991F62C6D7D16952CF6B6 /* SDImageGraphics.h */ = {isa = PBXFileReference; includeInIndex = 1; lastKnownFileType = sourcecode.c.h; name = SDImageGraphics.h; path = SDWebImage/Core/SDImageGraphics.h; sourceTree = "<group>"; };
-		DD17311B291F557A4C7DD378E60B2BCB /* SDImageCacheDefine.m */ = {isa = PBXFileReference; includeInIndex = 1; lastKnownFileType = sourcecode.c.objc; name = SDImageCacheDefine.m; path = SDWebImage/Core/SDImageCacheDefine.m; sourceTree = "<group>"; };
-		DD2B4DF39E7878901133C737F47ADBB1 /* CALayer+Shadows.swift */ = {isa = PBXFileReference; includeInIndex = 1; lastKnownFileType = sourcecode.swift; path = "CALayer+Shadows.swift"; sourceTree = "<group>"; };
-		DD479C85261827558E8142DA224911FA /* filters_utils.h */ = {isa = PBXFileReference; includeInIndex = 1; lastKnownFileType = sourcecode.c.h; name = filters_utils.h; path = src/utils/filters_utils.h; sourceTree = "<group>"; };
-		DD988128F2BBFA11A53AD61523E09575 /* SDImageAssetManager.h */ = {isa = PBXFileReference; includeInIndex = 1; lastKnownFileType = sourcecode.c.h; name = SDImageAssetManager.h; path = SDWebImage/Private/SDImageAssetManager.h; sourceTree = "<group>"; };
-		DDAA27E51B7FAA2F5319008376C2C136 /* FilmOpenGLFilter.swift */ = {isa = PBXFileReference; includeInIndex = 1; lastKnownFileType = sourcecode.swift; path = FilmOpenGLFilter.swift; sourceTree = "<group>"; };
-		DDC2493C3A25FBF492DCD92E24696AA9 /* StickerProvider.swift */ = {isa = PBXFileReference; includeInIndex = 1; lastKnownFileType = sourcecode.swift; path = StickerProvider.swift; sourceTree = "<group>"; };
-		DE5881ECE5DB0461060A2737A5E4494D /* anim_decode.c */ = {isa = PBXFileReference; includeInIndex = 1; name = anim_decode.c; path = src/demux/anim_decode.c; sourceTree = "<group>"; };
-		DE73A3C79CF935D3345102972A49EB42 /* SDAnimatedImageRep.m */ = {isa = PBXFileReference; includeInIndex = 1; lastKnownFileType = sourcecode.c.objc; name = SDAnimatedImageRep.m; path = SDWebImage/Core/SDAnimatedImageRep.m; sourceTree = "<group>"; };
-		DF4564078C10AF5B1F06F2CA41392199 /* UIImage+ExtendedCacheData.h */ = {isa = PBXFileReference; includeInIndex = 1; lastKnownFileType = sourcecode.c.h; name = "UIImage+ExtendedCacheData.h"; path = "SDWebImage/Core/UIImage+ExtendedCacheData.h"; sourceTree = "<group>"; };
-		DF79C05C9A8EDCED77648B84BAE4DC12 /* SDImageIOAnimatedCoderInternal.h */ = {isa = PBXFileReference; includeInIndex = 1; lastKnownFileType = sourcecode.c.h; name = SDImageIOAnimatedCoderInternal.h; path = SDWebImage/Private/SDImageIOAnimatedCoderInternal.h; sourceTree = "<group>"; };
-		DF8B887408D6975016FD7ADB852626EB /* StrokeSelectorController.swift */ = {isa = PBXFileReference; includeInIndex = 1; lastKnownFileType = sourcecode.swift; path = StrokeSelectorController.swift; sourceTree = "<group>"; };
-		DFC59AF8A1FB4335ACE6318412105097 /* alpha_dec.c */ = {isa = PBXFileReference; includeInIndex = 1; name = alpha_dec.c; path = src/dec/alpha_dec.c; sourceTree = "<group>"; };
-		DFE4C4D4D0C1844A74390175107CDEBE /* dec_neon.c */ = {isa = PBXFileReference; includeInIndex = 1; name = dec_neon.c; path = src/dsp/dec_neon.c; sourceTree = "<group>"; };
-		E05B1A0769A33B26CEF960244C04C977 /* PlaybackView.swift */ = {isa = PBXFileReference; includeInIndex = 1; lastKnownFileType = sourcecode.swift; path = PlaybackView.swift; sourceTree = "<group>"; };
-		E068588A6D3A88889477BF2B79D8EA41 /* UIView+Shadows.swift */ = {isa = PBXFileReference; includeInIndex = 1; lastKnownFileType = sourcecode.swift; name = "UIView+Shadows.swift"; path = "Source/UIView+Shadows.swift"; sourceTree = "<group>"; };
-		E06AD1231F5D7B2ABC1B94E5112A5BE2 /* Pods-KanvasCameraExample-acknowledgements.plist */ = {isa = PBXFileReference; includeInIndex = 1; lastKnownFileType = text.plist.xml; path = "Pods-KanvasCameraExample-acknowledgements.plist"; sourceTree = "<group>"; };
-		E097034CC5E7594BE93F7B29F205B83D /* lossless_common.h */ = {isa = PBXFileReference; includeInIndex = 1; lastKnownFileType = sourcecode.c.h; name = lossless_common.h; path = src/dsp/lossless_common.h; sourceTree = "<group>"; };
-		E0ADF2B458BE0BBA3B6FC5427F63C7B9 /* vp8_dec.h */ = {isa = PBXFileReference; includeInIndex = 1; lastKnownFileType = sourcecode.c.h; name = vp8_dec.h; path = src/dec/vp8_dec.h; sourceTree = "<group>"; };
-		E10CE84E657BE03B1D1780222FDDAFB4 /* CameraRecorder.swift */ = {isa = PBXFileReference; includeInIndex = 1; lastKnownFileType = sourcecode.swift; path = CameraRecorder.swift; sourceTree = "<group>"; };
-		E10F18A3D33B66A8950FF8BD36DFF8A8 /* Utils-umbrella.h */ = {isa = PBXFileReference; includeInIndex = 1; lastKnownFileType = sourcecode.c.h; path = "Utils-umbrella.h"; sourceTree = "<group>"; };
-		E11448148DFEB8577ED3B128E956EB13 /* SDWebImageCompat.m */ = {isa = PBXFileReference; includeInIndex = 1; lastKnownFileType = sourcecode.c.objc; name = SDWebImageCompat.m; path = SDWebImage/Core/SDWebImageCompat.m; sourceTree = "<group>"; };
-		E13AC2A9B65E8F6AE070390E5D4D99E1 /* rescaler_mips_dsp_r2.c */ = {isa = PBXFileReference; includeInIndex = 1; name = rescaler_mips_dsp_r2.c; path = src/dsp/rescaler_mips_dsp_r2.c; sourceTree = "<group>"; };
-		E14023A76C7F8CC896D040CAFC1D5319 /* upsampling_sse41.c */ = {isa = PBXFileReference; includeInIndex = 1; name = upsampling_sse41.c; path = src/dsp/upsampling_sse41.c; sourceTree = "<group>"; };
-		E14AA1EEF32EDEA26B87FF290F6E6DF4 /* PlasmaOpenGLFilter.swift */ = {isa = PBXFileReference; includeInIndex = 1; lastKnownFileType = sourcecode.swift; path = PlasmaOpenGLFilter.swift; sourceTree = "<group>"; };
-		E1B6FAA92460FEBCB998565BB15A23B9 /* vp8_dec.c */ = {isa = PBXFileReference; includeInIndex = 1; name = vp8_dec.c; path = src/dec/vp8_dec.c; sourceTree = "<group>"; };
-		E24C2040C69387C7C85C97DC2120376D /* SDDeviceHelper.h */ = {isa = PBXFileReference; includeInIndex = 1; lastKnownFileType = sourcecode.c.h; name = SDDeviceHelper.h; path = SDWebImage/Private/SDDeviceHelper.h; sourceTree = "<group>"; };
-		E2833DE08D9EED1E54700FEA3356A4C7 /* MediaClipsCollectionController.swift */ = {isa = PBXFileReference; includeInIndex = 1; lastKnownFileType = sourcecode.swift; path = MediaClipsCollectionController.swift; sourceTree = "<group>"; };
-		E2E6DA094146975683BD40C9BDEE26D9 /* UIImage+Camera.swift */ = {isa = PBXFileReference; includeInIndex = 1; lastKnownFileType = sourcecode.swift; path = "UIImage+Camera.swift"; sourceTree = "<group>"; };
-		E3A8CD7DACA30771E55FF4BCEE394291 /* TimeIndicator.swift */ = {isa = PBXFileReference; includeInIndex = 1; lastKnownFileType = sourcecode.swift; path = TimeIndicator.swift; sourceTree = "<group>"; };
-		E3C2B579226CE34288BFF613CE66A72F /* SharedUI-dummy.m */ = {isa = PBXFileReference; includeInIndex = 1; lastKnownFileType = sourcecode.c.objc; path = "SharedUI-dummy.m"; sourceTree = "<group>"; };
-		E3FBCEC4084E7D200859E4E4B449AF60 /* SDGraphicsImageRenderer.m */ = {isa = PBXFileReference; includeInIndex = 1; lastKnownFileType = sourcecode.c.objc; name = SDGraphicsImageRenderer.m; path = SDWebImage/Core/SDGraphicsImageRenderer.m; sourceTree = "<group>"; };
-		E70601AE7C2A9E533607063FB999DAC6 /* UIImage+DominantColors.swift */ = {isa = PBXFileReference; includeInIndex = 1; lastKnownFileType = sourcecode.swift; path = "UIImage+DominantColors.swift"; sourceTree = "<group>"; };
-		E82B877A6448582F0C8FDFF3CFB20AAC /* ShowModalFromTopAnimator.swift */ = {isa = PBXFileReference; includeInIndex = 1; lastKnownFileType = sourcecode.swift; name = ShowModalFromTopAnimator.swift; path = Source/ShowModalFromTopAnimator.swift; sourceTree = "<group>"; };
-		E8EB1E1BEE6727F6BA224DE6731DD039 /* SDImageCacheConfig.h */ = {isa = PBXFileReference; includeInIndex = 1; lastKnownFileType = sourcecode.c.h; name = SDImageCacheConfig.h; path = SDWebImage/Core/SDImageCacheConfig.h; sourceTree = "<group>"; };
-		E90984EA48E3491C3E491373D0B5CB2F /* SDFileAttributeHelper.m */ = {isa = PBXFileReference; includeInIndex = 1; lastKnownFileType = sourcecode.c.objc; name = SDFileAttributeHelper.m; path = SDWebImage/Private/SDFileAttributeHelper.m; sourceTree = "<group>"; };
-		E9102211E5EF266A5C4DD2A62272107A /* MetalPixelBufferView.swift */ = {isa = PBXFileReference; includeInIndex = 1; lastKnownFileType = sourcecode.swift; path = MetalPixelBufferView.swift; sourceTree = "<group>"; };
-		E966F98DA7545FF7BA1CC38EE02F743A /* types.h */ = {isa = PBXFileReference; includeInIndex = 1; lastKnownFileType = sourcecode.c.h; name = types.h; path = src/webp/types.h; sourceTree = "<group>"; };
-		EA1AFDBD04B34A20724BCCBDAACFBBCE /* alpha_processing.c */ = {isa = PBXFileReference; includeInIndex = 1; name = alpha_processing.c; path = src/dsp/alpha_processing.c; sourceTree = "<group>"; };
-		EA1EE407DFB05B435A39ECE21F11561D /* README.md */ = {isa = PBXFileReference; includeInIndex = 1; path = README.md; sourceTree = "<group>"; };
-		EA493A5931CF8997654B8D4D300DD9CB /* quant_levels_dec_utils.c */ = {isa = PBXFileReference; includeInIndex = 1; name = quant_levels_dec_utils.c; path = src/utils/quant_levels_dec_utils.c; sourceTree = "<group>"; };
-		EA923913E4C37ED7F324BA891DD99CB3 /* muxedit.c */ = {isa = PBXFileReference; includeInIndex = 1; name = muxedit.c; path = src/mux/muxedit.c; sourceTree = "<group>"; };
-		EA96C9AEC61F66008FA00D7A87B2787B /* Utils.debug.xcconfig */ = {isa = PBXFileReference; includeInIndex = 1; lastKnownFileType = text.xcconfig; path = Utils.debug.xcconfig; sourceTree = "<group>"; };
-		EACF78C2419AD69DF9475EF5350E9644 /* common_sse41.h */ = {isa = PBXFileReference; includeInIndex = 1; lastKnownFileType = sourcecode.c.h; name = common_sse41.h; path = src/dsp/common_sse41.h; sourceTree = "<group>"; };
-		EB24071CA82DC6D89922B89022EAA660 /* thread_utils.h */ = {isa = PBXFileReference; includeInIndex = 1; lastKnownFileType = sourcecode.c.h; name = thread_utils.h; path = src/utils/thread_utils.h; sourceTree = "<group>"; };
-		EB9A9456BA25F048C60DE8DF95A29D75 /* MMCQ.swift */ = {isa = PBXFileReference; includeInIndex = 1; lastKnownFileType = sourcecode.swift; path = MMCQ.swift; sourceTree = "<group>"; };
-		EBE367B526E0AAE6E73A300B8EDC3BC3 /* enc_mips32.c */ = {isa = PBXFileReference; includeInIndex = 1; name = enc_mips32.c; path = src/dsp/enc_mips32.c; sourceTree = "<group>"; };
-		EBECDE40DAE5EE6610355914788CE699 /* SizedImageModel.swift */ = {isa = PBXFileReference; includeInIndex = 1; lastKnownFileType = sourcecode.swift; name = SizedImageModel.swift; path = Source/SizedImageModel.swift; sourceTree = "<group>"; };
-		EC3E95986FF17C5DC824C0F34B3313C3 /* StatusBarStyleDefining.swift */ = {isa = PBXFileReference; includeInIndex = 1; lastKnownFileType = sourcecode.swift; name = StatusBarStyleDefining.swift; path = Source/StatusBarStyleDefining.swift; sourceTree = "<group>"; };
-		EC5F576CD015A28D6961E3C7926457D8 /* UIColor+SDHexString.m */ = {isa = PBXFileReference; includeInIndex = 1; lastKnownFileType = sourcecode.c.objc; name = "UIColor+SDHexString.m"; path = "SDWebImage/Private/UIColor+SDHexString.m"; sourceTree = "<group>"; };
-		ECB0137E0936107390D0CA6FF12C5E8D /* SDFileAttributeHelper.h */ = {isa = PBXFileReference; includeInIndex = 1; lastKnownFileType = sourcecode.c.h; name = SDFileAttributeHelper.h; path = SDWebImage/Private/SDFileAttributeHelper.h; sourceTree = "<group>"; };
-		ECE2B7CA97FB0A7FA4DD8A27E5F2BF6A /* upsampling_msa.c */ = {isa = PBXFileReference; includeInIndex = 1; name = upsampling_msa.c; path = src/dsp/upsampling_msa.c; sourceTree = "<group>"; };
-		ED3B36ED5693291B3A68CC26A1D0F181 /* EditorTextController.swift */ = {isa = PBXFileReference; includeInIndex = 1; lastKnownFileType = sourcecode.swift; path = EditorTextController.swift; sourceTree = "<group>"; };
-		ED3DE0B755050BBA1A0286B2CB058DA6 /* SDWebImageWebPCoder-prefix.pch */ = {isa = PBXFileReference; includeInIndex = 1; lastKnownFileType = sourcecode.c.h; path = "SDWebImageWebPCoder-prefix.pch"; sourceTree = "<group>"; };
-		ED9D2326378AE835B65649D80852BA66 /* dec_mips32.c */ = {isa = PBXFileReference; includeInIndex = 1; name = dec_mips32.c; path = src/dsp/dec_mips32.c; sourceTree = "<group>"; };
-		EDC629845F60CD645AE8AEC35DAD03FA /* mips_macro.h */ = {isa = PBXFileReference; includeInIndex = 1; lastKnownFileType = sourcecode.c.h; name = mips_macro.h; path = src/dsp/mips_macro.h; sourceTree = "<group>"; };
-		EDD774A8E1747592AC0F919CA6708C09 /* SDDiskCache.h */ = {isa = PBXFileReference; includeInIndex = 1; lastKnownFileType = sourcecode.c.h; name = SDDiskCache.h; path = SDWebImage/Core/SDDiskCache.h; sourceTree = "<group>"; };
-		EE12C274A31C18A3113F921E25ED7506 /* CancelationToken.swift */ = {isa = PBXFileReference; includeInIndex = 1; lastKnownFileType = sourcecode.swift; name = CancelationToken.swift; path = Classes/CancelationToken.swift; sourceTree = "<group>"; };
-		EE86EFC1E4BD9C9B0AD89352A3B612F6 /* KanvasCameraTimes.swift */ = {isa = PBXFileReference; includeInIndex = 1; lastKnownFileType = sourcecode.swift; path = KanvasCameraTimes.swift; sourceTree = "<group>"; };
-		EEBC129EDD0D6F7D913E173608A5D4D6 /* MetalGroupFilter.swift */ = {isa = PBXFileReference; includeInIndex = 1; lastKnownFileType = sourcecode.swift; path = MetalGroupFilter.swift; sourceTree = "<group>"; };
-		EED3BD1EA65E546C56D15C3379DEF883 /* SDWebImageWebPCoder-dummy.m */ = {isa = PBXFileReference; includeInIndex = 1; lastKnownFileType = sourcecode.c.objc; path = "SDWebImageWebPCoder-dummy.m"; sourceTree = "<group>"; };
-		EF339FEA7720025C551DF81C32AF3CF6 /* Array+Rotate.swift */ = {isa = PBXFileReference; includeInIndex = 1; lastKnownFileType = sourcecode.swift; path = "Array+Rotate.swift"; sourceTree = "<group>"; };
-		EFC1288BA958A405A35B3FBE7DCA9C2C /* UIColor+Hex.swift */ = {isa = PBXFileReference; includeInIndex = 1; lastKnownFileType = sourcecode.swift; path = "UIColor+Hex.swift"; sourceTree = "<group>"; };
-		EFD2794493C2867F6275D917E3073C7F /* TMPageViewController.swift */ = {isa = PBXFileReference; includeInIndex = 1; lastKnownFileType = sourcecode.swift; name = TMPageViewController.swift; path = Source/TMPageViewController.swift; sourceTree = "<group>"; };
-		F04563BDA866E5F8AF6096B7D2606814 /* ImageLoader.swift */ = {isa = PBXFileReference; includeInIndex = 1; lastKnownFileType = sourcecode.swift; name = ImageLoader.swift; path = Classes/ImageLoader.swift; sourceTree = "<group>"; };
-		F04DC0EDAF967E7B20FE9BCF8C9140B8 /* SDAnimatedImageView+WebCache.h */ = {isa = PBXFileReference; includeInIndex = 1; lastKnownFileType = sourcecode.c.h; name = "SDAnimatedImageView+WebCache.h"; path = "SDWebImage/Core/SDAnimatedImageView+WebCache.h"; sourceTree = "<group>"; };
-		F0C636BD4B9BBFFB0CEAD9AA247D3548 /* MetalContext.swift */ = {isa = PBXFileReference; includeInIndex = 1; lastKnownFileType = sourcecode.swift; path = MetalContext.swift; sourceTree = "<group>"; };
-		F0EF6666D53171D31CAE55DD494ED907 /* filters_sse2.c */ = {isa = PBXFileReference; includeInIndex = 1; name = filters_sse2.c; path = src/dsp/filters_sse2.c; sourceTree = "<group>"; };
-		F19E8C81F1A3AB328D5F3403406BA1E1 /* EditionMenuCollectionCell.swift */ = {isa = PBXFileReference; includeInIndex = 1; lastKnownFileType = sourcecode.swift; path = EditionMenuCollectionCell.swift; sourceTree = "<group>"; };
-		F1A63E8FC48DB7882E19B9F50ADA60CB /* ShootButtonView.swift */ = {isa = PBXFileReference; includeInIndex = 1; lastKnownFileType = sourcecode.swift; path = ShootButtonView.swift; sourceTree = "<group>"; };
-		F1AD72B79E7DCEB9F471DB824615C4B7 /* MediaPickerButtonView.swift */ = {isa = PBXFileReference; includeInIndex = 1; lastKnownFileType = sourcecode.swift; path = MediaPickerButtonView.swift; sourceTree = "<group>"; };
-		F29D64D4BFCB0FF28971BED71E1FC618 /* utils.c */ = {isa = PBXFileReference; includeInIndex = 1; name = utils.c; path = src/utils/utils.c; sourceTree = "<group>"; };
-		F2C89655C1BD8A4F902BB3526F62E301 /* MediaDrawerView.swift */ = {isa = PBXFileReference; includeInIndex = 1; lastKnownFileType = sourcecode.swift; path = MediaDrawerView.swift; sourceTree = "<group>"; };
-		F2D768ECAA3AD68AB517DB3BF811A12F /* SDWeakProxy.m */ = {isa = PBXFileReference; includeInIndex = 1; lastKnownFileType = sourcecode.c.objc; name = SDWeakProxy.m; path = SDWebImage/Private/SDWeakProxy.m; sourceTree = "<group>"; };
-		F505EC959F780B5DEFFFECFB2401ACBA /* tree_enc.c */ = {isa = PBXFileReference; includeInIndex = 1; name = tree_enc.c; path = src/enc/tree_enc.c; sourceTree = "<group>"; };
-		F588FAA9D82C224A741132FE780FA5AE /* FBSnapshotTestCasePlatform.h */ = {isa = PBXFileReference; includeInIndex = 1; lastKnownFileType = sourcecode.c.h; name = FBSnapshotTestCasePlatform.h; path = FBSnapshotTestCase/FBSnapshotTestCasePlatform.h; sourceTree = "<group>"; };
-		F60574E24B7E40350953C3CFFC86DD60 /* ColorSelectorView.swift */ = {isa = PBXFileReference; includeInIndex = 1; lastKnownFileType = sourcecode.swift; path = ColorSelectorView.swift; sourceTree = "<group>"; };
-		F6321EA556FBDA064D1F5A12FE680D49 /* SDmetamacros.h */ = {isa = PBXFileReference; includeInIndex = 1; lastKnownFileType = sourcecode.c.h; name = SDmetamacros.h; path = SDWebImage/Private/SDmetamacros.h; sourceTree = "<group>"; };
-		F671AC4249C1E295772C72966CA1B954 /* rescaler_mips32.c */ = {isa = PBXFileReference; includeInIndex = 1; name = rescaler_mips32.c; path = src/dsp/rescaler_mips32.c; sourceTree = "<group>"; };
-		F6A02CF2546673CF3DE6CB4AB7F23BB6 /* CircularImageView.swift */ = {isa = PBXFileReference; includeInIndex = 1; lastKnownFileType = sourcecode.swift; path = CircularImageView.swift; sourceTree = "<group>"; };
-		F7254A8C85A8F9982B68944F38720396 /* enc.c */ = {isa = PBXFileReference; includeInIndex = 1; name = enc.c; path = src/dsp/enc.c; sourceTree = "<group>"; };
-		F822469AC9B7EF2C4388AE57D2E5972D /* ColorCollectionView.swift */ = {isa = PBXFileReference; includeInIndex = 1; lastKnownFileType = sourcecode.swift; path = ColorCollectionView.swift; sourceTree = "<group>"; };
-		F929E21F185B15F6BF827D195D929335 /* bit_reader_utils.c */ = {isa = PBXFileReference; includeInIndex = 1; name = bit_reader_utils.c; path = src/utils/bit_reader_utils.c; sourceTree = "<group>"; };
-		F94BAF20744042986B11B270C4EA1298 /* rescaler_msa.c */ = {isa = PBXFileReference; includeInIndex = 1; name = rescaler_msa.c; path = src/dsp/rescaler_msa.c; sourceTree = "<group>"; };
-		F97AED05AF4474A53CBB66789A61F6EB /* rescaler.c */ = {isa = PBXFileReference; includeInIndex = 1; name = rescaler.c; path = src/dsp/rescaler.c; sourceTree = "<group>"; };
-		F97F8BA0AF9C988CB258DC5543E21656 /* Utils-prefix.pch */ = {isa = PBXFileReference; includeInIndex = 1; lastKnownFileType = sourcecode.c.h; path = "Utils-prefix.pch"; sourceTree = "<group>"; };
-		F99B11E92893538C299AED4867BBB63F /* SDAnimatedImageView+WebCache.m */ = {isa = PBXFileReference; includeInIndex = 1; lastKnownFileType = sourcecode.c.objc; name = "SDAnimatedImageView+WebCache.m"; path = "SDWebImage/Core/SDAnimatedImageView+WebCache.m"; sourceTree = "<group>"; };
-		FA0405EAADC30FAB6B1B8CEB87AD296C /* MangaOpenGLFilter.swift */ = {isa = PBXFileReference; includeInIndex = 1; lastKnownFileType = sourcecode.swift; path = MangaOpenGLFilter.swift; sourceTree = "<group>"; };
-		FA63C6EB3489FA8ACC3CA04D6813EC8A /* SDWebImageOptionsProcessor.h */ = {isa = PBXFileReference; includeInIndex = 1; lastKnownFileType = sourcecode.c.h; name = SDWebImageOptionsProcessor.h; path = SDWebImage/Core/SDWebImageOptionsProcessor.h; sourceTree = "<group>"; };
-		FA7AEBB1878AA2BEFD82723D06200830 /* EditorTextView.swift */ = {isa = PBXFileReference; includeInIndex = 1; lastKnownFileType = sourcecode.swift; path = EditorTextView.swift; sourceTree = "<group>"; };
-		FA96F22F7015F81A087C5A5CEDEF9A5D /* backward_references_enc.c */ = {isa = PBXFileReference; includeInIndex = 1; name = backward_references_enc.c; path = src/enc/backward_references_enc.c; sourceTree = "<group>"; };
-		FAA8EE0D4E0FAB584A95ECCE4BABD69B /* UIImage+ForceDecode.m */ = {isa = PBXFileReference; includeInIndex = 1; lastKnownFileType = sourcecode.c.objc; name = "UIImage+ForceDecode.m"; path = "SDWebImage/Core/UIImage+ForceDecode.m"; sourceTree = "<group>"; };
-		FBA456DFCC368E50BA753B74C7577E40 /* TumblrTheme-umbrella.h */ = {isa = PBXFileReference; includeInIndex = 1; lastKnownFileType = sourcecode.c.h; path = "TumblrTheme-umbrella.h"; sourceTree = "<group>"; };
-		FBE88AD706451BDDC3E0ECFF0FD6A4AA /* SDImageLoadersManager.m */ = {isa = PBXFileReference; includeInIndex = 1; lastKnownFileType = sourcecode.c.objc; name = SDImageLoadersManager.m; path = SDWebImage/Core/SDImageLoadersManager.m; sourceTree = "<group>"; };
-		FC02D1C25B6E880C71E355093B19C3F6 /* Assets.xcassets */ = {isa = PBXFileReference; includeInIndex = 1; lastKnownFileType = folder.assetcatalog; name = Assets.xcassets; path = Resources/Assets.xcassets; sourceTree = "<group>"; };
-		FC2DA53D98A1F0CE81C36F534E20C105 /* Shader.swift */ = {isa = PBXFileReference; includeInIndex = 1; lastKnownFileType = sourcecode.swift; path = Shader.swift; sourceTree = "<group>"; };
-		FC73A5B352EFE249446C8FE0D2D288F4 /* bit_reader_utils.h */ = {isa = PBXFileReference; includeInIndex = 1; lastKnownFileType = sourcecode.c.h; name = bit_reader_utils.h; path = src/utils/bit_reader_utils.h; sourceTree = "<group>"; };
-		FC77E7179F1E4140374B3171EAB79E1A /* lossless_enc_neon.c */ = {isa = PBXFileReference; includeInIndex = 1; name = lossless_enc_neon.c; path = src/dsp/lossless_enc_neon.c; sourceTree = "<group>"; };
-		FCF61D9B2B75054A9A3185DDC609B7FF /* libSDWebImageWebPCoder.a */ = {isa = PBXFileReference; explicitFileType = archive.ar; includeInIndex = 0; name = libSDWebImageWebPCoder.a; path = libSDWebImageWebPCoder.a; sourceTree = BUILT_PRODUCTS_DIR; };
-		FDA2ABE23975C19FDC44FBC15B77E89F /* libwebp-dummy.m */ = {isa = PBXFileReference; includeInIndex = 1; lastKnownFileType = sourcecode.c.objc; path = "libwebp-dummy.m"; sourceTree = "<group>"; };
-		FDB281BD5BBFC1694D5E2D378001A525 /* TumblrTheme.release.xcconfig */ = {isa = PBXFileReference; includeInIndex = 1; lastKnownFileType = text.xcconfig; path = TumblrTheme.release.xcconfig; sourceTree = "<group>"; };
-		FDF9881EB619C1EB0C3FC6A26F4C7D48 /* encode.h */ = {isa = PBXFileReference; includeInIndex = 1; lastKnownFileType = sourcecode.c.h; name = encode.h; path = src/webp/encode.h; sourceTree = "<group>"; };
-		FE2EFB3A2D5108AA55C584A4D2DDFE06 /* SDImageCoder.h */ = {isa = PBXFileReference; includeInIndex = 1; lastKnownFileType = sourcecode.c.h; name = SDImageCoder.h; path = SDWebImage/Core/SDImageCoder.h; sourceTree = "<group>"; };
-		FEC5C46CBEE44996DCC7B92D0942954B /* ImageLoader.modulemap */ = {isa = PBXFileReference; includeInIndex = 1; lastKnownFileType = sourcecode.module; path = ImageLoader.modulemap; sourceTree = "<group>"; };
-		FECD7827616E4A7DD47EB94D7E809A65 /* UIImage+MultiFormat.m */ = {isa = PBXFileReference; includeInIndex = 1; lastKnownFileType = sourcecode.c.objc; name = "UIImage+MultiFormat.m"; path = "SDWebImage/Core/UIImage+MultiFormat.m"; sourceTree = "<group>"; };
-		FEF09C4ABF98D11F3846DE6C12A4D193 /* GLPixelBufferView.swift */ = {isa = PBXFileReference; includeInIndex = 1; lastKnownFileType = sourcecode.swift; path = GLPixelBufferView.swift; sourceTree = "<group>"; };
-		FF16FD5E58C79036E153154BB83838FA /* UIImage+Transform.m */ = {isa = PBXFileReference; includeInIndex = 1; lastKnownFileType = sourcecode.c.objc; name = "UIImage+Transform.m"; path = "SDWebImage/Core/UIImage+Transform.m"; sourceTree = "<group>"; };
-		FF43EB9B75C785C2D7AACFFD3FC1615F /* syntax_enc.c */ = {isa = PBXFileReference; includeInIndex = 1; name = syntax_enc.c; path = src/enc/syntax_enc.c; sourceTree = "<group>"; };
-		FF557FFA0BEC388A7CD2E97616FB2E14 /* huffman_encode_utils.h */ = {isa = PBXFileReference; includeInIndex = 1; lastKnownFileType = sourcecode.c.h; name = huffman_encode_utils.h; path = src/utils/huffman_encode_utils.h; sourceTree = "<group>"; };
-		FFE3A6EA452CBAD965D5163ED7A2337C /* vp8i_dec.h */ = {isa = PBXFileReference; includeInIndex = 1; lastKnownFileType = sourcecode.c.h; name = vp8i_dec.h; path = src/dec/vp8i_dec.h; sourceTree = "<group>"; };
-=======
 		01043320EE60564E885310FA86282593 /* LivePhotoLoader.swift */ = {isa = PBXFileReference; includeInIndex = 1; lastKnownFileType = sourcecode.swift; path = LivePhotoLoader.swift; sourceTree = "<group>"; };
 		014ABC7EAF9D78505DEA60EF45F00948 /* Synchronized.swift */ = {isa = PBXFileReference; includeInIndex = 1; lastKnownFileType = sourcecode.swift; path = Synchronized.swift; sourceTree = "<group>"; };
 		040147E88D9B9B39C3E6414EB4962201 /* StickerType.swift */ = {isa = PBXFileReference; includeInIndex = 1; lastKnownFileType = sourcecode.swift; path = StickerType.swift; sourceTree = "<group>"; };
@@ -1989,7 +576,6 @@
 		FA82F0C135BA99234DEE402DFDBFFC6E /* CameraController.swift */ = {isa = PBXFileReference; includeInIndex = 1; lastKnownFileType = sourcecode.swift; path = CameraController.swift; sourceTree = "<group>"; };
 		FBDF39E9942141ABFD549D1930B0127A /* PlaybackOption.swift */ = {isa = PBXFileReference; includeInIndex = 1; lastKnownFileType = sourcecode.swift; path = PlaybackOption.swift; sourceTree = "<group>"; };
 		FDD35046403027265F3A21E591A89000 /* MetalContext.swift */ = {isa = PBXFileReference; includeInIndex = 1; lastKnownFileType = sourcecode.swift; path = MetalContext.swift; sourceTree = "<group>"; };
->>>>>>> 2d2fcae0
 /* End PBXFileReference section */
 
 /* Begin PBXFrameworksBuildPhase section */
@@ -2407,21 +993,7 @@
 			path = Metal;
 			sourceTree = "<group>";
 		};
-<<<<<<< HEAD
-		421E5568E6440784302663EE4C039A1C /* SDWebImage */ = {
-			isa = PBXGroup;
-			children = (
-				7BAD12376FFD303FAB7BA70DB5193449 /* Core */,
-				84DB470F5EF61429EFB12C496FD8B13F /* Support Files */,
-			);
-			name = SDWebImage;
-			path = SDWebImage;
-			sourceTree = "<group>";
-		};
-		47887709E9AE9B96B40F71000E32EDB1 /* Targets Support Files */ = {
-=======
 		8B6C065E092E36D039E4151CC0286D93 /* Support Files */ = {
->>>>>>> 2d2fcae0
 			isa = PBXGroup;
 			children = (
 				661EB20EF506C344DA60DFC940205E4E /* KanvasCamera.modulemap */,
@@ -2497,9 +1069,6 @@
 			path = Drawing;
 			sourceTree = "<group>";
 		};
-<<<<<<< HEAD
-		63BEEC0FCE676BB6CDC4FC3C8EA43828 /* Preview */ = {
-=======
 		A8312B59632847871894D9B5B45FAC0F /* Pods-KanvasCameraExampleTests */ = {
 			isa = PBXGroup;
 			children = (
@@ -2516,7 +1085,6 @@
 			sourceTree = "<group>";
 		};
 		A98FE8892082FEE065882E35D5E249F0 /* IgnoreTouches */ = {
->>>>>>> 2d2fcae0
 			isa = PBXGroup;
 			children = (
 				B74452B6FF784D7CB800E0171BBBAB93 /* IgnoreBackgroundTouchesStackView.swift */,
@@ -2658,157 +1226,7 @@
 			path = "../Target Support Files/FBSnapshotTestCase";
 			sourceTree = "<group>";
 		};
-<<<<<<< HEAD
-		7BAD12376FFD303FAB7BA70DB5193449 /* Core */ = {
-			isa = PBXGroup;
-			children = (
-				C44E6DC68D10B15D20C874254E02C895 /* NSBezierPath+SDRoundedCorners.h */,
-				135770AE3D3E57F5B1111C0FB8BDD5EF /* NSBezierPath+SDRoundedCorners.m */,
-				D271408FE4C0D6C22C096C960ACE6C82 /* NSButton+WebCache.h */,
-				B3CF84624A6CD466163FBBB3524CAC04 /* NSButton+WebCache.m */,
-				70C2C87D68995E56751439EF02404A7E /* NSData+ImageContentType.h */,
-				8F5C1075B9AD3228C468FD2EB1D27700 /* NSData+ImageContentType.m */,
-				87DE7E605E1411A6418FB3DD04190F4B /* NSImage+Compatibility.h */,
-				202AAF7335C816191AA80C3A8A8DA6E3 /* NSImage+Compatibility.m */,
-				39ECD99DAA87ADA84ACD1231F64A3426 /* SDAnimatedImage.h */,
-				9F116F6EB852167F113A775CD96B4B9C /* SDAnimatedImage.m */,
-				A1709D534C16886D7C06E3A6D14696F2 /* SDAnimatedImagePlayer.h */,
-				818912E6BC2FA11C79C6F90F45E1B9EA /* SDAnimatedImagePlayer.m */,
-				3005DCBB0817AB6A5B4A2E8B33B839C2 /* SDAnimatedImageRep.h */,
-				DE73A3C79CF935D3345102972A49EB42 /* SDAnimatedImageRep.m */,
-				94C6DC1C36AD5156988C1011F90D43A2 /* SDAnimatedImageView.h */,
-				42440751BEFBEF3327900FB1241ACB97 /* SDAnimatedImageView.m */,
-				F04DC0EDAF967E7B20FE9BCF8C9140B8 /* SDAnimatedImageView+WebCache.h */,
-				F99B11E92893538C299AED4867BBB63F /* SDAnimatedImageView+WebCache.m */,
-				B8E1C19A7D3B18704D1CB7FD7967A9DE /* SDAssociatedObject.h */,
-				47D85D12557E7E90F2186AC69D535B88 /* SDAssociatedObject.m */,
-				1C6BCD0D9DEB19511372524DB9887125 /* SDAsyncBlockOperation.h */,
-				AF896914B2C165199C4E7FBAE361F764 /* SDAsyncBlockOperation.m */,
-				E24C2040C69387C7C85C97DC2120376D /* SDDeviceHelper.h */,
-				CB27E689EB479D2A64F7BFCF20CF5C91 /* SDDeviceHelper.m */,
-				EDD774A8E1747592AC0F919CA6708C09 /* SDDiskCache.h */,
-				5BE82E6CB65C00253741A8459F1B387C /* SDDiskCache.m */,
-				4A4F6B7596ED0DE75FC4CD4F0ECB2DD9 /* SDDisplayLink.h */,
-				671F2CD088AA028844FD37E88EAAF19E /* SDDisplayLink.m */,
-				ECB0137E0936107390D0CA6FF12C5E8D /* SDFileAttributeHelper.h */,
-				E90984EA48E3491C3E491373D0B5CB2F /* SDFileAttributeHelper.m */,
-				9ECFCA2593A08DC33F2D3030ABE98BDA /* SDGraphicsImageRenderer.h */,
-				E3FBCEC4084E7D200859E4E4B449AF60 /* SDGraphicsImageRenderer.m */,
-				0D4F762A931A7E04DFEFDF6A9C978F3F /* SDImageAPNGCoder.h */,
-				419C43603934441FCD9AA28D54D65AB9 /* SDImageAPNGCoder.m */,
-				DD988128F2BBFA11A53AD61523E09575 /* SDImageAssetManager.h */,
-				7724DFFE365C7BC035EB9D9B0CCA61BD /* SDImageAssetManager.m */,
-				A0DCB2B7E590420C9922F680B8902DCF /* SDImageCache.h */,
-				4D0C354396389E5229FFE8D0C4322773 /* SDImageCache.m */,
-				E8EB1E1BEE6727F6BA224DE6731DD039 /* SDImageCacheConfig.h */,
-				3FA38E2F9B327C34C0CCA2550A813179 /* SDImageCacheConfig.m */,
-				55153B5AE66994142F92744C588DE3BD /* SDImageCacheDefine.h */,
-				DD17311B291F557A4C7DD378E60B2BCB /* SDImageCacheDefine.m */,
-				7F2707755D8BA16283DAB7907AF1B0DF /* SDImageCachesManager.h */,
-				AAEAAEE94B39C2A890CD93FEA059726B /* SDImageCachesManager.m */,
-				5C6E926B11450C0E09F39DAC493E44BE /* SDImageCachesManagerOperation.h */,
-				11CF09D2B4CDAF62217033250BA2FCEB /* SDImageCachesManagerOperation.m */,
-				FE2EFB3A2D5108AA55C584A4D2DDFE06 /* SDImageCoder.h */,
-				A299189110A75081C395013255EA3C2A /* SDImageCoder.m */,
-				901DEEC19CCCA62A2E51F471DAF6877D /* SDImageCoderHelper.h */,
-				862352D5B17DD9CD6BEAEE428D942F0A /* SDImageCoderHelper.m */,
-				5161E0BA193584E69ABF32453867A5F5 /* SDImageCodersManager.h */,
-				349AF76D32E41290C0197FFEFFE0EE74 /* SDImageCodersManager.m */,
-				36448CE7A0888818E02519265282BFCA /* SDImageFrame.h */,
-				4F765C2B10B06BE9F827F6B6EFED0647 /* SDImageFrame.m */,
-				A59F01B68CF9150FB9A497071EE8C72D /* SDImageGIFCoder.h */,
-				1E4F98128C0FCD4D15C91B02F719D0AF /* SDImageGIFCoder.m */,
-				DBD61870329991F62C6D7D16952CF6B6 /* SDImageGraphics.h */,
-				0A541B5F5ED21602313FEF6A33946E63 /* SDImageGraphics.m */,
-				3FBD76C7A368B2396695BDA0D9B92DF8 /* SDImageHEICCoder.h */,
-				4154420BE7CD5DCC530C53E66A1A0388 /* SDImageHEICCoder.m */,
-				DA78C24577A8DB78EAF751B956024BBA /* SDImageHEICCoderInternal.h */,
-				DAE33608C4285497C7B00B37E99A0C96 /* SDImageIOAnimatedCoder.h */,
-				B622D5D2C8F4D98CDEBBCA0AB5494DAF /* SDImageIOAnimatedCoder.m */,
-				DF79C05C9A8EDCED77648B84BAE4DC12 /* SDImageIOAnimatedCoderInternal.h */,
-				7EBC51AC343C31E22BD0C4C667A3FBF1 /* SDImageIOCoder.h */,
-				B940CF888A5B7DBE1F316E9A14D3F325 /* SDImageIOCoder.m */,
-				2FF8F7D062CF98E5705969028543F3D2 /* SDImageLoader.h */,
-				C91B86F15788B806B7802B5473D7ADFC /* SDImageLoader.m */,
-				B9DF1630A4FE8F7B68B2E7EA293BCADF /* SDImageLoadersManager.h */,
-				FBE88AD706451BDDC3E0ECFF0FD6A4AA /* SDImageLoadersManager.m */,
-				7E65EFD95CF92D8AA54581969936EEAB /* SDImageTransformer.h */,
-				9EDCB14F250B9538F680ECDEDCDD67E1 /* SDImageTransformer.m */,
-				C3E6563592ADD0B0ACE181CC0F62E50D /* SDInternalMacros.h */,
-				BE41C8E83BC91C2A4B2C0ACFDC092716 /* SDInternalMacros.m */,
-				5B915EB0DEDBBA2A740877FE167E6964 /* SDMemoryCache.h */,
-				7C212CBEFF4617CA2B29029F3CA748F5 /* SDMemoryCache.m */,
-				F6321EA556FBDA064D1F5A12FE680D49 /* SDmetamacros.h */,
-				701DA5A03AF6EC2E0005F604A192E3B2 /* SDWeakProxy.h */,
-				F2D768ECAA3AD68AB517DB3BF811A12F /* SDWeakProxy.m */,
-				28B56CA266DFB9F59327D0A3E05E3565 /* SDWebImage.h */,
-				1ACA1278EBF1694C5CB135EB152D1290 /* SDWebImageCacheKeyFilter.h */,
-				61330F84A7759DFFB34FB3D14D0E7B20 /* SDWebImageCacheKeyFilter.m */,
-				2D9DB3E58C73423E5524528D11E0F9FF /* SDWebImageCacheSerializer.h */,
-				960E67F9991197717CC7DB78597C8169 /* SDWebImageCacheSerializer.m */,
-				BA3CB5D05203030EB862795145A35281 /* SDWebImageCompat.h */,
-				E11448148DFEB8577ED3B128E956EB13 /* SDWebImageCompat.m */,
-				BA3FCC9E1DD83721516B845F8A26E26C /* SDWebImageDefine.h */,
-				97BB7C24F11AA0BD8C8202D62B6FA227 /* SDWebImageDefine.m */,
-				D8ACC2347B66E522A5E8F812C745C01F /* SDWebImageDownloader.h */,
-				3CFE6BA9E8B26DEB18B8B53ECA4A44BA /* SDWebImageDownloader.m */,
-				3BF22C084B65717272690D933B327C0C /* SDWebImageDownloaderConfig.h */,
-				A61D7356D9D991EC21C46ED65CFD599E /* SDWebImageDownloaderConfig.m */,
-				97629972917100A720663B1768536BD3 /* SDWebImageDownloaderDecryptor.h */,
-				69E6C1BF731EE66DD48ED9A5B4B1C427 /* SDWebImageDownloaderDecryptor.m */,
-				243B19D5FEEB10FE1DE7C1882FC68873 /* SDWebImageDownloaderOperation.h */,
-				0B6CA18D4637D6CE5A230421A9F25B44 /* SDWebImageDownloaderOperation.m */,
-				33E83D02943A5199B83C8316F27EF2F6 /* SDWebImageDownloaderRequestModifier.h */,
-				D40FF65E625420BD595FAD056D9A1E4C /* SDWebImageDownloaderRequestModifier.m */,
-				AD9AE6F551F054A8CEDB02EF31DEF02C /* SDWebImageDownloaderResponseModifier.h */,
-				1D7AAA39E8A2605E6773AB7B7046ECC9 /* SDWebImageDownloaderResponseModifier.m */,
-				661D8774EFABECB9AC050B44C5AA22CF /* SDWebImageError.h */,
-				AA26573581E3BC75A9B280965ED24AE0 /* SDWebImageError.m */,
-				96D6FC4E57EC6424E288D69B959C95A5 /* SDWebImageIndicator.h */,
-				D05862784521A1AE8E12A385733BE6D4 /* SDWebImageIndicator.m */,
-				8DEEFAEFC8DD3D28C4C5B30B1401ADA3 /* SDWebImageManager.h */,
-				729A48FA825134C06755FB5F19354CD7 /* SDWebImageManager.m */,
-				1D8E8B2716D57FECAA672F2E038BAC9E /* SDWebImageOperation.h */,
-				FA63C6EB3489FA8ACC3CA04D6813EC8A /* SDWebImageOptionsProcessor.h */,
-				3E89ED61302A2B6A11E4BEA370FD0185 /* SDWebImageOptionsProcessor.m */,
-				D5BDC03E173DB2CB10497AC687B0EF23 /* SDWebImagePrefetcher.h */,
-				0FF7FFBBB7809BFAB078950B2E9DDDEB /* SDWebImagePrefetcher.m */,
-				938242C40DD97590BD24FE89B02911FF /* SDWebImageTransition.h */,
-				653A57EDDFE771469846380C36E81F4F /* SDWebImageTransition.m */,
-				6BEEF50382DF000429651D6EC192E147 /* UIButton+WebCache.h */,
-				88AEB7BBDC45882E958D01E17B16A6EB /* UIButton+WebCache.m */,
-				95D1F79085A359156532D723AA2E3B53 /* UIColor+SDHexString.h */,
-				EC5F576CD015A28D6961E3C7926457D8 /* UIColor+SDHexString.m */,
-				DF4564078C10AF5B1F06F2CA41392199 /* UIImage+ExtendedCacheData.h */,
-				AC4120E54639C9EEE68E62BFEB32476A /* UIImage+ExtendedCacheData.m */,
-				82E3FD2FF7038CDB9AB02DAFB51FF4C8 /* UIImage+ForceDecode.h */,
-				FAA8EE0D4E0FAB584A95ECCE4BABD69B /* UIImage+ForceDecode.m */,
-				66060355ECFA400CA363448B19B49E79 /* UIImage+GIF.h */,
-				543796D34F425936AC62F381A8AEF21E /* UIImage+GIF.m */,
-				414207BC9F45E102D40289D728BFF65E /* UIImage+MemoryCacheCost.h */,
-				CD89412B820919BA9368AF2D004A1D60 /* UIImage+MemoryCacheCost.m */,
-				6C1401AAEEB5F104191878969FCA2854 /* UIImage+Metadata.h */,
-				12E53B28AB11B6D275484F3FD5069AC1 /* UIImage+Metadata.m */,
-				C5A261F37CF53A8010CCA0C2EB017147 /* UIImage+MultiFormat.h */,
-				FECD7827616E4A7DD47EB94D7E809A65 /* UIImage+MultiFormat.m */,
-				557028F2A22059FA8A35D6893117DDE0 /* UIImage+Transform.h */,
-				FF16FD5E58C79036E153154BB83838FA /* UIImage+Transform.m */,
-				3EE8FB0AE34D7E865368ECB16A2EC515 /* UIImageView+HighlightedWebCache.h */,
-				6072E65CD8EF270CDBBDC69EF01AC700 /* UIImageView+HighlightedWebCache.m */,
-				2407A4841291453D765D8AEFAD7AF699 /* UIImageView+WebCache.h */,
-				12956238DF14FEDB62A663A9402A180A /* UIImageView+WebCache.m */,
-				9C9E8C942AEE2C207C70425B9CE240CA /* UIView+WebCache.h */,
-				1A3ED453C46100C90217671329FB27D7 /* UIView+WebCache.m */,
-				002A0A1DF806A403D9398483C54E88FA /* UIView+WebCacheOperation.h */,
-				859D5FDE1ACD39D94C39CB6480FA6D8B /* UIView+WebCacheOperation.m */,
-			);
-			name = Core;
-			sourceTree = "<group>";
-		};
-		7E7F578492C950711A02C6104EEB7AE8 /* OpenGLFilters */ = {
-=======
 		C752CE41E1F803F271DF558EC97580D4 /* ColorCollection */ = {
->>>>>>> 2d2fcae0
 			isa = PBXGroup;
 			children = (
 				5C8E0123D029713FC77ED15E9042DDAD /* ColorCollectionCell.swift */,
@@ -2843,25 +1261,7 @@
 			path = Playback;
 			sourceTree = "<group>";
 		};
-<<<<<<< HEAD
-		84DB470F5EF61429EFB12C496FD8B13F /* Support Files */ = {
-			isa = PBXGroup;
-			children = (
-				6A4303F46DB9F159DEDE98B8D1B3DABB /* SDWebImage.modulemap */,
-				2B0C4357F53396D8FC5881F18080B584 /* SDWebImage-dummy.m */,
-				5B93053595F66B9E47DF164A3918EA27 /* SDWebImage-prefix.pch */,
-				0FE80FFAF70523D879F6C66408577505 /* SDWebImage-umbrella.h */,
-				D868D2AE8AB0E0D6569583B4019D02E3 /* SDWebImage.debug.xcconfig */,
-				C496F8F15089F73286F58D85ABDE963C /* SDWebImage.release.xcconfig */,
-			);
-			name = "Support Files";
-			path = "../Target Support Files/SDWebImage";
-			sourceTree = "<group>";
-		};
-		865044E164649702E23ECE202CFD11F7 /* Filters */ = {
-=======
 		D361C81A77A47AE87BD555A8CE70CDCF /* Resources */ = {
->>>>>>> 2d2fcae0
 			isa = PBXGroup;
 			children = (
 				57ED0DE8FB3BB492863CB3FF4DD5D1ED /* Assets.xcassets */,
@@ -3108,12 +1508,6 @@
 			productReference = 2383078A6D28DE6A15E11489708BA4FD /* libPods-KanvasCameraExampleTests.a */;
 			productType = "com.apple.product-type.library.static";
 		};
-<<<<<<< HEAD
-		BCB52A000404232AE4F9DD4C831472BF /* Pod */ = {
-			isa = PBXGroup;
-			children = (
-				78F8B7C58631AB8B0AD4153F602F047F /* KanvasCamera.podspec.json */,
-=======
 		63A66EDDAEF8A5521205B4F823F1D6AB /* KanvasCamera-KanvasCamera */ = {
 			isa = PBXNativeTarget;
 			buildConfigurationList = 6E7C7B823376CCA5737F4849D5A4202F /* Build configuration list for PBXNativeTarget "KanvasCamera-KanvasCamera" */;
@@ -3123,7 +1517,6 @@
 				8A1DFCA71462024797A5420D111F3B8A /* Resources */,
 			);
 			buildRules = (
->>>>>>> 2d2fcae0
 			);
 			dependencies = (
 			);
@@ -3141,22 +1534,9 @@
 				1CEECC99BBEC723A29C519694ABEC00B /* Frameworks */,
 				FBA5CD29B04AECA92396367695CC380B /* Copy generated compatibility header */,
 			);
-<<<<<<< HEAD
-			name = TextureSelector;
-			path = TextureSelector;
-			sourceTree = "<group>";
-		};
-		C64262A13DD32C360CCA125DA9DE08E0 /* IgnoreTouches */ = {
-			isa = PBXGroup;
-			children = (
-				A6A0E8FE73F019A77DAD47FB9035936D /* IgnoreBackgroundTouchesStackView.swift */,
-				B863C5FB0C5022A8885E3A592D777236 /* IgnoreTouchesCollectionView.swift */,
-				C878C4A5D4FCD7B346452425A44C400F /* IgnoreTouchesView.swift */,
-=======
 			buildRules = (
 			);
 			dependencies = (
->>>>>>> 2d2fcae0
 			);
 			name = FBSnapshotTestCase;
 			productName = FBSnapshotTestCase;
@@ -3171,21 +1551,7 @@
 				54669EDFDE71AC24967F4F7AD75021E0 /* Sources */,
 				A0A781E29A1787B39B68F7F3DD62A6F7 /* Frameworks */,
 			);
-<<<<<<< HEAD
-			name = Frameworks;
-			sourceTree = "<group>";
-		};
-		DC75F9FECD4F0637EBF25A069453C04C /* Pods */ = {
-			isa = PBXGroup;
-			children = (
-				808EAFF143249FEC41D551C0400741F9 /* FBSnapshotTestCase */,
-				5BE6A52A6AB0D33724B0AD8CB75BF391 /* libwebp */,
-				5A0FD07B3C150CA7ECE9940B2464E19A /* Reachability */,
-				421E5568E6440784302663EE4C039A1C /* SDWebImage */,
-				136C2599300B56DA8E93173B65484BF9 /* SDWebImageWebPCoder */,
-=======
 			buildRules = (
->>>>>>> 2d2fcae0
 			);
 			dependencies = (
 				77A56921FDAF5E82ED6CC29AA1DBACD0 /* PBXTargetDependency */,
@@ -3343,90 +1709,10 @@
 			);
 			runOnlyForDeploymentPostprocessing = 0;
 		};
-<<<<<<< HEAD
-		C4AD80EB82672563C1A8C7EE3D0B2C08 /* Headers */ = {
-			isa = PBXHeadersBuildPhase;
-			buildActionMask = 2147483647;
-			files = (
-				861095721BB49EA8F1EED48732245CCB /* NSBezierPath+SDRoundedCorners.h in Headers */,
-				E0A0FA78854F03BDB6CE9C9F149A8F21 /* NSButton+WebCache.h in Headers */,
-				6182B2085AC63186D30CF4EBE039AC2E /* NSData+ImageContentType.h in Headers */,
-				0342AF4F19B38421DB341F1282FC3A36 /* NSImage+Compatibility.h in Headers */,
-				FF5756A53B5C23BDE93F0DF084DC45F5 /* SDAnimatedImage.h in Headers */,
-				0EC20964A2208F1816835725F26C076A /* SDAnimatedImagePlayer.h in Headers */,
-				C7373DB36FA7E4177283FEFA9A05AE0C /* SDAnimatedImageRep.h in Headers */,
-				AF1D7F75A432355B826DBBEA01C570A6 /* SDAnimatedImageView+WebCache.h in Headers */,
-				14FAE5972C1E9EC338B9EE6FBCDC5618 /* SDAnimatedImageView.h in Headers */,
-				7F56788B58E43D39D1642C9135DDBCF6 /* SDAssociatedObject.h in Headers */,
-				B3676424DBAA47957E458754CF4D8DCC /* SDAsyncBlockOperation.h in Headers */,
-				E2D482248F3100F5819286004C8A6D77 /* SDDeviceHelper.h in Headers */,
-				F0176A5831E8E294EAC95E34542EFA77 /* SDDiskCache.h in Headers */,
-				3D98748658ED687639F1B5974AF97275 /* SDDisplayLink.h in Headers */,
-				F37082A0F75D801F722255B52608805E /* SDFileAttributeHelper.h in Headers */,
-				EA03946322DDB026F07377BB49D9AC18 /* SDGraphicsImageRenderer.h in Headers */,
-				F247ED26858A417D4432CC9CD5873EA6 /* SDImageAPNGCoder.h in Headers */,
-				700A8F9AEFB0FA70A07647850BA968DC /* SDImageAssetManager.h in Headers */,
-				DC7E31B78E30BE5FA00DB04944A7A593 /* SDImageCache.h in Headers */,
-				E29A47FFF11500704F6835E6B6BB8C71 /* SDImageCacheConfig.h in Headers */,
-				94A8BC70F277BC8B1C6C5FF1FA19D6CC /* SDImageCacheDefine.h in Headers */,
-				117654DC5B0DC6709F379596823EDAE6 /* SDImageCachesManager.h in Headers */,
-				C0FCE3F429764A4169C0F69365C19897 /* SDImageCachesManagerOperation.h in Headers */,
-				68046EAA01E24C22B2ED0C77D2FD1206 /* SDImageCoder.h in Headers */,
-				73D7BF2033F76591BDCBA2A098FC93FE /* SDImageCoderHelper.h in Headers */,
-				8B13C4A2CC3EA265A0FECC942724DDD6 /* SDImageCodersManager.h in Headers */,
-				4F9C495349D7A569E9C831AE462C565C /* SDImageFrame.h in Headers */,
-				85A4AB14F0E8432C6DFB7C719950A7B4 /* SDImageGIFCoder.h in Headers */,
-				A251BF3360A9E2A362BC0E0D98971F19 /* SDImageGraphics.h in Headers */,
-				5EDF0CF30FBF149B0FC1E7B57FB3D236 /* SDImageHEICCoder.h in Headers */,
-				87157113B4B6944AF55F11A8BB42B6F0 /* SDImageHEICCoderInternal.h in Headers */,
-				BB19202ED296E97C3EC12496E0675876 /* SDImageIOAnimatedCoder.h in Headers */,
-				B5B47D4098429A325AA0DDEEE80C6431 /* SDImageIOAnimatedCoderInternal.h in Headers */,
-				21CCB3ABF71135D02AD482BD5B1FEFDB /* SDImageIOCoder.h in Headers */,
-				1A29BA18C365A9C1D432C0F1DCE1D17F /* SDImageLoader.h in Headers */,
-				A378C46CD752916D2971AC1CC2995BE8 /* SDImageLoadersManager.h in Headers */,
-				FCFD2CF63A23A6BE870C704E5196DFA9 /* SDImageTransformer.h in Headers */,
-				94FF1A3AE36E33FC665CB8E2E31E1C68 /* SDInternalMacros.h in Headers */,
-				121D6ECDFC85A8453A079C4CB31974A2 /* SDMemoryCache.h in Headers */,
-				4922EB6AE3EF651AE7A505B687F347AB /* SDmetamacros.h in Headers */,
-				DF02671C2108C3001F269D4E1F44DD79 /* SDWeakProxy.h in Headers */,
-				A7BBAC578E0FC3FA6CD42B4CDE6DF640 /* SDWebImage-umbrella.h in Headers */,
-				E1BA38696E19C3A22380D016E334EFA2 /* SDWebImage.h in Headers */,
-				07F42A05E937888620CCBB0ADC327E88 /* SDWebImageCacheKeyFilter.h in Headers */,
-				82220DFF3E846F3420ABEC15C26324BC /* SDWebImageCacheSerializer.h in Headers */,
-				073CF8E2C5763C21130151FBB6D14F16 /* SDWebImageCompat.h in Headers */,
-				5D99C3DE35E577775066CA33BE38DFC8 /* SDWebImageDefine.h in Headers */,
-				F70E2E3A921334A682EA7A6DC7C57290 /* SDWebImageDownloader.h in Headers */,
-				57F4469F8D20C87EEB1237F2958CD386 /* SDWebImageDownloaderConfig.h in Headers */,
-				BED954136D95DBD92FB31D1B89A6A9F0 /* SDWebImageDownloaderDecryptor.h in Headers */,
-				2FE7AEE15F366659F1637C85FE707B55 /* SDWebImageDownloaderOperation.h in Headers */,
-				368BE1F9AE6B66A45E49591DC72963C3 /* SDWebImageDownloaderRequestModifier.h in Headers */,
-				2E36E8C35029F19A38422C8948178040 /* SDWebImageDownloaderResponseModifier.h in Headers */,
-				ABABE14E78E7E181445A8E1E698CFF40 /* SDWebImageError.h in Headers */,
-				240AB1D86BFCF401F78FCC8C6E663CD5 /* SDWebImageIndicator.h in Headers */,
-				4F8110093C01BFEA83659901F62F444C /* SDWebImageManager.h in Headers */,
-				D447AB78FCFBBFC105C6321190B635B3 /* SDWebImageOperation.h in Headers */,
-				4C1C779539F7306001A99B07B03717C9 /* SDWebImageOptionsProcessor.h in Headers */,
-				60FB1C1B198AE2431CB242B3BF645D1A /* SDWebImagePrefetcher.h in Headers */,
-				4B72EC3DB67D281B344FF87B267AA15F /* SDWebImageTransition.h in Headers */,
-				6BC683EBBD4CAD6099D0D417FAF11F97 /* UIButton+WebCache.h in Headers */,
-				307E2F8E0887357C2E9AE0A5CA9CA70C /* UIColor+SDHexString.h in Headers */,
-				E917A1F27C4DE816E3227DA7039178E8 /* UIImage+ExtendedCacheData.h in Headers */,
-				85C6D54FF0B000D88B0CD7FAC36B82F8 /* UIImage+ForceDecode.h in Headers */,
-				76A6B4925F89F66A34B6DD0F9B01A198 /* UIImage+GIF.h in Headers */,
-				C1BC4250780423F19BDC9947D3AD8A62 /* UIImage+MemoryCacheCost.h in Headers */,
-				E0D7889F3CAAA8737BFFA00006DEDF13 /* UIImage+Metadata.h in Headers */,
-				E958AA0BBF954C471FF24B6CAD010E5F /* UIImage+MultiFormat.h in Headers */,
-				CBBA65641DEC4FA9182558F15DC4D260 /* UIImage+Transform.h in Headers */,
-				6D5CC7E789DFA39728151C9C66505D77 /* UIImageView+HighlightedWebCache.h in Headers */,
-				242D0E9B8DB6A20A41092F0B8605C5B1 /* UIImageView+WebCache.h in Headers */,
-				FFEDC395952C9BA3CE78555CBC99A003 /* UIView+WebCache.h in Headers */,
-				D564A699D065954E4948D7E571F459A9 /* UIView+WebCacheOperation.h in Headers */,
-=======
 		A29BB3F76943EF48D9B68FAD8B42A0CC /* Sources */ = {
 			isa = PBXSourcesBuildPhase;
 			buildActionMask = 2147483647;
 			files = (
->>>>>>> 2d2fcae0
 			);
 			runOnlyForDeploymentPostprocessing = 0;
 		};
@@ -3434,790 +1720,6 @@
 			isa = PBXSourcesBuildPhase;
 			buildActionMask = 2147483647;
 			files = (
-<<<<<<< HEAD
-				62F73F74B1DFCBF6294C3E90B2266C80 /* SDImageWebPCoder.h in Headers */,
-				34B7B2D5CBC89E7E56F4159781C52047 /* SDWebImageWebPCoder.h in Headers */,
-				C4436CB0D9DD86996A500D2599DA6AA4 /* UIImage+WebP.h in Headers */,
-			);
-			runOnlyForDeploymentPostprocessing = 0;
-		};
-/* End PBXHeadersBuildPhase section */
-
-/* Begin PBXNativeTarget section */
-		11D700ED871C048F7FBF2B0F542B770E /* SharedUI-SharedUI */ = {
-			isa = PBXNativeTarget;
-			buildConfigurationList = BE1B16DACBAA358B07E1DD4EBC73FC29 /* Build configuration list for PBXNativeTarget "SharedUI-SharedUI" */;
-			buildPhases = (
-				5EE76E6121D0A6FBD36A6390E1199E6A /* Sources */,
-				6B260327D1607AC50895E33E2130097D /* Frameworks */,
-				C08529EF061F31A515D911A1DB52D1E6 /* Resources */,
-			);
-			buildRules = (
-			);
-			dependencies = (
-			);
-			name = "SharedUI-SharedUI";
-			productName = "SharedUI-SharedUI";
-			productReference = DA240AC50622BB3186DECDC0290D521E /* SharedUI.bundle */;
-			productType = "com.apple.product-type.bundle";
-		};
-		137B6CAA262428441796238359BBCE5E /* Pods-KanvasCameraExampleTests */ = {
-			isa = PBXNativeTarget;
-			buildConfigurationList = 3F92AB32756F8E12F48E75C341DF8FB2 /* Build configuration list for PBXNativeTarget "Pods-KanvasCameraExampleTests" */;
-			buildPhases = (
-				AEFDDCC9D3FEA1E466386680DF4C99A9 /* Headers */,
-				7377AAC4875C1E516C02DF5500516606 /* Sources */,
-				65C531D24E83BAA2C3B5384BC0E20128 /* Frameworks */,
-			);
-			buildRules = (
-			);
-			dependencies = (
-				C34516117DE5A47D6A842A2DDDA29795 /* PBXTargetDependency */,
-				BA997E9B55CCB7B2E3CD0DEB8762A0D0 /* PBXTargetDependency */,
-			);
-			name = "Pods-KanvasCameraExampleTests";
-			productName = "Pods-KanvasCameraExampleTests";
-			productReference = 2383078A6D28DE6A15E11489708BA4FD /* libPods-KanvasCameraExampleTests.a */;
-			productType = "com.apple.product-type.library.static";
-		};
-		1953860EA9853AA2BC8022B242F08512 /* SDWebImageWebPCoder */ = {
-			isa = PBXNativeTarget;
-			buildConfigurationList = 5B1F95078EDADBB0549B4CC2D6CEAB6D /* Build configuration list for PBXNativeTarget "SDWebImageWebPCoder" */;
-			buildPhases = (
-				F3BE66CB7055867E65B83B368B0E6016 /* Headers */,
-				D6197C5BE8B395A37EB4848E0B026DC1 /* Sources */,
-				B41C525289787A34FE089E3A717D0408 /* Frameworks */,
-			);
-			buildRules = (
-			);
-			dependencies = (
-				B27C1F99EEDDB8B05F807E135042AA5B /* PBXTargetDependency */,
-				8A1FDE81C33691A38D6B58CABA9D33DA /* PBXTargetDependency */,
-			);
-			name = SDWebImageWebPCoder;
-			productName = SDWebImageWebPCoder;
-			productReference = FCF61D9B2B75054A9A3185DDC609B7FF /* libSDWebImageWebPCoder.a */;
-			productType = "com.apple.product-type.library.static";
-		};
-		269D828BFEDDD2E14A9BC55D5D392757 /* ImageLoader */ = {
-			isa = PBXNativeTarget;
-			buildConfigurationList = AEE20D3EE8DF67E83E361954BA75CB57 /* Build configuration list for PBXNativeTarget "ImageLoader" */;
-			buildPhases = (
-				1D4AD08F0AEB8777A3CD6DC4D4E38375 /* Headers */,
-				97A2F6160F9049AEB02B99456804C006 /* Sources */,
-				BCC36414211B753F04045BFCE7F0FC5F /* Frameworks */,
-				6DEE0E382FA7B59D08C4351540E0039D /* Copy generated compatibility header */,
-			);
-			buildRules = (
-			);
-			dependencies = (
-				E0E9728D9FB5720522C03C7F92759179 /* PBXTargetDependency */,
-				6662EC685A6D022DABBAAAED585AF0BB /* PBXTargetDependency */,
-			);
-			name = ImageLoader;
-			productName = ImageLoader;
-			productReference = A487E0CD825D8CCA727D36A85FAD1431 /* libImageLoader.a */;
-			productType = "com.apple.product-type.library.static";
-		};
-		3847153A6E5EEFB86565BA840768F429 /* SDWebImage */ = {
-			isa = PBXNativeTarget;
-			buildConfigurationList = AB0637CDA1DA1CCE9132372CF1372877 /* Build configuration list for PBXNativeTarget "SDWebImage" */;
-			buildPhases = (
-				C4AD80EB82672563C1A8C7EE3D0B2C08 /* Headers */,
-				E0A4D834A3D8D7F31880F79709AEE7AE /* Sources */,
-				253ABBD2D50EEA0AECCFD00220A076A1 /* Frameworks */,
-			);
-			buildRules = (
-			);
-			dependencies = (
-			);
-			name = SDWebImage;
-			productName = SDWebImage;
-			productReference = B0B214D775196BA7CA8E17E53048A493 /* libSDWebImage.a */;
-			productType = "com.apple.product-type.library.static";
-		};
-		47D2E85A78C25869BB13521D8561A638 /* libwebp */ = {
-			isa = PBXNativeTarget;
-			buildConfigurationList = AC43671D404257A94B8143CD1CA2C38C /* Build configuration list for PBXNativeTarget "libwebp" */;
-			buildPhases = (
-				5A10AF8B9F61F01EF7CE81DD50EF3540 /* Headers */,
-				12789036DAADC0F12BF1CDDF90F5A1CA /* Sources */,
-				CB55B09CEDAA2B3311A8DD33415B8DC4 /* Frameworks */,
-			);
-			buildRules = (
-			);
-			dependencies = (
-			);
-			name = libwebp;
-			productName = libwebp;
-			productReference = 5E4674603A5D5B9215FFA0F8E69F8B71 /* liblibwebp.a */;
-			productType = "com.apple.product-type.library.static";
-		};
-		5A8AA14BB4E2075C7AF275F5A37A8613 /* SharedUI */ = {
-			isa = PBXNativeTarget;
-			buildConfigurationList = 67ABA1C67CFD22267C04DEB493F73001 /* Build configuration list for PBXNativeTarget "SharedUI" */;
-			buildPhases = (
-				B503526A91F729609FA2C72D0E762F9F /* Headers */,
-				63739113F93BF14EF695533BA826A783 /* Sources */,
-				AAD65135DFB3D3474E0AB05A99E16838 /* Frameworks */,
-				CB22F3CB415B71DEEC15CA6E28B644DF /* Copy generated compatibility header */,
-			);
-			buildRules = (
-			);
-			dependencies = (
-				DAC8F91290F2A345F1AB0E988EA6DDB9 /* PBXTargetDependency */,
-				61FCD6F5D3D36F487655BDEBB2371F94 /* PBXTargetDependency */,
-			);
-			name = SharedUI;
-			productName = SharedUI;
-			productReference = 1DF61DA1F9AC397EF265A9EC75BF3AE1 /* libSharedUI.a */;
-			productType = "com.apple.product-type.library.static";
-		};
-		5E1C9C4892FA8FEB28F32737904729A4 /* Utils */ = {
-			isa = PBXNativeTarget;
-			buildConfigurationList = D2D8BB8FCF0243F873F62F43141E51B2 /* Build configuration list for PBXNativeTarget "Utils" */;
-			buildPhases = (
-				77587CD896B99FEEC23E69BAAE3DE786 /* Headers */,
-				3C77E43B95EEC1452F54789E9BBEEA06 /* Sources */,
-				DAF5E036C063E2322D57FABC8DE52BED /* Frameworks */,
-				523629C1EAC902F7AE9188687A923304 /* Copy generated compatibility header */,
-			);
-			buildRules = (
-			);
-			dependencies = (
-				2E69A9EE84143BE0973AA5DDE9ADBC29 /* PBXTargetDependency */,
-			);
-			name = Utils;
-			productName = Utils;
-			productReference = B321C73955714AFB57F9DB8F1090071D /* libUtils.a */;
-			productType = "com.apple.product-type.library.static";
-		};
-		63A66EDDAEF8A5521205B4F823F1D6AB /* KanvasCamera-KanvasCamera */ = {
-			isa = PBXNativeTarget;
-			buildConfigurationList = 6E7C7B823376CCA5737F4849D5A4202F /* Build configuration list for PBXNativeTarget "KanvasCamera-KanvasCamera" */;
-			buildPhases = (
-				A29BB3F76943EF48D9B68FAD8B42A0CC /* Sources */,
-				97DA8241A8D27C366EA627D39FF33D5A /* Frameworks */,
-				8A1DFCA71462024797A5420D111F3B8A /* Resources */,
-			);
-			buildRules = (
-			);
-			dependencies = (
-			);
-			name = "KanvasCamera-KanvasCamera";
-			productName = "KanvasCamera-KanvasCamera";
-			productReference = 5172D2A16DE0755A78E95B9DDCBC614E /* KanvasCamera.bundle */;
-			productType = "com.apple.product-type.bundle";
-		};
-		97690FB9AA16497E774B413B7C6B9506 /* TumblrTheme */ = {
-			isa = PBXNativeTarget;
-			buildConfigurationList = D9AA090AFADD07B8D7C662B01552A13E /* Build configuration list for PBXNativeTarget "TumblrTheme" */;
-			buildPhases = (
-				2625059EF73A57EE23B428C8DCAEB445 /* Headers */,
-				1700AA7BB793F3B5F9A7BF41D64A3E71 /* Sources */,
-				9880C99D9B3CB3B13B7AD2AABC1C9944 /* Frameworks */,
-				A5C9B749A1C5200AC8B4185246F5FBD6 /* Copy generated compatibility header */,
-			);
-			buildRules = (
-			);
-			dependencies = (
-				D577FEC5086064271312815DB58C652E /* PBXTargetDependency */,
-			);
-			name = TumblrTheme;
-			productName = TumblrTheme;
-			productReference = 8A228F963CC9F56777C747E06F648344 /* libTumblrTheme.a */;
-			productType = "com.apple.product-type.library.static";
-		};
-		98A98149697C80CEF8D5772791E92E66 /* FBSnapshotTestCase */ = {
-			isa = PBXNativeTarget;
-			buildConfigurationList = 252D6F021F665BE931E176A7F1CDBED5 /* Build configuration list for PBXNativeTarget "FBSnapshotTestCase" */;
-			buildPhases = (
-				7D090AE4E77077826B54F3F0F8FD4B21 /* Headers */,
-				A1401BD86D886C360D4729830C6BF16E /* Sources */,
-				1CEECC99BBEC723A29C519694ABEC00B /* Frameworks */,
-				FBA5CD29B04AECA92396367695CC380B /* Copy generated compatibility header */,
-			);
-			buildRules = (
-			);
-			dependencies = (
-			);
-			name = FBSnapshotTestCase;
-			productName = FBSnapshotTestCase;
-			productReference = 5C4F31330DFA99D699E4BDC8C3573D73 /* libFBSnapshotTestCase.a */;
-			productType = "com.apple.product-type.library.static";
-		};
-		BDB175D784A4B1E7FCB709777D7A6ADF /* Pods-KanvasCameraExample */ = {
-			isa = PBXNativeTarget;
-			buildConfigurationList = F24C1C9BAC617E68805E8C0BFCD1D6BC /* Build configuration list for PBXNativeTarget "Pods-KanvasCameraExample" */;
-			buildPhases = (
-				7EC5FA6DC3F053F8AFB15EA391065708 /* Headers */,
-				F9FBA2ECB09CCE969EA9B0F22B190ED8 /* Sources */,
-				23E29B1967D850BEDF3FD42CAF15E149 /* Frameworks */,
-			);
-			buildRules = (
-			);
-			dependencies = (
-				AAD60E57C36770D395A151EF9C81A2A4 /* PBXTargetDependency */,
-				A5795DDD21D6FFA36E1C8064907A4336 /* PBXTargetDependency */,
-				D3DF7054D23CDAB4293D62D6C0F67DE4 /* PBXTargetDependency */,
-				E792EC45889BACBDE88DBE0F32AE8F72 /* PBXTargetDependency */,
-				C2909E464840290264CF481C041FB7CA /* PBXTargetDependency */,
-				31B52A1633C6C8DEF41E4B7B72C458B1 /* PBXTargetDependency */,
-				92226872102EA9D3DC61B61373FA1CE0 /* PBXTargetDependency */,
-				37E56B17586453F80C674BED11BAF775 /* PBXTargetDependency */,
-				4C39A75CCD4BCF2F199336BA2CDB95E3 /* PBXTargetDependency */,
-			);
-			name = "Pods-KanvasCameraExample";
-			productName = "Pods-KanvasCameraExample";
-			productReference = 0A966F8CC02AF6C9C4D66DDF06B58364 /* libPods-KanvasCameraExample.a */;
-			productType = "com.apple.product-type.library.static";
-		};
-		CAA047C0F5E4106F3904E8497FA17F97 /* Reachability */ = {
-			isa = PBXNativeTarget;
-			buildConfigurationList = D7E552FA6735F7F52F8F6403B1211B43 /* Build configuration list for PBXNativeTarget "Reachability" */;
-			buildPhases = (
-				AA2A0E337FA5C548BEB6DD4C4FBE3B0F /* Headers */,
-				40413DED841760B65B40A8E06404E2BB /* Sources */,
-				9C78E030B37390DAC63CF2AB8979D491 /* Frameworks */,
-			);
-			buildRules = (
-			);
-			dependencies = (
-			);
-			name = Reachability;
-			productName = Reachability;
-			productReference = 400FF55D0451E7A8F33A3D0D3E11C1B9 /* libReachability.a */;
-			productType = "com.apple.product-type.library.static";
-		};
-		EEA7BBCE1AEABC4574550F0FCA071779 /* KanvasCamera */ = {
-			isa = PBXNativeTarget;
-			buildConfigurationList = D699CC94B8090AB0D8223FA44090D873 /* Build configuration list for PBXNativeTarget "KanvasCamera" */;
-			buildPhases = (
-				1A9E260B273DDE6A08F7E8AA1842224A /* Headers */,
-				B05B4EC6B518DAB4EEAB06887D876BEC /* Sources */,
-				CA4767593993A1058C10AFE53745E411 /* Frameworks */,
-				1594459AFEC88E038AAEBDC178974E28 /* Copy generated compatibility header */,
-			);
-			buildRules = (
-			);
-			dependencies = (
-				95431C4852062C095FDB19F8C13894AA /* PBXTargetDependency */,
-			);
-			name = KanvasCamera;
-			productName = KanvasCamera;
-			productReference = 9831168340B63F19B1956AF98D1535F7 /* libKanvasCamera.a */;
-			productType = "com.apple.product-type.library.static";
-		};
-/* End PBXNativeTarget section */
-
-/* Begin PBXProject section */
-		BFDFE7DC352907FC980B868725387E98 /* Project object */ = {
-			isa = PBXProject;
-			attributes = {
-				LastSwiftUpdateCheck = 1100;
-				LastUpgradeCheck = 1100;
-			};
-			buildConfigurationList = 4821239608C13582E20E6DA73FD5F1F9 /* Build configuration list for PBXProject "Pods" */;
-			compatibilityVersion = "Xcode 9.3";
-			developmentRegion = en;
-			hasScannedForEncodings = 0;
-			knownRegions = (
-				en,
-				Base,
-			);
-			mainGroup = CF1408CF629C7361332E53B88F7BD30C;
-			productRefGroup = 6EA961C3284212EA0A21368C1B396C4D /* Products */;
-			projectDirPath = "";
-			projectRoot = "";
-			targets = (
-				98A98149697C80CEF8D5772791E92E66 /* FBSnapshotTestCase */,
-				269D828BFEDDD2E14A9BC55D5D392757 /* ImageLoader */,
-				EEA7BBCE1AEABC4574550F0FCA071779 /* KanvasCamera */,
-				63A66EDDAEF8A5521205B4F823F1D6AB /* KanvasCamera-KanvasCamera */,
-				47D2E85A78C25869BB13521D8561A638 /* libwebp */,
-				BDB175D784A4B1E7FCB709777D7A6ADF /* Pods-KanvasCameraExample */,
-				137B6CAA262428441796238359BBCE5E /* Pods-KanvasCameraExampleTests */,
-				CAA047C0F5E4106F3904E8497FA17F97 /* Reachability */,
-				3847153A6E5EEFB86565BA840768F429 /* SDWebImage */,
-				1953860EA9853AA2BC8022B242F08512 /* SDWebImageWebPCoder */,
-				5A8AA14BB4E2075C7AF275F5A37A8613 /* SharedUI */,
-				11D700ED871C048F7FBF2B0F542B770E /* SharedUI-SharedUI */,
-				97690FB9AA16497E774B413B7C6B9506 /* TumblrTheme */,
-				5E1C9C4892FA8FEB28F32737904729A4 /* Utils */,
-			);
-		};
-/* End PBXProject section */
-
-/* Begin PBXResourcesBuildPhase section */
-		8A1DFCA71462024797A5420D111F3B8A /* Resources */ = {
-			isa = PBXResourcesBuildPhase;
-			buildActionMask = 2147483647;
-			files = (
-				3F5BF6B8C5C4F10C3DA362A24C3F619D /* Assets.xcassets in Resources */,
-				D8A527CD741D32DEF1E7A4A9E45F0315 /* MetalShaders in Resources */,
-				ACD6C895161E9DE3842ADE9D1D25DEF2 /* OpenGLShaders in Resources */,
-				02D373948A59568FBA739857EAD84179 /* silence.aac in Resources */,
-			);
-			runOnlyForDeploymentPostprocessing = 0;
-		};
-		C08529EF061F31A515D911A1DB52D1E6 /* Resources */ = {
-			isa = PBXResourcesBuildPhase;
-			buildActionMask = 2147483647;
-			files = (
-				E06220BDB96111254A216ABCDBC78CE6 /* Assets.xcassets in Resources */,
-			);
-			runOnlyForDeploymentPostprocessing = 0;
-		};
-/* End PBXResourcesBuildPhase section */
-
-/* Begin PBXShellScriptBuildPhase section */
-		1594459AFEC88E038AAEBDC178974E28 /* Copy generated compatibility header */ = {
-			isa = PBXShellScriptBuildPhase;
-			buildActionMask = 2147483647;
-			files = (
-			);
-			inputFileListPaths = (
-			);
-			inputPaths = (
-				"${DERIVED_SOURCES_DIR}/${PRODUCT_MODULE_NAME}-Swift.h",
-				"${PODS_ROOT}/Headers/Public/KanvasCamera/KanvasCamera.modulemap",
-				"${PODS_ROOT}/Headers/Public/KanvasCamera/KanvasCamera-umbrella.h",
-			);
-			name = "Copy generated compatibility header";
-			outputFileListPaths = (
-			);
-			outputPaths = (
-				"${BUILT_PRODUCTS_DIR}/${PRODUCT_MODULE_NAME}.modulemap",
-				"${BUILT_PRODUCTS_DIR}/KanvasCamera-umbrella.h",
-				"${BUILT_PRODUCTS_DIR}/Swift Compatibility Header/${PRODUCT_MODULE_NAME}-Swift.h",
-			);
-			runOnlyForDeploymentPostprocessing = 0;
-			shellPath = /bin/sh;
-			shellScript = "COMPATIBILITY_HEADER_PATH=\"${BUILT_PRODUCTS_DIR}/Swift Compatibility Header/${PRODUCT_MODULE_NAME}-Swift.h\"\nMODULE_MAP_PATH=\"${BUILT_PRODUCTS_DIR}/${PRODUCT_MODULE_NAME}.modulemap\"\n\nditto \"${DERIVED_SOURCES_DIR}/${PRODUCT_MODULE_NAME}-Swift.h\" \"${COMPATIBILITY_HEADER_PATH}\"\nditto \"${PODS_ROOT}/Headers/Public/KanvasCamera/KanvasCamera.modulemap\" \"${MODULE_MAP_PATH}\"\nditto \"${PODS_ROOT}/Headers/Public/KanvasCamera/KanvasCamera-umbrella.h\" \"${BUILT_PRODUCTS_DIR}\"\nprintf \"\\n\\nmodule ${PRODUCT_MODULE_NAME}.Swift {\\n  header \\\"${COMPATIBILITY_HEADER_PATH}\\\"\\n  requires objc\\n}\\n\" >> \"${MODULE_MAP_PATH}\"\n";
-		};
-		523629C1EAC902F7AE9188687A923304 /* Copy generated compatibility header */ = {
-			isa = PBXShellScriptBuildPhase;
-			buildActionMask = 2147483647;
-			files = (
-			);
-			inputFileListPaths = (
-			);
-			inputPaths = (
-				"${DERIVED_SOURCES_DIR}/${PRODUCT_MODULE_NAME}-Swift.h",
-				"${PODS_ROOT}/Headers/Public/Utils/Utils.modulemap",
-				"${PODS_ROOT}/Headers/Public/Utils/Utils-umbrella.h",
-			);
-			name = "Copy generated compatibility header";
-			outputFileListPaths = (
-			);
-			outputPaths = (
-				"${BUILT_PRODUCTS_DIR}/${PRODUCT_MODULE_NAME}.modulemap",
-				"${BUILT_PRODUCTS_DIR}/Utils-umbrella.h",
-				"${BUILT_PRODUCTS_DIR}/Swift Compatibility Header/${PRODUCT_MODULE_NAME}-Swift.h",
-			);
-			runOnlyForDeploymentPostprocessing = 0;
-			shellPath = /bin/sh;
-			shellScript = "COMPATIBILITY_HEADER_PATH=\"${BUILT_PRODUCTS_DIR}/Swift Compatibility Header/${PRODUCT_MODULE_NAME}-Swift.h\"\nMODULE_MAP_PATH=\"${BUILT_PRODUCTS_DIR}/${PRODUCT_MODULE_NAME}.modulemap\"\n\nditto \"${DERIVED_SOURCES_DIR}/${PRODUCT_MODULE_NAME}-Swift.h\" \"${COMPATIBILITY_HEADER_PATH}\"\nditto \"${PODS_ROOT}/Headers/Public/Utils/Utils.modulemap\" \"${MODULE_MAP_PATH}\"\nditto \"${PODS_ROOT}/Headers/Public/Utils/Utils-umbrella.h\" \"${BUILT_PRODUCTS_DIR}\"\nprintf \"\\n\\nmodule ${PRODUCT_MODULE_NAME}.Swift {\\n  header \\\"${COMPATIBILITY_HEADER_PATH}\\\"\\n  requires objc\\n}\\n\" >> \"${MODULE_MAP_PATH}\"\n";
-		};
-		6DEE0E382FA7B59D08C4351540E0039D /* Copy generated compatibility header */ = {
-			isa = PBXShellScriptBuildPhase;
-			buildActionMask = 2147483647;
-			files = (
-			);
-			inputFileListPaths = (
-			);
-			inputPaths = (
-				"${DERIVED_SOURCES_DIR}/${PRODUCT_MODULE_NAME}-Swift.h",
-				"${PODS_ROOT}/Headers/Public/ImageLoader/ImageLoader.modulemap",
-				"${PODS_ROOT}/Headers/Public/ImageLoader/ImageLoader-umbrella.h",
-			);
-			name = "Copy generated compatibility header";
-			outputFileListPaths = (
-			);
-			outputPaths = (
-				"${BUILT_PRODUCTS_DIR}/${PRODUCT_MODULE_NAME}.modulemap",
-				"${BUILT_PRODUCTS_DIR}/ImageLoader-umbrella.h",
-				"${BUILT_PRODUCTS_DIR}/Swift Compatibility Header/${PRODUCT_MODULE_NAME}-Swift.h",
-			);
-			runOnlyForDeploymentPostprocessing = 0;
-			shellPath = /bin/sh;
-			shellScript = "COMPATIBILITY_HEADER_PATH=\"${BUILT_PRODUCTS_DIR}/Swift Compatibility Header/${PRODUCT_MODULE_NAME}-Swift.h\"\nMODULE_MAP_PATH=\"${BUILT_PRODUCTS_DIR}/${PRODUCT_MODULE_NAME}.modulemap\"\n\nditto \"${DERIVED_SOURCES_DIR}/${PRODUCT_MODULE_NAME}-Swift.h\" \"${COMPATIBILITY_HEADER_PATH}\"\nditto \"${PODS_ROOT}/Headers/Public/ImageLoader/ImageLoader.modulemap\" \"${MODULE_MAP_PATH}\"\nditto \"${PODS_ROOT}/Headers/Public/ImageLoader/ImageLoader-umbrella.h\" \"${BUILT_PRODUCTS_DIR}\"\nprintf \"\\n\\nmodule ${PRODUCT_MODULE_NAME}.Swift {\\n  header \\\"${COMPATIBILITY_HEADER_PATH}\\\"\\n  requires objc\\n}\\n\" >> \"${MODULE_MAP_PATH}\"\n";
-		};
-		A5C9B749A1C5200AC8B4185246F5FBD6 /* Copy generated compatibility header */ = {
-			isa = PBXShellScriptBuildPhase;
-			buildActionMask = 2147483647;
-			files = (
-			);
-			inputFileListPaths = (
-			);
-			inputPaths = (
-				"${DERIVED_SOURCES_DIR}/${PRODUCT_MODULE_NAME}-Swift.h",
-				"${PODS_ROOT}/Headers/Public/TumblrTheme/TumblrTheme.modulemap",
-				"${PODS_ROOT}/Headers/Public/TumblrTheme/TumblrTheme-umbrella.h",
-			);
-			name = "Copy generated compatibility header";
-			outputFileListPaths = (
-			);
-			outputPaths = (
-				"${BUILT_PRODUCTS_DIR}/${PRODUCT_MODULE_NAME}.modulemap",
-				"${BUILT_PRODUCTS_DIR}/TumblrTheme-umbrella.h",
-				"${BUILT_PRODUCTS_DIR}/Swift Compatibility Header/${PRODUCT_MODULE_NAME}-Swift.h",
-			);
-			runOnlyForDeploymentPostprocessing = 0;
-			shellPath = /bin/sh;
-			shellScript = "COMPATIBILITY_HEADER_PATH=\"${BUILT_PRODUCTS_DIR}/Swift Compatibility Header/${PRODUCT_MODULE_NAME}-Swift.h\"\nMODULE_MAP_PATH=\"${BUILT_PRODUCTS_DIR}/${PRODUCT_MODULE_NAME}.modulemap\"\n\nditto \"${DERIVED_SOURCES_DIR}/${PRODUCT_MODULE_NAME}-Swift.h\" \"${COMPATIBILITY_HEADER_PATH}\"\nditto \"${PODS_ROOT}/Headers/Public/TumblrTheme/TumblrTheme.modulemap\" \"${MODULE_MAP_PATH}\"\nditto \"${PODS_ROOT}/Headers/Public/TumblrTheme/TumblrTheme-umbrella.h\" \"${BUILT_PRODUCTS_DIR}\"\nprintf \"\\n\\nmodule ${PRODUCT_MODULE_NAME}.Swift {\\n  header \\\"${COMPATIBILITY_HEADER_PATH}\\\"\\n  requires objc\\n}\\n\" >> \"${MODULE_MAP_PATH}\"\n";
-		};
-		CB22F3CB415B71DEEC15CA6E28B644DF /* Copy generated compatibility header */ = {
-			isa = PBXShellScriptBuildPhase;
-			buildActionMask = 2147483647;
-			files = (
-			);
-			inputFileListPaths = (
-			);
-			inputPaths = (
-				"${DERIVED_SOURCES_DIR}/${PRODUCT_MODULE_NAME}-Swift.h",
-				"${PODS_ROOT}/Headers/Public/SharedUI/SharedUI.modulemap",
-				"${PODS_ROOT}/Headers/Public/SharedUI/SharedUI-umbrella.h",
-			);
-			name = "Copy generated compatibility header";
-			outputFileListPaths = (
-			);
-			outputPaths = (
-				"${BUILT_PRODUCTS_DIR}/${PRODUCT_MODULE_NAME}.modulemap",
-				"${BUILT_PRODUCTS_DIR}/SharedUI-umbrella.h",
-				"${BUILT_PRODUCTS_DIR}/Swift Compatibility Header/${PRODUCT_MODULE_NAME}-Swift.h",
-			);
-			runOnlyForDeploymentPostprocessing = 0;
-			shellPath = /bin/sh;
-			shellScript = "COMPATIBILITY_HEADER_PATH=\"${BUILT_PRODUCTS_DIR}/Swift Compatibility Header/${PRODUCT_MODULE_NAME}-Swift.h\"\nMODULE_MAP_PATH=\"${BUILT_PRODUCTS_DIR}/${PRODUCT_MODULE_NAME}.modulemap\"\n\nditto \"${DERIVED_SOURCES_DIR}/${PRODUCT_MODULE_NAME}-Swift.h\" \"${COMPATIBILITY_HEADER_PATH}\"\nditto \"${PODS_ROOT}/Headers/Public/SharedUI/SharedUI.modulemap\" \"${MODULE_MAP_PATH}\"\nditto \"${PODS_ROOT}/Headers/Public/SharedUI/SharedUI-umbrella.h\" \"${BUILT_PRODUCTS_DIR}\"\nprintf \"\\n\\nmodule ${PRODUCT_MODULE_NAME}.Swift {\\n  header \\\"${COMPATIBILITY_HEADER_PATH}\\\"\\n  requires objc\\n}\\n\" >> \"${MODULE_MAP_PATH}\"\n";
-		};
-		FBA5CD29B04AECA92396367695CC380B /* Copy generated compatibility header */ = {
-			isa = PBXShellScriptBuildPhase;
-			buildActionMask = 2147483647;
-			files = (
-			);
-			inputFileListPaths = (
-			);
-			inputPaths = (
-				"${DERIVED_SOURCES_DIR}/${PRODUCT_MODULE_NAME}-Swift.h",
-				"${PODS_ROOT}/Headers/Public/FBSnapshotTestCase/FBSnapshotTestCase.modulemap",
-				"${PODS_ROOT}/Headers/Public/FBSnapshotTestCase/FBSnapshotTestCase-umbrella.h",
-			);
-			name = "Copy generated compatibility header";
-			outputFileListPaths = (
-			);
-			outputPaths = (
-				"${BUILT_PRODUCTS_DIR}/${PRODUCT_MODULE_NAME}.modulemap",
-				"${BUILT_PRODUCTS_DIR}/FBSnapshotTestCase-umbrella.h",
-				"${BUILT_PRODUCTS_DIR}/Swift Compatibility Header/${PRODUCT_MODULE_NAME}-Swift.h",
-			);
-			runOnlyForDeploymentPostprocessing = 0;
-			shellPath = /bin/sh;
-			shellScript = "COMPATIBILITY_HEADER_PATH=\"${BUILT_PRODUCTS_DIR}/Swift Compatibility Header/${PRODUCT_MODULE_NAME}-Swift.h\"\nMODULE_MAP_PATH=\"${BUILT_PRODUCTS_DIR}/${PRODUCT_MODULE_NAME}.modulemap\"\n\nditto \"${DERIVED_SOURCES_DIR}/${PRODUCT_MODULE_NAME}-Swift.h\" \"${COMPATIBILITY_HEADER_PATH}\"\nditto \"${PODS_ROOT}/Headers/Public/FBSnapshotTestCase/FBSnapshotTestCase.modulemap\" \"${MODULE_MAP_PATH}\"\nditto \"${PODS_ROOT}/Headers/Public/FBSnapshotTestCase/FBSnapshotTestCase-umbrella.h\" \"${BUILT_PRODUCTS_DIR}\"\nprintf \"\\n\\nmodule ${PRODUCT_MODULE_NAME}.Swift {\\n  header \\\"${COMPATIBILITY_HEADER_PATH}\\\"\\n  requires objc\\n}\\n\" >> \"${MODULE_MAP_PATH}\"\n";
-		};
-/* End PBXShellScriptBuildPhase section */
-
-/* Begin PBXSourcesBuildPhase section */
-		12789036DAADC0F12BF1CDDF90F5A1CA /* Sources */ = {
-			isa = PBXSourcesBuildPhase;
-			buildActionMask = 2147483647;
-			files = (
-				35E92B0AA88B664F88BCCB62C7417A3A /* alpha_dec.c in Sources */,
-				709F7FA064529D416EE56E42585B16D8 /* alpha_enc.c in Sources */,
-				2B8E079EE4E4AC9AEF3406D0C84BF028 /* alpha_processing.c in Sources */,
-				8DA421B4C90F3A67B8401E3924FE601F /* alpha_processing_mips_dsp_r2.c in Sources */,
-				31CA3610DD45384913E39DBC79A5F791 /* alpha_processing_neon.c in Sources */,
-				D7D839209EE76229E322FCC9C07ED5D0 /* alpha_processing_sse2.c in Sources */,
-				A82CCAD5B8AE9A28523046016F202020 /* alpha_processing_sse41.c in Sources */,
-				5017500B6491EB442374F245F19979C1 /* analysis_enc.c in Sources */,
-				88E29B44101F455C5ADDB387CCD94C77 /* anim_decode.c in Sources */,
-				3D42F58C295A3C2990D786A3576E1BBE /* anim_encode.c in Sources */,
-				51F0EC40F49449FABCCAFD01B8EE7126 /* backward_references_cost_enc.c in Sources */,
-				D9A0B042F6D0B1EB2A06D822FC8AAFBB /* backward_references_enc.c in Sources */,
-				F49311530E6B0869FC0F72499BC9D907 /* bit_reader_utils.c in Sources */,
-				6EB21024A868242076B1537DDB65B191 /* bit_writer_utils.c in Sources */,
-				4EF59708A8F57FA67384E99B101BCC3B /* buffer_dec.c in Sources */,
-				14E02E7F6F1CB788F9FDA977EFB9225D /* color_cache_utils.c in Sources */,
-				A34466226E3D50BD1265756796D0DD71 /* config_enc.c in Sources */,
-				CAE1FB30FBE63FE745C4B493A62F92AF /* cost.c in Sources */,
-				654246A5EC676CAF887090308DBBBA9D /* cost_enc.c in Sources */,
-				8556D0F1D872721387425EA20A1E30E2 /* cost_mips32.c in Sources */,
-				65A5C707F428EA70792DDCE00C63FCB8 /* cost_mips_dsp_r2.c in Sources */,
-				65D7C480CFA87DFF5BE8F6565D2D9AF8 /* cost_neon.c in Sources */,
-				01C083D9888511CF68F5DD0330A8E9C3 /* cost_sse2.c in Sources */,
-				0CD9D79127038F4C8A7C9493B3DA9D31 /* cpu.c in Sources */,
-				696181AF46E4C75194A6C3330E4399FD /* dec.c in Sources */,
-				3B5828916823C00F09CF524E819FC6A8 /* dec_clip_tables.c in Sources */,
-				159D0D89480C40EA53912F8A47244603 /* dec_mips32.c in Sources */,
-				3FB5602513EF2ABEF1B884827853A5CC /* dec_mips_dsp_r2.c in Sources */,
-				1F0B475C5B53B63ED59CAC9FBC67D42A /* dec_msa.c in Sources */,
-				D2C3B72A42E55B6C48170E5DD73720ED /* dec_neon.c in Sources */,
-				ED659FFB113AFCC34FC8C2DB6B9274BE /* dec_sse2.c in Sources */,
-				DAE3216336C228B3AE78951B5E6F76AF /* dec_sse41.c in Sources */,
-				8060EB04F5AAEE76B7CC8B96E38671AD /* demux.c in Sources */,
-				0A04DA903596B6711BDF448C7D22980E /* enc.c in Sources */,
-				455EAE52CDC10AFEB2240E52FD87EF8F /* enc_mips32.c in Sources */,
-				FEC19A8DBEE60520378739DD38D7F7DF /* enc_mips_dsp_r2.c in Sources */,
-				C0DA51317FC3B043EA30020A9FB9C547 /* enc_msa.c in Sources */,
-				A0E0BFEC9C71E7CD8475908B099E74AF /* enc_neon.c in Sources */,
-				AA10D121A622DE522B20382F806868AA /* enc_sse2.c in Sources */,
-				C32E00D6A00EB8C53E934CEC28B3FA65 /* enc_sse41.c in Sources */,
-				804389A8646BF094EE38B3F4E57D7DEA /* filter_enc.c in Sources */,
-				1362660E711F8B31C8A56C9CCF9744FE /* filters.c in Sources */,
-				D02956371D312DADB02AABBA30A8D3DE /* filters_mips_dsp_r2.c in Sources */,
-				5DD33724781888017FBDDDD71C1CE81D /* filters_msa.c in Sources */,
-				15422B4E794030C13175912AF2E05BAE /* filters_neon.c in Sources */,
-				61E73CE8D355C3B872E57FD8D7C60629 /* filters_sse2.c in Sources */,
-				4A4E3CA21F5735CADD5F392C4E8FADFC /* filters_utils.c in Sources */,
-				F6EF8EA309560FA181BF0C4CFBEA83EC /* frame_dec.c in Sources */,
-				499CD78E05A56C88539F684BCDA06E33 /* frame_enc.c in Sources */,
-				86F528F34D8F87126E9A78BDE097F64D /* histogram_enc.c in Sources */,
-				94D0372302B0533D700C75888125F9BE /* huffman_encode_utils.c in Sources */,
-				531CAB6944FF6BD669E7BAF2A2883A10 /* huffman_utils.c in Sources */,
-				4C4B343311B271E54D92DC66FD34B2F0 /* idec_dec.c in Sources */,
-				D55E5F4BC548B1F94D049D8EE8CE3717 /* io_dec.c in Sources */,
-				EA4BA9FA19F9E0D6945D5569C65FB6B4 /* iterator_enc.c in Sources */,
-				5412607D0F649FA5D77352AD31ED6EF1 /* libwebp-dummy.m in Sources */,
-				069FF634C2918B4E65DB6925F06464FA /* lossless.c in Sources */,
-				EBE3BAE3393ED82960A2E50B900BCEB4 /* lossless_enc.c in Sources */,
-				90F4EFE4E54AA174AEAB22F01C4F0ED9 /* lossless_enc_mips32.c in Sources */,
-				15846BEB3BA57FAE3330298B958CBABA /* lossless_enc_mips_dsp_r2.c in Sources */,
-				981D64F0C61CD1C2D60C803BD217A448 /* lossless_enc_msa.c in Sources */,
-				0EBD47A44CCA0C3E69174571C6B55A94 /* lossless_enc_neon.c in Sources */,
-				BC11C8E5B72F9D72269A0B479E94FFCF /* lossless_enc_sse2.c in Sources */,
-				918869627137C88560F6D46B8385C6C3 /* lossless_enc_sse41.c in Sources */,
-				7070D9563B652BEEBC4DD2E73B9B88F7 /* lossless_mips_dsp_r2.c in Sources */,
-				A6C5BCFB50E250183ABD2CE73C21FEAA /* lossless_msa.c in Sources */,
-				0C75E9C7DA4D42341EE035D551A8BAFD /* lossless_neon.c in Sources */,
-				5AEAA19544E8CC9457A9499321D220B9 /* lossless_sse2.c in Sources */,
-				7A4343B6C0D45FE5E37B0503DAC6AE96 /* muxedit.c in Sources */,
-				52A4F739732139D096B81388C4087F61 /* muxinternal.c in Sources */,
-				1C7003A077B27E1110951FBF7C4B8579 /* muxread.c in Sources */,
-				5D69574EABABFB0382BA0E545ACD7BB2 /* near_lossless_enc.c in Sources */,
-				A5C2E4CD95686964ACC8B39D3E698714 /* picture_csp_enc.c in Sources */,
-				0DD57CD2D62081E9FF1CBA91F0E0C506 /* picture_enc.c in Sources */,
-				4E75685A15D1BDA80139B4A5C2B202BF /* picture_psnr_enc.c in Sources */,
-				A54C39BF2449FCC88913B519194EEFAE /* picture_rescale_enc.c in Sources */,
-				F34816B5661A608FFA3753E6AA9EFC77 /* picture_tools_enc.c in Sources */,
-				771BDAB223C512D4F596035D298B529B /* predictor_enc.c in Sources */,
-				C515434D77119F3F70F861CB2BB1AA78 /* quant_dec.c in Sources */,
-				485CB0E43F7570E0F9141AD8C76BC775 /* quant_enc.c in Sources */,
-				547FA5C1D951624C7957D65DE3D61D65 /* quant_levels_dec_utils.c in Sources */,
-				2B87D38CAE571A1B7435958E2BBAAFD3 /* quant_levels_utils.c in Sources */,
-				2D30248B1C802395A7779F05A8B23F4F /* random_utils.c in Sources */,
-				AD925A799EF5FC9C687AC40C0DB947DC /* rescaler.c in Sources */,
-				9C0E3D03E3DC534ABA227A6B31ACBC5E /* rescaler_mips32.c in Sources */,
-				76684E811A8A5F9091C0EDD7039E9D93 /* rescaler_mips_dsp_r2.c in Sources */,
-				4189DEFDECA62DB59A6800C09C0CEC93 /* rescaler_msa.c in Sources */,
-				6FE233DB8E7B773AC90DA547C7AB7976 /* rescaler_neon.c in Sources */,
-				A39850F1C2EDECF0B304B88F31066E62 /* rescaler_sse2.c in Sources */,
-				23982539C23F61523FB36D529762FBF2 /* rescaler_utils.c in Sources */,
-				79821B7C20BC760E0332870A37C4B960 /* ssim.c in Sources */,
-				9616999C744663BE228F31401689303B /* ssim_sse2.c in Sources */,
-				1DF5AE5D5B42839318CF266E95DBD6C3 /* syntax_enc.c in Sources */,
-				92FEDFF743764DB9D5B94544F1AFBF9B /* thread_utils.c in Sources */,
-				4CD91B7474989CCDDF021C493FB1F2ED /* token_enc.c in Sources */,
-				3AA06E01319AE9BC7C95DDAF0187F565 /* tree_dec.c in Sources */,
-				24480A49D51929287CA1F62D28485D5C /* tree_enc.c in Sources */,
-				EA32F1D439E66FCCCF31B101183630BE /* upsampling.c in Sources */,
-				13B6993A9F4CEAA0FC7042499D57B49E /* upsampling_mips_dsp_r2.c in Sources */,
-				91E1049407E055B2A4DC55510F818F21 /* upsampling_msa.c in Sources */,
-				AB1EB0F49F9D517F78C8AC603B2A7B6B /* upsampling_neon.c in Sources */,
-				34DDD66F1B3676AB9ED6CCA341ED478C /* upsampling_sse2.c in Sources */,
-				F725A4264CB6B573F07B10800523B722 /* upsampling_sse41.c in Sources */,
-				F8AEEC4A6CC46800604AC49C5482D299 /* utils.c in Sources */,
-				A5C3001B7B7F99B252355E96600C2FFB /* vp8_dec.c in Sources */,
-				C9E94B63693C4645F628F94C6FAB152F /* vp8l_dec.c in Sources */,
-				031C42713867D30E555667CFF0AF52FC /* vp8l_enc.c in Sources */,
-				267CFAE283E84960896B1BED40B558C8 /* webp_dec.c in Sources */,
-				8B458EB1CC0CA9061F0DDA0B80973CC2 /* webp_enc.c in Sources */,
-				1B98AD5469A013722C7018899B2868C5 /* yuv.c in Sources */,
-				BF6988E0DFEFAF01F6FD7874B4B4C0E8 /* yuv_mips32.c in Sources */,
-				9B56FD575D0CCEA8E06A787ECD3890E3 /* yuv_mips_dsp_r2.c in Sources */,
-				F80E7F7A0FD2F82F42562B8A51E26AFF /* yuv_neon.c in Sources */,
-				C2FD0B0C39F2BF01FDA40E8F1BC5D472 /* yuv_sse2.c in Sources */,
-				623F1AEA151D4CD482BCFCA6C85FDD6D /* yuv_sse41.c in Sources */,
-			);
-			runOnlyForDeploymentPostprocessing = 0;
-		};
-		1700AA7BB793F3B5F9A7BF41D64A3E71 /* Sources */ = {
-			isa = PBXSourcesBuildPhase;
-			buildActionMask = 2147483647;
-			files = (
-				45BC5E26A9B5AD2209503EFBE83A553C /* AppColorPalette.swift in Sources */,
-				4E057157F80870119E94EA2E8D99E5DE /* AppColorScheme.swift in Sources */,
-				8D00D1895DD03171FBEE0C45253ED1A0 /* AppColorSource.swift in Sources */,
-				C99B4DD2639E85D90A10BD82D8B6DEE6 /* AppUIChangedListener.swift in Sources */,
-				46E372E70E00216A77D20BC02E9456C1 /* BlogImageSize.swift in Sources */,
-				366BA26BC70529DAC396A88733F4B8DD /* NavigationBarStyleDefining.swift in Sources */,
-				F6F80639C1593CBAF84A882A79CB2D1F /* SizedImageModel.swift in Sources */,
-				1813BF077A1DBD79A1A475A295024819 /* StatusBarStyleDefining.swift in Sources */,
-				0335493445C88A88932771F7B1F1FDA6 /* TMMutableTheme.swift in Sources */,
-				B0B0257A7F447343AAD0CCD3458D1CE6 /* TMTheme+DefaultThemes.swift in Sources */,
-				5E51953D241964B9F4DEA10B8A998825 /* TMTheme.swift in Sources */,
-				E5B45C8DBBA4F70A2D3E1DA2B075A29C /* TMTheming.swift in Sources */,
-				3B986F16B3B7FF51772081AA4AF11770 /* TumblrTheme-dummy.m in Sources */,
-				2BC221974474F3F862265221BA58C101 /* TumblrThemeFontFamily.swift in Sources */,
-				8BC1C206995F5DF36DA09AD3D0389A03 /* UIColor+Adaptive.swift in Sources */,
-				73B987463591D225622F914565E5FBFB /* UIColor+SharedColors.swift in Sources */,
-				9ABE5BD1B2728082F5E69B52367A9720 /* UIColor+Util.swift in Sources */,
-				7351FA044C5ABF082A893612EE7D3534 /* UIFont+ComposeFonts.swift in Sources */,
-				763C13EA5DC908AD984F7B5AE2366D8E /* UIFont+Orangina.swift in Sources */,
-				D78F2FC29D247EA2CA2BE0D79C008103 /* UIFont+PostFonts.swift in Sources */,
-				DB8493A3936D5314B97644DBA6892FE9 /* UIFont+TumblrTheme.swift in Sources */,
-			);
-			runOnlyForDeploymentPostprocessing = 0;
-		};
-		3C77E43B95EEC1452F54789E9BBEEA06 /* Sources */ = {
-			isa = PBXSourcesBuildPhase;
-			buildActionMask = 2147483647;
-			files = (
-				2A4DA839F5A8011D81ABD1EB898481B4 /* Array+Convenience.swift in Sources */,
-				D293C891D355034A08CB1E5FB6FEFB6F /* Array+Safety.swift in Sources */,
-				BE1B17B6E1F565BCFB5D12D0F33E0D2F /* AVAsset+Utils.swift in Sources */,
-				BBFCD402FB3E6E1ABEF88606ED88A61B /* CGSize+Utils.swift in Sources */,
-				1A1E2EAD3DE27E7AB3F51B702511A286 /* ContentTypeDetector.swift in Sources */,
-				9F53E87FD7D517FCED76EAA0B07F4319 /* Dictionary+Additions.swift in Sources */,
-				DE217CECA9C58AFD764D32CAE6A6F9EA /* Dictionary+Copy.swift in Sources */,
-				3B967F5A97D4CA1837AD2EDE215B782C /* HashCodeBuilder.swift in Sources */,
-				7EEB3175CFCBFF80601E1F7138CDC498 /* NSBundle+Orangina.swift in Sources */,
-				662583B612598A1C987E77BC2F456C60 /* NSDate+Offset.swift in Sources */,
-				19CF5F0E195CB28F448C2D775AD695C3 /* NSDate+Orangina.swift in Sources */,
-				1B4FDE80752C4213574D160E48C3D925 /* NSFileManager+Orangina.swift in Sources */,
-				6BFB32F787E8F8DB228926ECE64C3A88 /* ReachabilityDeterminer.swift in Sources */,
-				F6C6EF055DDE764E5508FDB2DADF8B1C /* ReachabilityObserver.swift in Sources */,
-				2C7BD828BF232F5325094414E8DCBCD0 /* ReachabilityObserving.swift in Sources */,
-				66F366FC08D7DFDBA3EF0177C59E1AB8 /* String+HexColor.swift in Sources */,
-				F83F7A1B4415BA195909CDFB96A454A5 /* TumblrMediaInfo.swift in Sources */,
-				CFFE23EDFBB5A3C557C702FAA38CA885 /* UIColor+Hex.swift in Sources */,
-				42824568B43A8F4533E4F5EF96202A95 /* Utils-dummy.m in Sources */,
-			);
-			runOnlyForDeploymentPostprocessing = 0;
-		};
-		40413DED841760B65B40A8E06404E2BB /* Sources */ = {
-			isa = PBXSourcesBuildPhase;
-			buildActionMask = 2147483647;
-			files = (
-				7E6D23AD5DFCB992744C78F5F5D27030 /* Reachability-dummy.m in Sources */,
-				C2F2A9C5A948B4931D3368A470640D9C /* Reachability.m in Sources */,
-			);
-			runOnlyForDeploymentPostprocessing = 0;
-		};
-		5EE76E6121D0A6FBD36A6390E1199E6A /* Sources */ = {
-			isa = PBXSourcesBuildPhase;
-			buildActionMask = 2147483647;
-			files = (
-			);
-			runOnlyForDeploymentPostprocessing = 0;
-		};
-		63739113F93BF14EF695533BA826A783 /* Sources */ = {
-			isa = PBXSourcesBuildPhase;
-			buildActionMask = 2147483647;
-			files = (
-				9BDE20F697122A339D753715AB80D236 /* ColorPickerViewController.swift in Sources */,
-				03382B1140EC07E8D4E77FF27A1D4E01 /* ComposeNavigationBar.swift in Sources */,
-				E8E1AAAA3902229AD983D4CBABEC8FD1 /* DrawerController.swift in Sources */,
-				1EB78184B97DDC4E4F74FA0FD814D11D /* DrawerPanRecognizer.swift in Sources */,
-				70FF345FC48BC538D49D60351630CB14 /* DrawerView.swift in Sources */,
-				CEC0F4206322C0A66F0A29E6ACE1A4C8 /* EasyTipView.swift in Sources */,
-				044E924596D77D11A233A9C012B1F35B /* EditTagsView.swift in Sources */,
-				520BF99C70C3FFD0E2B3CDE3DACCBD9C /* HapticFeedbackGenerating.swift in Sources */,
-				DE65AE8A1E84234AF5E1216E783C0985 /* HapticFeedbackGenerator.swift in Sources */,
-				A173D1E195536883985280311807071A /* NSLayoutConstraint+Utils.swift in Sources */,
-				B3ABA5E3852CE107195F492F646DA0E2 /* PostFormKeyboardTracker.swift in Sources */,
-				664A258A554CE5A427FECD8E5C9AE74A /* PostOptionsConstants.swift in Sources */,
-				18B71B14BBDEB07E35BE5B4ED40C26D7 /* PostOptionsTagsDelegate.swift in Sources */,
-				A85460F52CD8EB98E455B52D72D09137 /* SharedUI-dummy.m in Sources */,
-				76D05B3939AF9350F6FB0CCD383A7C22 /* ShowModalFromTopAnimator.swift in Sources */,
-				91BF12066C4688F9DDFB191512903101 /* SuggestedTagsDataSource.swift in Sources */,
-				FB9FC3B0AC80A4BDB570F69CB0F919E3 /* SuggestedTagsView.swift in Sources */,
-				3E0A881E3D24F8A2194F132D0E07598F /* SuggestedTagView.swift in Sources */,
-				271F2DD2E23E8C27A8B455B3A9CDCFA2 /* TagsOptionsModel.swift in Sources */,
-				471D2F75C4091A94089B27EA8E14C07F /* TagsView.swift in Sources */,
-				104172453393821871ABB853BA61F14C /* TagsViewAnimationCoordinator.swift in Sources */,
-				4899F7A4204482642C8C8993DB4D469E /* TagsViewCollectionViewLayout.swift in Sources */,
-				5462F5DBD3FDD69EEBF07C088FFA3ECE /* TagsViewController.swift in Sources */,
-				90788527CA87340FC09B1CCCFF5F826C /* TagsViewEditCell.swift in Sources */,
-				9DE0E1136D12AB0D44AD85D053054892 /* TagsViewTagCell.swift in Sources */,
-				3F6DB9461DA8A009A856E66CF2F98F50 /* TimelineContaining.swift in Sources */,
-				2C22B59BA409255C5229C36349D08287 /* TMPageViewController.swift in Sources */,
-				11696390E4442A104F553C24EC9A20F0 /* ToastPresentationStyle.swift in Sources */,
-				E35FD424473AAFCA7B874809441305B2 /* UIButton+Custom.swift in Sources */,
-				5DF3987047D558318DC7E940D8093B5B /* UIImage+SharedUIAssets.swift in Sources */,
-				2291B105D5198A29AAEA8EF39BCC9691 /* UIView+AutoLayout.swift in Sources */,
-				F8D0D0F1DD14F4F114A7917C6793A380 /* UIView+Shadows.swift in Sources */,
-				0004A6DD0646563EAFE6B034974436C2 /* UIView+Snaphot.swift in Sources */,
-				D307FAEB08828DAB4B147BA67B7A2F9D /* UIView+Utils.swift in Sources */,
-				C89E09CA0BA16F4966758E1512E023B1 /* UIViewController+Orientation.swift in Sources */,
-			);
-			runOnlyForDeploymentPostprocessing = 0;
-		};
-		7377AAC4875C1E516C02DF5500516606 /* Sources */ = {
-			isa = PBXSourcesBuildPhase;
-			buildActionMask = 2147483647;
-			files = (
-				DEA98D162B81357BF4504880E75BF846 /* Pods-KanvasCameraExampleTests-dummy.m in Sources */,
-			);
-			runOnlyForDeploymentPostprocessing = 0;
-		};
-		97A2F6160F9049AEB02B99456804C006 /* Sources */ = {
-			isa = PBXSourcesBuildPhase;
-			buildActionMask = 2147483647;
-			files = (
-				B5EB7512E746A42E527B87DFBC019DC1 /* AvatarClearingHelper.swift in Sources */,
-				654BA3E8BFDADC69B2C75B236013A660 /* BackgroundFillOperation.swift in Sources */,
-				ACB988ADDF81EBBA4C1E72F6B8C47888 /* BlogImageCacheManager.swift in Sources */,
-				34FEAE57EF6B3307A79F6DB6DF6F09D5 /* BlurImageOperation.swift in Sources */,
-				A2C3DB0C76D64336036840ED48587CFA /* Cancelable.swift in Sources */,
-				04A12C242F47E040232B8BBA0DAD470C /* CancelationToken.swift in Sources */,
-				7B27356D88A1987ED1CA884A12E7FC84 /* ImageLoader-dummy.m in Sources */,
-				44AF41DB3691B87159257F378778EDA0 /* ImageLoader.swift in Sources */,
-				1978FF7E1388BC265CCBCFCF714F9CA5 /* ImageLoaderError.swift in Sources */,
-				372A3F0175F54BFCA37A2EEC8596E3DD /* ImageLoaderProvider.swift in Sources */,
-				D3D542093CD817994ADB28357BD2C8ED /* ImageLoaderURLSessionMetricsDelegate.swift in Sources */,
-				921622E5260712B920A3872F01FB7CC9 /* ImageOperation.swift in Sources */,
-				3C9182339B2DCA75687283EF3D05AE35 /* ImagePerformanceLogging.swift in Sources */,
-				0F651FDD855AF0CFC10C93C8944C6D1D /* ImageRequestAuthHeaderProvider.swift in Sources */,
-				8FEA5567EE8F0D4AC45B2BB9E0D66D9C /* ImageType.swift in Sources */,
-				23DABF7D16B59A03614707D3B6841569 /* ImageURLChooser.swift in Sources */,
-				C847B666F32AB377F8C1E94B6F1DD400 /* MockImageLoader.swift in Sources */,
-				599E022191740284FBFEA3CDEA376862 /* PixelateImageOperation.swift in Sources */,
-				945907A2F2191CFB3E5C37A4AA13619A /* SDAnimatedImage+Data.swift in Sources */,
-				6C4987A23B8830450348E2D5D15642D6 /* SDWebImageImageLoader.swift in Sources */,
-				105FABFA1A928C5F4CAC45B60FE9FC27 /* UIImage+Effects.swift in Sources */,
-				903BB848335054291F4FE3125F234678 /* UIImage+SDAnimatedImage.swift in Sources */,
-			);
-			runOnlyForDeploymentPostprocessing = 0;
-		};
-		A1401BD86D886C360D4729830C6BF16E /* Sources */ = {
-			isa = PBXSourcesBuildPhase;
-			buildActionMask = 2147483647;
-			files = (
-				D5FAA5ED25EAEE61F6476D63E0CA9894 /* FBSnapshotTestCase-dummy.m in Sources */,
-				D607E281B6103D213C2295CE59CC6658 /* FBSnapshotTestCase.m in Sources */,
-				5693A08347C5CFEBCEBAA2AED5FADEE1 /* FBSnapshotTestCasePlatform.m in Sources */,
-				77963FF7EE2C6BF810466A85D700811E /* FBSnapshotTestController.m in Sources */,
-				87D6F8413A7B375C836E57CCAD550A7F /* SwiftSupport.swift in Sources */,
-				19F37CC50E23DE48D4345923514B8F98 /* UIApplication+StrictKeyWindow.m in Sources */,
-				A457A948F248D2A52CD05F067B0C1367 /* UIImage+Compare.m in Sources */,
-				B8ADA30C051A2790FE88BE07CBFFF592 /* UIImage+Diff.m in Sources */,
-				CBD39660A2AEA338F8D2CE18BEBECEF9 /* UIImage+Snapshot.m in Sources */,
-			);
-			runOnlyForDeploymentPostprocessing = 0;
-		};
-		A29BB3F76943EF48D9B68FAD8B42A0CC /* Sources */ = {
-			isa = PBXSourcesBuildPhase;
-			buildActionMask = 2147483647;
-			files = (
-			);
-			runOnlyForDeploymentPostprocessing = 0;
-		};
-		B05B4EC6B518DAB4EEAB06887D876BEC /* Sources */ = {
-			isa = PBXSourcesBuildPhase;
-			buildActionMask = 2147483647;
-			files = (
-=======
->>>>>>> 2d2fcae0
 				B3A92F52252F37FC345903D050178026 /* AlphaBlendOpenGLFilter.swift in Sources */,
 				914D84F4D7F5661B17D9A81F0BA04531 /* Array+Move.swift in Sources */,
 				DB77AB24BEDE2A977BE8B59C49032007 /* Array+Object.swift in Sources */,
@@ -4448,151 +1950,15 @@
 				427651DAA46EB6CA34AF4491667897E2 /* ViewTransformations.swift in Sources */,
 			);
 			runOnlyForDeploymentPostprocessing = 0;
-<<<<<<< HEAD
-		};
-		D6197C5BE8B395A37EB4848E0B026DC1 /* Sources */ = {
-			isa = PBXSourcesBuildPhase;
-			buildActionMask = 2147483647;
-			files = (
-				A75F0270E05938F60018534996E02141 /* SDImageWebPCoder.m in Sources */,
-				7132F0DD3800F838EAD9D490E9FC4BA6 /* SDWebImageWebPCoder-dummy.m in Sources */,
-				AB3DAF426B5E59DFFD4D77F3D222A110 /* UIImage+WebP.m in Sources */,
-			);
-			runOnlyForDeploymentPostprocessing = 0;
-		};
-		E0A4D834A3D8D7F31880F79709AEE7AE /* Sources */ = {
-			isa = PBXSourcesBuildPhase;
-			buildActionMask = 2147483647;
-			files = (
-				60C2EFB1240142C9B7EDA7D644AF249B /* NSBezierPath+SDRoundedCorners.m in Sources */,
-				73C1CA5944ECA3AF719C46AE652C4801 /* NSButton+WebCache.m in Sources */,
-				4EE5F1A40D43B6370170756D212244EA /* NSData+ImageContentType.m in Sources */,
-				47D8291E11DF4D002DC8F3C98F3F0F52 /* NSImage+Compatibility.m in Sources */,
-				B6C645F4A5C446665DD098BF44F34443 /* SDAnimatedImage.m in Sources */,
-				988CE0E06F4D442848815837C952E235 /* SDAnimatedImagePlayer.m in Sources */,
-				B154000FADDD2E81CA1C25FBCDB2FFF8 /* SDAnimatedImageRep.m in Sources */,
-				D0D92E8BBB9901012C9AB1DCFC6906B9 /* SDAnimatedImageView+WebCache.m in Sources */,
-				FDDB41B83EE5FC96867824AB67CD51A8 /* SDAnimatedImageView.m in Sources */,
-				53DB67DB8ADE317401F8B9E73EBEDFCB /* SDAssociatedObject.m in Sources */,
-				5CC7B28CE2FC2CAD77E264C5A483CC58 /* SDAsyncBlockOperation.m in Sources */,
-				0D1BE71D9AC11FC26C628C36489AB618 /* SDDeviceHelper.m in Sources */,
-				0061EDF95F8BD13F256F0C1934EA0D00 /* SDDiskCache.m in Sources */,
-				1620E3171FE748F76D7EA797999ABD07 /* SDDisplayLink.m in Sources */,
-				F6CAB181F9AF2E3FA411C28D1CBABB9C /* SDFileAttributeHelper.m in Sources */,
-				7FE942E8C1DB64B98DD08D5668F5CC54 /* SDGraphicsImageRenderer.m in Sources */,
-				6D5D20111D167749D7BC40EC2DCF1738 /* SDImageAPNGCoder.m in Sources */,
-				0B07C2616173FF66C3A6E3B58ED0DD8D /* SDImageAssetManager.m in Sources */,
-				8D79665902B275A9319FE60760E1E497 /* SDImageCache.m in Sources */,
-				A3AD47B0AE7519DB4712E44887CD34DA /* SDImageCacheConfig.m in Sources */,
-				99DD220226491F1D6CA19174A2D659D2 /* SDImageCacheDefine.m in Sources */,
-				D3CAEAC6955355837F5E723225CEB968 /* SDImageCachesManager.m in Sources */,
-				E7EC9690754C491187E185EE95202D6A /* SDImageCachesManagerOperation.m in Sources */,
-				8C72F9EDC450B2665798AB97E7932620 /* SDImageCoder.m in Sources */,
-				1DBF5D058793987160505C1450CA1BDC /* SDImageCoderHelper.m in Sources */,
-				2A53C2E1A0CB1B6FE2B86F97EED200F0 /* SDImageCodersManager.m in Sources */,
-				7C34649C9AAA059880A16702705CBCB8 /* SDImageFrame.m in Sources */,
-				A5A6BC0FB4734ACB964192BA1D0E2EC5 /* SDImageGIFCoder.m in Sources */,
-				6AFD0A0A996C5AC374639F8FCF27E368 /* SDImageGraphics.m in Sources */,
-				B7DFDB149AFF2301096C46948FB90D68 /* SDImageHEICCoder.m in Sources */,
-				F0FB2DA0231731C111F60C4B4E6FC264 /* SDImageIOAnimatedCoder.m in Sources */,
-				ECBDC4CBA1E59782962120B06AC546E4 /* SDImageIOCoder.m in Sources */,
-				9C4012B8FF9BB7970A3666E761F4C8CC /* SDImageLoader.m in Sources */,
-				45F10D49349CF67C493467D614006B82 /* SDImageLoadersManager.m in Sources */,
-				FE61F135AF922D6F387A4C8AC4392987 /* SDImageTransformer.m in Sources */,
-				CE17814BA3166755BD214234F659D6CD /* SDInternalMacros.m in Sources */,
-				0C9CA82EB63D8C4BA761A48FC8FBDE5B /* SDMemoryCache.m in Sources */,
-				3A69B2D03067F4E25849A40EB340B83D /* SDWeakProxy.m in Sources */,
-				FD4362CFF79A80F3CD225B0A28244397 /* SDWebImage-dummy.m in Sources */,
-				EF093C21C31273F480B3CA0A0617D038 /* SDWebImageCacheKeyFilter.m in Sources */,
-				5BC706C361F00B81001D73542E01755B /* SDWebImageCacheSerializer.m in Sources */,
-				FFB43AF6B2C2A3FA44278C5B176E7EDD /* SDWebImageCompat.m in Sources */,
-				97B064936B6B35D8DBD4FF8B1FEC435C /* SDWebImageDefine.m in Sources */,
-				36FE2D378B4A6704C8BDA9775BBEAF70 /* SDWebImageDownloader.m in Sources */,
-				98027A3ED20EBC440750D7A83EE025F5 /* SDWebImageDownloaderConfig.m in Sources */,
-				CACB34B83CF01D82D80BF36F62694DC6 /* SDWebImageDownloaderDecryptor.m in Sources */,
-				26070E95DA2B0787B66025945503A534 /* SDWebImageDownloaderOperation.m in Sources */,
-				0C5CBA33A4D4CD62B2A314BBF09831FA /* SDWebImageDownloaderRequestModifier.m in Sources */,
-				0A7A4320F96EFB5E08B6FD42C98E8047 /* SDWebImageDownloaderResponseModifier.m in Sources */,
-				03C48CD36352C7D76DF5C821AA39F967 /* SDWebImageError.m in Sources */,
-				222665A9D3003151362388B3EA60576E /* SDWebImageIndicator.m in Sources */,
-				DA6579D9425A7E89622E51345B887E62 /* SDWebImageManager.m in Sources */,
-				56D50CB747B429C4F9086DE6902F4757 /* SDWebImageOptionsProcessor.m in Sources */,
-				726B89D44663ED0A0F380AE24EF8D816 /* SDWebImagePrefetcher.m in Sources */,
-				388A4845D45AA7D907A4AD89F2A05C83 /* SDWebImageTransition.m in Sources */,
-				1CBD92F0D448A0551059EDDB2011B54E /* UIButton+WebCache.m in Sources */,
-				89BF6D73E3CAA28723D5EAE8D44C5DD3 /* UIColor+SDHexString.m in Sources */,
-				EC35CDE850A5ECE641096E167380A57C /* UIImage+ExtendedCacheData.m in Sources */,
-				5D67827D0EF28014E091EF8FA1E035F7 /* UIImage+ForceDecode.m in Sources */,
-				8281160F263BB05F1F2034BBD7CE1632 /* UIImage+GIF.m in Sources */,
-				E8E65DBFA1A9AAEF51DFE509E94E19EA /* UIImage+MemoryCacheCost.m in Sources */,
-				253DC85C9DFE07360835C9E541724987 /* UIImage+Metadata.m in Sources */,
-				67FB86B5A828570E868D952747DF1FC4 /* UIImage+MultiFormat.m in Sources */,
-				9E49E315F5A8CC199D2DF055FBB465F6 /* UIImage+Transform.m in Sources */,
-				40952AD55DAC8F33E68D276F1F27597B /* UIImageView+HighlightedWebCache.m in Sources */,
-				887C33FDFC35147FB767BF0EE90058AA /* UIImageView+WebCache.m in Sources */,
-				9E2398B4F5945CED530119CDAAF5CBD5 /* UIView+WebCache.m in Sources */,
-				58E9E6C5AB59D4DC33848BB0AD9FE6A2 /* UIView+WebCacheOperation.m in Sources */,
-			);
-			runOnlyForDeploymentPostprocessing = 0;
-		};
-		F9FBA2ECB09CCE969EA9B0F22B190ED8 /* Sources */ = {
-			isa = PBXSourcesBuildPhase;
-			buildActionMask = 2147483647;
-			files = (
-				825DED6E1C303247672D8BF819EAD431 /* Pods-KanvasCameraExample-dummy.m in Sources */,
-			);
-			runOnlyForDeploymentPostprocessing = 0;
 		};
 /* End PBXSourcesBuildPhase section */
 
 /* Begin PBXTargetDependency section */
-		2E69A9EE84143BE0973AA5DDE9ADBC29 /* PBXTargetDependency */ = {
+		77A56921FDAF5E82ED6CC29AA1DBACD0 /* PBXTargetDependency */ = {
 			isa = PBXTargetDependency;
-			name = Reachability;
-			target = CAA047C0F5E4106F3904E8497FA17F97 /* Reachability */;
-			targetProxy = 285889C91924A529AA3D1CFB955F96A3 /* PBXContainerItemProxy */;
-		};
-		31B52A1633C6C8DEF41E4B7B72C458B1 /* PBXTargetDependency */ = {
-			isa = PBXTargetDependency;
-			name = SharedUI;
-			target = 5A8AA14BB4E2075C7AF275F5A37A8613 /* SharedUI */;
-			targetProxy = 1FFD23C08E7045BDDCE840F79B949D16 /* PBXContainerItemProxy */;
-		};
-		37E56B17586453F80C674BED11BAF775 /* PBXTargetDependency */ = {
-			isa = PBXTargetDependency;
-			name = Utils;
-			target = 5E1C9C4892FA8FEB28F32737904729A4 /* Utils */;
-			targetProxy = A020B5523C80617EE25996C7F58F5D30 /* PBXContainerItemProxy */;
-		};
-		4C39A75CCD4BCF2F199336BA2CDB95E3 /* PBXTargetDependency */ = {
-			isa = PBXTargetDependency;
-			name = libwebp;
-			target = 47D2E85A78C25869BB13521D8561A638 /* libwebp */;
-			targetProxy = 7FC65029F18386E92235C7F2771EFDD1 /* PBXContainerItemProxy */;
-		};
-		61FCD6F5D3D36F487655BDEBB2371F94 /* PBXTargetDependency */ = {
-			isa = PBXTargetDependency;
-			name = TumblrTheme;
-			target = 97690FB9AA16497E774B413B7C6B9506 /* TumblrTheme */;
-			targetProxy = 55293F7ABD9438119443D1857E990A2C /* PBXContainerItemProxy */;
-		};
-		6662EC685A6D022DABBAAAED585AF0BB /* PBXTargetDependency */ = {
-			isa = PBXTargetDependency;
-			name = SDWebImageWebPCoder;
-			target = 1953860EA9853AA2BC8022B242F08512 /* SDWebImageWebPCoder */;
-			targetProxy = 81D722FF516DBFC74B5C296718988E96 /* PBXContainerItemProxy */;
-		};
-		8A1FDE81C33691A38D6B58CABA9D33DA /* PBXTargetDependency */ = {
-			isa = PBXTargetDependency;
-			name = libwebp;
-			target = 47D2E85A78C25869BB13521D8561A638 /* libwebp */;
-			targetProxy = 1AD3BDC52E3ED5CF1C5084FFB7F85787 /* PBXContainerItemProxy */;
-		};
-		92226872102EA9D3DC61B61373FA1CE0 /* PBXTargetDependency */ = {
-			isa = PBXTargetDependency;
-			name = TumblrTheme;
-			target = 97690FB9AA16497E774B413B7C6B9506 /* TumblrTheme */;
-			targetProxy = B8D71F0AC17EAC45469B536EB7EBD968 /* PBXContainerItemProxy */;
+			name = KanvasCamera;
+			target = EEA7BBCE1AEABC4574550F0FCA071779 /* KanvasCamera */;
+			targetProxy = D59DFDFC8131E9A825529F7344794B61 /* PBXContainerItemProxy */;
 		};
 		95431C4852062C095FDB19F8C13894AA /* PBXTargetDependency */ = {
 			isa = PBXTargetDependency;
@@ -4600,155 +1966,24 @@
 			target = 63A66EDDAEF8A5521205B4F823F1D6AB /* KanvasCamera-KanvasCamera */;
 			targetProxy = 172FB6DE84F6475F0F4724B5EF160191 /* PBXContainerItemProxy */;
 		};
-		A5795DDD21D6FFA36E1C8064907A4336 /* PBXTargetDependency */ = {
-			isa = PBXTargetDependency;
-			name = KanvasCamera;
-			target = EEA7BBCE1AEABC4574550F0FCA071779 /* KanvasCamera */;
-			targetProxy = 72FD7FBD0583062DE8C993A787C34C1E /* PBXContainerItemProxy */;
-		};
-		AAD60E57C36770D395A151EF9C81A2A4 /* PBXTargetDependency */ = {
-			isa = PBXTargetDependency;
-			name = ImageLoader;
-			target = 269D828BFEDDD2E14A9BC55D5D392757 /* ImageLoader */;
-			targetProxy = F176DE8C7CA9DEEF138F1471EACDFE62 /* PBXContainerItemProxy */;
-		};
-		B27C1F99EEDDB8B05F807E135042AA5B /* PBXTargetDependency */ = {
-			isa = PBXTargetDependency;
-			name = SDWebImage;
-			target = 3847153A6E5EEFB86565BA840768F429 /* SDWebImage */;
-			targetProxy = 04FCB7CFE290F2188A3C252FEEE29228 /* PBXContainerItemProxy */;
-		};
 		BA997E9B55CCB7B2E3CD0DEB8762A0D0 /* PBXTargetDependency */ = {
 			isa = PBXTargetDependency;
 			name = "Pods-KanvasCameraExample";
 			target = BDB175D784A4B1E7FCB709777D7A6ADF /* Pods-KanvasCameraExample */;
 			targetProxy = DDBD836560144B4E467F325CADD13EDD /* PBXContainerItemProxy */;
 		};
-		C2909E464840290264CF481C041FB7CA /* PBXTargetDependency */ = {
-			isa = PBXTargetDependency;
-			name = SDWebImageWebPCoder;
-			target = 1953860EA9853AA2BC8022B242F08512 /* SDWebImageWebPCoder */;
-			targetProxy = D4C77C595E737C57960991A93825C94A /* PBXContainerItemProxy */;
-		};
 		C34516117DE5A47D6A842A2DDDA29795 /* PBXTargetDependency */ = {
 			isa = PBXTargetDependency;
 			name = FBSnapshotTestCase;
 			target = 98A98149697C80CEF8D5772791E92E66 /* FBSnapshotTestCase */;
 			targetProxy = DE4C3836B35282D8E6A5BCCADEB08DAC /* PBXContainerItemProxy */;
 		};
-		D3DF7054D23CDAB4293D62D6C0F67DE4 /* PBXTargetDependency */ = {
-			isa = PBXTargetDependency;
-			name = Reachability;
-			target = CAA047C0F5E4106F3904E8497FA17F97 /* Reachability */;
-			targetProxy = 6A369067289DA4FE4493BC7FDB5DC949 /* PBXContainerItemProxy */;
-		};
-		D577FEC5086064271312815DB58C652E /* PBXTargetDependency */ = {
-			isa = PBXTargetDependency;
-			name = Utils;
-			target = 5E1C9C4892FA8FEB28F32737904729A4 /* Utils */;
-			targetProxy = EDCA5A1CA58F728559D7AF954AF39772 /* PBXContainerItemProxy */;
-		};
-		DAC8F91290F2A345F1AB0E988EA6DDB9 /* PBXTargetDependency */ = {
-			isa = PBXTargetDependency;
-			name = "SharedUI-SharedUI";
-			target = 11D700ED871C048F7FBF2B0F542B770E /* SharedUI-SharedUI */;
-			targetProxy = 36CB1E48EC3B1E1939700B6827C805E4 /* PBXContainerItemProxy */;
-		};
-		E0E9728D9FB5720522C03C7F92759179 /* PBXTargetDependency */ = {
-			isa = PBXTargetDependency;
-			name = SDWebImage;
-			target = 3847153A6E5EEFB86565BA840768F429 /* SDWebImage */;
-			targetProxy = 1CF00926055CDEAE79C0B7F957EA9445 /* PBXContainerItemProxy */;
-		};
-		E792EC45889BACBDE88DBE0F32AE8F72 /* PBXTargetDependency */ = {
-			isa = PBXTargetDependency;
-			name = SDWebImage;
-			target = 3847153A6E5EEFB86565BA840768F429 /* SDWebImage */;
-			targetProxy = F2677C1FE0F93E2FD2DA84DF39AD21A5 /* PBXContainerItemProxy */;
-		};
 /* End PBXTargetDependency section */
 
 /* Begin XCBuildConfiguration section */
-		0132A270C6C3316446448A9A42CA2E81 /* Release */ = {
-			isa = XCBuildConfiguration;
-			baseConfigurationReference = 6B021E6E4313D7010362B8C66F9B8BED /* Reachability.release.xcconfig */;
-			buildSettings = {
-				CODE_SIGN_IDENTITY = "iPhone Developer";
-				"CODE_SIGN_IDENTITY[sdk=appletvos*]" = "";
-				"CODE_SIGN_IDENTITY[sdk=iphoneos*]" = "";
-				"CODE_SIGN_IDENTITY[sdk=watchos*]" = "";
-				GCC_PREFIX_HEADER = "Target Support Files/Reachability/Reachability-prefix.pch";
-				IPHONEOS_DEPLOYMENT_TARGET = 6.0;
-				MODULEMAP_FILE = Headers/Public/Reachability/Reachability.modulemap;
-				OTHER_LDFLAGS = "";
-				OTHER_LIBTOOLFLAGS = "";
-				PRIVATE_HEADERS_FOLDER_PATH = "";
-				PRODUCT_MODULE_NAME = Reachability;
-				PRODUCT_NAME = Reachability;
-				PUBLIC_HEADERS_FOLDER_PATH = "";
-				SDKROOT = iphoneos;
-				SKIP_INSTALL = YES;
-				SWIFT_ACTIVE_COMPILATION_CONDITIONS = "$(inherited) ";
-				SWIFT_VERSION = 4.2;
-				TARGETED_DEVICE_FAMILY = "1,2";
-				VALIDATE_PRODUCT = YES;
-			};
-			name = Release;
-		};
-		0407DC0737605464ADCAD0CB1796FE9B /* Debug */ = {
-			isa = XCBuildConfiguration;
-			baseConfigurationReference = 7AFACDA303AD7EA9A9298A9A452935A8 /* ImageLoader.debug.xcconfig */;
-			buildSettings = {
-				CLANG_ENABLE_OBJC_WEAK = NO;
-				CODE_SIGN_IDENTITY = "iPhone Developer";
-				"CODE_SIGN_IDENTITY[sdk=appletvos*]" = "";
-				"CODE_SIGN_IDENTITY[sdk=iphoneos*]" = "";
-				"CODE_SIGN_IDENTITY[sdk=watchos*]" = "";
-				GCC_PREFIX_HEADER = "Target Support Files/ImageLoader/ImageLoader-prefix.pch";
-				IPHONEOS_DEPLOYMENT_TARGET = 12.0;
-				MODULEMAP_FILE = Headers/Public/ImageLoader/ImageLoader.modulemap;
-				OTHER_LDFLAGS = "";
-				OTHER_LIBTOOLFLAGS = "";
-				PRIVATE_HEADERS_FOLDER_PATH = "";
-				PRODUCT_MODULE_NAME = ImageLoader;
-				PRODUCT_NAME = ImageLoader;
-				PUBLIC_HEADERS_FOLDER_PATH = "";
-				SDKROOT = iphoneos;
-				SKIP_INSTALL = YES;
-				SWIFT_ACTIVE_COMPILATION_CONDITIONS = "$(inherited) ";
-				SWIFT_VERSION = 4.2;
-				TARGETED_DEVICE_FAMILY = "1,2";
-			};
-			name = Debug;
-		};
-		0B5D13BD1FE0614618FF36A5C8A89D41 /* Debug */ = {
-			isa = XCBuildConfiguration;
-			baseConfigurationReference = D868D2AE8AB0E0D6569583B4019D02E3 /* SDWebImage.debug.xcconfig */;
-			buildSettings = {
-				CODE_SIGN_IDENTITY = "iPhone Developer";
-				"CODE_SIGN_IDENTITY[sdk=appletvos*]" = "";
-				"CODE_SIGN_IDENTITY[sdk=iphoneos*]" = "";
-				"CODE_SIGN_IDENTITY[sdk=watchos*]" = "";
-				GCC_PREFIX_HEADER = "Target Support Files/SDWebImage/SDWebImage-prefix.pch";
-				IPHONEOS_DEPLOYMENT_TARGET = 8.0;
-				MODULEMAP_FILE = Headers/Public/SDWebImage/SDWebImage.modulemap;
-				OTHER_LDFLAGS = "";
-				OTHER_LIBTOOLFLAGS = "";
-				PRIVATE_HEADERS_FOLDER_PATH = "";
-				PRODUCT_MODULE_NAME = SDWebImage;
-				PRODUCT_NAME = SDWebImage;
-				PUBLIC_HEADERS_FOLDER_PATH = "";
-				SDKROOT = iphoneos;
-				SKIP_INSTALL = YES;
-				SWIFT_ACTIVE_COMPILATION_CONDITIONS = "$(inherited) ";
-				SWIFT_VERSION = 4.2;
-				TARGETED_DEVICE_FAMILY = "1,2";
-			};
-			name = Debug;
-		};
 		0C99A0B398D296905E87D24922C8F3AC /* Debug */ = {
 			isa = XCBuildConfiguration;
-			baseConfigurationReference = D0A7D1A9CB847356C7121DC3EE330CB4 /* FBSnapshotTestCase.debug.xcconfig */;
+			baseConfigurationReference = C9CD662427AAA2F5C0851CCF513711B6 /* FBSnapshotTestCase.debug.xcconfig */;
 			buildSettings = {
 				CODE_SIGN_IDENTITY = "iPhone Developer";
 				"CODE_SIGN_IDENTITY[sdk=appletvos*]" = "";
@@ -4835,286 +2070,6 @@
 			};
 			name = Debug;
 		};
-		200D846C1E0EA62E12FCDCF74C30D6DD /* Release */ = {
-			isa = XCBuildConfiguration;
-			baseConfigurationReference = B4C2B48286122707EFC70FAFAC8E2BBB /* SharedUI.release.xcconfig */;
-			buildSettings = {
-				CODE_SIGN_IDENTITY = "iPhone Developer";
-				CONFIGURATION_BUILD_DIR = "$(BUILD_DIR)/$(CONFIGURATION)$(EFFECTIVE_PLATFORM_NAME)/SharedUI";
-				IBSC_MODULE = SharedUI;
-				INFOPLIST_FILE = "Target Support Files/SharedUI/ResourceBundle-SharedUI-SharedUI-Info.plist";
-				IPHONEOS_DEPLOYMENT_TARGET = 12.0;
-				PRODUCT_NAME = SharedUI;
-				SDKROOT = iphoneos;
-				SKIP_INSTALL = YES;
-				TARGETED_DEVICE_FAMILY = "1,2";
-				WRAPPER_EXTENSION = bundle;
-			};
-			name = Release;
-		};
-		2211C3C7D6966018611A6D1FE772BD95 /* Debug */ = {
-			isa = XCBuildConfiguration;
-			baseConfigurationReference = 299E807348E5739949393C1E7CD6095F /* KanvasCamera.debug.xcconfig */;
-			buildSettings = {
-				CLANG_ENABLE_OBJC_WEAK = NO;
-				CODE_SIGN_IDENTITY = "iPhone Developer";
-				"CODE_SIGN_IDENTITY[sdk=appletvos*]" = "";
-				"CODE_SIGN_IDENTITY[sdk=iphoneos*]" = "";
-				"CODE_SIGN_IDENTITY[sdk=watchos*]" = "";
-				GCC_PREFIX_HEADER = "Target Support Files/KanvasCamera/KanvasCamera-prefix.pch";
-				IPHONEOS_DEPLOYMENT_TARGET = 12.0;
-				MODULEMAP_FILE = Headers/Public/KanvasCamera/KanvasCamera.modulemap;
-				OTHER_LDFLAGS = "";
-				OTHER_LIBTOOLFLAGS = "";
-				PRIVATE_HEADERS_FOLDER_PATH = "";
-				PRODUCT_MODULE_NAME = KanvasCamera;
-				PRODUCT_NAME = KanvasCamera;
-				PUBLIC_HEADERS_FOLDER_PATH = "";
-				SDKROOT = iphoneos;
-				SKIP_INSTALL = YES;
-				SWIFT_ACTIVE_COMPILATION_CONDITIONS = "$(inherited) ";
-				SWIFT_VERSION = 4.2;
-				TARGETED_DEVICE_FAMILY = "1,2";
-			};
-			name = Debug;
-		};
-		2272A3FA9BF168613E50A9D41E6A70A8 /* Release */ = {
-			isa = XCBuildConfiguration;
-			baseConfigurationReference = 72BC6172444BC8896A7DD17D385D81BE /* Pods-KanvasCameraExampleTests.release.xcconfig */;
-			buildSettings = {
-				ALWAYS_EMBED_SWIFT_STANDARD_LIBRARIES = NO;
-				CLANG_ENABLE_OBJC_WEAK = NO;
-				CODE_SIGN_IDENTITY = "iPhone Developer";
-				"CODE_SIGN_IDENTITY[sdk=appletvos*]" = "";
-				"CODE_SIGN_IDENTITY[sdk=iphoneos*]" = "";
-				"CODE_SIGN_IDENTITY[sdk=watchos*]" = "";
-				IPHONEOS_DEPLOYMENT_TARGET = 12.0;
-				MACH_O_TYPE = staticlib;
-				MODULEMAP_FILE = "Target Support Files/Pods-KanvasCameraExampleTests/Pods-KanvasCameraExampleTests.modulemap";
-				OTHER_LDFLAGS = "";
-				OTHER_LIBTOOLFLAGS = "";
-				PODS_ROOT = "$(SRCROOT)";
-				PRODUCT_BUNDLE_IDENTIFIER = "org.cocoapods.${PRODUCT_NAME:rfc1034identifier}";
-				SDKROOT = iphoneos;
-				SKIP_INSTALL = YES;
-				TARGETED_DEVICE_FAMILY = "1,2";
-				VALIDATE_PRODUCT = YES;
-			};
-			name = Release;
-		};
-		3328BF81793AA48126771FCD1850DF12 /* Release */ = {
-			isa = XCBuildConfiguration;
-			baseConfigurationReference = 0DAE6361CDC622195378A68D486386AF /* libwebp.release.xcconfig */;
-			buildSettings = {
-				CODE_SIGN_IDENTITY = "iPhone Developer";
-				"CODE_SIGN_IDENTITY[sdk=appletvos*]" = "";
-				"CODE_SIGN_IDENTITY[sdk=iphoneos*]" = "";
-				"CODE_SIGN_IDENTITY[sdk=watchos*]" = "";
-				GCC_PREFIX_HEADER = "Target Support Files/libwebp/libwebp-prefix.pch";
-				IPHONEOS_DEPLOYMENT_TARGET = 6.0;
-				MODULEMAP_FILE = Headers/Public/libwebp/libwebp.modulemap;
-				OTHER_LDFLAGS = "";
-				OTHER_LIBTOOLFLAGS = "";
-				PRIVATE_HEADERS_FOLDER_PATH = "";
-				PRODUCT_MODULE_NAME = libwebp;
-				PRODUCT_NAME = libwebp;
-				PUBLIC_HEADERS_FOLDER_PATH = "";
-				SDKROOT = iphoneos;
-				SKIP_INSTALL = YES;
-				SWIFT_ACTIVE_COMPILATION_CONDITIONS = "$(inherited) ";
-				SWIFT_VERSION = 4.2;
-				TARGETED_DEVICE_FAMILY = "1,2";
-				VALIDATE_PRODUCT = YES;
-			};
-			name = Release;
-		};
-		455F47279E253667DEEC1C536E9ADECC /* Release */ = {
-			isa = XCBuildConfiguration;
-			baseConfigurationReference = C496F8F15089F73286F58D85ABDE963C /* SDWebImage.release.xcconfig */;
-			buildSettings = {
-				CODE_SIGN_IDENTITY = "iPhone Developer";
-				"CODE_SIGN_IDENTITY[sdk=appletvos*]" = "";
-				"CODE_SIGN_IDENTITY[sdk=iphoneos*]" = "";
-				"CODE_SIGN_IDENTITY[sdk=watchos*]" = "";
-				GCC_PREFIX_HEADER = "Target Support Files/SDWebImage/SDWebImage-prefix.pch";
-				IPHONEOS_DEPLOYMENT_TARGET = 8.0;
-				MODULEMAP_FILE = Headers/Public/SDWebImage/SDWebImage.modulemap;
-				OTHER_LDFLAGS = "";
-				OTHER_LIBTOOLFLAGS = "";
-				PRIVATE_HEADERS_FOLDER_PATH = "";
-				PRODUCT_MODULE_NAME = SDWebImage;
-				PRODUCT_NAME = SDWebImage;
-				PUBLIC_HEADERS_FOLDER_PATH = "";
-				SDKROOT = iphoneos;
-				SKIP_INSTALL = YES;
-				SWIFT_ACTIVE_COMPILATION_CONDITIONS = "$(inherited) ";
-				SWIFT_VERSION = 4.2;
-				TARGETED_DEVICE_FAMILY = "1,2";
-				VALIDATE_PRODUCT = YES;
-			};
-			name = Release;
-		};
-		52001F422914504581F7332A15CE6D1E /* Debug */ = {
-			isa = XCBuildConfiguration;
-			baseConfigurationReference = 888D1107ADA0E7FEBD72F2B681538E93 /* Pods-KanvasCameraExampleTests.debug.xcconfig */;
-			buildSettings = {
-				ALWAYS_EMBED_SWIFT_STANDARD_LIBRARIES = NO;
-				CLANG_ENABLE_OBJC_WEAK = NO;
-				CODE_SIGN_IDENTITY = "iPhone Developer";
-				"CODE_SIGN_IDENTITY[sdk=appletvos*]" = "";
-				"CODE_SIGN_IDENTITY[sdk=iphoneos*]" = "";
-				"CODE_SIGN_IDENTITY[sdk=watchos*]" = "";
-				IPHONEOS_DEPLOYMENT_TARGET = 12.0;
-				MACH_O_TYPE = staticlib;
-				MODULEMAP_FILE = "Target Support Files/Pods-KanvasCameraExampleTests/Pods-KanvasCameraExampleTests.modulemap";
-				OTHER_LDFLAGS = "";
-				OTHER_LIBTOOLFLAGS = "";
-				PODS_ROOT = "$(SRCROOT)";
-				PRODUCT_BUNDLE_IDENTIFIER = "org.cocoapods.${PRODUCT_NAME:rfc1034identifier}";
-				SDKROOT = iphoneos;
-				SKIP_INSTALL = YES;
-				TARGETED_DEVICE_FAMILY = "1,2";
-			};
-			name = Debug;
-		};
-		6879ED87F6B7688360FA550727F9F8D5 /* Debug */ = {
-			isa = XCBuildConfiguration;
-			baseConfigurationReference = 7ED406A3861AD23EDEE80D1548DA6FC0 /* SharedUI.debug.xcconfig */;
-			buildSettings = {
-				CODE_SIGN_IDENTITY = "iPhone Developer";
-				CONFIGURATION_BUILD_DIR = "$(BUILD_DIR)/$(CONFIGURATION)$(EFFECTIVE_PLATFORM_NAME)/SharedUI";
-				IBSC_MODULE = SharedUI;
-				INFOPLIST_FILE = "Target Support Files/SharedUI/ResourceBundle-SharedUI-SharedUI-Info.plist";
-				IPHONEOS_DEPLOYMENT_TARGET = 12.0;
-				PRODUCT_NAME = SharedUI;
-				SDKROOT = iphoneos;
-				SKIP_INSTALL = YES;
-				TARGETED_DEVICE_FAMILY = "1,2";
-				WRAPPER_EXTENSION = bundle;
-			};
-			name = Debug;
-=======
->>>>>>> 2d2fcae0
-		};
-/* End PBXSourcesBuildPhase section */
-
-/* Begin PBXTargetDependency section */
-		77A56921FDAF5E82ED6CC29AA1DBACD0 /* PBXTargetDependency */ = {
-			isa = PBXTargetDependency;
-			name = KanvasCamera;
-			target = EEA7BBCE1AEABC4574550F0FCA071779 /* KanvasCamera */;
-			targetProxy = D59DFDFC8131E9A825529F7344794B61 /* PBXContainerItemProxy */;
-		};
-		95431C4852062C095FDB19F8C13894AA /* PBXTargetDependency */ = {
-			isa = PBXTargetDependency;
-			name = "KanvasCamera-KanvasCamera";
-			target = 63A66EDDAEF8A5521205B4F823F1D6AB /* KanvasCamera-KanvasCamera */;
-			targetProxy = 172FB6DE84F6475F0F4724B5EF160191 /* PBXContainerItemProxy */;
-		};
-		BA997E9B55CCB7B2E3CD0DEB8762A0D0 /* PBXTargetDependency */ = {
-			isa = PBXTargetDependency;
-			name = "Pods-KanvasCameraExample";
-			target = BDB175D784A4B1E7FCB709777D7A6ADF /* Pods-KanvasCameraExample */;
-			targetProxy = DDBD836560144B4E467F325CADD13EDD /* PBXContainerItemProxy */;
-		};
-		C34516117DE5A47D6A842A2DDDA29795 /* PBXTargetDependency */ = {
-			isa = PBXTargetDependency;
-			name = FBSnapshotTestCase;
-			target = 98A98149697C80CEF8D5772791E92E66 /* FBSnapshotTestCase */;
-			targetProxy = DE4C3836B35282D8E6A5BCCADEB08DAC /* PBXContainerItemProxy */;
-		};
-/* End PBXTargetDependency section */
-
-/* Begin XCBuildConfiguration section */
-		0C99A0B398D296905E87D24922C8F3AC /* Debug */ = {
-			isa = XCBuildConfiguration;
-			baseConfigurationReference = C9CD662427AAA2F5C0851CCF513711B6 /* FBSnapshotTestCase.debug.xcconfig */;
-			buildSettings = {
-				CODE_SIGN_IDENTITY = "iPhone Developer";
-				"CODE_SIGN_IDENTITY[sdk=appletvos*]" = "";
-				"CODE_SIGN_IDENTITY[sdk=iphoneos*]" = "";
-				"CODE_SIGN_IDENTITY[sdk=watchos*]" = "";
-				GCC_PREFIX_HEADER = "Target Support Files/FBSnapshotTestCase/FBSnapshotTestCase-prefix.pch";
-				IPHONEOS_DEPLOYMENT_TARGET = 7.0;
-				MODULEMAP_FILE = Headers/Public/FBSnapshotTestCase/FBSnapshotTestCase.modulemap;
-				OTHER_LDFLAGS = "";
-				OTHER_LIBTOOLFLAGS = "";
-				PRIVATE_HEADERS_FOLDER_PATH = "";
-				PRODUCT_MODULE_NAME = FBSnapshotTestCase;
-				PRODUCT_NAME = FBSnapshotTestCase;
-				PUBLIC_HEADERS_FOLDER_PATH = "";
-				SDKROOT = iphoneos;
-				SKIP_INSTALL = YES;
-				SWIFT_ACTIVE_COMPILATION_CONDITIONS = "$(inherited) ";
-				SWIFT_VERSION = 4.2;
-				TARGETED_DEVICE_FAMILY = "1,2";
-			};
-			name = Debug;
-		};
-		131356BE54884448CA49C07BEDF4BB2A /* Debug */ = {
-			isa = XCBuildConfiguration;
-			buildSettings = {
-				ALWAYS_SEARCH_USER_PATHS = NO;
-				CLANG_ANALYZER_NONNULL = YES;
-				CLANG_ANALYZER_NUMBER_OBJECT_CONVERSION = YES_AGGRESSIVE;
-				CLANG_CXX_LANGUAGE_STANDARD = "gnu++14";
-				CLANG_CXX_LIBRARY = "libc++";
-				CLANG_ENABLE_MODULES = YES;
-				CLANG_ENABLE_OBJC_ARC = YES;
-				CLANG_ENABLE_OBJC_WEAK = YES;
-				CLANG_WARN_BLOCK_CAPTURE_AUTORELEASING = YES;
-				CLANG_WARN_BOOL_CONVERSION = YES;
-				CLANG_WARN_COMMA = YES;
-				CLANG_WARN_CONSTANT_CONVERSION = YES;
-				CLANG_WARN_DEPRECATED_OBJC_IMPLEMENTATIONS = YES;
-				CLANG_WARN_DIRECT_OBJC_ISA_USAGE = YES_ERROR;
-				CLANG_WARN_DOCUMENTATION_COMMENTS = YES;
-				CLANG_WARN_EMPTY_BODY = YES;
-				CLANG_WARN_ENUM_CONVERSION = YES;
-				CLANG_WARN_INFINITE_RECURSION = YES;
-				CLANG_WARN_INT_CONVERSION = YES;
-				CLANG_WARN_NON_LITERAL_NULL_CONVERSION = YES;
-				CLANG_WARN_OBJC_IMPLICIT_RETAIN_SELF = YES;
-				CLANG_WARN_OBJC_LITERAL_CONVERSION = YES;
-				CLANG_WARN_OBJC_ROOT_CLASS = YES_ERROR;
-				CLANG_WARN_RANGE_LOOP_ANALYSIS = YES;
-				CLANG_WARN_STRICT_PROTOTYPES = YES;
-				CLANG_WARN_SUSPICIOUS_MOVE = YES;
-				CLANG_WARN_UNGUARDED_AVAILABILITY = YES_AGGRESSIVE;
-				CLANG_WARN_UNREACHABLE_CODE = YES;
-				CLANG_WARN__DUPLICATE_METHOD_MATCH = YES;
-				COPY_PHASE_STRIP = NO;
-				DEBUG_INFORMATION_FORMAT = dwarf;
-				ENABLE_STRICT_OBJC_MSGSEND = YES;
-				ENABLE_TESTABILITY = YES;
-				GCC_C_LANGUAGE_STANDARD = gnu11;
-				GCC_DYNAMIC_NO_PIC = NO;
-				GCC_NO_COMMON_BLOCKS = YES;
-				GCC_OPTIMIZATION_LEVEL = 0;
-				GCC_PREPROCESSOR_DEFINITIONS = (
-					"POD_CONFIGURATION_DEBUG=1",
-					"DEBUG=1",
-					"$(inherited)",
-				);
-				GCC_WARN_64_TO_32_BIT_CONVERSION = YES;
-				GCC_WARN_ABOUT_RETURN_TYPE = YES_ERROR;
-				GCC_WARN_UNDECLARED_SELECTOR = YES;
-				GCC_WARN_UNINITIALIZED_AUTOS = YES_AGGRESSIVE;
-				GCC_WARN_UNUSED_FUNCTION = YES;
-				GCC_WARN_UNUSED_VARIABLE = YES;
-				IPHONEOS_DEPLOYMENT_TARGET = 12.0;
-				MTL_ENABLE_DEBUG_INFO = INCLUDE_SOURCE;
-				MTL_FAST_MATH = YES;
-				ONLY_ACTIVE_ARCH = YES;
-				PRODUCT_NAME = "$(TARGET_NAME)";
-				STRIP_INSTALLED_PRODUCT = NO;
-				SWIFT_ACTIVE_COMPILATION_CONDITIONS = DEBUG;
-				SWIFT_OPTIMIZATION_LEVEL = "-Onone";
-				SWIFT_VERSION = 5.0;
-				SYMROOT = "${SRCROOT}/../build";
-			};
-			name = Debug;
-		};
 		2211C3C7D6966018611A6D1FE772BD95 /* Debug */ = {
 			isa = XCBuildConfiguration;
 			baseConfigurationReference = 46DC965BBBEB4208C1F76C26A6879CD1 /* KanvasCamera.debug.xcconfig */;
