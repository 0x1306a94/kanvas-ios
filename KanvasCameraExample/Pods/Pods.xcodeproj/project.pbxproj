--- conflicted
+++ resolved
@@ -7,175 +7,89 @@
 	objects = {
 
 /* Begin PBXBuildFile section */
-<<<<<<< HEAD
-		02B3587B7D94152B2D90AEF85725E046 /* CameraInputController.swift in Sources */ = {isa = PBXBuildFile; fileRef = A05456C4DCEC9B04756EBEC1C503C17E /* CameraInputController.swift */; };
-		046D80A338F6322B63C6A9EC88108D3C /* UIUpdate.swift in Sources */ = {isa = PBXBuildFile; fileRef = DB380CE1DE78C0D0A04AB04FFCAA4905 /* UIUpdate.swift */; };
+		02193005BD85CDAAE233D449235C44EE /* UIUpdate.swift in Sources */ = {isa = PBXBuildFile; fileRef = DB380CE1DE78C0D0A04AB04FFCAA4905 /* UIUpdate.swift */; };
 		051A816D6DD0CAE13496DDCFE0829167 /* UIImage+Diff.h in Headers */ = {isa = PBXBuildFile; fileRef = 85E250EF19C5B5671AEC10BEB508D087 /* UIImage+Diff.h */; settings = {ATTRIBUTES = (Private, ); }; };
-		063ECA256DD45AAA4A5EA256CFA0AA88 /* CameraPreviewView.swift in Sources */ = {isa = PBXBuildFile; fileRef = 2321258B7DDE01B56CD99D2DB491705E /* CameraPreviewView.swift */; };
-		0753E58281236FA4F88DB60932C80C41 /* ModalViewModel.swift in Sources */ = {isa = PBXBuildFile; fileRef = 022CB4931D5F7AC2F6091CFCEE617ADD /* ModalViewModel.swift */; };
+		05DC8ED2500C24D0AD21BF05FD21F534 /* LoadingIndicatorView.swift in Sources */ = {isa = PBXBuildFile; fileRef = 9192A487BB1C093B70E23E03C311E25D /* LoadingIndicatorView.swift */; };
+		0614E820B6B9B808CCB30898357228A6 /* ModalController.swift in Sources */ = {isa = PBXBuildFile; fileRef = 14DD8EFB88BDA1863B843010F13C0414 /* ModalController.swift */; };
 		094973D2D2F1E3B2E772F93C8147C6B9 /* UIApplication+StrictKeyWindow.m in Sources */ = {isa = PBXBuildFile; fileRef = 2EECE81A9AEC1ED1057A9C3C88DBCEBE /* UIApplication+StrictKeyWindow.m */; };
-		100475116200AFC26C4FF21F25F65BAF /* MediaClipsEditorView.swift in Sources */ = {isa = PBXBuildFile; fileRef = 6FD009406AB3F70E7DE65D1E264D2C35 /* MediaClipsEditorView.swift */; };
-		11E0BDEC1A8D6CCF527BA4EAFCAB3C06 /* LoadingIndicatorView.swift in Sources */ = {isa = PBXBuildFile; fileRef = 9192A487BB1C093B70E23E03C311E25D /* LoadingIndicatorView.swift */; };
-		15FBCA84789481DE1B3CC4C3336B7C07 /* MediaClipsCollectionView.swift in Sources */ = {isa = PBXBuildFile; fileRef = 1B4E04DAA1AC7112A90EB620D591F6D5 /* MediaClipsCollectionView.swift */; };
-		18DEF4C59AC2868C83BEB94C73D9C626 /* MediaClipsCollectionCell.swift in Sources */ = {isa = PBXBuildFile; fileRef = 360F477426FAD60490F660795F71A840 /* MediaClipsCollectionCell.swift */; };
 		18EA4E0D8B74F2B2BBF8F39B49F49BF9 /* XCTest.framework in Frameworks */ = {isa = PBXBuildFile; fileRef = E7843C520ED7D11392D872D57034A1BC /* XCTest.framework */; };
+		19413BF3697BB62A7B2B7F5C0BC68CE0 /* AVURLAsset+Thumbnail.swift in Sources */ = {isa = PBXBuildFile; fileRef = B940B385E9C7AD224C042E637A386215 /* AVURLAsset+Thumbnail.swift */; };
 		1AB7934C16CE49DE196FFC7BE7278287 /* SwiftSupport.swift in Sources */ = {isa = PBXBuildFile; fileRef = D97545C39C4A5EE2631DD9FFECE76A40 /* SwiftSupport.swift */; };
-		2A476792F8CA63DB68C7C8DA6D98A254 /* ModeSelectorAndShootView.swift in Sources */ = {isa = PBXBuildFile; fileRef = FC154B8EA8881A92B1E8E602439C8299 /* ModeSelectorAndShootView.swift */; };
-		2E6CBA5F694230BE3E1E38D3DA908DF0 /* NSURL+Media.swift in Sources */ = {isa = PBXBuildFile; fileRef = 537205D1F6DBE47A56B093D304C9C274 /* NSURL+Media.swift */; };
+		1C29B3193A08B3A3D5120D1AA83F753F /* MediaClipsEditorViewController.swift in Sources */ = {isa = PBXBuildFile; fileRef = E8DEA3808BADD4A674D2CAE55B41AF80 /* MediaClipsEditorViewController.swift */; };
+		1E8D2A9BC1FF7733FE3EED582714BF0C /* UIButton+Shadows.swift in Sources */ = {isa = PBXBuildFile; fileRef = 4F8A0543C498EC0B79913489ADBF5422 /* UIButton+Shadows.swift */; };
+		26BEF619DD60A81FCCE6B4FBC6CCAF10 /* CGRect+Center.swift in Sources */ = {isa = PBXBuildFile; fileRef = 97152A8A84C4B676F46273553B0B9C3D /* CGRect+Center.swift */; };
+		2C27343E0F6F8AD6DB27993CF92B9C35 /* CameraDeviceOption.swift in Sources */ = {isa = PBXBuildFile; fileRef = C85467C873CA8240B3EB1028ACE63D40 /* CameraDeviceOption.swift */; };
 		2F485B69F51E4F723A38410F31F08550 /* FBSnapshotTestController.h in Headers */ = {isa = PBXBuildFile; fileRef = 1374B79237CAC07693E99442FBED1F15 /* FBSnapshotTestController.h */; settings = {ATTRIBUTES = (Public, ); }; };
-		34A6D906730876772082404A786E4C9A /* ModalPresentationController.swift in Sources */ = {isa = PBXBuildFile; fileRef = 9D9BD03001F4887B8E676B74C4C36023 /* ModalPresentationController.swift */; };
+		315AF871ADA55DD688ECA70C22C905D2 /* CameraPreviewViewController.swift in Sources */ = {isa = PBXBuildFile; fileRef = CA866401A79E85EF7A0E384AB110FB1E /* CameraPreviewViewController.swift */; };
+		32A4616F6BCFD4BF5CE44DD6EEF837E6 /* UIView+Layout.swift in Sources */ = {isa = PBXBuildFile; fileRef = 5992DFB718639CB854B834C2F1AC018C /* UIView+Layout.swift */; };
 		35DD05FD595A6FE7F5A0692D12E319DC /* UIImage+Diff.m in Sources */ = {isa = PBXBuildFile; fileRef = B9CEF7D6C5E08AB80E58DABC75D882BC /* UIImage+Diff.m */; };
 		3B184A2331B85293291B2727BCA01451 /* UIKit.framework in Frameworks */ = {isa = PBXBuildFile; fileRef = BBB6A925DF90E5500E7BDCC094FEBEA7 /* UIKit.framework */; };
-		419E5C756246FCA6A757212D0F3F7452 /* AVURLAsset+Thumbnail.swift in Sources */ = {isa = PBXBuildFile; fileRef = B940B385E9C7AD224C042E637A386215 /* AVURLAsset+Thumbnail.swift */; };
-=======
-		042083808F1D12831AEA2E6D8487F029 /* CameraController.swift in Sources */ = {isa = PBXBuildFile; fileRef = 67F347DDD73D3279911417849F2904AC /* CameraController.swift */; };
-		05089BFA54C0D87088475ECC568A33E2 /* UIImage+Camera.swift in Sources */ = {isa = PBXBuildFile; fileRef = E32A3ED1A6F8D562F28355E6D9DBF706 /* UIImage+Camera.swift */; };
-		051A816D6DD0CAE13496DDCFE0829167 /* UIImage+Diff.h in Headers */ = {isa = PBXBuildFile; fileRef = 85E250EF19C5B5671AEC10BEB508D087 /* UIImage+Diff.h */; settings = {ATTRIBUTES = (Private, ); }; };
-		07162EC81F9B50E9DBA2422A57E9586B /* OptionsStackView.swift in Sources */ = {isa = PBXBuildFile; fileRef = 96F514EE3C1A60E54820FD26B96346A1 /* OptionsStackView.swift */; };
-		074D097FA1A384F21C35B5970C7056A3 /* Foundation.framework in Frameworks */ = {isa = PBXBuildFile; fileRef = C1A94602875A48A997AD3F08A33E6EAA /* Foundation.framework */; };
-		08BC1177ADEFFE23C4DB05D4C9134333 /* ModalPresentationAnimationController.swift in Sources */ = {isa = PBXBuildFile; fileRef = 9DFCF579A86C59784C5E0CD5F675E47F /* ModalPresentationAnimationController.swift */; };
-		094973D2D2F1E3B2E772F93C8147C6B9 /* UIApplication+StrictKeyWindow.m in Sources */ = {isa = PBXBuildFile; fileRef = 2EECE81A9AEC1ED1057A9C3C88DBCEBE /* UIApplication+StrictKeyWindow.m */; };
-		0C89E657BCE239BBF1CE68171323E7E3 /* KanvasCamera-dummy.m in Sources */ = {isa = PBXBuildFile; fileRef = ED61752864F1BBEDE9CA630930CEA36A /* KanvasCamera-dummy.m */; };
-		11BCD17C7209731A0E1F0043C545FF64 /* UIView+Layout.swift in Sources */ = {isa = PBXBuildFile; fileRef = 894C7506B8F9A22C53F1644D3E540FFA /* UIView+Layout.swift */; };
-		1340A0565E8FECC78DE09E19A0594876 /* PhotoOutputHandler.swift in Sources */ = {isa = PBXBuildFile; fileRef = 6815CCD19E103C03DB8F583FC7C7D1AE /* PhotoOutputHandler.swift */; };
-		1510FE69C362F6F012778CDC804D6408 /* KanvasCameraColors.swift in Sources */ = {isa = PBXBuildFile; fileRef = F6BA1DF104D691A478DC74B352699747 /* KanvasCameraColors.swift */; };
-		18EA4E0D8B74F2B2BBF8F39B49F49BF9 /* XCTest.framework in Frameworks */ = {isa = PBXBuildFile; fileRef = E7843C520ED7D11392D872D57034A1BC /* XCTest.framework */; };
-		1AB7934C16CE49DE196FFC7BE7278287 /* SwiftSupport.swift in Sources */ = {isa = PBXBuildFile; fileRef = D97545C39C4A5EE2631DD9FFECE76A40 /* SwiftSupport.swift */; };
-		2E2EF0C54142198935E2D6B29462236A /* ModalView.swift in Sources */ = {isa = PBXBuildFile; fileRef = B89E90FD710FF62E50720BE37AEED60E /* ModalView.swift */; };
-		2F485B69F51E4F723A38410F31F08550 /* FBSnapshotTestController.h in Headers */ = {isa = PBXBuildFile; fileRef = 1374B79237CAC07693E99442FBED1F15 /* FBSnapshotTestController.h */; settings = {ATTRIBUTES = (Public, ); }; };
-		2F993EEEA9B442AA81CBF4F21388D4B2 /* CameraRecordingProtocol.swift in Sources */ = {isa = PBXBuildFile; fileRef = 38DDEE482F44B76FAC949545F86D1FE5 /* CameraRecordingProtocol.swift */; };
-		328B07D80F626A85E1F6E0FB9D92C71A /* UIButton+Shadows.swift in Sources */ = {isa = PBXBuildFile; fileRef = E3C2FD67748E4600B6B6A3318D4787EA /* UIButton+Shadows.swift */; };
-		35DD05FD595A6FE7F5A0692D12E319DC /* UIImage+Diff.m in Sources */ = {isa = PBXBuildFile; fileRef = B9CEF7D6C5E08AB80E58DABC75D882BC /* UIImage+Diff.m */; };
-		3A2DAFA712E3FA4DF1847638ED8A5692 /* KanvasCameraStrings.swift in Sources */ = {isa = PBXBuildFile; fileRef = 58326EE3B5AD54F5045FBB7C00734317 /* KanvasCameraStrings.swift */; };
-		3DAF7AEA1190B29D728CD2B36CE678D6 /* UIKit.framework in Frameworks */ = {isa = PBXBuildFile; fileRef = BBB6A925DF90E5500E7BDCC094FEBEA7 /* UIKit.framework */; };
-		3F7E0CE7B2F5247BC424AC8806BCFC43 /* CameraSettings.swift in Sources */ = {isa = PBXBuildFile; fileRef = D81C234A3506B878F6B3660B15CA0038 /* CameraSettings.swift */; };
-		4115661AFE15D0BDEDAAB703D6539883 /* ShootButtonView.swift in Sources */ = {isa = PBXBuildFile; fileRef = 632FF37AAD79563975616F3BE1DD5A02 /* ShootButtonView.swift */; };
->>>>>>> d1ba9f33
+		3BBF9DCFF191B958A03B01BDA7BDC4D1 /* ModeButtonView.swift in Sources */ = {isa = PBXBuildFile; fileRef = 50D654A68AE97BC70C18FE0C7AAF65C5 /* ModeButtonView.swift */; };
+		40493018C0B2095D593908374406D2E6 /* ModeSelectorAndShootView.swift in Sources */ = {isa = PBXBuildFile; fileRef = FC154B8EA8881A92B1E8E602439C8299 /* ModeSelectorAndShootView.swift */; };
 		421CDD701AEE0F2458A84200366CDD0F /* UIImage+Snapshot.h in Headers */ = {isa = PBXBuildFile; fileRef = 0B161931541BFE46DFEA2092EDDDA815 /* UIImage+Snapshot.h */; settings = {ATTRIBUTES = (Private, ); }; };
-		4631EE79C420DCCA1880D65B5090B8A0 /* CameraPreviewView.swift in Sources */ = {isa = PBXBuildFile; fileRef = 13A73181B3129C3CF4A9185F73B91663 /* CameraPreviewView.swift */; };
+		447BC35981932E32B8782F1C233AD389 /* ModalViewModel.swift in Sources */ = {isa = PBXBuildFile; fileRef = 022CB4931D5F7AC2F6091CFCEE617ADD /* ModalViewModel.swift */; };
 		47DEE95708BDBD11436162D166CD192E /* UIKit.framework in Frameworks */ = {isa = PBXBuildFile; fileRef = BBB6A925DF90E5500E7BDCC094FEBEA7 /* UIKit.framework */; };
-<<<<<<< HEAD
-		486FDB517C06F5ACD549414F0F17BB9F /* UICollectionView+Cells.swift in Sources */ = {isa = PBXBuildFile; fileRef = DCD15CA2864709913DD2BCEE0A3B4302 /* UICollectionView+Cells.swift */; };
-		4E3DF1244B07CA6DFDBC95A68EAB8F80 /* KanvasCameraStrings.swift in Sources */ = {isa = PBXBuildFile; fileRef = 292EF4B5083139454A2469905FC60BE9 /* KanvasCameraStrings.swift */; };
+		4E2648B49D4208FC871E523CA095CF0B /* UICollectionView+Cells.swift in Sources */ = {isa = PBXBuildFile; fileRef = DCD15CA2864709913DD2BCEE0A3B4302 /* UICollectionView+Cells.swift */; };
 		5058A65942DA551EE0CFDBBDE00C972B /* Assets.xcassets in Resources */ = {isa = PBXBuildFile; fileRef = 12AAC8E3960F1582AF2CA054BF1EA7A1 /* Assets.xcassets */; };
 		506D761F91EC3583789A837C559972FE /* FBSnapshotTestCase-dummy.m in Sources */ = {isa = PBXBuildFile; fileRef = 4792533D7EE0F440EE722DA4999E845C /* FBSnapshotTestCase-dummy.m */; };
-		5491950CEF4490FDA88972518CA0EF55 /* CameraRecordingProtocol.swift in Sources */ = {isa = PBXBuildFile; fileRef = 2CE6A5BFA87E98A6D70A0F807DC666BD /* CameraRecordingProtocol.swift */; };
-		550B9F6DCFC72D0A4D93566A4BEDE9BC /* GifVideoOutputHandler.swift in Sources */ = {isa = PBXBuildFile; fileRef = 652E45894F7AB9240FC15F04F97D9B24 /* GifVideoOutputHandler.swift */; };
-		5878013372385B9FF625AD91B5E00BA5 /* CameraRecorder.swift in Sources */ = {isa = PBXBuildFile; fileRef = 2B66BF83240E6B7B06655AD5787530F0 /* CameraRecorder.swift */; };
+		510ED795D4604DDB0D21A09809F556B7 /* GifVideoOutputHandler.swift in Sources */ = {isa = PBXBuildFile; fileRef = 652E45894F7AB9240FC15F04F97D9B24 /* GifVideoOutputHandler.swift */; };
+		54822EEFD36848812FC7D55DE31E9A79 /* UIImage+Camera.swift in Sources */ = {isa = PBXBuildFile; fileRef = 99AA350D81D49C45B3A93F57CA92CD26 /* UIImage+Camera.swift */; };
 		5BC12F69E33ABA27B9E0B78128CE336D /* QuartzCore.framework in Frameworks */ = {isa = PBXBuildFile; fileRef = D77B07CA7D221E3EC46B93C00BF37CDE /* QuartzCore.framework */; };
-		5C191775275C30FCCE79E52B6590617D /* TopOption.swift in Sources */ = {isa = PBXBuildFile; fileRef = 88A277C897468D1A561362E942BB56D4 /* TopOption.swift */; };
 		5E0364DE540B280C3A62777B3E518E26 /* Foundation.framework in Frameworks */ = {isa = PBXBuildFile; fileRef = C1A94602875A48A997AD3F08A33E6EAA /* Foundation.framework */; };
-		66AFB46BB6563E738AEDAC38511C4821 /* ModeSelectorAndShootController.swift in Sources */ = {isa = PBXBuildFile; fileRef = 453584F6AB25F9A8EA73F1D4616F3057 /* ModeSelectorAndShootController.swift */; };
-		66B6746D23E97EE7235C7660428254B5 /* KanvasCamera-dummy.m in Sources */ = {isa = PBXBuildFile; fileRef = 8F1D0B48C40E80060509E4FC92B73086 /* KanvasCamera-dummy.m */; };
+		608F89486385D0A405691D19F9BE84C7 /* MediaClipsCollectionView.swift in Sources */ = {isa = PBXBuildFile; fileRef = 1B4E04DAA1AC7112A90EB620D591F6D5 /* MediaClipsCollectionView.swift */; };
+		629BC02910F9650CBAE0997D7904BF8D /* CameraController.swift in Sources */ = {isa = PBXBuildFile; fileRef = 4032974512F9056F57BF695473CD660C /* CameraController.swift */; };
+		67BB08B29D1360A4F598FBB9D51A4B8A /* NSURL+Media.swift in Sources */ = {isa = PBXBuildFile; fileRef = 537205D1F6DBE47A56B093D304C9C274 /* NSURL+Media.swift */; };
 		69DA8B003216466C60F029CBD79897F1 /* UIImage+Compare.m in Sources */ = {isa = PBXBuildFile; fileRef = 3B5E22F9517F21D3A0251F88FCAB281E /* UIImage+Compare.m */; };
-		6B0C93FB39DA4696876BB2E8879DD977 /* ModalPresentationAnimationController.swift in Sources */ = {isa = PBXBuildFile; fileRef = 6D455949641F1AA9CE7FD18632ECE554 /* ModalPresentationAnimationController.swift */; };
-		6EA844E541ADED09191F94008A8339C2 /* VideoOutputHandler.swift in Sources */ = {isa = PBXBuildFile; fileRef = C33FB3B17B0BF93BE2AF2D9312FA9B41 /* VideoOutputHandler.swift */; };
 		756564ABAF2892FE7140C92A1CDDCF65 /* UIImage+Snapshot.m in Sources */ = {isa = PBXBuildFile; fileRef = 3DBFBDCC891B770A2AC9EF0FB164B751 /* UIImage+Snapshot.m */; };
-		78BE83002E1F49E3B6C4570E5EEDB5BD /* ShootButtonView.swift in Sources */ = {isa = PBXBuildFile; fileRef = 3786A626FDF237A11DE9670D3219623B /* ShootButtonView.swift */; };
-=======
-		4C87B177ED0E1FD26BF9B5C25E159E90 /* OptionView.swift in Sources */ = {isa = PBXBuildFile; fileRef = BCBEA92750BFD4BB20B016ACEA19E4AF /* OptionView.swift */; };
-		4F79827A9DB9C1BBFA809415380EF5B3 /* MediaClipsEditorViewController.swift in Sources */ = {isa = PBXBuildFile; fileRef = 106C2021EC418ACBACC425A94C4D7F07 /* MediaClipsEditorViewController.swift */; };
-		506D761F91EC3583789A837C559972FE /* FBSnapshotTestCase-dummy.m in Sources */ = {isa = PBXBuildFile; fileRef = 4792533D7EE0F440EE722DA4999E845C /* FBSnapshotTestCase-dummy.m */; };
-		5B9C5B20EC83F53CADF1EC4A14F27C58 /* CameraInputController.swift in Sources */ = {isa = PBXBuildFile; fileRef = 34AAC6A88849285E62450F831CACD490 /* CameraInputController.swift */; };
-		5BC12F69E33ABA27B9E0B78128CE336D /* QuartzCore.framework in Frameworks */ = {isa = PBXBuildFile; fileRef = D77B07CA7D221E3EC46B93C00BF37CDE /* QuartzCore.framework */; };
-		60D0D1E271E28B73CE00A15E63D7A2E4 /* AVAssetWriterInputPixelBufferAdaptor+Append.swift in Sources */ = {isa = PBXBuildFile; fileRef = D5B3E37F476F684F2CADA5A6B4AE0E30 /* AVAssetWriterInputPixelBufferAdaptor+Append.swift */; };
-		67D421CEE8308437B76DF60598C701C8 /* UICollectionView+Cells.swift in Sources */ = {isa = PBXBuildFile; fileRef = E0FA27698112A5DE7F4303AAA023FB5C /* UICollectionView+Cells.swift */; };
-		68A0BAC398CC1E2E807B1390911CF913 /* UIUpdate.swift in Sources */ = {isa = PBXBuildFile; fileRef = F4E4447428A28B075879153AE8197AD4 /* UIUpdate.swift */; };
-		693FF574B09FC3DC6723AF0BA7882BD6 /* OptionsController.swift in Sources */ = {isa = PBXBuildFile; fileRef = 37C8F8E4335B75EC241391B3D733C160 /* OptionsController.swift */; };
-		69DA8B003216466C60F029CBD79897F1 /* UIImage+Compare.m in Sources */ = {isa = PBXBuildFile; fileRef = 3B5E22F9517F21D3A0251F88FCAB281E /* UIImage+Compare.m */; };
-		715BA3917A58D41E28D17BFAE47B0AB2 /* CameraDeviceOption.swift in Sources */ = {isa = PBXBuildFile; fileRef = 203512BA84EEB86F10435B3995E5D6B7 /* CameraDeviceOption.swift */; };
-		73BA99AFB4368CBE187A0B9DB7916532 /* MediaClipsEditorView.swift in Sources */ = {isa = PBXBuildFile; fileRef = 0712DC7B69D4CB940F2C102BB8AF485E /* MediaClipsEditorView.swift */; };
-		756564ABAF2892FE7140C92A1CDDCF65 /* UIImage+Snapshot.m in Sources */ = {isa = PBXBuildFile; fileRef = 3DBFBDCC891B770A2AC9EF0FB164B751 /* UIImage+Snapshot.m */; };
->>>>>>> d1ba9f33
 		7B0E352E589DF8118E2A97A2360B4EAF /* Pods-KanvasCameraExample-dummy.m in Sources */ = {isa = PBXBuildFile; fileRef = 570C8B2CE87E47FBD6EB555D507285D5 /* Pods-KanvasCameraExample-dummy.m */; };
-		7C757EA1376E29025F4790ECF90A3D91 /* CameraRecorder.swift in Sources */ = {isa = PBXBuildFile; fileRef = 3E6925246F6419EDF48612C177139254 /* CameraRecorder.swift */; };
 		7DEB3F73A53890B315DA3F9EDCDD3FA7 /* Pods-KanvasCameraExampleTests-dummy.m in Sources */ = {isa = PBXBuildFile; fileRef = 586C927EB62F939BE159B57EA8E65356 /* Pods-KanvasCameraExampleTests-dummy.m */; };
-<<<<<<< HEAD
-		8068C77C6DF987BC2D9A9FFA0A9D3A77 /* ModeButtonView.swift in Sources */ = {isa = PBXBuildFile; fileRef = 50D654A68AE97BC70C18FE0C7AAF65C5 /* ModeButtonView.swift */; };
-		822379CA2A5B4C8D05A53736908B5047 /* OptionsController.swift in Sources */ = {isa = PBXBuildFile; fileRef = 0FD1093FD311992BD47C5EAAA3149840 /* OptionsController.swift */; };
-		859E270E677E4B2A0E1A70266D5B2312 /* ActionsView.swift in Sources */ = {isa = PBXBuildFile; fileRef = B2ABB41038250B593E49D7E0BFFA431B /* ActionsView.swift */; };
-		8668C9CD54A3490086390165155783C2 /* KanvasCameraAnalyticsProvider.swift in Sources */ = {isa = PBXBuildFile; fileRef = B04C5746BA1CB52321202515AEAE4C88 /* KanvasCameraAnalyticsProvider.swift */; };
-		881F31CC1C0D95C424CF2701CEF5177E /* KanvasCameraTimes.swift in Sources */ = {isa = PBXBuildFile; fileRef = A946C77C1D9AADA7310E78F8F4EAD6FF /* KanvasCameraTimes.swift */; };
-		8B08E99FD4EE3C60B43BF9C662CDE7E8 /* CameraController.swift in Sources */ = {isa = PBXBuildFile; fileRef = 4032974512F9056F57BF695473CD660C /* CameraController.swift */; };
-		913732688E99EF1DC581818A53B12776 /* AVAssetWriterInputPixelBufferAdaptor+Append.swift in Sources */ = {isa = PBXBuildFile; fileRef = 51DC96EEF819D5045E2CAFCCE0A65334 /* AVAssetWriterInputPixelBufferAdaptor+Append.swift */; };
-		91CBBB6263DB18D349698F947DDEA90B /* ModalView.swift in Sources */ = {isa = PBXBuildFile; fileRef = 6CA0C45C86622E90FD92097835378081 /* ModalView.swift */; };
+		7F3B5ABF1EB78218936C8B4412FCFDE6 /* AVAssetWriterInputPixelBufferAdaptor+Append.swift in Sources */ = {isa = PBXBuildFile; fileRef = 51DC96EEF819D5045E2CAFCCE0A65334 /* AVAssetWriterInputPixelBufferAdaptor+Append.swift */; };
+		8030C1751FAFADE5D448E59DC29F485B /* ActionsView.swift in Sources */ = {isa = PBXBuildFile; fileRef = B2ABB41038250B593E49D7E0BFFA431B /* ActionsView.swift */; };
+		80F0557A646A934C27F89E2D2FC827DB /* IgnoreTouchesView.swift in Sources */ = {isa = PBXBuildFile; fileRef = DCC10ACFECBBD56DD983BD2EFE1B57A8 /* IgnoreTouchesView.swift */; };
+		8204BE7C58520F1B804371366CDEF8E2 /* OptionsController.swift in Sources */ = {isa = PBXBuildFile; fileRef = 8B74AF92D4C30422434327441866ECB2 /* OptionsController.swift */; };
+		8885CC814023CFDD63AB48801CFE3D97 /* PhotoOutputHandler.swift in Sources */ = {isa = PBXBuildFile; fileRef = 1604CDFD75CFE1E7EDDB46EFD5C8FA9B /* PhotoOutputHandler.swift */; };
+		8B3A72C2E2155C5DCFD7ACAE2DB57C50 /* OptionView.swift in Sources */ = {isa = PBXBuildFile; fileRef = 5A6FCF607CA280F8032AA2A58C0CDA9C /* OptionView.swift */; };
+		8D8C6A17F296030D0E77FAB93B378633 /* ModeSelectorAndShootController.swift in Sources */ = {isa = PBXBuildFile; fileRef = 453584F6AB25F9A8EA73F1D4616F3057 /* ModeSelectorAndShootController.swift */; };
 		91FF5033B03321FFFE529CEA41D79030 /* KanvasCamera-umbrella.h in Headers */ = {isa = PBXBuildFile; fileRef = 544962C81C67BAA45BFE6F723ECF7A50 /* KanvasCamera-umbrella.h */; settings = {ATTRIBUTES = (Public, ); }; };
-		92881DEACFFD768871561E34BEC0A707 /* UIImage+Camera.swift in Sources */ = {isa = PBXBuildFile; fileRef = 99AA350D81D49C45B3A93F57CA92CD26 /* UIImage+Camera.swift */; };
 		9673CF780F48C8E4EC2A331717B1F67C /* FBSnapshotTestCase.h in Headers */ = {isa = PBXBuildFile; fileRef = E37899BD4B349060AA147E2A3721D3A2 /* FBSnapshotTestCase.h */; settings = {ATTRIBUTES = (Public, ); }; };
 		97014CF014F7F382F0CF2A2B025A057C /* Foundation.framework in Frameworks */ = {isa = PBXBuildFile; fileRef = C1A94602875A48A997AD3F08A33E6EAA /* Foundation.framework */; };
-		9B322BA92BD5345E5B3076D665F2A76D /* PhotoOutputHandler.swift in Sources */ = {isa = PBXBuildFile; fileRef = 1604CDFD75CFE1E7EDDB46EFD5C8FA9B /* PhotoOutputHandler.swift */; };
-		9DA152731014DA92F6F69782A5A7D814 /* CameraSettings.swift in Sources */ = {isa = PBXBuildFile; fileRef = 9BAC21A803CF41C8F87C3543C2AC0819 /* CameraSettings.swift */; };
-		A4DBFDFE91B44205F5F261A2A7838D42 /* CameraSegmentHandler.swift in Sources */ = {isa = PBXBuildFile; fileRef = 694B7678FDF153452E6BC8C3D5B7A35D /* CameraSegmentHandler.swift */; };
+		9F262CF662E67F3C77EB524316D9A5D1 /* KanvasCameraStrings.swift in Sources */ = {isa = PBXBuildFile; fileRef = 292EF4B5083139454A2469905FC60BE9 /* KanvasCameraStrings.swift */; };
+		A1AD3226CD7D5011C8D0F1B17D2164E5 /* VideoOutputHandler.swift in Sources */ = {isa = PBXBuildFile; fileRef = C33FB3B17B0BF93BE2AF2D9312FA9B41 /* VideoOutputHandler.swift */; };
+		A42D2066D30E162C752C123AC32B9D2D /* OptionsStackView.swift in Sources */ = {isa = PBXBuildFile; fileRef = 4ABD5BA7688AD97C603A6981472D6A6E /* OptionsStackView.swift */; };
 		A4F69F3477A935285620AC3031C5C848 /* FBSnapshotTestController.m in Sources */ = {isa = PBXBuildFile; fileRef = 052258A488A96C35531FAC73C4F42924 /* FBSnapshotTestController.m */; };
+		A6BEBD87B43501A11DCFF939B01987BD /* ModalPresentationController.swift in Sources */ = {isa = PBXBuildFile; fileRef = 9D9BD03001F4887B8E676B74C4C36023 /* ModalPresentationController.swift */; };
+		A91C7FE235630C91F8970488A15BFC1B /* UIViewController+Load.swift in Sources */ = {isa = PBXBuildFile; fileRef = 9C49C3242EA90FFA181A93777E134B33 /* UIViewController+Load.swift */; };
 		A9FCEFFF6D37CE68EA8634B71884DEAC /* Foundation.framework in Frameworks */ = {isa = PBXBuildFile; fileRef = C1A94602875A48A997AD3F08A33E6EAA /* Foundation.framework */; };
-		AA755C44790104ABF761036E724A5C9D /* KanvasCameraColors.swift in Sources */ = {isa = PBXBuildFile; fileRef = 99CD38AB6516FD2E675FF34921C5C6E4 /* KanvasCameraColors.swift */; };
-		AA90E6FC745973D071B62A7AC425E58E /* IgnoreTouchesView.swift in Sources */ = {isa = PBXBuildFile; fileRef = DCC10ACFECBBD56DD983BD2EFE1B57A8 /* IgnoreTouchesView.swift */; };
-		AEFBDB9E38BA002ADB3F1ABDA32E7ABC /* MediaClip.swift in Sources */ = {isa = PBXBuildFile; fileRef = B2C18AA8CA838FF23518366FFECD8717 /* MediaClip.swift */; };
+		AAB5D5A5992635A27D83A8D7B73956FE /* KanvasCamera-dummy.m in Sources */ = {isa = PBXBuildFile; fileRef = 8F1D0B48C40E80060509E4FC92B73086 /* KanvasCamera-dummy.m */; };
+		B056E1B1C12F14C37B33783045A69813 /* CameraView.swift in Sources */ = {isa = PBXBuildFile; fileRef = B13A99B474AA799825690CA4382E1B49 /* CameraView.swift */; };
 		B20B51C7CB0497FB5ED3B532F4DF3DC9 /* Pods-KanvasCameraExampleTests-umbrella.h in Headers */ = {isa = PBXBuildFile; fileRef = 8683FD17E5C0DA60CD3DE90D22C1BC17 /* Pods-KanvasCameraExampleTests-umbrella.h */; settings = {ATTRIBUTES = (Public, ); }; };
-		B514823A36B9525843ABD11AF6250913 /* OptionView.swift in Sources */ = {isa = PBXBuildFile; fileRef = 7D7AFA4A0C0B79039367629439B68569 /* OptionView.swift */; };
-=======
-		807654A420D2430B7A49EA330AB6FF19 /* ModeSelectorAndShootView.swift in Sources */ = {isa = PBXBuildFile; fileRef = 9EC70EF9223C51D9BC6FA9F91C8393F5 /* ModeSelectorAndShootView.swift */; };
-		911E8264A4F0A711A9FC4A0505C79967 /* ModalPresentationController.swift in Sources */ = {isa = PBXBuildFile; fileRef = 9F3D27B81538B89EAED776C6C7540E4E /* ModalPresentationController.swift */; };
-		937B4C1376C4F87BD9A033D63460CCD3 /* MediaClipsCollectionView.swift in Sources */ = {isa = PBXBuildFile; fileRef = BF67E2972C2EF2B741CEAC26A7A3B3DD /* MediaClipsCollectionView.swift */; };
-		9671C904F628CF58F0D3CC87EB1F5A01 /* UIViewController+Load.swift in Sources */ = {isa = PBXBuildFile; fileRef = 88ABD7311BB18DD3FCD96C0E5CB7228D /* UIViewController+Load.swift */; };
-		9673CF780F48C8E4EC2A331717B1F67C /* FBSnapshotTestCase.h in Headers */ = {isa = PBXBuildFile; fileRef = E37899BD4B349060AA147E2A3721D3A2 /* FBSnapshotTestCase.h */; settings = {ATTRIBUTES = (Public, ); }; };
-		97014CF014F7F382F0CF2A2B025A057C /* Foundation.framework in Frameworks */ = {isa = PBXBuildFile; fileRef = C1A94602875A48A997AD3F08A33E6EAA /* Foundation.framework */; };
-		999E8B5A4B39049D017530D79051A0AC /* KanvasCamera-umbrella.h in Headers */ = {isa = PBXBuildFile; fileRef = 816C47355E672C3E153D8BBDC7DD8280 /* KanvasCamera-umbrella.h */; settings = {ATTRIBUTES = (Public, ); }; };
-		9B99EF881CF62F66695598FF5777A0E5 /* IgnoreTouchesView.swift in Sources */ = {isa = PBXBuildFile; fileRef = 079DC46FBD16E11EDF3917D5A4BB043D /* IgnoreTouchesView.swift */; };
-		9D8995F07580248FA0B08C8B7D3C0C13 /* ModeButtonView.swift in Sources */ = {isa = PBXBuildFile; fileRef = B7D078BD030A8B19DE9627C47F440223 /* ModeButtonView.swift */; };
-		A4F69F3477A935285620AC3031C5C848 /* FBSnapshotTestController.m in Sources */ = {isa = PBXBuildFile; fileRef = 052258A488A96C35531FAC73C4F42924 /* FBSnapshotTestController.m */; };
-		A6D13A830A31913C72A59218116F7B0F /* NSURL+Media.swift in Sources */ = {isa = PBXBuildFile; fileRef = 7C43C47C61E8F89B6D1A057B30FD9821 /* NSURL+Media.swift */; };
-		A83A78AB7374A53FD736A8C2B2481911 /* Assets.xcassets in Resources */ = {isa = PBXBuildFile; fileRef = 9F77A04000F804EC27D35B1D076ADC06 /* Assets.xcassets */; };
-		A9FCEFFF6D37CE68EA8634B71884DEAC /* Foundation.framework in Frameworks */ = {isa = PBXBuildFile; fileRef = C1A94602875A48A997AD3F08A33E6EAA /* Foundation.framework */; };
-		AC65C6CC69F51B6FBB5F720275589BB9 /* MediaClip.swift in Sources */ = {isa = PBXBuildFile; fileRef = D7600A8CEBDF22E01BA88195978CF093 /* MediaClip.swift */; };
-		AF248BF7225200BAECE7988AFA69AB17 /* UIFont+Utils.swift in Sources */ = {isa = PBXBuildFile; fileRef = 32D07FEB002A81FDFCCF1F4407AF1F98 /* UIFont+Utils.swift */; };
-		B20B51C7CB0497FB5ED3B532F4DF3DC9 /* Pods-KanvasCameraExampleTests-umbrella.h in Headers */ = {isa = PBXBuildFile; fileRef = 8683FD17E5C0DA60CD3DE90D22C1BC17 /* Pods-KanvasCameraExampleTests-umbrella.h */; settings = {ATTRIBUTES = (Public, ); }; };
->>>>>>> d1ba9f33
 		B758FB09FE2C06C1B8E36A71A9D76D41 /* FBSnapshotTestCase-umbrella.h in Headers */ = {isa = PBXBuildFile; fileRef = A11D5B54955E3381F067364E427B571A /* FBSnapshotTestCase-umbrella.h */; settings = {ATTRIBUTES = (Public, ); }; };
-		BAD959D193A448D77BB704F5C9125858 /* UIView+Layout.swift in Sources */ = {isa = PBXBuildFile; fileRef = 5992DFB718639CB854B834C2F1AC018C /* UIView+Layout.swift */; };
-		BB5935247CCA80E88AD8A4868CFAFF80 /* Queue.swift in Sources */ = {isa = PBXBuildFile; fileRef = F57B7FCA0187681AB0E27E9A73ACBFD9 /* Queue.swift */; };
+		B97C2416C2A76DA7854E8EB73017B9DD /* KanvasCameraImages.swift in Sources */ = {isa = PBXBuildFile; fileRef = 60F95E164B46D042163C5CA12EBACE27 /* KanvasCameraImages.swift */; };
+		BAD4CA256B8BCF90F258584FE1703EEF /* CameraRecordingProtocol.swift in Sources */ = {isa = PBXBuildFile; fileRef = 2CE6A5BFA87E98A6D70A0F807DC666BD /* CameraRecordingProtocol.swift */; };
 		BC952FC04FC963C1294DCD619C9B6B3B /* UIApplication+StrictKeyWindow.h in Headers */ = {isa = PBXBuildFile; fileRef = B9109B8B333B5A1A3E92EFC09EDC10AC /* UIApplication+StrictKeyWindow.h */; settings = {ATTRIBUTES = (Project, ); }; };
-		BD0B875FCCA13E531FEE2F7EA42430C8 /* Queue.swift in Sources */ = {isa = PBXBuildFile; fileRef = C8D6D8A4FC20DC17642770B658898131 /* Queue.swift */; };
+		BD2911E3D1967B7C9572F8F1A39FAFF8 /* ModalView.swift in Sources */ = {isa = PBXBuildFile; fileRef = 6CA0C45C86622E90FD92097835378081 /* ModalView.swift */; };
 		BE14F2198CDB0DAD98A567981D21C7A1 /* FBSnapshotTestCase.m in Sources */ = {isa = PBXBuildFile; fileRef = 39577E2B806B8B2D019998DE60728F63 /* FBSnapshotTestCase.m */; };
-		BE448AFF38177E227EB484C6AEE4E594 /* OptionsStackView.swift in Sources */ = {isa = PBXBuildFile; fileRef = 84CA613856A67DD8AD9D25E7D0C5B14F /* OptionsStackView.swift */; };
+		BEB1F67802AB0A71F3EA1144230A9E5A /* CameraInputController.swift in Sources */ = {isa = PBXBuildFile; fileRef = A05456C4DCEC9B04756EBEC1C503C17E /* CameraInputController.swift */; };
 		BFCE460CC33E8872B7156D4166340178 /* FBSnapshotTestCasePlatform.h in Headers */ = {isa = PBXBuildFile; fileRef = 7E3DB4D092B985E76E227F7F313C6981 /* FBSnapshotTestCasePlatform.h */; settings = {ATTRIBUTES = (Public, ); }; };
-<<<<<<< HEAD
-		C0A1872AE29431B3D74E53C0DCE57CDD /* CameraView.swift in Sources */ = {isa = PBXBuildFile; fileRef = B13A99B474AA799825690CA4382E1B49 /* CameraView.swift */; };
-		C0AF0848E46C41BFC776E0F860118E71 /* MediaClipsEditorViewController.swift in Sources */ = {isa = PBXBuildFile; fileRef = E8DEA3808BADD4A674D2CAE55B41AF80 /* MediaClipsEditorViewController.swift */; };
-		C0F6EBCE3A4E4B92403F752BAF038AD7 /* MediaClipsCollectionController.swift in Sources */ = {isa = PBXBuildFile; fileRef = 76A4D3ACCDA88B314E643F7166B99501 /* MediaClipsCollectionController.swift */; };
-		C42B3556EB6555ADB3261D1D9DD83324 /* CGRect+Center.swift in Sources */ = {isa = PBXBuildFile; fileRef = 97152A8A84C4B676F46273553B0B9C3D /* CGRect+Center.swift */; };
-		C9E8DE261C68885DFB7423610FB11700 /* ModalController.swift in Sources */ = {isa = PBXBuildFile; fileRef = 14DD8EFB88BDA1863B843010F13C0414 /* ModalController.swift */; };
+		C0D7AAD9BF0E4251BD5ED747B796429E /* CameraSettings.swift in Sources */ = {isa = PBXBuildFile; fileRef = 9BAC21A803CF41C8F87C3543C2AC0819 /* CameraSettings.swift */; };
+		C34DD438347758D0D066787651C67C38 /* MediaClipsCollectionCell.swift in Sources */ = {isa = PBXBuildFile; fileRef = 360F477426FAD60490F660795F71A840 /* MediaClipsCollectionCell.swift */; };
 		CAFA5E486BCE117A7D8C0FBF9DA6666B /* UIImage+Compare.h in Headers */ = {isa = PBXBuildFile; fileRef = 432938111B6FF0189EFFEDF2F845B308 /* UIImage+Compare.h */; settings = {ATTRIBUTES = (Private, ); }; };
+		CB8FDD621CEDE661AE077C297B7F45D3 /* CameraSegmentHandler.swift in Sources */ = {isa = PBXBuildFile; fileRef = 694B7678FDF153452E6BC8C3D5B7A35D /* CameraSegmentHandler.swift */; };
+		D0AE0EA55DFA1A301E74670543ED0D3C /* MediaClip.swift in Sources */ = {isa = PBXBuildFile; fileRef = B2C18AA8CA838FF23518366FFECD8717 /* MediaClip.swift */; };
+		D1BB8B0FD1F3CFA5A0C85C29BDE83827 /* UIFont+Utils.swift in Sources */ = {isa = PBXBuildFile; fileRef = 80A20296D31D94A3A95B4EDFA8DFE056 /* UIFont+Utils.swift */; };
+		D28739173FA97CA0A5959320C2964024 /* KanvasCameraColors.swift in Sources */ = {isa = PBXBuildFile; fileRef = 99CD38AB6516FD2E675FF34921C5C6E4 /* KanvasCameraColors.swift */; };
+		D3C44F160F1AA06264231B526481E54C /* MediaClipsEditorView.swift in Sources */ = {isa = PBXBuildFile; fileRef = 6FD009406AB3F70E7DE65D1E264D2C35 /* MediaClipsEditorView.swift */; };
+		D66CAE93B8138185E83BE4E89FD5F27E /* ModalPresentationAnimationController.swift in Sources */ = {isa = PBXBuildFile; fileRef = 6D455949641F1AA9CE7FD18632ECE554 /* ModalPresentationAnimationController.swift */; };
 		D6714A974991CEA2AD4BD467A50AC690 /* Pods-KanvasCameraExample-umbrella.h in Headers */ = {isa = PBXBuildFile; fileRef = 2431DA944FACCCCEEBC3388A96EE92F1 /* Pods-KanvasCameraExample-umbrella.h */; settings = {ATTRIBUTES = (Public, ); }; };
+		D86452C5B21984D2E0A43D6A2E7385ED /* CameraRecorder.swift in Sources */ = {isa = PBXBuildFile; fileRef = 2B66BF83240E6B7B06655AD5787530F0 /* CameraRecorder.swift */; };
+		D8D33DD88426D00DDF05E6528D63B4AB /* CameraPreviewView.swift in Sources */ = {isa = PBXBuildFile; fileRef = 2321258B7DDE01B56CD99D2DB491705E /* CameraPreviewView.swift */; };
+		DA78B9760823BED53F1C37F00013961B /* ShootButtonView.swift in Sources */ = {isa = PBXBuildFile; fileRef = 3786A626FDF237A11DE9670D3219623B /* ShootButtonView.swift */; };
 		DAD9A0E0F40D3984B78A22F8D3CDAB45 /* Foundation.framework in Frameworks */ = {isa = PBXBuildFile; fileRef = C1A94602875A48A997AD3F08A33E6EAA /* Foundation.framework */; };
 		DB7A106243AC974FC7EBEB00B506C786 /* FBSnapshotTestCasePlatform.m in Sources */ = {isa = PBXBuildFile; fileRef = 58A2557E7CE20AACCD1B28B1CD1F920D /* FBSnapshotTestCasePlatform.m */; };
-		DF4C8EA772B90A93468296F30295E95C /* UIViewController+Load.swift in Sources */ = {isa = PBXBuildFile; fileRef = 9C49C3242EA90FFA181A93777E134B33 /* UIViewController+Load.swift */; };
-		E1A7DA9A1C7C1EBA91C89464E02E8420 /* UIFont+Utils.swift in Sources */ = {isa = PBXBuildFile; fileRef = 80A20296D31D94A3A95B4EDFA8DFE056 /* UIFont+Utils.swift */; };
-		EC69C3C45DF769FD5482379C18E67EF1 /* KanvasCameraImages.swift in Sources */ = {isa = PBXBuildFile; fileRef = 60F95E164B46D042163C5CA12EBACE27 /* KanvasCameraImages.swift */; };
-		ECE29EDE9A5F28574CD3862D2C39A2D3 /* UIButton+Shadows.swift in Sources */ = {isa = PBXBuildFile; fileRef = 4F8A0543C498EC0B79913489ADBF5422 /* UIButton+Shadows.swift */; };
-		F98CC40861DA67A3C1D9579EE86DFDE8 /* CameraPreviewViewController.swift in Sources */ = {isa = PBXBuildFile; fileRef = CA866401A79E85EF7A0E384AB110FB1E /* CameraPreviewViewController.swift */; };
-=======
-		C140CC483501475A9DA86B4D63182233 /* CameraView.swift in Sources */ = {isa = PBXBuildFile; fileRef = A2B02D0A6B399161952A82A4A4FC1334 /* CameraView.swift */; };
-		C359AB0703342064766126915CF54C91 /* ActionsView.swift in Sources */ = {isa = PBXBuildFile; fileRef = 65D1897727A130E85356D7B1A1B957DB /* ActionsView.swift */; };
-		CAFA5E486BCE117A7D8C0FBF9DA6666B /* UIImage+Compare.h in Headers */ = {isa = PBXBuildFile; fileRef = 432938111B6FF0189EFFEDF2F845B308 /* UIImage+Compare.h */; settings = {ATTRIBUTES = (Private, ); }; };
-		CB1B0D5E2EF307EC68FCF7DEB0ACF199 /* ModalController.swift in Sources */ = {isa = PBXBuildFile; fileRef = 607EA9258080D27A7466233579B361D3 /* ModalController.swift */; };
-		D276499ABF6F76E955DF6F533426D616 /* KanvasCameraImages.swift in Sources */ = {isa = PBXBuildFile; fileRef = B733334794480FE93134DD674DF33BD4 /* KanvasCameraImages.swift */; };
-		D4BDFF01B36668CE809DCFBF93C13D1E /* MediaClipsCollectionController.swift in Sources */ = {isa = PBXBuildFile; fileRef = A6971FB382200CF26E9A8C27A0FE8E4E /* MediaClipsCollectionController.swift */; };
-		D6714A974991CEA2AD4BD467A50AC690 /* Pods-KanvasCameraExample-umbrella.h in Headers */ = {isa = PBXBuildFile; fileRef = 2431DA944FACCCCEEBC3388A96EE92F1 /* Pods-KanvasCameraExample-umbrella.h */; settings = {ATTRIBUTES = (Public, ); }; };
-		D950603A8E51F7FC7281113EFB6E18EE /* CameraPreviewViewController.swift in Sources */ = {isa = PBXBuildFile; fileRef = C3DED85CFC5815E0FC3A2193EFE245A3 /* CameraPreviewViewController.swift */; };
-		DAD9A0E0F40D3984B78A22F8D3CDAB45 /* Foundation.framework in Frameworks */ = {isa = PBXBuildFile; fileRef = C1A94602875A48A997AD3F08A33E6EAA /* Foundation.framework */; };
-		DB7A106243AC974FC7EBEB00B506C786 /* FBSnapshotTestCasePlatform.m in Sources */ = {isa = PBXBuildFile; fileRef = 58A2557E7CE20AACCD1B28B1CD1F920D /* FBSnapshotTestCasePlatform.m */; };
-		DBC67CCAF4E8AE4B5EB8E4176FB927EA /* KanvasCameraTimes.swift in Sources */ = {isa = PBXBuildFile; fileRef = F1C648564D9107F7B93B5CA108231BA4 /* KanvasCameraTimes.swift */; };
-		DE45B01B2B51D1AED7D70F81D454FFD2 /* AVURLAsset+Thumbnail.swift in Sources */ = {isa = PBXBuildFile; fileRef = 0DA6F4FC4344EFD90DA16184272BE386 /* AVURLAsset+Thumbnail.swift */; };
-		DF58EB54F31B49A97D22C138154B815F /* GifVideoOutputHandler.swift in Sources */ = {isa = PBXBuildFile; fileRef = ADE4B240F8B3C979C00D31D077825551 /* GifVideoOutputHandler.swift */; };
-		E5308448777F27F75735037DA2A17AD4 /* VideoOutputHandler.swift in Sources */ = {isa = PBXBuildFile; fileRef = 539DA6039FBA319143ABAB75545B5D19 /* VideoOutputHandler.swift */; };
-		E6E0A7AFF672A7605B3740CB43EE1AE1 /* CGRect+Center.swift in Sources */ = {isa = PBXBuildFile; fileRef = 2F1209BAEFC84CB6F44FD80BE12D8A70 /* CGRect+Center.swift */; };
-		E7C49BA643A245207C0EA38156DD00E6 /* CameraSegmentHandler.swift in Sources */ = {isa = PBXBuildFile; fileRef = 579A31B628062314364D9977C927C4F0 /* CameraSegmentHandler.swift */; };
-		EC80DFFE18A126E643B581C978442023 /* MediaClipsCollectionCell.swift in Sources */ = {isa = PBXBuildFile; fileRef = 95C1153EAFB5F7DF51E5F464F000881E /* MediaClipsCollectionCell.swift */; };
-		F9225F5974848E2ED64C50DC0E8DCFAA /* ModalViewModel.swift in Sources */ = {isa = PBXBuildFile; fileRef = 3B4772FB371382FBB788817335E32BD3 /* ModalViewModel.swift */; };
-		FC1587C86FB8CF230DD56C65DBCA6811 /* ModeSelectorAndShootController.swift in Sources */ = {isa = PBXBuildFile; fileRef = 873D3D3B4DDA3E3ADA5A8D99D4155E6E /* ModeSelectorAndShootController.swift */; };
-		FCA190C6284BE81EAEBC2C2C383590B1 /* LoadingIndicatorView.swift in Sources */ = {isa = PBXBuildFile; fileRef = 4B0C903AF77DA13C0363D3A3F941D688 /* LoadingIndicatorView.swift */; };
->>>>>>> d1ba9f33
+		DD5792CDFC2C264C71AD4CF81E4C54D3 /* MediaClipsCollectionController.swift in Sources */ = {isa = PBXBuildFile; fileRef = 76A4D3ACCDA88B314E643F7166B99501 /* MediaClipsCollectionController.swift */; };
+		DE67FF8891ACF72CD92033B7D8714B2C /* KanvasCameraTimes.swift in Sources */ = {isa = PBXBuildFile; fileRef = A946C77C1D9AADA7310E78F8F4EAD6FF /* KanvasCameraTimes.swift */; };
+		EFEFF331DB371BD455592A33591C4EDB /* Queue.swift in Sources */ = {isa = PBXBuildFile; fileRef = F57B7FCA0187681AB0E27E9A73ACBFD9 /* Queue.swift */; };
+		F38D0DD8B861EC025F21F24CB4461E70 /* KanvasCameraAnalyticsProvider.swift in Sources */ = {isa = PBXBuildFile; fileRef = B04C5746BA1CB52321202515AEAE4C88 /* KanvasCameraAnalyticsProvider.swift */; };
 /* End PBXBuildFile section */
 
 /* Begin PBXContainerItemProxy section */
@@ -207,18 +121,12 @@
 		052258A488A96C35531FAC73C4F42924 /* FBSnapshotTestController.m */ = {isa = PBXFileReference; includeInIndex = 1; lastKnownFileType = sourcecode.c.objc; name = FBSnapshotTestController.m; path = FBSnapshotTestCase/FBSnapshotTestController.m; sourceTree = "<group>"; };
 		0B161931541BFE46DFEA2092EDDDA815 /* UIImage+Snapshot.h */ = {isa = PBXFileReference; includeInIndex = 1; lastKnownFileType = sourcecode.c.h; name = "UIImage+Snapshot.h"; path = "FBSnapshotTestCase/Categories/UIImage+Snapshot.h"; sourceTree = "<group>"; };
 		0B499D640103037E86832BCA986D7418 /* Pods-KanvasCameraExample-acknowledgements.markdown */ = {isa = PBXFileReference; includeInIndex = 1; lastKnownFileType = text; path = "Pods-KanvasCameraExample-acknowledgements.markdown"; sourceTree = "<group>"; };
-		0FD1093FD311992BD47C5EAAA3149840 /* OptionsController.swift */ = {isa = PBXFileReference; includeInIndex = 1; lastKnownFileType = sourcecode.swift; path = OptionsController.swift; sourceTree = "<group>"; };
 		12AAC8E3960F1582AF2CA054BF1EA7A1 /* Assets.xcassets */ = {isa = PBXFileReference; includeInIndex = 1; lastKnownFileType = folder.assetcatalog; name = Assets.xcassets; path = Resources/Assets.xcassets; sourceTree = "<group>"; };
 		1374B79237CAC07693E99442FBED1F15 /* FBSnapshotTestController.h */ = {isa = PBXFileReference; includeInIndex = 1; lastKnownFileType = sourcecode.c.h; name = FBSnapshotTestController.h; path = FBSnapshotTestCase/FBSnapshotTestController.h; sourceTree = "<group>"; };
-<<<<<<< HEAD
 		14DD8EFB88BDA1863B843010F13C0414 /* ModalController.swift */ = {isa = PBXFileReference; includeInIndex = 1; lastKnownFileType = sourcecode.swift; path = ModalController.swift; sourceTree = "<group>"; };
 		1604CDFD75CFE1E7EDDB46EFD5C8FA9B /* PhotoOutputHandler.swift */ = {isa = PBXFileReference; includeInIndex = 1; lastKnownFileType = sourcecode.swift; path = PhotoOutputHandler.swift; sourceTree = "<group>"; };
 		1B4E04DAA1AC7112A90EB620D591F6D5 /* MediaClipsCollectionView.swift */ = {isa = PBXFileReference; includeInIndex = 1; lastKnownFileType = sourcecode.swift; path = MediaClipsCollectionView.swift; sourceTree = "<group>"; };
 		2321258B7DDE01B56CD99D2DB491705E /* CameraPreviewView.swift */ = {isa = PBXFileReference; includeInIndex = 1; lastKnownFileType = sourcecode.swift; path = CameraPreviewView.swift; sourceTree = "<group>"; };
-=======
-		13A73181B3129C3CF4A9185F73B91663 /* CameraPreviewView.swift */ = {isa = PBXFileReference; includeInIndex = 1; lastKnownFileType = sourcecode.swift; path = CameraPreviewView.swift; sourceTree = "<group>"; };
-		203512BA84EEB86F10435B3995E5D6B7 /* CameraDeviceOption.swift */ = {isa = PBXFileReference; includeInIndex = 1; lastKnownFileType = sourcecode.swift; path = CameraDeviceOption.swift; sourceTree = "<group>"; };
->>>>>>> d1ba9f33
 		2431DA944FACCCCEEBC3388A96EE92F1 /* Pods-KanvasCameraExample-umbrella.h */ = {isa = PBXFileReference; includeInIndex = 1; lastKnownFileType = sourcecode.c.h; path = "Pods-KanvasCameraExample-umbrella.h"; sourceTree = "<group>"; };
 		292EF4B5083139454A2469905FC60BE9 /* KanvasCameraStrings.swift */ = {isa = PBXFileReference; includeInIndex = 1; lastKnownFileType = sourcecode.swift; path = KanvasCameraStrings.swift; sourceTree = "<group>"; };
 		2B66BF83240E6B7B06655AD5787530F0 /* CameraRecorder.swift */ = {isa = PBXFileReference; includeInIndex = 1; lastKnownFileType = sourcecode.swift; path = CameraRecorder.swift; sourceTree = "<group>"; };
@@ -226,16 +134,8 @@
 		2E337FB8D21E6B805862BE61C445670F /* Pods_KanvasCameraExample.framework */ = {isa = PBXFileReference; explicitFileType = wrapper.framework; includeInIndex = 0; name = Pods_KanvasCameraExample.framework; path = "Pods-KanvasCameraExample.framework"; sourceTree = BUILT_PRODUCTS_DIR; };
 		2EAD66307227E5A50E5DF51683C64738 /* KanvasCamera.modulemap */ = {isa = PBXFileReference; includeInIndex = 1; lastKnownFileType = sourcecode.module; path = KanvasCamera.modulemap; sourceTree = "<group>"; };
 		2EECE81A9AEC1ED1057A9C3C88DBCEBE /* UIApplication+StrictKeyWindow.m */ = {isa = PBXFileReference; includeInIndex = 1; lastKnownFileType = sourcecode.c.objc; name = "UIApplication+StrictKeyWindow.m"; path = "FBSnapshotTestCase/Categories/UIApplication+StrictKeyWindow.m"; sourceTree = "<group>"; };
-<<<<<<< HEAD
 		360F477426FAD60490F660795F71A840 /* MediaClipsCollectionCell.swift */ = {isa = PBXFileReference; includeInIndex = 1; lastKnownFileType = sourcecode.swift; path = MediaClipsCollectionCell.swift; sourceTree = "<group>"; };
 		3786A626FDF237A11DE9670D3219623B /* ShootButtonView.swift */ = {isa = PBXFileReference; includeInIndex = 1; lastKnownFileType = sourcecode.swift; path = ShootButtonView.swift; sourceTree = "<group>"; };
-=======
-		2F1209BAEFC84CB6F44FD80BE12D8A70 /* CGRect+Center.swift */ = {isa = PBXFileReference; includeInIndex = 1; lastKnownFileType = sourcecode.swift; path = "CGRect+Center.swift"; sourceTree = "<group>"; };
-		32D07FEB002A81FDFCCF1F4407AF1F98 /* UIFont+Utils.swift */ = {isa = PBXFileReference; includeInIndex = 1; lastKnownFileType = sourcecode.swift; path = "UIFont+Utils.swift"; sourceTree = "<group>"; };
-		34AAC6A88849285E62450F831CACD490 /* CameraInputController.swift */ = {isa = PBXFileReference; includeInIndex = 1; lastKnownFileType = sourcecode.swift; path = CameraInputController.swift; sourceTree = "<group>"; };
-		37C8F8E4335B75EC241391B3D733C160 /* OptionsController.swift */ = {isa = PBXFileReference; includeInIndex = 1; lastKnownFileType = sourcecode.swift; path = OptionsController.swift; sourceTree = "<group>"; };
-		38DDEE482F44B76FAC949545F86D1FE5 /* CameraRecordingProtocol.swift */ = {isa = PBXFileReference; includeInIndex = 1; lastKnownFileType = sourcecode.swift; path = CameraRecordingProtocol.swift; sourceTree = "<group>"; };
->>>>>>> d1ba9f33
 		39577E2B806B8B2D019998DE60728F63 /* FBSnapshotTestCase.m */ = {isa = PBXFileReference; includeInIndex = 1; lastKnownFileType = sourcecode.c.objc; name = FBSnapshotTestCase.m; path = FBSnapshotTestCase/FBSnapshotTestCase.m; sourceTree = "<group>"; };
 		3B5E22F9517F21D3A0251F88FCAB281E /* UIImage+Compare.m */ = {isa = PBXFileReference; includeInIndex = 1; lastKnownFileType = sourcecode.c.objc; name = "UIImage+Compare.m"; path = "FBSnapshotTestCase/Categories/UIImage+Compare.m"; sourceTree = "<group>"; };
 		3BFA08AC10FEA17BEBD910D589499ADE /* Info.plist */ = {isa = PBXFileReference; includeInIndex = 1; lastKnownFileType = text.plist.xml; path = Info.plist; sourceTree = "<group>"; };
@@ -246,6 +146,7 @@
 		44EDA688CBD7DB8E43750CDEA6E1285E /* Pods_KanvasCameraExampleTests.framework */ = {isa = PBXFileReference; explicitFileType = wrapper.framework; includeInIndex = 0; name = Pods_KanvasCameraExampleTests.framework; path = "Pods-KanvasCameraExampleTests.framework"; sourceTree = BUILT_PRODUCTS_DIR; };
 		453584F6AB25F9A8EA73F1D4616F3057 /* ModeSelectorAndShootController.swift */ = {isa = PBXFileReference; includeInIndex = 1; lastKnownFileType = sourcecode.swift; path = ModeSelectorAndShootController.swift; sourceTree = "<group>"; };
 		4792533D7EE0F440EE722DA4999E845C /* FBSnapshotTestCase-dummy.m */ = {isa = PBXFileReference; includeInIndex = 1; lastKnownFileType = sourcecode.c.objc; path = "FBSnapshotTestCase-dummy.m"; sourceTree = "<group>"; };
+		4ABD5BA7688AD97C603A6981472D6A6E /* OptionsStackView.swift */ = {isa = PBXFileReference; includeInIndex = 1; lastKnownFileType = sourcecode.swift; path = OptionsStackView.swift; sourceTree = "<group>"; };
 		4C17DA8FD76B879002D669BAA48B1E6E /* Pods-KanvasCameraExampleTests-frameworks.sh */ = {isa = PBXFileReference; includeInIndex = 1; lastKnownFileType = text.script.sh; path = "Pods-KanvasCameraExampleTests-frameworks.sh"; sourceTree = "<group>"; };
 		4F8A0543C498EC0B79913489ADBF5422 /* UIButton+Shadows.swift */ = {isa = PBXFileReference; includeInIndex = 1; lastKnownFileType = sourcecode.swift; path = "UIButton+Shadows.swift"; sourceTree = "<group>"; };
 		50D654A68AE97BC70C18FE0C7AAF65C5 /* ModeButtonView.swift */ = {isa = PBXFileReference; includeInIndex = 1; lastKnownFileType = sourcecode.swift; path = ModeButtonView.swift; sourceTree = "<group>"; };
@@ -257,35 +158,28 @@
 		586C927EB62F939BE159B57EA8E65356 /* Pods-KanvasCameraExampleTests-dummy.m */ = {isa = PBXFileReference; includeInIndex = 1; lastKnownFileType = sourcecode.c.objc; path = "Pods-KanvasCameraExampleTests-dummy.m"; sourceTree = "<group>"; };
 		58A2557E7CE20AACCD1B28B1CD1F920D /* FBSnapshotTestCasePlatform.m */ = {isa = PBXFileReference; includeInIndex = 1; lastKnownFileType = sourcecode.c.objc; name = FBSnapshotTestCasePlatform.m; path = FBSnapshotTestCase/FBSnapshotTestCasePlatform.m; sourceTree = "<group>"; };
 		5992DFB718639CB854B834C2F1AC018C /* UIView+Layout.swift */ = {isa = PBXFileReference; includeInIndex = 1; lastKnownFileType = sourcecode.swift; path = "UIView+Layout.swift"; sourceTree = "<group>"; };
+		5A6FCF607CA280F8032AA2A58C0CDA9C /* OptionView.swift */ = {isa = PBXFileReference; includeInIndex = 1; lastKnownFileType = sourcecode.swift; path = OptionView.swift; sourceTree = "<group>"; };
 		60F95E164B46D042163C5CA12EBACE27 /* KanvasCameraImages.swift */ = {isa = PBXFileReference; includeInIndex = 1; lastKnownFileType = sourcecode.swift; path = KanvasCameraImages.swift; sourceTree = "<group>"; };
 		63377C220E90B4D05971DFC31FFCF899 /* Info.plist */ = {isa = PBXFileReference; includeInIndex = 1; lastKnownFileType = text.plist.xml; path = Info.plist; sourceTree = "<group>"; };
 		652E45894F7AB9240FC15F04F97D9B24 /* GifVideoOutputHandler.swift */ = {isa = PBXFileReference; includeInIndex = 1; lastKnownFileType = sourcecode.swift; path = GifVideoOutputHandler.swift; sourceTree = "<group>"; };
 		67E276593855381568F725E69496F29C /* Info.plist */ = {isa = PBXFileReference; includeInIndex = 1; lastKnownFileType = text.plist.xml; path = Info.plist; sourceTree = "<group>"; };
-<<<<<<< HEAD
 		694B7678FDF153452E6BC8C3D5B7A35D /* CameraSegmentHandler.swift */ = {isa = PBXFileReference; includeInIndex = 1; lastKnownFileType = sourcecode.swift; path = CameraSegmentHandler.swift; sourceTree = "<group>"; };
 		6CA0C45C86622E90FD92097835378081 /* ModalView.swift */ = {isa = PBXFileReference; includeInIndex = 1; lastKnownFileType = sourcecode.swift; path = ModalView.swift; sourceTree = "<group>"; };
 		6D455949641F1AA9CE7FD18632ECE554 /* ModalPresentationAnimationController.swift */ = {isa = PBXFileReference; includeInIndex = 1; lastKnownFileType = sourcecode.swift; path = ModalPresentationAnimationController.swift; sourceTree = "<group>"; };
 		6FD009406AB3F70E7DE65D1E264D2C35 /* MediaClipsEditorView.swift */ = {isa = PBXFileReference; includeInIndex = 1; lastKnownFileType = sourcecode.swift; path = MediaClipsEditorView.swift; sourceTree = "<group>"; };
-=======
-		67F347DDD73D3279911417849F2904AC /* CameraController.swift */ = {isa = PBXFileReference; includeInIndex = 1; lastKnownFileType = sourcecode.swift; path = CameraController.swift; sourceTree = "<group>"; };
-		6815CCD19E103C03DB8F583FC7C7D1AE /* PhotoOutputHandler.swift */ = {isa = PBXFileReference; includeInIndex = 1; lastKnownFileType = sourcecode.swift; path = PhotoOutputHandler.swift; sourceTree = "<group>"; };
->>>>>>> d1ba9f33
 		73760231042E4E5235E47CEE8A6E93BE /* Pods-KanvasCameraExample-resources.sh */ = {isa = PBXFileReference; includeInIndex = 1; lastKnownFileType = text.script.sh; path = "Pods-KanvasCameraExample-resources.sh"; sourceTree = "<group>"; };
 		76A4D3ACCDA88B314E643F7166B99501 /* MediaClipsCollectionController.swift */ = {isa = PBXFileReference; includeInIndex = 1; lastKnownFileType = sourcecode.swift; path = MediaClipsCollectionController.swift; sourceTree = "<group>"; };
 		7B37D7C695D5C6C47A7C093595CD4F06 /* FBSnapshotTestCase.xcconfig */ = {isa = PBXFileReference; includeInIndex = 1; lastKnownFileType = text.xcconfig; path = FBSnapshotTestCase.xcconfig; sourceTree = "<group>"; };
-		7D7AFA4A0C0B79039367629439B68569 /* OptionView.swift */ = {isa = PBXFileReference; includeInIndex = 1; lastKnownFileType = sourcecode.swift; path = OptionView.swift; sourceTree = "<group>"; };
 		7DDF12DFB905E8F4E6C52F9DA9990913 /* Pods-KanvasCameraExampleTests.release.xcconfig */ = {isa = PBXFileReference; includeInIndex = 1; lastKnownFileType = text.xcconfig; path = "Pods-KanvasCameraExampleTests.release.xcconfig"; sourceTree = "<group>"; };
 		7E3DB4D092B985E76E227F7F313C6981 /* FBSnapshotTestCasePlatform.h */ = {isa = PBXFileReference; includeInIndex = 1; lastKnownFileType = sourcecode.c.h; name = FBSnapshotTestCasePlatform.h; path = FBSnapshotTestCase/FBSnapshotTestCasePlatform.h; sourceTree = "<group>"; };
 		801D508D702D7E218EFAD76704409802 /* KanvasCamera.xcconfig */ = {isa = PBXFileReference; includeInIndex = 1; lastKnownFileType = text.xcconfig; path = KanvasCamera.xcconfig; sourceTree = "<group>"; };
 		80A20296D31D94A3A95B4EDFA8DFE056 /* UIFont+Utils.swift */ = {isa = PBXFileReference; includeInIndex = 1; lastKnownFileType = sourcecode.swift; path = "UIFont+Utils.swift"; sourceTree = "<group>"; };
-		84CA613856A67DD8AD9D25E7D0C5B14F /* OptionsStackView.swift */ = {isa = PBXFileReference; includeInIndex = 1; lastKnownFileType = sourcecode.swift; path = OptionsStackView.swift; sourceTree = "<group>"; };
 		85E250EF19C5B5671AEC10BEB508D087 /* UIImage+Diff.h */ = {isa = PBXFileReference; includeInIndex = 1; lastKnownFileType = sourcecode.c.h; name = "UIImage+Diff.h"; path = "FBSnapshotTestCase/Categories/UIImage+Diff.h"; sourceTree = "<group>"; };
 		8683FD17E5C0DA60CD3DE90D22C1BC17 /* Pods-KanvasCameraExampleTests-umbrella.h */ = {isa = PBXFileReference; includeInIndex = 1; lastKnownFileType = sourcecode.c.h; path = "Pods-KanvasCameraExampleTests-umbrella.h"; sourceTree = "<group>"; };
-		88A277C897468D1A561362E942BB56D4 /* TopOption.swift */ = {isa = PBXFileReference; includeInIndex = 1; lastKnownFileType = sourcecode.swift; path = TopOption.swift; sourceTree = "<group>"; };
+		8B74AF92D4C30422434327441866ECB2 /* OptionsController.swift */ = {isa = PBXFileReference; includeInIndex = 1; lastKnownFileType = sourcecode.swift; path = OptionsController.swift; sourceTree = "<group>"; };
 		8F1D0B48C40E80060509E4FC92B73086 /* KanvasCamera-dummy.m */ = {isa = PBXFileReference; includeInIndex = 1; lastKnownFileType = sourcecode.c.objc; path = "KanvasCamera-dummy.m"; sourceTree = "<group>"; };
 		9192A487BB1C093B70E23E03C311E25D /* LoadingIndicatorView.swift */ = {isa = PBXFileReference; includeInIndex = 1; lastKnownFileType = sourcecode.swift; path = LoadingIndicatorView.swift; sourceTree = "<group>"; };
 		93A4A3777CF96A4AAC1D13BA6DCCEA73 /* Podfile */ = {isa = PBXFileReference; explicitFileType = text.script.ruby; includeInIndex = 1; lastKnownFileType = text; name = Podfile; path = ../Podfile; sourceTree = SOURCE_ROOT; xcLanguageSpecificationIdentifier = xcode.lang.ruby; };
-<<<<<<< HEAD
 		9710A9ABCC87F85543E8DB98EB7905CB /* FBSnapshotTestCase.framework */ = {isa = PBXFileReference; explicitFileType = wrapper.framework; includeInIndex = 0; name = FBSnapshotTestCase.framework; path = FBSnapshotTestCase.framework; sourceTree = BUILT_PRODUCTS_DIR; };
 		97152A8A84C4B676F46273553B0B9C3D /* CGRect+Center.swift */ = {isa = PBXFileReference; includeInIndex = 1; lastKnownFileType = sourcecode.swift; path = "CGRect+Center.swift"; sourceTree = "<group>"; };
 		99AA350D81D49C45B3A93F57CA92CD26 /* UIImage+Camera.swift */ = {isa = PBXFileReference; includeInIndex = 1; lastKnownFileType = sourcecode.swift; path = "UIImage+Camera.swift"; sourceTree = "<group>"; };
@@ -293,15 +187,6 @@
 		9BAC21A803CF41C8F87C3543C2AC0819 /* CameraSettings.swift */ = {isa = PBXFileReference; includeInIndex = 1; lastKnownFileType = sourcecode.swift; path = CameraSettings.swift; sourceTree = "<group>"; };
 		9C49C3242EA90FFA181A93777E134B33 /* UIViewController+Load.swift */ = {isa = PBXFileReference; includeInIndex = 1; lastKnownFileType = sourcecode.swift; path = "UIViewController+Load.swift"; sourceTree = "<group>"; };
 		9D9BD03001F4887B8E676B74C4C36023 /* ModalPresentationController.swift */ = {isa = PBXFileReference; includeInIndex = 1; lastKnownFileType = sourcecode.swift; path = ModalPresentationController.swift; sourceTree = "<group>"; };
-=======
-		95C1153EAFB5F7DF51E5F464F000881E /* MediaClipsCollectionCell.swift */ = {isa = PBXFileReference; includeInIndex = 1; lastKnownFileType = sourcecode.swift; path = MediaClipsCollectionCell.swift; sourceTree = "<group>"; };
-		96F514EE3C1A60E54820FD26B96346A1 /* OptionsStackView.swift */ = {isa = PBXFileReference; includeInIndex = 1; lastKnownFileType = sourcecode.swift; path = OptionsStackView.swift; sourceTree = "<group>"; };
-		9710A9ABCC87F85543E8DB98EB7905CB /* FBSnapshotTestCase.framework */ = {isa = PBXFileReference; explicitFileType = wrapper.framework; includeInIndex = 0; name = FBSnapshotTestCase.framework; path = FBSnapshotTestCase.framework; sourceTree = BUILT_PRODUCTS_DIR; };
-		9DFCF579A86C59784C5E0CD5F675E47F /* ModalPresentationAnimationController.swift */ = {isa = PBXFileReference; includeInIndex = 1; lastKnownFileType = sourcecode.swift; path = ModalPresentationAnimationController.swift; sourceTree = "<group>"; };
-		9EC70EF9223C51D9BC6FA9F91C8393F5 /* ModeSelectorAndShootView.swift */ = {isa = PBXFileReference; includeInIndex = 1; lastKnownFileType = sourcecode.swift; path = ModeSelectorAndShootView.swift; sourceTree = "<group>"; };
-		9F3D27B81538B89EAED776C6C7540E4E /* ModalPresentationController.swift */ = {isa = PBXFileReference; includeInIndex = 1; lastKnownFileType = sourcecode.swift; path = ModalPresentationController.swift; sourceTree = "<group>"; };
-		9F77A04000F804EC27D35B1D076ADC06 /* Assets.xcassets */ = {isa = PBXFileReference; includeInIndex = 1; lastKnownFileType = folder.assetcatalog; name = Assets.xcassets; path = Resources/Assets.xcassets; sourceTree = "<group>"; };
->>>>>>> d1ba9f33
 		A001B444A3514ECF27E76EDDD2DD7388 /* KanvasCamera.framework */ = {isa = PBXFileReference; explicitFileType = wrapper.framework; includeInIndex = 0; name = KanvasCamera.framework; path = KanvasCamera.framework; sourceTree = BUILT_PRODUCTS_DIR; };
 		A05456C4DCEC9B04756EBEC1C503C17E /* CameraInputController.swift */ = {isa = PBXFileReference; includeInIndex = 1; lastKnownFileType = sourcecode.swift; path = CameraInputController.swift; sourceTree = "<group>"; };
 		A11D5B54955E3381F067364E427B571A /* FBSnapshotTestCase-umbrella.h */ = {isa = PBXFileReference; includeInIndex = 1; lastKnownFileType = sourcecode.c.h; path = "FBSnapshotTestCase-umbrella.h"; sourceTree = "<group>"; };
@@ -316,14 +201,10 @@
 		B940B385E9C7AD224C042E637A386215 /* AVURLAsset+Thumbnail.swift */ = {isa = PBXFileReference; includeInIndex = 1; lastKnownFileType = sourcecode.swift; path = "AVURLAsset+Thumbnail.swift"; sourceTree = "<group>"; };
 		B9CEF7D6C5E08AB80E58DABC75D882BC /* UIImage+Diff.m */ = {isa = PBXFileReference; includeInIndex = 1; lastKnownFileType = sourcecode.c.objc; name = "UIImage+Diff.m"; path = "FBSnapshotTestCase/Categories/UIImage+Diff.m"; sourceTree = "<group>"; };
 		BBB6A925DF90E5500E7BDCC094FEBEA7 /* UIKit.framework */ = {isa = PBXFileReference; lastKnownFileType = wrapper.framework; name = UIKit.framework; path = Platforms/iPhoneOS.platform/Developer/SDKs/iPhoneOS11.3.sdk/System/Library/Frameworks/UIKit.framework; sourceTree = DEVELOPER_DIR; };
-<<<<<<< HEAD
-=======
-		BCBEA92750BFD4BB20B016ACEA19E4AF /* OptionView.swift */ = {isa = PBXFileReference; includeInIndex = 1; lastKnownFileType = sourcecode.swift; path = OptionView.swift; sourceTree = "<group>"; };
-		BF67E2972C2EF2B741CEAC26A7A3B3DD /* MediaClipsCollectionView.swift */ = {isa = PBXFileReference; includeInIndex = 1; lastKnownFileType = sourcecode.swift; path = MediaClipsCollectionView.swift; sourceTree = "<group>"; };
->>>>>>> d1ba9f33
 		C1A94602875A48A997AD3F08A33E6EAA /* Foundation.framework */ = {isa = PBXFileReference; lastKnownFileType = wrapper.framework; name = Foundation.framework; path = Platforms/iPhoneOS.platform/Developer/SDKs/iPhoneOS11.3.sdk/System/Library/Frameworks/Foundation.framework; sourceTree = DEVELOPER_DIR; };
 		C33FB3B17B0BF93BE2AF2D9312FA9B41 /* VideoOutputHandler.swift */ = {isa = PBXFileReference; includeInIndex = 1; lastKnownFileType = sourcecode.swift; path = VideoOutputHandler.swift; sourceTree = "<group>"; };
 		C3FB9AECB725014E6B95D42C9B8F4451 /* Pods-KanvasCameraExampleTests.modulemap */ = {isa = PBXFileReference; includeInIndex = 1; lastKnownFileType = sourcecode.module; path = "Pods-KanvasCameraExampleTests.modulemap"; sourceTree = "<group>"; };
+		C85467C873CA8240B3EB1028ACE63D40 /* CameraDeviceOption.swift */ = {isa = PBXFileReference; includeInIndex = 1; lastKnownFileType = sourcecode.swift; path = CameraDeviceOption.swift; sourceTree = "<group>"; };
 		CA866401A79E85EF7A0E384AB110FB1E /* CameraPreviewViewController.swift */ = {isa = PBXFileReference; includeInIndex = 1; lastKnownFileType = sourcecode.swift; path = CameraPreviewViewController.swift; sourceTree = "<group>"; };
 		CD7A7D56274444DC032E52FD1FFDA8C5 /* Pods-KanvasCameraExample-acknowledgements.plist */ = {isa = PBXFileReference; includeInIndex = 1; lastKnownFileType = text.plist.xml; path = "Pods-KanvasCameraExample-acknowledgements.plist"; sourceTree = "<group>"; };
 		D3B6CE6612AF52A4ACEDD89B5022D0C0 /* Pods-KanvasCameraExampleTests-resources.sh */ = {isa = PBXFileReference; includeInIndex = 1; lastKnownFileType = text.script.sh; path = "Pods-KanvasCameraExampleTests-resources.sh"; sourceTree = "<group>"; };
@@ -343,16 +224,8 @@
 		EE01FAD0B1ADB8ECD52E2C89FC0EE97A /* Pods-KanvasCameraExample.debug.xcconfig */ = {isa = PBXFileReference; includeInIndex = 1; lastKnownFileType = text.xcconfig; path = "Pods-KanvasCameraExample.debug.xcconfig"; sourceTree = "<group>"; };
 		EF519A026B10AC73ABBE6E658308B29D /* FBSnapshotTestCase-prefix.pch */ = {isa = PBXFileReference; includeInIndex = 1; lastKnownFileType = sourcecode.c.h; path = "FBSnapshotTestCase-prefix.pch"; sourceTree = "<group>"; };
 		F10CBDEE32E5F6BDECFB3D41F7DD0B03 /* FBSnapshotTestCase.modulemap */ = {isa = PBXFileReference; includeInIndex = 1; lastKnownFileType = sourcecode.module; path = FBSnapshotTestCase.modulemap; sourceTree = "<group>"; };
-<<<<<<< HEAD
 		F57B7FCA0187681AB0E27E9A73ACBFD9 /* Queue.swift */ = {isa = PBXFileReference; includeInIndex = 1; lastKnownFileType = sourcecode.swift; path = Queue.swift; sourceTree = "<group>"; };
 		FC154B8EA8881A92B1E8E602439C8299 /* ModeSelectorAndShootView.swift */ = {isa = PBXFileReference; includeInIndex = 1; lastKnownFileType = sourcecode.swift; path = ModeSelectorAndShootView.swift; sourceTree = "<group>"; };
-=======
-		F1C648564D9107F7B93B5CA108231BA4 /* KanvasCameraTimes.swift */ = {isa = PBXFileReference; includeInIndex = 1; lastKnownFileType = sourcecode.swift; path = KanvasCameraTimes.swift; sourceTree = "<group>"; };
-		F49BF050E4CCE09A635EF76221E3F096 /* Info.plist */ = {isa = PBXFileReference; includeInIndex = 1; lastKnownFileType = text.plist.xml; path = Info.plist; sourceTree = "<group>"; };
-		F4E4447428A28B075879153AE8197AD4 /* UIUpdate.swift */ = {isa = PBXFileReference; includeInIndex = 1; lastKnownFileType = sourcecode.swift; path = UIUpdate.swift; sourceTree = "<group>"; };
-		F6BA1DF104D691A478DC74B352699747 /* KanvasCameraColors.swift */ = {isa = PBXFileReference; includeInIndex = 1; lastKnownFileType = sourcecode.swift; path = KanvasCameraColors.swift; sourceTree = "<group>"; };
-		F9FD96B5346332F4EAACE44D21807FC2 /* KanvasCamera.podspec.json */ = {isa = PBXFileReference; includeInIndex = 1; path = KanvasCamera.podspec.json; sourceTree = "<group>"; };
->>>>>>> d1ba9f33
 /* End PBXFileReference section */
 
 /* Begin PBXFrameworksBuildPhase section */
@@ -434,7 +307,6 @@
 			path = FBSnapshotTestCase;
 			sourceTree = "<group>";
 		};
-<<<<<<< HEAD
 		24DBC100D025C143BAC4B740BC40361F /* Settings */ = {
 			isa = PBXGroup;
 			children = (
@@ -444,8 +316,6 @@
 			path = Classes/Settings;
 			sourceTree = "<group>";
 		};
-=======
->>>>>>> d1ba9f33
 		3288FCB8E15F6401DE6220AE5CA1D27B /* Support Files */ = {
 			isa = PBXGroup;
 			children = (
@@ -483,7 +353,6 @@
 		56D499317116080EFA496CE1247A2B85 /* Extensions */ = {
 			isa = PBXGroup;
 			children = (
-<<<<<<< HEAD
 				51DC96EEF819D5045E2CAFCCE0A65334 /* AVAssetWriterInputPixelBufferAdaptor+Append.swift */,
 				B940B385E9C7AD224C042E637A386215 /* AVURLAsset+Thumbnail.swift */,
 				97152A8A84C4B676F46273553B0B9C3D /* CGRect+Center.swift */,
@@ -494,22 +363,6 @@
 				99AA350D81D49C45B3A93F57CA92CD26 /* UIImage+Camera.swift */,
 				5992DFB718639CB854B834C2F1AC018C /* UIView+Layout.swift */,
 				9C49C3242EA90FFA181A93777E134B33 /* UIViewController+Load.swift */,
-=======
-				5714B362D91C394A898F0A33B85D90CD /* Camera */,
-				7150376D201274142FE779429AACB17B /* Constants */,
-				7F92592740E7F4CF8E557DAC919A469D /* Extensions */,
-				023D9A3BF25792416CA2F6DB5F09CFD5 /* MediaClips */,
-				5B770FF46A5DADCF7E6AA07099FF1BCE /* Modal */,
-				A8BFBF2FA5F7039F6D7DFE4239BC31D1 /* ModeSelector */,
-				739E0D5E4133D7B15A5C4F656DAFCA06 /* Options */,
-				13DB546CB10E40E9D0E83B5178AD7F24 /* Pod */,
-				36E89F8AF58A128617047DB7A31E2AD0 /* Preview */,
-				5428241CCC2E88D3F762E39B6E9B7B2A /* Recording */,
-				1803900365A81B7E80BB77563ECFC3C3 /* Resources */,
-				9BAE17BFB849EF6C651AC1A77FC19198 /* Settings */,
-				8C216CEB106C4C7AD83AFC875C81F970 /* Support Files */,
-				08D4A67B0B36554DDD327AB2BC0D2486 /* Utility */,
->>>>>>> d1ba9f33
 			);
 			name = Extensions;
 			path = Classes/Extensions;
@@ -524,18 +377,6 @@
 			);
 			name = Preview;
 			path = Classes/Preview;
-			sourceTree = "<group>";
-		};
-		739E0D5E4133D7B15A5C4F656DAFCA06 /* Options */ = {
-			isa = PBXGroup;
-			children = (
-				203512BA84EEB86F10435B3995E5D6B7 /* CameraDeviceOption.swift */,
-				37C8F8E4335B75EC241391B3D733C160 /* OptionsController.swift */,
-				96F514EE3C1A60E54820FD26B96346A1 /* OptionsStackView.swift */,
-				BCBEA92750BFD4BB20B016ACEA19E4AF /* OptionView.swift */,
-			);
-			name = Options;
-			path = Classes/Options;
 			sourceTree = "<group>";
 		};
 		75260D2C5426C4665F833899D66A431C /* Pods-KanvasCameraExampleTests */ = {
@@ -579,6 +420,18 @@
 			);
 			sourceTree = "<group>";
 		};
+		8C702C0F7279931FAD6536B617823104 /* Options */ = {
+			isa = PBXGroup;
+			children = (
+				C85467C873CA8240B3EB1028ACE63D40 /* CameraDeviceOption.swift */,
+				8B74AF92D4C30422434327441866ECB2 /* OptionsController.swift */,
+				4ABD5BA7688AD97C603A6981472D6A6E /* OptionsStackView.swift */,
+				5A6FCF607CA280F8032AA2A58C0CDA9C /* OptionView.swift */,
+			);
+			name = Options;
+			path = Classes/Options;
+			sourceTree = "<group>";
+		};
 		96AC9F810F06BBA7296527783C661ACD /* Resources */ = {
 			isa = PBXGroup;
 			children = (
@@ -628,7 +481,7 @@
 				F6B998D9CD7DF132AF32EEF0A970BDD1 /* MediaClips */,
 				D206B2F6DDE83A1DDFE61ED434B010A0 /* Modal */,
 				9FF8433F4F04158CA4377C547504AE28 /* ModeSelector */,
-				BCAB8D141876E56F1DBBCF0A2957FAC1 /* Options */,
+				8C702C0F7279931FAD6536B617823104 /* Options */,
 				BFAB5E87DC99778EE439812E552D028D /* Pod */,
 				5F553DA8B1536FB92ED6BD2E94AFC754 /* Preview */,
 				CA22E0A8FF75B063030D29ED147B748F /* Recording */,
@@ -653,18 +506,6 @@
 			);
 			name = "Support Files";
 			path = "KanvasCameraExample/Pods/Target Support Files/KanvasCamera";
-			sourceTree = "<group>";
-		};
-		BCAB8D141876E56F1DBBCF0A2957FAC1 /* Options */ = {
-			isa = PBXGroup;
-			children = (
-				0FD1093FD311992BD47C5EAAA3149840 /* OptionsController.swift */,
-				84CA613856A67DD8AD9D25E7D0C5B14F /* OptionsStackView.swift */,
-				7D7AFA4A0C0B79039367629439B68569 /* OptionView.swift */,
-				88A277C897468D1A561362E942BB56D4 /* TopOption.swift */,
-			);
-			name = Options;
-			path = Classes/Options;
 			sourceTree = "<group>";
 		};
 		BFAB5E87DC99778EE439812E552D028D /* Pod */ = {
@@ -851,7 +692,7 @@
 			isa = PBXNativeTarget;
 			buildConfigurationList = A014D45C623C28B211227C6C4694AFC3 /* Build configuration list for PBXNativeTarget "KanvasCamera" */;
 			buildPhases = (
-				24B6CC3DBF2995A2442F454E26255510 /* Sources */,
+				41E257BE9566EDD0056A401A4861353D /* Sources */,
 				00DC1839562D668127DB4EFD93C1D938 /* Frameworks */,
 				770519096EFBF9B6932FB5C3C8F0C15C /* Resources */,
 				9F2E9DF48F71B83019A85BF9D3B41C5E /* Headers */,
@@ -869,16 +710,9 @@
 			isa = PBXNativeTarget;
 			buildConfigurationList = F28097D43AF5CD8DA838ABD52A053790 /* Build configuration list for PBXNativeTarget "FBSnapshotTestCase" */;
 			buildPhases = (
-<<<<<<< HEAD
 				E2E80CCD063D04B57A1A5E140726E8A4 /* Sources */,
 				1D421A30A1BDB7E1C4216F64D0C939B1 /* Frameworks */,
 				9DC6F5AC11E37A1EB45C6473C9E800B6 /* Headers */,
-=======
-				957B56A44A3C1119CF909ED702103748 /* Sources */,
-				8FD80B7A9AA4EA4039B56ED32CC4D858 /* Frameworks */,
-				DCECA527904A93F47A4B6F59991D120C /* Resources */,
-				D2A9386C4BD0C122E8CD4F4A9C127C3D /* Headers */,
->>>>>>> d1ba9f33
 			);
 			buildRules = (
 			);
@@ -949,120 +783,62 @@
 /* End PBXResourcesBuildPhase section */
 
 /* Begin PBXSourcesBuildPhase section */
-<<<<<<< HEAD
-		24B6CC3DBF2995A2442F454E26255510 /* Sources */ = {
+		41E257BE9566EDD0056A401A4861353D /* Sources */ = {
 			isa = PBXSourcesBuildPhase;
 			buildActionMask = 2147483647;
 			files = (
-				859E270E677E4B2A0E1A70266D5B2312 /* ActionsView.swift in Sources */,
-				913732688E99EF1DC581818A53B12776 /* AVAssetWriterInputPixelBufferAdaptor+Append.swift in Sources */,
-				419E5C756246FCA6A757212D0F3F7452 /* AVURLAsset+Thumbnail.swift in Sources */,
-				8B08E99FD4EE3C60B43BF9C662CDE7E8 /* CameraController.swift in Sources */,
-				02B3587B7D94152B2D90AEF85725E046 /* CameraInputController.swift in Sources */,
-				063ECA256DD45AAA4A5EA256CFA0AA88 /* CameraPreviewView.swift in Sources */,
-				F98CC40861DA67A3C1D9579EE86DFDE8 /* CameraPreviewViewController.swift in Sources */,
-				5878013372385B9FF625AD91B5E00BA5 /* CameraRecorder.swift in Sources */,
-				5491950CEF4490FDA88972518CA0EF55 /* CameraRecordingProtocol.swift in Sources */,
-				A4DBFDFE91B44205F5F261A2A7838D42 /* CameraSegmentHandler.swift in Sources */,
-				9DA152731014DA92F6F69782A5A7D814 /* CameraSettings.swift in Sources */,
-				C0A1872AE29431B3D74E53C0DCE57CDD /* CameraView.swift in Sources */,
-				C42B3556EB6555ADB3261D1D9DD83324 /* CGRect+Center.swift in Sources */,
-				550B9F6DCFC72D0A4D93566A4BEDE9BC /* GifVideoOutputHandler.swift in Sources */,
-				AA90E6FC745973D071B62A7AC425E58E /* IgnoreTouchesView.swift in Sources */,
-				66B6746D23E97EE7235C7660428254B5 /* KanvasCamera-dummy.m in Sources */,
-				8668C9CD54A3490086390165155783C2 /* KanvasCameraAnalyticsProvider.swift in Sources */,
-				AA755C44790104ABF761036E724A5C9D /* KanvasCameraColors.swift in Sources */,
-				EC69C3C45DF769FD5482379C18E67EF1 /* KanvasCameraImages.swift in Sources */,
-				4E3DF1244B07CA6DFDBC95A68EAB8F80 /* KanvasCameraStrings.swift in Sources */,
-				881F31CC1C0D95C424CF2701CEF5177E /* KanvasCameraTimes.swift in Sources */,
-				11E0BDEC1A8D6CCF527BA4EAFCAB3C06 /* LoadingIndicatorView.swift in Sources */,
-				AEFBDB9E38BA002ADB3F1ABDA32E7ABC /* MediaClip.swift in Sources */,
-				18DEF4C59AC2868C83BEB94C73D9C626 /* MediaClipsCollectionCell.swift in Sources */,
-				C0F6EBCE3A4E4B92403F752BAF038AD7 /* MediaClipsCollectionController.swift in Sources */,
-				15FBCA84789481DE1B3CC4C3336B7C07 /* MediaClipsCollectionView.swift in Sources */,
-				100475116200AFC26C4FF21F25F65BAF /* MediaClipsEditorView.swift in Sources */,
-				C0AF0848E46C41BFC776E0F860118E71 /* MediaClipsEditorViewController.swift in Sources */,
-				C9E8DE261C68885DFB7423610FB11700 /* ModalController.swift in Sources */,
-				6B0C93FB39DA4696876BB2E8879DD977 /* ModalPresentationAnimationController.swift in Sources */,
-				34A6D906730876772082404A786E4C9A /* ModalPresentationController.swift in Sources */,
-				91CBBB6263DB18D349698F947DDEA90B /* ModalView.swift in Sources */,
-				0753E58281236FA4F88DB60932C80C41 /* ModalViewModel.swift in Sources */,
-				8068C77C6DF987BC2D9A9FFA0A9D3A77 /* ModeButtonView.swift in Sources */,
-				66AFB46BB6563E738AEDAC38511C4821 /* ModeSelectorAndShootController.swift in Sources */,
-				2A476792F8CA63DB68C7C8DA6D98A254 /* ModeSelectorAndShootView.swift in Sources */,
-				2E6CBA5F694230BE3E1E38D3DA908DF0 /* NSURL+Media.swift in Sources */,
-				822379CA2A5B4C8D05A53736908B5047 /* OptionsController.swift in Sources */,
-				BE448AFF38177E227EB484C6AEE4E594 /* OptionsStackView.swift in Sources */,
-				B514823A36B9525843ABD11AF6250913 /* OptionView.swift in Sources */,
-				9B322BA92BD5345E5B3076D665F2A76D /* PhotoOutputHandler.swift in Sources */,
-				BB5935247CCA80E88AD8A4868CFAFF80 /* Queue.swift in Sources */,
-				78BE83002E1F49E3B6C4570E5EEDB5BD /* ShootButtonView.swift in Sources */,
-				5C191775275C30FCCE79E52B6590617D /* TopOption.swift in Sources */,
-				ECE29EDE9A5F28574CD3862D2C39A2D3 /* UIButton+Shadows.swift in Sources */,
-				486FDB517C06F5ACD549414F0F17BB9F /* UICollectionView+Cells.swift in Sources */,
-				E1A7DA9A1C7C1EBA91C89464E02E8420 /* UIFont+Utils.swift in Sources */,
-				92881DEACFFD768871561E34BEC0A707 /* UIImage+Camera.swift in Sources */,
-				046D80A338F6322B63C6A9EC88108D3C /* UIUpdate.swift in Sources */,
-				BAD959D193A448D77BB704F5C9125858 /* UIView+Layout.swift in Sources */,
-				DF4C8EA772B90A93468296F30295E95C /* UIViewController+Load.swift in Sources */,
-				6EA844E541ADED09191F94008A8339C2 /* VideoOutputHandler.swift in Sources */,
-=======
-		957B56A44A3C1119CF909ED702103748 /* Sources */ = {
-			isa = PBXSourcesBuildPhase;
-			buildActionMask = 2147483647;
-			files = (
-				C359AB0703342064766126915CF54C91 /* ActionsView.swift in Sources */,
-				60D0D1E271E28B73CE00A15E63D7A2E4 /* AVAssetWriterInputPixelBufferAdaptor+Append.swift in Sources */,
-				DE45B01B2B51D1AED7D70F81D454FFD2 /* AVURLAsset+Thumbnail.swift in Sources */,
-				042083808F1D12831AEA2E6D8487F029 /* CameraController.swift in Sources */,
-				715BA3917A58D41E28D17BFAE47B0AB2 /* CameraDeviceOption.swift in Sources */,
-				5B9C5B20EC83F53CADF1EC4A14F27C58 /* CameraInputController.swift in Sources */,
-				4631EE79C420DCCA1880D65B5090B8A0 /* CameraPreviewView.swift in Sources */,
-				D950603A8E51F7FC7281113EFB6E18EE /* CameraPreviewViewController.swift in Sources */,
-				7C757EA1376E29025F4790ECF90A3D91 /* CameraRecorder.swift in Sources */,
-				2F993EEEA9B442AA81CBF4F21388D4B2 /* CameraRecordingProtocol.swift in Sources */,
-				E7C49BA643A245207C0EA38156DD00E6 /* CameraSegmentHandler.swift in Sources */,
-				3F7E0CE7B2F5247BC424AC8806BCFC43 /* CameraSettings.swift in Sources */,
-				C140CC483501475A9DA86B4D63182233 /* CameraView.swift in Sources */,
-				E6E0A7AFF672A7605B3740CB43EE1AE1 /* CGRect+Center.swift in Sources */,
-				DF58EB54F31B49A97D22C138154B815F /* GifVideoOutputHandler.swift in Sources */,
-				9B99EF881CF62F66695598FF5777A0E5 /* IgnoreTouchesView.swift in Sources */,
-				0C89E657BCE239BBF1CE68171323E7E3 /* KanvasCamera-dummy.m in Sources */,
-				1510FE69C362F6F012778CDC804D6408 /* KanvasCameraColors.swift in Sources */,
-				D276499ABF6F76E955DF6F533426D616 /* KanvasCameraImages.swift in Sources */,
-				3A2DAFA712E3FA4DF1847638ED8A5692 /* KanvasCameraStrings.swift in Sources */,
-				DBC67CCAF4E8AE4B5EB8E4176FB927EA /* KanvasCameraTimes.swift in Sources */,
-				FCA190C6284BE81EAEBC2C2C383590B1 /* LoadingIndicatorView.swift in Sources */,
-				AC65C6CC69F51B6FBB5F720275589BB9 /* MediaClip.swift in Sources */,
-				EC80DFFE18A126E643B581C978442023 /* MediaClipsCollectionCell.swift in Sources */,
-				D4BDFF01B36668CE809DCFBF93C13D1E /* MediaClipsCollectionController.swift in Sources */,
-				937B4C1376C4F87BD9A033D63460CCD3 /* MediaClipsCollectionView.swift in Sources */,
-				73BA99AFB4368CBE187A0B9DB7916532 /* MediaClipsEditorView.swift in Sources */,
-				4F79827A9DB9C1BBFA809415380EF5B3 /* MediaClipsEditorViewController.swift in Sources */,
-				CB1B0D5E2EF307EC68FCF7DEB0ACF199 /* ModalController.swift in Sources */,
-				08BC1177ADEFFE23C4DB05D4C9134333 /* ModalPresentationAnimationController.swift in Sources */,
-				911E8264A4F0A711A9FC4A0505C79967 /* ModalPresentationController.swift in Sources */,
-				2E2EF0C54142198935E2D6B29462236A /* ModalView.swift in Sources */,
-				F9225F5974848E2ED64C50DC0E8DCFAA /* ModalViewModel.swift in Sources */,
-				9D8995F07580248FA0B08C8B7D3C0C13 /* ModeButtonView.swift in Sources */,
-				FC1587C86FB8CF230DD56C65DBCA6811 /* ModeSelectorAndShootController.swift in Sources */,
-				807654A420D2430B7A49EA330AB6FF19 /* ModeSelectorAndShootView.swift in Sources */,
-				A6D13A830A31913C72A59218116F7B0F /* NSURL+Media.swift in Sources */,
-				693FF574B09FC3DC6723AF0BA7882BD6 /* OptionsController.swift in Sources */,
-				07162EC81F9B50E9DBA2422A57E9586B /* OptionsStackView.swift in Sources */,
-				4C87B177ED0E1FD26BF9B5C25E159E90 /* OptionView.swift in Sources */,
-				1340A0565E8FECC78DE09E19A0594876 /* PhotoOutputHandler.swift in Sources */,
-				BD0B875FCCA13E531FEE2F7EA42430C8 /* Queue.swift in Sources */,
-				4115661AFE15D0BDEDAAB703D6539883 /* ShootButtonView.swift in Sources */,
-				328B07D80F626A85E1F6E0FB9D92C71A /* UIButton+Shadows.swift in Sources */,
-				67D421CEE8308437B76DF60598C701C8 /* UICollectionView+Cells.swift in Sources */,
-				AF248BF7225200BAECE7988AFA69AB17 /* UIFont+Utils.swift in Sources */,
-				05089BFA54C0D87088475ECC568A33E2 /* UIImage+Camera.swift in Sources */,
-				68A0BAC398CC1E2E807B1390911CF913 /* UIUpdate.swift in Sources */,
-				11BCD17C7209731A0E1F0043C545FF64 /* UIView+Layout.swift in Sources */,
-				9671C904F628CF58F0D3CC87EB1F5A01 /* UIViewController+Load.swift in Sources */,
-				E5308448777F27F75735037DA2A17AD4 /* VideoOutputHandler.swift in Sources */,
->>>>>>> d1ba9f33
+				8030C1751FAFADE5D448E59DC29F485B /* ActionsView.swift in Sources */,
+				7F3B5ABF1EB78218936C8B4412FCFDE6 /* AVAssetWriterInputPixelBufferAdaptor+Append.swift in Sources */,
+				19413BF3697BB62A7B2B7F5C0BC68CE0 /* AVURLAsset+Thumbnail.swift in Sources */,
+				629BC02910F9650CBAE0997D7904BF8D /* CameraController.swift in Sources */,
+				2C27343E0F6F8AD6DB27993CF92B9C35 /* CameraDeviceOption.swift in Sources */,
+				BEB1F67802AB0A71F3EA1144230A9E5A /* CameraInputController.swift in Sources */,
+				D8D33DD88426D00DDF05E6528D63B4AB /* CameraPreviewView.swift in Sources */,
+				315AF871ADA55DD688ECA70C22C905D2 /* CameraPreviewViewController.swift in Sources */,
+				D86452C5B21984D2E0A43D6A2E7385ED /* CameraRecorder.swift in Sources */,
+				BAD4CA256B8BCF90F258584FE1703EEF /* CameraRecordingProtocol.swift in Sources */,
+				CB8FDD621CEDE661AE077C297B7F45D3 /* CameraSegmentHandler.swift in Sources */,
+				C0D7AAD9BF0E4251BD5ED747B796429E /* CameraSettings.swift in Sources */,
+				B056E1B1C12F14C37B33783045A69813 /* CameraView.swift in Sources */,
+				26BEF619DD60A81FCCE6B4FBC6CCAF10 /* CGRect+Center.swift in Sources */,
+				510ED795D4604DDB0D21A09809F556B7 /* GifVideoOutputHandler.swift in Sources */,
+				80F0557A646A934C27F89E2D2FC827DB /* IgnoreTouchesView.swift in Sources */,
+				AAB5D5A5992635A27D83A8D7B73956FE /* KanvasCamera-dummy.m in Sources */,
+				F38D0DD8B861EC025F21F24CB4461E70 /* KanvasCameraAnalyticsProvider.swift in Sources */,
+				D28739173FA97CA0A5959320C2964024 /* KanvasCameraColors.swift in Sources */,
+				B97C2416C2A76DA7854E8EB73017B9DD /* KanvasCameraImages.swift in Sources */,
+				9F262CF662E67F3C77EB524316D9A5D1 /* KanvasCameraStrings.swift in Sources */,
+				DE67FF8891ACF72CD92033B7D8714B2C /* KanvasCameraTimes.swift in Sources */,
+				05DC8ED2500C24D0AD21BF05FD21F534 /* LoadingIndicatorView.swift in Sources */,
+				D0AE0EA55DFA1A301E74670543ED0D3C /* MediaClip.swift in Sources */,
+				C34DD438347758D0D066787651C67C38 /* MediaClipsCollectionCell.swift in Sources */,
+				DD5792CDFC2C264C71AD4CF81E4C54D3 /* MediaClipsCollectionController.swift in Sources */,
+				608F89486385D0A405691D19F9BE84C7 /* MediaClipsCollectionView.swift in Sources */,
+				D3C44F160F1AA06264231B526481E54C /* MediaClipsEditorView.swift in Sources */,
+				1C29B3193A08B3A3D5120D1AA83F753F /* MediaClipsEditorViewController.swift in Sources */,
+				0614E820B6B9B808CCB30898357228A6 /* ModalController.swift in Sources */,
+				D66CAE93B8138185E83BE4E89FD5F27E /* ModalPresentationAnimationController.swift in Sources */,
+				A6BEBD87B43501A11DCFF939B01987BD /* ModalPresentationController.swift in Sources */,
+				BD2911E3D1967B7C9572F8F1A39FAFF8 /* ModalView.swift in Sources */,
+				447BC35981932E32B8782F1C233AD389 /* ModalViewModel.swift in Sources */,
+				3BBF9DCFF191B958A03B01BDA7BDC4D1 /* ModeButtonView.swift in Sources */,
+				8D8C6A17F296030D0E77FAB93B378633 /* ModeSelectorAndShootController.swift in Sources */,
+				40493018C0B2095D593908374406D2E6 /* ModeSelectorAndShootView.swift in Sources */,
+				67BB08B29D1360A4F598FBB9D51A4B8A /* NSURL+Media.swift in Sources */,
+				8204BE7C58520F1B804371366CDEF8E2 /* OptionsController.swift in Sources */,
+				A42D2066D30E162C752C123AC32B9D2D /* OptionsStackView.swift in Sources */,
+				8B3A72C2E2155C5DCFD7ACAE2DB57C50 /* OptionView.swift in Sources */,
+				8885CC814023CFDD63AB48801CFE3D97 /* PhotoOutputHandler.swift in Sources */,
+				EFEFF331DB371BD455592A33591C4EDB /* Queue.swift in Sources */,
+				DA78B9760823BED53F1C37F00013961B /* ShootButtonView.swift in Sources */,
+				1E8D2A9BC1FF7733FE3EED582714BF0C /* UIButton+Shadows.swift in Sources */,
+				4E2648B49D4208FC871E523CA095CF0B /* UICollectionView+Cells.swift in Sources */,
+				D1BB8B0FD1F3CFA5A0C85C29BDE83827 /* UIFont+Utils.swift in Sources */,
+				54822EEFD36848812FC7D55DE31E9A79 /* UIImage+Camera.swift in Sources */,
+				02193005BD85CDAAE233D449235C44EE /* UIUpdate.swift in Sources */,
+				32A4616F6BCFD4BF5CE44DD6EEF837E6 /* UIView+Layout.swift in Sources */,
+				A91C7FE235630C91F8970488A15BFC1B /* UIViewController+Load.swift in Sources */,
+				A1AD3226CD7D5011C8D0F1B17D2164E5 /* VideoOutputHandler.swift in Sources */,
 			);
 			runOnlyForDeploymentPostprocessing = 0;
 		};
