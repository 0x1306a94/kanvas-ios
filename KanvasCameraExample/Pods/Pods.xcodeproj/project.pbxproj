--- conflicted
+++ resolved
@@ -7,182 +7,95 @@
 	objects = {
 
 /* Begin PBXBuildFile section */
-<<<<<<< HEAD
-		0461245A2B902F8D33B0A63F8168B244 /* PhotoOutputHandler.swift in Sources */ = {isa = PBXBuildFile; fileRef = B64DCC40217A2D133C8DFA60F7FE6A02 /* PhotoOutputHandler.swift */; };
-		0848E22008FE1B3A089B58DC844A02C6 /* LoadingIndicatorView.swift in Sources */ = {isa = PBXBuildFile; fileRef = 8730E224C3675A7796F95A45B7C1EFFA /* LoadingIndicatorView.swift */; };
-		0914CE47A0935F46DE2F88DFC0998721 /* Array+Move.swift in Sources */ = {isa = PBXBuildFile; fileRef = A198D3943C648DC00C38A15A4EDC7FC9 /* Array+Move.swift */; };
-		096BFE6F1F15F4A5C581ADE0E0692335 /* CGRect+Center.swift in Sources */ = {isa = PBXBuildFile; fileRef = 79C0CD41B726A39E91BF51D639CBF8B9 /* CGRect+Center.swift */; };
-		100F09D083EFEF3244D9DB8C337293BE /* ShootButtonView.swift in Sources */ = {isa = PBXBuildFile; fileRef = C09E49A8ED19D8738D80971776CA1CE6 /* ShootButtonView.swift */; };
+		0286AEED7BA90D9C17CDD3E4C7EE2369 /* UIImage+Camera.swift in Sources */ = {isa = PBXBuildFile; fileRef = 57827AE539D0BCB43DE93AA4CA6BD677 /* UIImage+Camera.swift */; };
+		078F0C4C755B68E9015771814CA13295 /* UIKit.framework in Frameworks */ = {isa = PBXBuildFile; fileRef = BBB6A925DF90E5500E7BDCC094FEBEA7 /* UIKit.framework */; };
+		1012B52DCBF216DC5016C373092FCF6C /* NSURL+Media.swift in Sources */ = {isa = PBXBuildFile; fileRef = BE7F9A9184192455EADC85AE791C97CE /* NSURL+Media.swift */; };
+		10367B72EAAA07E31218030CF343EF45 /* MediaClipsCollectionCell.swift in Sources */ = {isa = PBXBuildFile; fileRef = 73944E2F46D3C98FCE511809D5E6575B /* MediaClipsCollectionCell.swift */; };
 		10B5E55C796008CAD300C18058F98893 /* Pods-KanvasCameraExampleTests-umbrella.h in Headers */ = {isa = PBXBuildFile; fileRef = 8683FD17E5C0DA60CD3DE90D22C1BC17 /* Pods-KanvasCameraExampleTests-umbrella.h */; settings = {ATTRIBUTES = (Public, ); }; };
-		10F33ACB9D84A55E73EB8A6F6814E98B /* AVURLAsset+Thumbnail.swift in Sources */ = {isa = PBXBuildFile; fileRef = 3A233BC97C2F2C6A189537489F7EDC56 /* AVURLAsset+Thumbnail.swift */; };
 		163DC390363C339936B3114C72FE6716 /* SwiftSupport.swift in Sources */ = {isa = PBXBuildFile; fileRef = D97545C39C4A5EE2631DD9FFECE76A40 /* SwiftSupport.swift */; };
-		23D58FE2A14D7F6E49EEFBD0A4F36E39 /* MediaClipsCollectionCell.swift in Sources */ = {isa = PBXBuildFile; fileRef = D8C82D507D1B599505CF3D93E4C6C070 /* MediaClipsCollectionCell.swift */; };
+		1922DD19C7536A0BBD700CD3C3E5C371 /* IgnoreTouchesView.swift in Sources */ = {isa = PBXBuildFile; fileRef = 32C1E7CDF0AAA6F3D6C76DD90C4821CD /* IgnoreTouchesView.swift */; };
+		1C72B4C048621CDF28AFF43B853F635A /* OptionsStackView.swift in Sources */ = {isa = PBXBuildFile; fileRef = 73DCC729F764F1B5367747B0050D9EFA /* OptionsStackView.swift */; };
+		1E9C949442256C5D775E8D90850D156A /* ExtendedStackView.swift in Sources */ = {isa = PBXBuildFile; fileRef = 48D0096D93035730AFDC18B439E16C9A /* ExtendedStackView.swift */; };
+		1F39B8584EF63CA90349A6B5EA59CE0A /* Foundation.framework in Frameworks */ = {isa = PBXBuildFile; fileRef = C1A94602875A48A997AD3F08A33E6EAA /* Foundation.framework */; };
+		25127DAF108A8E72B9FE3BA20694D280 /* ModalView.swift in Sources */ = {isa = PBXBuildFile; fileRef = 1799BDDCF70C6350909C9E29D7A92A96 /* ModalView.swift */; };
+		25E79DCC7FCF8F81414C2EEBE005A227 /* UIUpdate.swift in Sources */ = {isa = PBXBuildFile; fileRef = 8547D115210F1533134A52FF5587AD5C /* UIUpdate.swift */; };
+		290EF1F8C80C5C0D3874A63D37715D86 /* MediaClipsCollectionController.swift in Sources */ = {isa = PBXBuildFile; fileRef = CC0995826527FB781891D88637972A5A /* MediaClipsCollectionController.swift */; };
 		293F9960B08003218B222D258FE77581 /* QuartzCore.framework in Frameworks */ = {isa = PBXBuildFile; fileRef = D77B07CA7D221E3EC46B93C00BF37CDE /* QuartzCore.framework */; };
-		294AB02A3C8C7FEB2D00FE2FDAE95EC2 /* Queue.swift in Sources */ = {isa = PBXBuildFile; fileRef = E8899E4ECD7A11B62115A679BC0DD1ED /* Queue.swift */; };
-		2A86C2BE6EC4BE23F374B885F3A4EB7E /* Assets.xcassets in Resources */ = {isa = PBXBuildFile; fileRef = 1B74D3CE568BB6BF3F6057505F4D01CC /* Assets.xcassets */; };
-		30027BE1D6FB2C5B918D32515D2A0D32 /* UIImage+Camera.swift in Sources */ = {isa = PBXBuildFile; fileRef = 17685A080A3423803B5FCFFD4566D572 /* UIImage+Camera.swift */; };
-		382EA59E4A9246FFD3B8E35BB7926515 /* ExtendedButton.swift in Sources */ = {isa = PBXBuildFile; fileRef = 3537E94B8E8D00F310FD36957A9D9543 /* ExtendedButton.swift */; };
+		2964AD85F8C089BC577D78C34B7C9995 /* UICollectionView+Cells.swift in Sources */ = {isa = PBXBuildFile; fileRef = 09092D18BE0CE43A2CCE54FBD20FACCD /* UICollectionView+Cells.swift */; };
+		2A953DA14F50D23CF062B1E87440CC57 /* ActionsView.swift in Sources */ = {isa = PBXBuildFile; fileRef = EC3A560656C6F4E65BA70F430D1AB683 /* ActionsView.swift */; };
+		2B73E29B56A3F862BF8DA02CCFA49C5F /* OptionsController.swift in Sources */ = {isa = PBXBuildFile; fileRef = 83ED00E7A3F270F696ADB0E69BA1FFC5 /* OptionsController.swift */; };
+		2BD22CDCDF1661A673B7AE86BE14B57F /* ClosedRange+Clamp.swift in Sources */ = {isa = PBXBuildFile; fileRef = A95AD287850416B85267ED62E1F78D42 /* ClosedRange+Clamp.swift */; };
+		2E4434CFC9B3B647501B070CBD3F1557 /* UIView+Layout.swift in Sources */ = {isa = PBXBuildFile; fileRef = 045F9C7B7CF163E443C3996E4B5C0301 /* UIView+Layout.swift */; };
 		387D066A1A34ED7DF0F716CB3A8B746D /* UIImage+Snapshot.h in Headers */ = {isa = PBXBuildFile; fileRef = 0B161931541BFE46DFEA2092EDDDA815 /* UIImage+Snapshot.h */; settings = {ATTRIBUTES = (Private, ); }; };
-		3B74EC9842E42AA95895773C0B97F924 /* NSURL+Media.swift in Sources */ = {isa = PBXBuildFile; fileRef = 058D41E5B37C997006BC3A986CBC9C75 /* NSURL+Media.swift */; };
-		3CB501E447BC0B55E9FB3B0E7EA2EDC5 /* ModalView.swift in Sources */ = {isa = PBXBuildFile; fileRef = 634BF089AA2818491F4084E77503CC07 /* ModalView.swift */; };
-		4593EF7C431BE6B530F4F936779D65CB /* UIUpdate.swift in Sources */ = {isa = PBXBuildFile; fileRef = 189FA53FB744A9378F7614B7B20848C2 /* UIUpdate.swift */; };
-=======
-		022C9AC204671EAA4CD8A722763F4CDB /* ActionsView.swift in Sources */ = {isa = PBXBuildFile; fileRef = BCB684ED1C6051EBBBF61986832A934F /* ActionsView.swift */; };
-		035605F5034D6F2F9797E3584D5DAE86 /* ModalPresentationController.swift in Sources */ = {isa = PBXBuildFile; fileRef = 0140BD6F6742AD8885FA4AC85097E497 /* ModalPresentationController.swift */; };
-		09795A3E25441DF079D2FAC8F84E16C7 /* CameraSegmentHandler.swift in Sources */ = {isa = PBXBuildFile; fileRef = 95AAD3A75D94A80C702862FA63D0E11E /* CameraSegmentHandler.swift */; };
-		0DED29278DF70FC5DC359DF7A815E92B /* CameraController.swift in Sources */ = {isa = PBXBuildFile; fileRef = 3F8BF7FC1A653EB2C94D582CDB0D2D40 /* CameraController.swift */; };
-		10B5E55C796008CAD300C18058F98893 /* Pods-KanvasCameraExampleTests-umbrella.h in Headers */ = {isa = PBXBuildFile; fileRef = 8683FD17E5C0DA60CD3DE90D22C1BC17 /* Pods-KanvasCameraExampleTests-umbrella.h */; settings = {ATTRIBUTES = (Public, ); }; };
-		123FCD7A6A9BC10E282547B90754FDAA /* CameraView.swift in Sources */ = {isa = PBXBuildFile; fileRef = 3F53961FA0140750131E030F4C4A45E8 /* CameraView.swift */; };
-		163DC390363C339936B3114C72FE6716 /* SwiftSupport.swift in Sources */ = {isa = PBXBuildFile; fileRef = D97545C39C4A5EE2631DD9FFECE76A40 /* SwiftSupport.swift */; };
-		1C155F2BEDBA19E6C4E281084D301F0B /* VideoOutputHandler.swift in Sources */ = {isa = PBXBuildFile; fileRef = FBEFB86906231FA35A91C41B062B88B9 /* VideoOutputHandler.swift */; };
-		1DE54C7357D7329AC513FE55A41A6922 /* AVURLAsset+Thumbnail.swift in Sources */ = {isa = PBXBuildFile; fileRef = C9B0871A6A0322A53A1990BEB9A2E10A /* AVURLAsset+Thumbnail.swift */; };
-		1E1472C0CF560C6B2E96DDD58D6B716A /* KanvasCameraTimes.swift in Sources */ = {isa = PBXBuildFile; fileRef = DE5B7944BD6D42B187B9EF5F7571B8D2 /* KanvasCameraTimes.swift */; };
-		230886C732671990223EC4D3CCA971BF /* Queue.swift in Sources */ = {isa = PBXBuildFile; fileRef = CC2162804F8640EF201000188D70D490 /* Queue.swift */; };
-		23336C82CC33A2DC36A4AE5DE9769AE6 /* CameraPreviewView.swift in Sources */ = {isa = PBXBuildFile; fileRef = AF0D08EEEC3DC1CB879ABDABAB0A6141 /* CameraPreviewView.swift */; };
-		2361A943437F1F503EF59ECF327C835A /* CameraZoomHandler.swift in Sources */ = {isa = PBXBuildFile; fileRef = 7E75BB63F00FD1E3EEB378C3DB9D4D72 /* CameraZoomHandler.swift */; };
-		293F9960B08003218B222D258FE77581 /* QuartzCore.framework in Frameworks */ = {isa = PBXBuildFile; fileRef = D77B07CA7D221E3EC46B93C00BF37CDE /* QuartzCore.framework */; };
-		2A5847A058C36EE27ABF681D13A7C78B /* MediaClip.swift in Sources */ = {isa = PBXBuildFile; fileRef = BF89E7248709574DBB59ED636BD08FC4 /* MediaClip.swift */; };
-		2EB9A85F0FB3DEB2659EBDDC1BA60EDA /* ModalController.swift in Sources */ = {isa = PBXBuildFile; fileRef = 5787447BE8AAA4AA8562521A4925DAEE /* ModalController.swift */; };
-		30612E6DD9A7141E8E86FE4BC755F28C /* Foundation.framework in Frameworks */ = {isa = PBXBuildFile; fileRef = C1A94602875A48A997AD3F08A33E6EAA /* Foundation.framework */; };
-		387D066A1A34ED7DF0F716CB3A8B746D /* UIImage+Snapshot.h in Headers */ = {isa = PBXBuildFile; fileRef = 0B161931541BFE46DFEA2092EDDDA815 /* UIImage+Snapshot.h */; settings = {ATTRIBUTES = (Private, ); }; };
-		3C54A4DE76D16934F78B06A22AC672BF /* PhotoOutputHandler.swift in Sources */ = {isa = PBXBuildFile; fileRef = DFDB5A0A628EE1ACAE60527D5C1EEAC3 /* PhotoOutputHandler.swift */; };
-		3D617BBE8E8A66A79CAF3E03EB71824E /* UIUpdate.swift in Sources */ = {isa = PBXBuildFile; fileRef = ABCB3F4CAD399C547788C7A7C749EF67 /* UIUpdate.swift */; };
-		4071C3E6D4EAF3DA858E5B7422193A60 /* ModeSelectorAndShootController.swift in Sources */ = {isa = PBXBuildFile; fileRef = 8E565FA16DED844D87B1F037ABB460E7 /* ModeSelectorAndShootController.swift */; };
-		40808386EB1D6B80D52A00FD82F68DCA /* CameraRecordingProtocol.swift in Sources */ = {isa = PBXBuildFile; fileRef = C9A581B5F7FCFA36427410089B8AE5DF /* CameraRecordingProtocol.swift */; };
-		41DA5BC98D4D93B62A5E2D88372BC152 /* CameraPreviewViewController.swift in Sources */ = {isa = PBXBuildFile; fileRef = A1582776E77296A7102B69C34FCDA8FB /* CameraPreviewViewController.swift */; };
->>>>>>> 56d68aa2
+		409E369277547B946C375350E199D0C6 /* PhotoOutputHandler.swift in Sources */ = {isa = PBXBuildFile; fileRef = 0A2DE647C39E0A3E21BDA72ABCA4831B /* PhotoOutputHandler.swift */; };
+		425D1CDD0411AB731B80AAF42DF34E10 /* LoadingIndicatorView.swift in Sources */ = {isa = PBXBuildFile; fileRef = 2C58A73C46AB8C68C0CEC1B05F05652E /* LoadingIndicatorView.swift */; };
+		43B3FA4BFD07DBC53711CAC24186548F /* KanvasCamera-umbrella.h in Headers */ = {isa = PBXBuildFile; fileRef = 94667FEABE7DFD2EB6DFFB793B488247 /* KanvasCamera-umbrella.h */; settings = {ATTRIBUTES = (Public, ); }; };
+		443A42F8F859188BF703ED34D8EA8729 /* ExtendedButton.swift in Sources */ = {isa = PBXBuildFile; fileRef = D0F96126A8EB44E0679B5AA085F0D861 /* ExtendedButton.swift */; };
+		4478D6DA1E1991952A91CB6BCED7F8BB /* ModeSelectorAndShootController.swift in Sources */ = {isa = PBXBuildFile; fileRef = 9BD013A52C7632A425F22057830C4862 /* ModeSelectorAndShootController.swift */; };
+		457F9CE3E144371B000D7E259DE85FBC /* CGRect+Center.swift in Sources */ = {isa = PBXBuildFile; fileRef = A3749AD1E1D68599AA931FC64CAC346C /* CGRect+Center.swift */; };
 		459F58959A5C947E77A424BF94098D08 /* FBSnapshotTestCase-dummy.m in Sources */ = {isa = PBXBuildFile; fileRef = 4792533D7EE0F440EE722DA4999E845C /* FBSnapshotTestCase-dummy.m */; };
+		481761F77840E2601EC0BCA3EE63C62F /* CameraSegmentHandler.swift in Sources */ = {isa = PBXBuildFile; fileRef = 44FC77470416225B6AC03E9216D55FFE /* CameraSegmentHandler.swift */; };
 		4C022C88B9E8D527B1426B5281756EDE /* UIImage+Compare.m in Sources */ = {isa = PBXBuildFile; fileRef = 3B5E22F9517F21D3A0251F88FCAB281E /* UIImage+Compare.m */; };
 		4CF5865BAF828AB9A7C56F3A1B1C856F /* FBSnapshotTestCase-umbrella.h in Headers */ = {isa = PBXBuildFile; fileRef = A11D5B54955E3381F067364E427B571A /* FBSnapshotTestCase-umbrella.h */; settings = {ATTRIBUTES = (Public, ); }; };
 		4D600539FC2E29EA7E28A2DA8A8B328C /* FBSnapshotTestCasePlatform.h in Headers */ = {isa = PBXBuildFile; fileRef = 7E3DB4D092B985E76E227F7F313C6981 /* FBSnapshotTestCasePlatform.h */; settings = {ATTRIBUTES = (Public, ); }; };
-<<<<<<< HEAD
-		4D61781C16C6FC8EC557D72E4F6F3085 /* GifVideoOutputHandler.swift in Sources */ = {isa = PBXBuildFile; fileRef = D70A0CBD5E439DA0FB6F05295C52D511 /* GifVideoOutputHandler.swift */; };
-		4E78D022276DFB52C283AA096E84CB5E /* UIFont+Utils.swift in Sources */ = {isa = PBXBuildFile; fileRef = 6B03664BF9063035705D5A01279202E7 /* UIFont+Utils.swift */; };
 		4F7BD484FB402A43887E35E364F04D94 /* Foundation.framework in Frameworks */ = {isa = PBXBuildFile; fileRef = C1A94602875A48A997AD3F08A33E6EAA /* Foundation.framework */; };
-		52250799ECB0E85B2D5A1C51130D46E5 /* UIView+Layout.swift in Sources */ = {isa = PBXBuildFile; fileRef = 4E9B1C92CD940B0AEC5E7FA1F3303BFC /* UIView+Layout.swift */; };
+		501240E29F8AC0F2199A1C312DC467B8 /* Queue.swift in Sources */ = {isa = PBXBuildFile; fileRef = 364D1C7FD36935737577AF34471AB455 /* Queue.swift */; };
+		504183B4D82050D8D27AE0B9AEF90985 /* KanvasCamera-dummy.m in Sources */ = {isa = PBXBuildFile; fileRef = A3144037C8F9BB8F6C36688EB6D15E84 /* KanvasCamera-dummy.m */; };
 		54640F31D3FCDDB0646C2CAFF71AE66B /* Pods-KanvasCameraExample-dummy.m in Sources */ = {isa = PBXBuildFile; fileRef = 570C8B2CE87E47FBD6EB555D507285D5 /* Pods-KanvasCameraExample-dummy.m */; };
-		594374BEA4C851405CCB4E9A06246C13 /* ModeSelectorAndShootView.swift in Sources */ = {isa = PBXBuildFile; fileRef = 7F59A95005BA381B3A16E081CF1B550D /* ModeSelectorAndShootView.swift */; };
-		599CDF9C929850FFF126CBA925F88187 /* ActionsView.swift in Sources */ = {isa = PBXBuildFile; fileRef = CA6A6C32F5A4B14EA0A26D2C88574DDD /* ActionsView.swift */; };
+		57DFB1A29C6D8B7D9EF5B419CFEAF339 /* ModalPresentationAnimationController.swift in Sources */ = {isa = PBXBuildFile; fileRef = F6A9343C5FBA5A243E65A75CCF5B9F28 /* ModalPresentationAnimationController.swift */; };
 		59FD5FAEFCF13CD39358A6F36C50BED8 /* FBSnapshotTestController.h in Headers */ = {isa = PBXBuildFile; fileRef = 1374B79237CAC07693E99442FBED1F15 /* FBSnapshotTestController.h */; settings = {ATTRIBUTES = (Public, ); }; };
-		60DF4DBF2C85F8BE89333C3642AF6290 /* CameraInputController.swift in Sources */ = {isa = PBXBuildFile; fileRef = 0F452FC11FB756DDDBE662F967B58970 /* CameraInputController.swift */; };
+		5B4F17D017025B44A482C87EBF753D13 /* AVURLAsset+Thumbnail.swift in Sources */ = {isa = PBXBuildFile; fileRef = 95D3BE86919A86F1D02B2794A76E7A12 /* AVURLAsset+Thumbnail.swift */; };
+		5BBDC8AD88F958A5F6F22BC02D601217 /* KanvasCameraImages.swift in Sources */ = {isa = PBXBuildFile; fileRef = 1DCC07BD7AAE0AB6F469CC49AC5BE7F9 /* KanvasCameraImages.swift */; };
+		5D1AA51D884D21751CE09B3A7CA9D972 /* CameraSettings.swift in Sources */ = {isa = PBXBuildFile; fileRef = 9290E942834309B64CDAE9174409AD4D /* CameraSettings.swift */; };
+		5FA472E2CF2E5DB853D4517C15E03048 /* CameraInputControllerDelegate.swift in Sources */ = {isa = PBXBuildFile; fileRef = 061AF4D9207C1D5E739ABC31BEDD2FC3 /* CameraInputControllerDelegate.swift */; };
+		62C89CD72C36E45321B957B361718C09 /* UIViewController+Load.swift in Sources */ = {isa = PBXBuildFile; fileRef = B4FC7E56DB4B5FF80AF9B5E8C1CEAEAE /* UIViewController+Load.swift */; };
 		63EA4B9CBBAB30A69C2D73693019FDC5 /* UIImage+Compare.h in Headers */ = {isa = PBXBuildFile; fileRef = 432938111B6FF0189EFFEDF2F845B308 /* UIImage+Compare.h */; settings = {ATTRIBUTES = (Private, ); }; };
 		64D0FAD7F1740A9F5CF5CBAD02D6D190 /* Foundation.framework in Frameworks */ = {isa = PBXBuildFile; fileRef = C1A94602875A48A997AD3F08A33E6EAA /* Foundation.framework */; };
-		66CD6080A986EA4F54EAF17116A665A7 /* MediaClipsCollectionController.swift in Sources */ = {isa = PBXBuildFile; fileRef = 84CA58322342438F67A355863136B99F /* MediaClipsCollectionController.swift */; };
+		6633ADCD8DE39D2B588FE7C653C0AAB4 /* Assets.xcassets in Resources */ = {isa = PBXBuildFile; fileRef = B17E8EE790618FC0AFC1C0B2E535511A /* Assets.xcassets */; };
 		6B71ACB6D56B970D0B2AD8EE2B79D96F /* FBSnapshotTestCasePlatform.m in Sources */ = {isa = PBXBuildFile; fileRef = 58A2557E7CE20AACCD1B28B1CD1F920D /* FBSnapshotTestCasePlatform.m */; };
 		6EC17B6986CC7F9EBDF0521AE86F371B /* FBSnapshotTestCase.m in Sources */ = {isa = PBXBuildFile; fileRef = 39577E2B806B8B2D019998DE60728F63 /* FBSnapshotTestCase.m */; };
+		7068C1BEC3789DD44CED38BF3E7D4F38 /* CameraInputController.swift in Sources */ = {isa = PBXBuildFile; fileRef = 08FD6C9E78AED095A8F9A4C82F2D37C5 /* CameraInputController.swift */; };
+		71956DB5659C9BDF2DEE716161025ACC /* ModeSelectorAndShootView.swift in Sources */ = {isa = PBXBuildFile; fileRef = EE2AE9CDCBDBC180EDE77A31C34B8F91 /* ModeSelectorAndShootView.swift */; };
 		73247510D7AD93E5FDBA474B353BF919 /* UIImage+Diff.h in Headers */ = {isa = PBXBuildFile; fileRef = 85E250EF19C5B5671AEC10BEB508D087 /* UIImage+Diff.h */; settings = {ATTRIBUTES = (Private, ); }; };
-		749EC32E8B531CB75D9D6669269529F9 /* IgnoreTouchesView.swift in Sources */ = {isa = PBXBuildFile; fileRef = 64EF79984091655A11720CF968A0CB73 /* IgnoreTouchesView.swift */; };
-		7548EF14D89592EE0493E6D05C09960F /* MediaClipsCollectionView.swift in Sources */ = {isa = PBXBuildFile; fileRef = F2359163D5D5928ED5ADA4AC5DA1EF76 /* MediaClipsCollectionView.swift */; };
-		77708C078AC2D58F3DED3552B50F57C8 /* UIButton+Shadows.swift in Sources */ = {isa = PBXBuildFile; fileRef = 66774CF45C7E4F8212CB0641A13D2F19 /* UIButton+Shadows.swift */; };
-		77C026BC74DA0FEECC19730B38C8DD60 /* OptionView.swift in Sources */ = {isa = PBXBuildFile; fileRef = 6C23C8E74568AE67EDE6C0FE7B6F2C2C /* OptionView.swift */; };
-		77C608413267CDB640A5E10D2C0D596A /* KanvasCameraStrings.swift in Sources */ = {isa = PBXBuildFile; fileRef = 2223CB3F59453793C137BF607FDF3BB9 /* KanvasCameraStrings.swift */; };
-		7A2C1A8C29B5DF129CDE193C85CEC7AB /* KanvasCamera-umbrella.h in Headers */ = {isa = PBXBuildFile; fileRef = E04DFA2B4D710BDBB5D22EFDCE0358A5 /* KanvasCamera-umbrella.h */; settings = {ATTRIBUTES = (Public, ); }; };
-		7C6002B3B1961A5F1D6905E1CA3FC521 /* UIKit.framework in Frameworks */ = {isa = PBXBuildFile; fileRef = BBB6A925DF90E5500E7BDCC094FEBEA7 /* UIKit.framework */; };
-		7F495F573F0904B34A803EB89F4DD89E /* KanvasCameraAnalyticsProvider.swift in Sources */ = {isa = PBXBuildFile; fileRef = FFDD394EF2140BA23A316C70C596BD38 /* KanvasCameraAnalyticsProvider.swift */; };
-		8560D6ABC4BD0A08449D61ED8D768587 /* MediaClip.swift in Sources */ = {isa = PBXBuildFile; fileRef = 07FA273EB0C52E10E218637C742EE1EE /* MediaClip.swift */; };
-		92D28656651774E17DB3E20C5874DC39 /* UICollectionView+Cells.swift in Sources */ = {isa = PBXBuildFile; fileRef = E62D5089B92E623EE92190369208627A /* UICollectionView+Cells.swift */; };
-		946ECFE85C4FD72D718D771D46C3E171 /* Foundation.framework in Frameworks */ = {isa = PBXBuildFile; fileRef = C1A94602875A48A997AD3F08A33E6EAA /* Foundation.framework */; };
-		959061C49A641DFB8E2464193DC32444 /* CameraView.swift in Sources */ = {isa = PBXBuildFile; fileRef = 377CE2CE1B64192F6841EC7ED1D4D79A /* CameraView.swift */; };
-		9776367800CE2F8663389AA66191DEA0 /* CameraSettings.swift in Sources */ = {isa = PBXBuildFile; fileRef = 4FDBE3E3C2C52D1FF7F224769FB16A08 /* CameraSettings.swift */; };
+		735F5E2ED9A677085D325D91B6777444 /* MediaClipsEditorView.swift in Sources */ = {isa = PBXBuildFile; fileRef = AD8CBF6F8ECC68BB3082CB50460E4DF1 /* MediaClipsEditorView.swift */; };
+		75E4C0EE0FCE8B88A6C3CBFE1D2F9EFD /* ModalViewModel.swift in Sources */ = {isa = PBXBuildFile; fileRef = 36998B8128060CFC8A7A7E67AF20C5A7 /* ModalViewModel.swift */; };
+		7CD5924A5EF30C17ED547450CD6032E2 /* ModeButtonView.swift in Sources */ = {isa = PBXBuildFile; fileRef = 2032982417ED334FF75CDBCC4918F468 /* ModeButtonView.swift */; };
+		8355B345F30147052EC071FC0614AC33 /* ModalController.swift in Sources */ = {isa = PBXBuildFile; fileRef = F316018F20EDC517879F5847E24FEDBB /* ModalController.swift */; };
+		884023E021F4F69CA087235AAAFF8DF6 /* CameraPreviewView.swift in Sources */ = {isa = PBXBuildFile; fileRef = BFA2BD5A6B3AF44493EFD7D2865A8647 /* CameraPreviewView.swift */; };
+		89264434730D3DA677E445E17B666C1A /* MediaClip.swift in Sources */ = {isa = PBXBuildFile; fileRef = B49D3571872FD0ED4DD19FFE5E398365 /* MediaClip.swift */; };
+		8A9F214F376A82A2E7ECE69324EAF540 /* Array+Move.swift in Sources */ = {isa = PBXBuildFile; fileRef = DE687EA9CB770177E95C0F44F60C5D83 /* Array+Move.swift */; };
+		8B47D55DABFED28DC1AF4BC7FFCA319C /* KanvasCameraTimes.swift in Sources */ = {isa = PBXBuildFile; fileRef = 4CB45ADF4C8A1EA936E81F343F983BF5 /* KanvasCameraTimes.swift */; };
 		9E45BEFE59B02FE7B91A464A4915D65C /* XCTest.framework in Frameworks */ = {isa = PBXBuildFile; fileRef = E7843C520ED7D11392D872D57034A1BC /* XCTest.framework */; };
-		9E8C6880B15D546A7A0F2ED09A195B06 /* ModalPresentationController.swift in Sources */ = {isa = PBXBuildFile; fileRef = 351126F13A74FFF30F98117B6B1BD21A /* ModalPresentationController.swift */; };
-		A0D3F43B8690217B41D4AAF52ADADEDE /* CameraSegmentHandler.swift in Sources */ = {isa = PBXBuildFile; fileRef = C3A7B7C969BBA12750DBF713C092581E /* CameraSegmentHandler.swift */; };
-		A0F9A192AE847B094529F49BF8BF17E9 /* KanvasCameraTimes.swift in Sources */ = {isa = PBXBuildFile; fileRef = E3DA1DCEE79E8D179E365C784D3688A3 /* KanvasCameraTimes.swift */; };
-		A71035761B87CDD0BBC04C3F3453DFC3 /* ModeSelectorAndShootController.swift in Sources */ = {isa = PBXBuildFile; fileRef = 4C2D11D83CAEF06B0A1427E8A03547E0 /* ModeSelectorAndShootController.swift */; };
-		A8210ACDBC633BCDBC8BE7DBF7083A5D /* CameraRecordingProtocol.swift in Sources */ = {isa = PBXBuildFile; fileRef = 891749AE29631AF24CDC757F5EA3567D /* CameraRecordingProtocol.swift */; };
+		A50849568DD5A3B86ECA86C9164A4787 /* CameraPreviewViewController.swift in Sources */ = {isa = PBXBuildFile; fileRef = C73C4206CD85E8C6BDDBDF952C6923CD /* CameraPreviewViewController.swift */; };
 		A832F987281E563A61E4092571838D96 /* Pods-KanvasCameraExample-umbrella.h in Headers */ = {isa = PBXBuildFile; fileRef = 2431DA944FACCCCEEBC3388A96EE92F1 /* Pods-KanvasCameraExample-umbrella.h */; settings = {ATTRIBUTES = (Public, ); }; };
-		AD1B94C003A851F482770767BCB52638 /* KanvasCameraImages.swift in Sources */ = {isa = PBXBuildFile; fileRef = C654E501FCB081065F90893F111B6A23 /* KanvasCameraImages.swift */; };
+		AA91283E2A88EA296ACC367E10BC32DD /* GifVideoOutputHandler.swift in Sources */ = {isa = PBXBuildFile; fileRef = E3B4E54762DD0F988576CFD22D9AED01 /* GifVideoOutputHandler.swift */; };
 		AFF108D6E8D891F7B8148CA0158B2A23 /* UIApplication+StrictKeyWindow.m in Sources */ = {isa = PBXBuildFile; fileRef = 2EECE81A9AEC1ED1057A9C3C88DBCEBE /* UIApplication+StrictKeyWindow.m */; };
 		B08725BB938AA3AACCA3C8C818FA4CF6 /* FBSnapshotTestCase.h in Headers */ = {isa = PBXBuildFile; fileRef = E37899BD4B349060AA147E2A3721D3A2 /* FBSnapshotTestCase.h */; settings = {ATTRIBUTES = (Public, ); }; };
 		B0C9D145015E116771ACDAD1240F6611 /* Pods-KanvasCameraExampleTests-dummy.m in Sources */ = {isa = PBXBuildFile; fileRef = 586C927EB62F939BE159B57EA8E65356 /* Pods-KanvasCameraExampleTests-dummy.m */; };
-		B11F8BF80EE3AA446459909F073747E8 /* MediaClipsEditorViewController.swift in Sources */ = {isa = PBXBuildFile; fileRef = 74756BE708825676D8D498BE36982416 /* MediaClipsEditorViewController.swift */; };
-		B152E2D19F3135EC99EB95CF897D2F38 /* MediaClipsEditorView.swift in Sources */ = {isa = PBXBuildFile; fileRef = 4741A56C1FF55CC3F82B05C08C101FDE /* MediaClipsEditorView.swift */; };
+		B706AD9B9607B14D5DB22DDA33F62905 /* UIButton+Shadows.swift in Sources */ = {isa = PBXBuildFile; fileRef = B894F4E0BF77902816C84AC005998059 /* UIButton+Shadows.swift */; };
+		BA3BCCA3B54C3B8FAF27DC7282AF5943 /* CameraInputOutput.swift in Sources */ = {isa = PBXBuildFile; fileRef = 0502B2C597E06EA462CD02FF67FE3AB6 /* CameraInputOutput.swift */; };
 		BCDA265400AF5BCF21074C5AF1FD09A8 /* UIApplication+StrictKeyWindow.h in Headers */ = {isa = PBXBuildFile; fileRef = B9109B8B333B5A1A3E92EFC09EDC10AC /* UIApplication+StrictKeyWindow.h */; settings = {ATTRIBUTES = (Project, ); }; };
-		BF120562150FA2D86BA886FF3568296C /* OptionsStackView.swift in Sources */ = {isa = PBXBuildFile; fileRef = 8B6C698284AA7A836C2A47982DD7F4B3 /* OptionsStackView.swift */; };
-		C8240A3CF1BE047DC496D3903F7D0D77 /* CameraDeviceOption.swift in Sources */ = {isa = PBXBuildFile; fileRef = D69B028506F0C33F6BBF317584B1A18B /* CameraDeviceOption.swift */; };
-		C903E45C3F23FDFB7314D9805398BC98 /* ExtendedStackView.swift in Sources */ = {isa = PBXBuildFile; fileRef = FC7A436F664834FB103490C3647ABC45 /* ExtendedStackView.swift */; };
+		BDFA85B3C6D191647AC833EB341E6FFC /* MediaClipsEditorViewController.swift in Sources */ = {isa = PBXBuildFile; fileRef = 5A0EB83984F35BC78D33EC5EA695A927 /* MediaClipsEditorViewController.swift */; };
+		C3266F2D9A3EC599A1225E61BF2CD9DE /* MediaClipsCollectionView.swift in Sources */ = {isa = PBXBuildFile; fileRef = E6EE4818ED47E34EA3CB0C4DE5F086FF /* MediaClipsCollectionView.swift */; };
+		C94D87C00F3A138A33A56DE7F2035AAE /* CameraDeviceOption.swift in Sources */ = {isa = PBXBuildFile; fileRef = 2C13296549CD8FE3A6F70F798CCA9BC8 /* CameraDeviceOption.swift */; };
+		CA9AFD5E732F9BF4936521CF1E67F465 /* CameraView.swift in Sources */ = {isa = PBXBuildFile; fileRef = 67606709725285D0D42A3442D18DC88D /* CameraView.swift */; };
 		CD5EF48A857E78C3C2823760C7DB6984 /* Foundation.framework in Frameworks */ = {isa = PBXBuildFile; fileRef = C1A94602875A48A997AD3F08A33E6EAA /* Foundation.framework */; };
-		D3687D5C07DB7128CAF525BE612BF55D /* KanvasCameraColors.swift in Sources */ = {isa = PBXBuildFile; fileRef = 4BDCD2151AC13B7F7AEC57030BC1BB87 /* KanvasCameraColors.swift */; };
-		DD752BB3B8A137FD76F39FF6A15AE539 /* OptionsController.swift in Sources */ = {isa = PBXBuildFile; fileRef = 405CFD28008D140611D2EB28A2EDB6C4 /* OptionsController.swift */; };
-		DD8195963AE85BB04F1F71C5D7B2AD77 /* VideoOutputHandler.swift in Sources */ = {isa = PBXBuildFile; fileRef = CC6BF7DF058B0716C41B95315ADC20BE /* VideoOutputHandler.swift */; };
-		E0214C81CCD979B9AC04271F56C058CB /* ModalViewModel.swift in Sources */ = {isa = PBXBuildFile; fileRef = 7B520EB3B141614CEAA8FF932A9DB1D3 /* ModalViewModel.swift */; };
-=======
-		4F116A75F51FC2EFB5532A978BD752E1 /* NSURL+Media.swift in Sources */ = {isa = PBXBuildFile; fileRef = 897EA45A5E44AC397D21B0D5A944A758 /* NSURL+Media.swift */; };
-		4F7BD484FB402A43887E35E364F04D94 /* Foundation.framework in Frameworks */ = {isa = PBXBuildFile; fileRef = C1A94602875A48A997AD3F08A33E6EAA /* Foundation.framework */; };
-		5040DE2D426D0D0FA4B11B882B627CF0 /* OptionsController.swift in Sources */ = {isa = PBXBuildFile; fileRef = 0E4AF713F23301EE3C62FC5ED1524737 /* OptionsController.swift */; };
-		52FC2149B20D819C0BD03281C8425A41 /* KanvasCamera-umbrella.h in Headers */ = {isa = PBXBuildFile; fileRef = AF6D48AB786453F8F19AD272E9F05F29 /* KanvasCamera-umbrella.h */; settings = {ATTRIBUTES = (Public, ); }; };
-		54640F31D3FCDDB0646C2CAFF71AE66B /* Pods-KanvasCameraExample-dummy.m in Sources */ = {isa = PBXBuildFile; fileRef = 570C8B2CE87E47FBD6EB555D507285D5 /* Pods-KanvasCameraExample-dummy.m */; };
-		57148DE0158D92597D5F8FE295618595 /* CameraInputOutput.swift in Sources */ = {isa = PBXBuildFile; fileRef = BC8A52ED5AF5873C9BC81DEE5DEB72C2 /* CameraInputOutput.swift */; };
-		5860E1D8182EC6BDB25EA96A2763F7D4 /* MediaClipsCollectionController.swift in Sources */ = {isa = PBXBuildFile; fileRef = DC7F8F2F5D22F127738EF7E364657900 /* MediaClipsCollectionController.swift */; };
-		59FD5FAEFCF13CD39358A6F36C50BED8 /* FBSnapshotTestController.h in Headers */ = {isa = PBXBuildFile; fileRef = 1374B79237CAC07693E99442FBED1F15 /* FBSnapshotTestController.h */; settings = {ATTRIBUTES = (Public, ); }; };
-		604848C92C0C41EDD8E51FBAE8010707 /* ExtendedStackView.swift in Sources */ = {isa = PBXBuildFile; fileRef = BAC20CB3FFA3219A5AAA1B52225727FD /* ExtendedStackView.swift */; };
-		60AA1798299163678E557EEA811ABC4D /* UIFont+Utils.swift in Sources */ = {isa = PBXBuildFile; fileRef = 877C5A4D22F1BD9B24B4E3CD7CE5E0EE /* UIFont+Utils.swift */; };
-		63EA4B9CBBAB30A69C2D73693019FDC5 /* UIImage+Compare.h in Headers */ = {isa = PBXBuildFile; fileRef = 432938111B6FF0189EFFEDF2F845B308 /* UIImage+Compare.h */; settings = {ATTRIBUTES = (Private, ); }; };
-		64D0FAD7F1740A9F5CF5CBAD02D6D190 /* Foundation.framework in Frameworks */ = {isa = PBXBuildFile; fileRef = C1A94602875A48A997AD3F08A33E6EAA /* Foundation.framework */; };
-		64F330EEDF8A4308F0DCB515933B0A8A /* CameraSettings.swift in Sources */ = {isa = PBXBuildFile; fileRef = 1CE4B4DD87E1E177AC216927C8DEEA8E /* CameraSettings.swift */; };
-		6B71ACB6D56B970D0B2AD8EE2B79D96F /* FBSnapshotTestCasePlatform.m in Sources */ = {isa = PBXBuildFile; fileRef = 58A2557E7CE20AACCD1B28B1CD1F920D /* FBSnapshotTestCasePlatform.m */; };
-		6EC17B6986CC7F9EBDF0521AE86F371B /* FBSnapshotTestCase.m in Sources */ = {isa = PBXBuildFile; fileRef = 39577E2B806B8B2D019998DE60728F63 /* FBSnapshotTestCase.m */; };
-		6EEB30991F306256C606074F4D33B794 /* KanvasCameraImages.swift in Sources */ = {isa = PBXBuildFile; fileRef = 982B8A1B675F60BEA53C1602EBC1525F /* KanvasCameraImages.swift */; };
-		70D107082714283658A6696DB8A453B6 /* KanvasCamera-dummy.m in Sources */ = {isa = PBXBuildFile; fileRef = 898F59B39484BFE751B640F8919BEC7F /* KanvasCamera-dummy.m */; };
-		73247510D7AD93E5FDBA474B353BF919 /* UIImage+Diff.h in Headers */ = {isa = PBXBuildFile; fileRef = 85E250EF19C5B5671AEC10BEB508D087 /* UIImage+Diff.h */; settings = {ATTRIBUTES = (Private, ); }; };
-		75B587D714E91635A459CA1D801BE602 /* OptionView.swift in Sources */ = {isa = PBXBuildFile; fileRef = F6B060673F9BEF002F6C69693429400F /* OptionView.swift */; };
-		7705BFFFE422F8A2FD9EAB5F67F3CBE9 /* UIViewController+Load.swift in Sources */ = {isa = PBXBuildFile; fileRef = E95E8F159EA1C9F85384BE8A38A93DDB /* UIViewController+Load.swift */; };
-		7E62ECC20EB75D32C42ADEC7E749A03E /* UIKit.framework in Frameworks */ = {isa = PBXBuildFile; fileRef = BBB6A925DF90E5500E7BDCC094FEBEA7 /* UIKit.framework */; };
-		80E9AAF5A6B701A0C4D7ACF505018E6E /* CameraRecorder.swift in Sources */ = {isa = PBXBuildFile; fileRef = 4DE246CC68717659E30481DA6C5F7475 /* CameraRecorder.swift */; };
-		88FC0547265583A09DB34BD074C35392 /* KanvasCameraAnalyticsProvider.swift in Sources */ = {isa = PBXBuildFile; fileRef = 3E815A1CD45C36F0BE67CFAC869B62B0 /* KanvasCameraAnalyticsProvider.swift */; };
-		89A5C9CDA4F821A122D165683AD1ED3F /* MediaClipsEditorViewController.swift in Sources */ = {isa = PBXBuildFile; fileRef = D4AD9C55A2EA5EE25BE4758BADDF3E6D /* MediaClipsEditorViewController.swift */; };
-		8B117DEEE1AB0AA345AFDCAFC69A1A6E /* Assets.xcassets in Resources */ = {isa = PBXBuildFile; fileRef = 8EE31710C3CF62F50396B9F8BA78BCB5 /* Assets.xcassets */; };
-		914EB6A769014F002143D69112FBFF3D /* MediaClipsCollectionView.swift in Sources */ = {isa = PBXBuildFile; fileRef = A8C056A73B0F555AA1DE21613BDF08BD /* MediaClipsCollectionView.swift */; };
-		93500EEEC0D076B6FC56647CB1FDFBA5 /* UIImage+Camera.swift in Sources */ = {isa = PBXBuildFile; fileRef = 2DC1BED8ED4633CDE26AF2F7362032C5 /* UIImage+Camera.swift */; };
-		946C7CB697FCDC9E20362DAF6037B561 /* GifVideoOutputHandler.swift in Sources */ = {isa = PBXBuildFile; fileRef = 5C46752909FB5550041D198144D38081 /* GifVideoOutputHandler.swift */; };
-		95D30880CCFA2FA3669261F286672F2E /* ClosedRange+Clamp.swift in Sources */ = {isa = PBXBuildFile; fileRef = C011C4CFA9D14C98F97BB0D4FF3A1852 /* ClosedRange+Clamp.swift */; };
-		9611804D83355A2A93347A7E6FF2A989 /* ModalViewModel.swift in Sources */ = {isa = PBXBuildFile; fileRef = 2540EB128B5B2A1BB64A5B9FCDF61B17 /* ModalViewModel.swift */; };
-		9E45BEFE59B02FE7B91A464A4915D65C /* XCTest.framework in Frameworks */ = {isa = PBXBuildFile; fileRef = E7843C520ED7D11392D872D57034A1BC /* XCTest.framework */; };
-		A7C444CBE889850C44FCD556CF7511A2 /* IgnoreTouchesView.swift in Sources */ = {isa = PBXBuildFile; fileRef = 3A38BD011778E7B2B6E902605046AD6A /* IgnoreTouchesView.swift */; };
-		A832F987281E563A61E4092571838D96 /* Pods-KanvasCameraExample-umbrella.h in Headers */ = {isa = PBXBuildFile; fileRef = 2431DA944FACCCCEEBC3388A96EE92F1 /* Pods-KanvasCameraExample-umbrella.h */; settings = {ATTRIBUTES = (Public, ); }; };
-		AC13F2C7FCDED9A13E0E1607CEEF3C0B /* LoadingIndicatorView.swift in Sources */ = {isa = PBXBuildFile; fileRef = 6DE28E9218ED81290447CDE00539BE37 /* LoadingIndicatorView.swift */; };
-		AFF108D6E8D891F7B8148CA0158B2A23 /* UIApplication+StrictKeyWindow.m in Sources */ = {isa = PBXBuildFile; fileRef = 2EECE81A9AEC1ED1057A9C3C88DBCEBE /* UIApplication+StrictKeyWindow.m */; };
-		B08725BB938AA3AACCA3C8C818FA4CF6 /* FBSnapshotTestCase.h in Headers */ = {isa = PBXBuildFile; fileRef = E37899BD4B349060AA147E2A3721D3A2 /* FBSnapshotTestCase.h */; settings = {ATTRIBUTES = (Public, ); }; };
-		B0C9D145015E116771ACDAD1240F6611 /* Pods-KanvasCameraExampleTests-dummy.m in Sources */ = {isa = PBXBuildFile; fileRef = 586C927EB62F939BE159B57EA8E65356 /* Pods-KanvasCameraExampleTests-dummy.m */; };
-		B257BB895855CD053127D2C06F9019D9 /* CameraInputControllerDelegate.swift in Sources */ = {isa = PBXBuildFile; fileRef = 60F989336D67A4688AFCE725A52CBABB /* CameraInputControllerDelegate.swift */; };
-		B26BD2DF0C9152F9264DE0C2AFE25E93 /* UIButton+Shadows.swift in Sources */ = {isa = PBXBuildFile; fileRef = FB62D715E8CE928A48A6E03B6C995595 /* UIButton+Shadows.swift */; };
-		B5F8EA8C0541B5340661E6979FB0501C /* KanvasCameraStrings.swift in Sources */ = {isa = PBXBuildFile; fileRef = 7AD49FCD7274FEC8AC569284536A3051 /* KanvasCameraStrings.swift */; };
-		BB10E38FA8093AAAA25ACB2E357F9A72 /* ModalPresentationAnimationController.swift in Sources */ = {isa = PBXBuildFile; fileRef = 7EE8AB31F7329621EC23CFCFF2833393 /* ModalPresentationAnimationController.swift */; };
-		BC0833E35A040D50D83E0E353521E65C /* ModeSelectorAndShootView.swift in Sources */ = {isa = PBXBuildFile; fileRef = 9DAC80AD35C0878A759F30C2B36482E2 /* ModeSelectorAndShootView.swift */; };
-		BCDA265400AF5BCF21074C5AF1FD09A8 /* UIApplication+StrictKeyWindow.h in Headers */ = {isa = PBXBuildFile; fileRef = B9109B8B333B5A1A3E92EFC09EDC10AC /* UIApplication+StrictKeyWindow.h */; settings = {ATTRIBUTES = (Project, ); }; };
-		BEF2865CBA8A9CCD90C5284D79C9F390 /* ModalView.swift in Sources */ = {isa = PBXBuildFile; fileRef = BF168E3EF36E8812B4B9C8F1F8BC0364 /* ModalView.swift */; };
-		C3201FD2399E89D56BC7513ED73C4F58 /* CameraDeviceOption.swift in Sources */ = {isa = PBXBuildFile; fileRef = B1D477533E5D5FD325F2E7D9BD3EA9A1 /* CameraDeviceOption.swift */; };
-		CD5EF48A857E78C3C2823760C7DB6984 /* Foundation.framework in Frameworks */ = {isa = PBXBuildFile; fileRef = C1A94602875A48A997AD3F08A33E6EAA /* Foundation.framework */; };
-		CD872E0C40AAF2D0DD51135AC494B40D /* MediaClipsEditorView.swift in Sources */ = {isa = PBXBuildFile; fileRef = A8F3DC7A64524DEBB479E825A733C341 /* MediaClipsEditorView.swift */; };
-		D24E9D05EE999F306FEE087D2AB263F6 /* MediaClipsCollectionCell.swift in Sources */ = {isa = PBXBuildFile; fileRef = 8E779B703D46E09DB9FD396C915DEFD0 /* MediaClipsCollectionCell.swift */; };
-		D410147EF05A3A0DA59C01A98667070D /* OptionsStackView.swift in Sources */ = {isa = PBXBuildFile; fileRef = 24395F28E2E70E5C8601C174C09FC5EA /* OptionsStackView.swift */; };
-		D8D31A22E6E2AD0CD80FCDBF3D2FDECD /* KanvasCameraColors.swift in Sources */ = {isa = PBXBuildFile; fileRef = 7D4C769886A0E730C6D6ABDD5AACEA46 /* KanvasCameraColors.swift */; };
-		DAD7B744747AEB1999CDD3832261F4E2 /* ShootButtonView.swift in Sources */ = {isa = PBXBuildFile; fileRef = 6D77E3EC94F1B95FCF32F855F0ED6918 /* ShootButtonView.swift */; };
->>>>>>> 56d68aa2
+		D189CE03A538C0703EF078C02342DBC9 /* CameraController.swift in Sources */ = {isa = PBXBuildFile; fileRef = 35BA8D7F28AABCAF380383DC37FAA393 /* CameraController.swift */; };
+		D24AF88B842CA1ED9864B5FD28F5E54D /* CameraRecordingProtocol.swift in Sources */ = {isa = PBXBuildFile; fileRef = 7D793C69C725B11CF4B45EE68A47191C /* CameraRecordingProtocol.swift */; };
+		DB2637CE43159F13A75B39F73E0EA679 /* UIFont+Utils.swift in Sources */ = {isa = PBXBuildFile; fileRef = ACBB004B87AF6B68800A2036D67455EF /* UIFont+Utils.swift */; };
+		E0D7FF49183CF1FEB4D13C9829D203F1 /* KanvasCameraAnalyticsProvider.swift in Sources */ = {isa = PBXBuildFile; fileRef = 1175E89BBCE3ED1097FABC2270E2F07C /* KanvasCameraAnalyticsProvider.swift */; };
 		E2E2BC984CCC1978CB9E22B72258C641 /* FBSnapshotTestController.m in Sources */ = {isa = PBXBuildFile; fileRef = 052258A488A96C35531FAC73C4F42924 /* FBSnapshotTestController.m */; };
-		E4267A6F985B1DB853AE0ED9A292544B /* UICollectionView+Cells.swift in Sources */ = {isa = PBXBuildFile; fileRef = 50B556CF4FF9E80DCE6F9F94F399314E /* UICollectionView+Cells.swift */; };
+		E3FB7AC676084255846C3EFFDE67DDF9 /* KanvasCameraStrings.swift in Sources */ = {isa = PBXBuildFile; fileRef = 5FA7E03A4C2F5BFDDC20668AD077069A /* KanvasCameraStrings.swift */; };
 		E4877E179010E4E588B6E9E61B047B60 /* UIImage+Diff.m in Sources */ = {isa = PBXBuildFile; fileRef = B9CEF7D6C5E08AB80E58DABC75D882BC /* UIImage+Diff.m */; };
-<<<<<<< HEAD
-		E588FB9A7F28B7AB13E4C41461BD0F29 /* CameraRecorder.swift in Sources */ = {isa = PBXBuildFile; fileRef = 373F6D776C872E34B6CAF650E265AFEB /* CameraRecorder.swift */; };
-		E71B17729B9654EAD3174A9669AD2F4A /* KanvasCamera-dummy.m in Sources */ = {isa = PBXBuildFile; fileRef = 8D97DFB3922A8F6AA991A76E5147D2A0 /* KanvasCamera-dummy.m */; };
-		E7C0502711708F0ACD5A47492C0B28F1 /* CameraPreviewViewController.swift in Sources */ = {isa = PBXBuildFile; fileRef = D7FCBEB80DE4414C79D1EBCE07CFF440 /* CameraPreviewViewController.swift */; };
-		E9445805608643F01534634B200CC69D /* ModalController.swift in Sources */ = {isa = PBXBuildFile; fileRef = 17A41FE3009E03E25CECCD7C3CF73502 /* ModalController.swift */; };
-		E9D7E07DFAF72285D714F9E671991DCC /* CameraController.swift in Sources */ = {isa = PBXBuildFile; fileRef = 3E70826CC4EAED1F02683E4B139E8BC5 /* CameraController.swift */; };
 		EA2C5FBB576DBC67BE3E2F5897704BBF /* UIImage+Snapshot.m in Sources */ = {isa = PBXBuildFile; fileRef = 3DBFBDCC891B770A2AC9EF0FB164B751 /* UIImage+Snapshot.m */; };
-		ECC5C5B0FAC67A276CF172C227140ED6 /* UIViewController+Load.swift in Sources */ = {isa = PBXBuildFile; fileRef = 87219FF8A0361279FA6C753F3EFBDF2D /* UIViewController+Load.swift */; };
-		F02F1F28223B2D5B46C303F1873D3D1A /* ModeButtonView.swift in Sources */ = {isa = PBXBuildFile; fileRef = 878962D5B0EE3AA63ED7242F97DBD7D7 /* ModeButtonView.swift */; };
+		EA6BE7F13B6E58076F9C38B87169DBEF /* CameraRecorder.swift in Sources */ = {isa = PBXBuildFile; fileRef = 01F2A0E62346B2FEA0DFD170BBBC99EB /* CameraRecorder.swift */; };
 		F0927776360A862E129EB047678084BC /* UIKit.framework in Frameworks */ = {isa = PBXBuildFile; fileRef = BBB6A925DF90E5500E7BDCC094FEBEA7 /* UIKit.framework */; };
-		FB51227AC627C657266F521ECD414D61 /* CameraPreviewView.swift in Sources */ = {isa = PBXBuildFile; fileRef = E1349A84ACC1205AB2AB7E6DA988A068 /* CameraPreviewView.swift */; };
-		FBB8E071178460C85B8AE7DD91DB94FF /* ModalPresentationAnimationController.swift in Sources */ = {isa = PBXBuildFile; fileRef = DB454BDF392253648E342E427F4B733F /* ModalPresentationAnimationController.swift */; };
-=======
-		E4C8BEC150439EB95977344A600C1715 /* UIView+Layout.swift in Sources */ = {isa = PBXBuildFile; fileRef = 81DB7B93C650E5AF65B86AD9F4145B61 /* UIView+Layout.swift */; };
-		E5E3DBDBB639BA92452DF21B7DD473BD /* CameraInputController.swift in Sources */ = {isa = PBXBuildFile; fileRef = 9E5746C91F34AD403CBB70E032E564C5 /* CameraInputController.swift */; };
-		EA2C5FBB576DBC67BE3E2F5897704BBF /* UIImage+Snapshot.m in Sources */ = {isa = PBXBuildFile; fileRef = 3DBFBDCC891B770A2AC9EF0FB164B751 /* UIImage+Snapshot.m */; };
-		EC6F1B9CBB088D023224DEEE7019271D /* ModeButtonView.swift in Sources */ = {isa = PBXBuildFile; fileRef = 1767CBEED21D9CDEC0F5DBF017D3EF32 /* ModeButtonView.swift */; };
-		F0927776360A862E129EB047678084BC /* UIKit.framework in Frameworks */ = {isa = PBXBuildFile; fileRef = BBB6A925DF90E5500E7BDCC094FEBEA7 /* UIKit.framework */; };
-		FAD57D875723DFDE609BF4A6955E41FA /* ExtendedButton.swift in Sources */ = {isa = PBXBuildFile; fileRef = 03249B8259A692E7C62B8D679A6237D9 /* ExtendedButton.swift */; };
-		FF5D0EE5B5A4C06A9941AB8BE51B8B2C /* CGRect+Center.swift in Sources */ = {isa = PBXBuildFile; fileRef = 9AFEC802CB848F389585D05EC05B9B23 /* CGRect+Center.swift */; };
->>>>>>> 56d68aa2
+		F3A10FB8A39F4EF4C36C42434E503509 /* ModalPresentationController.swift in Sources */ = {isa = PBXBuildFile; fileRef = CC8036E17AC914C49D3FCC898E375589 /* ModalPresentationController.swift */; };
+		F5F249F5F071A5A3C73152E03D15382C /* CameraZoomHandler.swift in Sources */ = {isa = PBXBuildFile; fileRef = 343E283D71BFD6E419F468585A373202 /* CameraZoomHandler.swift */; };
+		F84B26D6FCA249EE4017E69621DC4799 /* VideoOutputHandler.swift in Sources */ = {isa = PBXBuildFile; fileRef = 50F07047588F6BB3CB93640280A511C8 /* VideoOutputHandler.swift */; };
+		FA044F5D4D669CB77B8D20CBE727EF1F /* ShootButtonView.swift in Sources */ = {isa = PBXBuildFile; fileRef = 2C445093B1439AE5F6CE1C539E926AE5 /* ShootButtonView.swift */; };
+		FA787AA3B1BDA91B2F69C7C5D1B485A3 /* OptionView.swift in Sources */ = {isa = PBXBuildFile; fileRef = F478D49D7681F20058157CF1C54EB2CE /* OptionView.swift */; };
+		FBC3442F711181394DB46CC0C8892C53 /* KanvasCameraColors.swift in Sources */ = {isa = PBXBuildFile; fileRef = ABD5916CED18A9D0F557BA29FD35ADAF /* KanvasCameraColors.swift */; };
 /* End PBXBuildFile section */
 
 /* Begin PBXContainerItemProxy section */
@@ -190,22 +103,14 @@
 			isa = PBXContainerItemProxy;
 			containerPortal = D41D8CD98F00B204E9800998ECF8427E /* Project object */;
 			proxyType = 1;
-<<<<<<< HEAD
-			remoteGlobalIDString = 69035351DD4FEFF2A03949D25DCBF509;
-=======
-			remoteGlobalIDString = 800A33B55F9B3BB54A44361801F7553C;
->>>>>>> 56d68aa2
+			remoteGlobalIDString = 1BEB6D98FBAF0364340B06930CA23E47;
 			remoteInfo = KanvasCamera;
 		};
 		470F8711F46AAE0F205313E348239626 /* PBXContainerItemProxy */ = {
 			isa = PBXContainerItemProxy;
 			containerPortal = D41D8CD98F00B204E9800998ECF8427E /* Project object */;
 			proxyType = 1;
-<<<<<<< HEAD
-			remoteGlobalIDString = 69035351DD4FEFF2A03949D25DCBF509;
-=======
-			remoteGlobalIDString = 800A33B55F9B3BB54A44361801F7553C;
->>>>>>> 56d68aa2
+			remoteGlobalIDString = 1BEB6D98FBAF0364340B06930CA23E47;
 			remoteInfo = KanvasCamera;
 		};
 		788838D1BFFEB9937BC19808B3CA5633 /* PBXContainerItemProxy */ = {
@@ -218,230 +123,121 @@
 /* End PBXContainerItemProxy section */
 
 /* Begin PBXFileReference section */
-<<<<<<< HEAD
-		04F2B12F6057C8A0305FBFE4D773B551 /* KanvasCamera.podspec.json */ = {isa = PBXFileReference; includeInIndex = 1; path = KanvasCamera.podspec.json; sourceTree = "<group>"; };
-=======
-		0140BD6F6742AD8885FA4AC85097E497 /* ModalPresentationController.swift */ = {isa = PBXFileReference; includeInIndex = 1; lastKnownFileType = sourcecode.swift; path = ModalPresentationController.swift; sourceTree = "<group>"; };
-		03249B8259A692E7C62B8D679A6237D9 /* ExtendedButton.swift */ = {isa = PBXFileReference; includeInIndex = 1; lastKnownFileType = sourcecode.swift; path = ExtendedButton.swift; sourceTree = "<group>"; };
->>>>>>> 56d68aa2
+		01F2A0E62346B2FEA0DFD170BBBC99EB /* CameraRecorder.swift */ = {isa = PBXFileReference; includeInIndex = 1; lastKnownFileType = sourcecode.swift; path = CameraRecorder.swift; sourceTree = "<group>"; };
+		045F9C7B7CF163E443C3996E4B5C0301 /* UIView+Layout.swift */ = {isa = PBXFileReference; includeInIndex = 1; lastKnownFileType = sourcecode.swift; path = "UIView+Layout.swift"; sourceTree = "<group>"; };
+		0502B2C597E06EA462CD02FF67FE3AB6 /* CameraInputOutput.swift */ = {isa = PBXFileReference; includeInIndex = 1; lastKnownFileType = sourcecode.swift; path = CameraInputOutput.swift; sourceTree = "<group>"; };
 		052258A488A96C35531FAC73C4F42924 /* FBSnapshotTestController.m */ = {isa = PBXFileReference; includeInIndex = 1; lastKnownFileType = sourcecode.c.objc; name = FBSnapshotTestController.m; path = FBSnapshotTestCase/FBSnapshotTestController.m; sourceTree = "<group>"; };
-		058D41E5B37C997006BC3A986CBC9C75 /* NSURL+Media.swift */ = {isa = PBXFileReference; includeInIndex = 1; lastKnownFileType = sourcecode.swift; path = "NSURL+Media.swift"; sourceTree = "<group>"; };
-		07FA273EB0C52E10E218637C742EE1EE /* MediaClip.swift */ = {isa = PBXFileReference; includeInIndex = 1; lastKnownFileType = sourcecode.swift; path = MediaClip.swift; sourceTree = "<group>"; };
+		061AF4D9207C1D5E739ABC31BEDD2FC3 /* CameraInputControllerDelegate.swift */ = {isa = PBXFileReference; includeInIndex = 1; lastKnownFileType = sourcecode.swift; path = CameraInputControllerDelegate.swift; sourceTree = "<group>"; };
+		08FD6C9E78AED095A8F9A4C82F2D37C5 /* CameraInputController.swift */ = {isa = PBXFileReference; includeInIndex = 1; lastKnownFileType = sourcecode.swift; path = CameraInputController.swift; sourceTree = "<group>"; };
+		09092D18BE0CE43A2CCE54FBD20FACCD /* UICollectionView+Cells.swift */ = {isa = PBXFileReference; includeInIndex = 1; lastKnownFileType = sourcecode.swift; path = "UICollectionView+Cells.swift"; sourceTree = "<group>"; };
+		0A2DE647C39E0A3E21BDA72ABCA4831B /* PhotoOutputHandler.swift */ = {isa = PBXFileReference; includeInIndex = 1; lastKnownFileType = sourcecode.swift; path = PhotoOutputHandler.swift; sourceTree = "<group>"; };
 		0B161931541BFE46DFEA2092EDDDA815 /* UIImage+Snapshot.h */ = {isa = PBXFileReference; includeInIndex = 1; lastKnownFileType = sourcecode.c.h; name = "UIImage+Snapshot.h"; path = "FBSnapshotTestCase/Categories/UIImage+Snapshot.h"; sourceTree = "<group>"; };
 		0B499D640103037E86832BCA986D7418 /* Pods-KanvasCameraExample-acknowledgements.markdown */ = {isa = PBXFileReference; includeInIndex = 1; lastKnownFileType = text; path = "Pods-KanvasCameraExample-acknowledgements.markdown"; sourceTree = "<group>"; };
-<<<<<<< HEAD
-		0F452FC11FB756DDDBE662F967B58970 /* CameraInputController.swift */ = {isa = PBXFileReference; includeInIndex = 1; lastKnownFileType = sourcecode.swift; path = CameraInputController.swift; sourceTree = "<group>"; };
+		1175E89BBCE3ED1097FABC2270E2F07C /* KanvasCameraAnalyticsProvider.swift */ = {isa = PBXFileReference; includeInIndex = 1; lastKnownFileType = sourcecode.swift; path = KanvasCameraAnalyticsProvider.swift; sourceTree = "<group>"; };
 		1374B79237CAC07693E99442FBED1F15 /* FBSnapshotTestController.h */ = {isa = PBXFileReference; includeInIndex = 1; lastKnownFileType = sourcecode.c.h; name = FBSnapshotTestController.h; path = FBSnapshotTestCase/FBSnapshotTestController.h; sourceTree = "<group>"; };
-		17685A080A3423803B5FCFFD4566D572 /* UIImage+Camera.swift */ = {isa = PBXFileReference; includeInIndex = 1; lastKnownFileType = sourcecode.swift; path = "UIImage+Camera.swift"; sourceTree = "<group>"; };
-		17A41FE3009E03E25CECCD7C3CF73502 /* ModalController.swift */ = {isa = PBXFileReference; includeInIndex = 1; lastKnownFileType = sourcecode.swift; path = ModalController.swift; sourceTree = "<group>"; };
-		189FA53FB744A9378F7614B7B20848C2 /* UIUpdate.swift */ = {isa = PBXFileReference; includeInIndex = 1; lastKnownFileType = sourcecode.swift; path = UIUpdate.swift; sourceTree = "<group>"; };
-		1B74D3CE568BB6BF3F6057505F4D01CC /* Assets.xcassets */ = {isa = PBXFileReference; includeInIndex = 1; lastKnownFileType = folder.assetcatalog; name = Assets.xcassets; path = Resources/Assets.xcassets; sourceTree = "<group>"; };
-		2223CB3F59453793C137BF607FDF3BB9 /* KanvasCameraStrings.swift */ = {isa = PBXFileReference; includeInIndex = 1; lastKnownFileType = sourcecode.swift; path = KanvasCameraStrings.swift; sourceTree = "<group>"; };
+		1799BDDCF70C6350909C9E29D7A92A96 /* ModalView.swift */ = {isa = PBXFileReference; includeInIndex = 1; lastKnownFileType = sourcecode.swift; path = ModalView.swift; sourceTree = "<group>"; };
+		1DCC07BD7AAE0AB6F469CC49AC5BE7F9 /* KanvasCameraImages.swift */ = {isa = PBXFileReference; includeInIndex = 1; lastKnownFileType = sourcecode.swift; path = KanvasCameraImages.swift; sourceTree = "<group>"; };
+		2032982417ED334FF75CDBCC4918F468 /* ModeButtonView.swift */ = {isa = PBXFileReference; includeInIndex = 1; lastKnownFileType = sourcecode.swift; path = ModeButtonView.swift; sourceTree = "<group>"; };
 		2431DA944FACCCCEEBC3388A96EE92F1 /* Pods-KanvasCameraExample-umbrella.h */ = {isa = PBXFileReference; includeInIndex = 1; lastKnownFileType = sourcecode.c.h; path = "Pods-KanvasCameraExample-umbrella.h"; sourceTree = "<group>"; };
+		2733AFCEE29096EB64C29A91B9D2E79D /* KanvasCamera-prefix.pch */ = {isa = PBXFileReference; includeInIndex = 1; lastKnownFileType = sourcecode.c.h; path = "KanvasCamera-prefix.pch"; sourceTree = "<group>"; };
+		2C13296549CD8FE3A6F70F798CCA9BC8 /* CameraDeviceOption.swift */ = {isa = PBXFileReference; includeInIndex = 1; lastKnownFileType = sourcecode.swift; path = CameraDeviceOption.swift; sourceTree = "<group>"; };
+		2C445093B1439AE5F6CE1C539E926AE5 /* ShootButtonView.swift */ = {isa = PBXFileReference; includeInIndex = 1; lastKnownFileType = sourcecode.swift; path = ShootButtonView.swift; sourceTree = "<group>"; };
+		2C58A73C46AB8C68C0CEC1B05F05652E /* LoadingIndicatorView.swift */ = {isa = PBXFileReference; includeInIndex = 1; lastKnownFileType = sourcecode.swift; path = LoadingIndicatorView.swift; sourceTree = "<group>"; };
+		2CB0BFE474D78C92D04D931222B6BCC1 /* KanvasCamera.xcconfig */ = {isa = PBXFileReference; includeInIndex = 1; lastKnownFileType = text.xcconfig; path = KanvasCamera.xcconfig; sourceTree = "<group>"; };
 		2E337FB8D21E6B805862BE61C445670F /* Pods_KanvasCameraExample.framework */ = {isa = PBXFileReference; explicitFileType = wrapper.framework; includeInIndex = 0; name = Pods_KanvasCameraExample.framework; path = "Pods-KanvasCameraExample.framework"; sourceTree = BUILT_PRODUCTS_DIR; };
 		2EECE81A9AEC1ED1057A9C3C88DBCEBE /* UIApplication+StrictKeyWindow.m */ = {isa = PBXFileReference; includeInIndex = 1; lastKnownFileType = sourcecode.c.objc; name = "UIApplication+StrictKeyWindow.m"; path = "FBSnapshotTestCase/Categories/UIApplication+StrictKeyWindow.m"; sourceTree = "<group>"; };
-		351126F13A74FFF30F98117B6B1BD21A /* ModalPresentationController.swift */ = {isa = PBXFileReference; includeInIndex = 1; lastKnownFileType = sourcecode.swift; path = ModalPresentationController.swift; sourceTree = "<group>"; };
-		3537E94B8E8D00F310FD36957A9D9543 /* ExtendedButton.swift */ = {isa = PBXFileReference; includeInIndex = 1; lastKnownFileType = sourcecode.swift; path = ExtendedButton.swift; sourceTree = "<group>"; };
-		373F6D776C872E34B6CAF650E265AFEB /* CameraRecorder.swift */ = {isa = PBXFileReference; includeInIndex = 1; lastKnownFileType = sourcecode.swift; path = CameraRecorder.swift; sourceTree = "<group>"; };
-		377CE2CE1B64192F6841EC7ED1D4D79A /* CameraView.swift */ = {isa = PBXFileReference; includeInIndex = 1; lastKnownFileType = sourcecode.swift; path = CameraView.swift; sourceTree = "<group>"; };
+		32C1E7CDF0AAA6F3D6C76DD90C4821CD /* IgnoreTouchesView.swift */ = {isa = PBXFileReference; includeInIndex = 1; lastKnownFileType = sourcecode.swift; path = IgnoreTouchesView.swift; sourceTree = "<group>"; };
+		343E283D71BFD6E419F468585A373202 /* CameraZoomHandler.swift */ = {isa = PBXFileReference; includeInIndex = 1; lastKnownFileType = sourcecode.swift; path = CameraZoomHandler.swift; sourceTree = "<group>"; };
+		35BA8D7F28AABCAF380383DC37FAA393 /* CameraController.swift */ = {isa = PBXFileReference; includeInIndex = 1; lastKnownFileType = sourcecode.swift; path = CameraController.swift; sourceTree = "<group>"; };
+		364D1C7FD36935737577AF34471AB455 /* Queue.swift */ = {isa = PBXFileReference; includeInIndex = 1; lastKnownFileType = sourcecode.swift; path = Queue.swift; sourceTree = "<group>"; };
+		36998B8128060CFC8A7A7E67AF20C5A7 /* ModalViewModel.swift */ = {isa = PBXFileReference; includeInIndex = 1; lastKnownFileType = sourcecode.swift; path = ModalViewModel.swift; sourceTree = "<group>"; };
 		39577E2B806B8B2D019998DE60728F63 /* FBSnapshotTestCase.m */ = {isa = PBXFileReference; includeInIndex = 1; lastKnownFileType = sourcecode.c.objc; name = FBSnapshotTestCase.m; path = FBSnapshotTestCase/FBSnapshotTestCase.m; sourceTree = "<group>"; };
-		3A233BC97C2F2C6A189537489F7EDC56 /* AVURLAsset+Thumbnail.swift */ = {isa = PBXFileReference; includeInIndex = 1; lastKnownFileType = sourcecode.swift; path = "AVURLAsset+Thumbnail.swift"; sourceTree = "<group>"; };
 		3B5E22F9517F21D3A0251F88FCAB281E /* UIImage+Compare.m */ = {isa = PBXFileReference; includeInIndex = 1; lastKnownFileType = sourcecode.c.objc; name = "UIImage+Compare.m"; path = "FBSnapshotTestCase/Categories/UIImage+Compare.m"; sourceTree = "<group>"; };
 		3DBFBDCC891B770A2AC9EF0FB164B751 /* UIImage+Snapshot.m */ = {isa = PBXFileReference; includeInIndex = 1; lastKnownFileType = sourcecode.c.objc; name = "UIImage+Snapshot.m"; path = "FBSnapshotTestCase/Categories/UIImage+Snapshot.m"; sourceTree = "<group>"; };
-		3E70826CC4EAED1F02683E4B139E8BC5 /* CameraController.swift */ = {isa = PBXFileReference; includeInIndex = 1; lastKnownFileType = sourcecode.swift; path = CameraController.swift; sourceTree = "<group>"; };
-		405CFD28008D140611D2EB28A2EDB6C4 /* OptionsController.swift */ = {isa = PBXFileReference; includeInIndex = 1; lastKnownFileType = sourcecode.swift; path = OptionsController.swift; sourceTree = "<group>"; };
-=======
-		0E4AF713F23301EE3C62FC5ED1524737 /* OptionsController.swift */ = {isa = PBXFileReference; includeInIndex = 1; lastKnownFileType = sourcecode.swift; path = OptionsController.swift; sourceTree = "<group>"; };
-		1374B79237CAC07693E99442FBED1F15 /* FBSnapshotTestController.h */ = {isa = PBXFileReference; includeInIndex = 1; lastKnownFileType = sourcecode.c.h; name = FBSnapshotTestController.h; path = FBSnapshotTestCase/FBSnapshotTestController.h; sourceTree = "<group>"; };
-		1767CBEED21D9CDEC0F5DBF017D3EF32 /* ModeButtonView.swift */ = {isa = PBXFileReference; includeInIndex = 1; lastKnownFileType = sourcecode.swift; path = ModeButtonView.swift; sourceTree = "<group>"; };
-		1CE4B4DD87E1E177AC216927C8DEEA8E /* CameraSettings.swift */ = {isa = PBXFileReference; includeInIndex = 1; lastKnownFileType = sourcecode.swift; path = CameraSettings.swift; sourceTree = "<group>"; };
-		2431DA944FACCCCEEBC3388A96EE92F1 /* Pods-KanvasCameraExample-umbrella.h */ = {isa = PBXFileReference; includeInIndex = 1; lastKnownFileType = sourcecode.c.h; path = "Pods-KanvasCameraExample-umbrella.h"; sourceTree = "<group>"; };
-		24395F28E2E70E5C8601C174C09FC5EA /* OptionsStackView.swift */ = {isa = PBXFileReference; includeInIndex = 1; lastKnownFileType = sourcecode.swift; path = OptionsStackView.swift; sourceTree = "<group>"; };
-		2540EB128B5B2A1BB64A5B9FCDF61B17 /* ModalViewModel.swift */ = {isa = PBXFileReference; includeInIndex = 1; lastKnownFileType = sourcecode.swift; path = ModalViewModel.swift; sourceTree = "<group>"; };
-		2DC1BED8ED4633CDE26AF2F7362032C5 /* UIImage+Camera.swift */ = {isa = PBXFileReference; includeInIndex = 1; lastKnownFileType = sourcecode.swift; path = "UIImage+Camera.swift"; sourceTree = "<group>"; };
-		2E337FB8D21E6B805862BE61C445670F /* Pods_KanvasCameraExample.framework */ = {isa = PBXFileReference; explicitFileType = wrapper.framework; includeInIndex = 0; name = Pods_KanvasCameraExample.framework; path = "Pods-KanvasCameraExample.framework"; sourceTree = BUILT_PRODUCTS_DIR; };
-		2EECE81A9AEC1ED1057A9C3C88DBCEBE /* UIApplication+StrictKeyWindow.m */ = {isa = PBXFileReference; includeInIndex = 1; lastKnownFileType = sourcecode.c.objc; name = "UIApplication+StrictKeyWindow.m"; path = "FBSnapshotTestCase/Categories/UIApplication+StrictKeyWindow.m"; sourceTree = "<group>"; };
-		342C71BEB7DA4BD76261C59CE4A65A34 /* KanvasCamera.xcconfig */ = {isa = PBXFileReference; includeInIndex = 1; lastKnownFileType = text.xcconfig; path = KanvasCamera.xcconfig; sourceTree = "<group>"; };
-		39577E2B806B8B2D019998DE60728F63 /* FBSnapshotTestCase.m */ = {isa = PBXFileReference; includeInIndex = 1; lastKnownFileType = sourcecode.c.objc; name = FBSnapshotTestCase.m; path = FBSnapshotTestCase/FBSnapshotTestCase.m; sourceTree = "<group>"; };
-		3A38BD011778E7B2B6E902605046AD6A /* IgnoreTouchesView.swift */ = {isa = PBXFileReference; includeInIndex = 1; lastKnownFileType = sourcecode.swift; path = IgnoreTouchesView.swift; sourceTree = "<group>"; };
-		3A3D9AFE037E8C4DBF0C3E1D05460F4B /* KanvasCamera-prefix.pch */ = {isa = PBXFileReference; includeInIndex = 1; lastKnownFileType = sourcecode.c.h; path = "KanvasCamera-prefix.pch"; sourceTree = "<group>"; };
-		3B5E22F9517F21D3A0251F88FCAB281E /* UIImage+Compare.m */ = {isa = PBXFileReference; includeInIndex = 1; lastKnownFileType = sourcecode.c.objc; name = "UIImage+Compare.m"; path = "FBSnapshotTestCase/Categories/UIImage+Compare.m"; sourceTree = "<group>"; };
-		3DBFBDCC891B770A2AC9EF0FB164B751 /* UIImage+Snapshot.m */ = {isa = PBXFileReference; includeInIndex = 1; lastKnownFileType = sourcecode.c.objc; name = "UIImage+Snapshot.m"; path = "FBSnapshotTestCase/Categories/UIImage+Snapshot.m"; sourceTree = "<group>"; };
-		3DD4D8EC8A0439A6F80D792F5CBEB7C9 /* KanvasCamera.podspec.json */ = {isa = PBXFileReference; includeInIndex = 1; path = KanvasCamera.podspec.json; sourceTree = "<group>"; };
-		3E815A1CD45C36F0BE67CFAC869B62B0 /* KanvasCameraAnalyticsProvider.swift */ = {isa = PBXFileReference; includeInIndex = 1; lastKnownFileType = sourcecode.swift; path = KanvasCameraAnalyticsProvider.swift; sourceTree = "<group>"; };
-		3F53961FA0140750131E030F4C4A45E8 /* CameraView.swift */ = {isa = PBXFileReference; includeInIndex = 1; lastKnownFileType = sourcecode.swift; path = CameraView.swift; sourceTree = "<group>"; };
-		3F8BF7FC1A653EB2C94D582CDB0D2D40 /* CameraController.swift */ = {isa = PBXFileReference; includeInIndex = 1; lastKnownFileType = sourcecode.swift; path = CameraController.swift; sourceTree = "<group>"; };
->>>>>>> 56d68aa2
 		432938111B6FF0189EFFEDF2F845B308 /* UIImage+Compare.h */ = {isa = PBXFileReference; includeInIndex = 1; lastKnownFileType = sourcecode.c.h; name = "UIImage+Compare.h"; path = "FBSnapshotTestCase/Categories/UIImage+Compare.h"; sourceTree = "<group>"; };
 		44EDA688CBD7DB8E43750CDEA6E1285E /* Pods_KanvasCameraExampleTests.framework */ = {isa = PBXFileReference; explicitFileType = wrapper.framework; includeInIndex = 0; name = Pods_KanvasCameraExampleTests.framework; path = "Pods-KanvasCameraExampleTests.framework"; sourceTree = BUILT_PRODUCTS_DIR; };
-		4741A56C1FF55CC3F82B05C08C101FDE /* MediaClipsEditorView.swift */ = {isa = PBXFileReference; includeInIndex = 1; lastKnownFileType = sourcecode.swift; path = MediaClipsEditorView.swift; sourceTree = "<group>"; };
+		44FC77470416225B6AC03E9216D55FFE /* CameraSegmentHandler.swift */ = {isa = PBXFileReference; includeInIndex = 1; lastKnownFileType = sourcecode.swift; path = CameraSegmentHandler.swift; sourceTree = "<group>"; };
 		4792533D7EE0F440EE722DA4999E845C /* FBSnapshotTestCase-dummy.m */ = {isa = PBXFileReference; includeInIndex = 1; lastKnownFileType = sourcecode.c.objc; path = "FBSnapshotTestCase-dummy.m"; sourceTree = "<group>"; };
-		4BDCD2151AC13B7F7AEC57030BC1BB87 /* KanvasCameraColors.swift */ = {isa = PBXFileReference; includeInIndex = 1; lastKnownFileType = sourcecode.swift; path = KanvasCameraColors.swift; sourceTree = "<group>"; };
+		48D0096D93035730AFDC18B439E16C9A /* ExtendedStackView.swift */ = {isa = PBXFileReference; includeInIndex = 1; lastKnownFileType = sourcecode.swift; path = ExtendedStackView.swift; sourceTree = "<group>"; };
 		4C17DA8FD76B879002D669BAA48B1E6E /* Pods-KanvasCameraExampleTests-frameworks.sh */ = {isa = PBXFileReference; includeInIndex = 1; lastKnownFileType = text.script.sh; path = "Pods-KanvasCameraExampleTests-frameworks.sh"; sourceTree = "<group>"; };
-<<<<<<< HEAD
-		4C2D11D83CAEF06B0A1427E8A03547E0 /* ModeSelectorAndShootController.swift */ = {isa = PBXFileReference; includeInIndex = 1; lastKnownFileType = sourcecode.swift; path = ModeSelectorAndShootController.swift; sourceTree = "<group>"; };
-		4E9B1C92CD940B0AEC5E7FA1F3303BFC /* UIView+Layout.swift */ = {isa = PBXFileReference; includeInIndex = 1; lastKnownFileType = sourcecode.swift; path = "UIView+Layout.swift"; sourceTree = "<group>"; };
-		4FDBE3E3C2C52D1FF7F224769FB16A08 /* CameraSettings.swift */ = {isa = PBXFileReference; includeInIndex = 1; lastKnownFileType = sourcecode.swift; path = CameraSettings.swift; sourceTree = "<group>"; };
-=======
-		4DE246CC68717659E30481DA6C5F7475 /* CameraRecorder.swift */ = {isa = PBXFileReference; includeInIndex = 1; lastKnownFileType = sourcecode.swift; path = CameraRecorder.swift; sourceTree = "<group>"; };
-		50B556CF4FF9E80DCE6F9F94F399314E /* UICollectionView+Cells.swift */ = {isa = PBXFileReference; includeInIndex = 1; lastKnownFileType = sourcecode.swift; path = "UICollectionView+Cells.swift"; sourceTree = "<group>"; };
-		5674E72B41BB8CEA4C0E85F6670678AD /* Info.plist */ = {isa = PBXFileReference; includeInIndex = 1; lastKnownFileType = text.plist.xml; path = Info.plist; sourceTree = "<group>"; };
->>>>>>> 56d68aa2
+		4CB45ADF4C8A1EA936E81F343F983BF5 /* KanvasCameraTimes.swift */ = {isa = PBXFileReference; includeInIndex = 1; lastKnownFileType = sourcecode.swift; path = KanvasCameraTimes.swift; sourceTree = "<group>"; };
+		50F07047588F6BB3CB93640280A511C8 /* VideoOutputHandler.swift */ = {isa = PBXFileReference; includeInIndex = 1; lastKnownFileType = sourcecode.swift; path = VideoOutputHandler.swift; sourceTree = "<group>"; };
 		56A143BDB3C4C9494A7EB0A874253C34 /* Pods-KanvasCameraExampleTests.debug.xcconfig */ = {isa = PBXFileReference; includeInIndex = 1; lastKnownFileType = text.xcconfig; path = "Pods-KanvasCameraExampleTests.debug.xcconfig"; sourceTree = "<group>"; };
 		570C8B2CE87E47FBD6EB555D507285D5 /* Pods-KanvasCameraExample-dummy.m */ = {isa = PBXFileReference; includeInIndex = 1; lastKnownFileType = sourcecode.c.objc; path = "Pods-KanvasCameraExample-dummy.m"; sourceTree = "<group>"; };
-		5787447BE8AAA4AA8562521A4925DAEE /* ModalController.swift */ = {isa = PBXFileReference; includeInIndex = 1; lastKnownFileType = sourcecode.swift; path = ModalController.swift; sourceTree = "<group>"; };
+		57827AE539D0BCB43DE93AA4CA6BD677 /* UIImage+Camera.swift */ = {isa = PBXFileReference; includeInIndex = 1; lastKnownFileType = sourcecode.swift; path = "UIImage+Camera.swift"; sourceTree = "<group>"; };
 		586C927EB62F939BE159B57EA8E65356 /* Pods-KanvasCameraExampleTests-dummy.m */ = {isa = PBXFileReference; includeInIndex = 1; lastKnownFileType = sourcecode.c.objc; path = "Pods-KanvasCameraExampleTests-dummy.m"; sourceTree = "<group>"; };
 		58A2557E7CE20AACCD1B28B1CD1F920D /* FBSnapshotTestCasePlatform.m */ = {isa = PBXFileReference; includeInIndex = 1; lastKnownFileType = sourcecode.c.objc; name = FBSnapshotTestCasePlatform.m; path = FBSnapshotTestCase/FBSnapshotTestCasePlatform.m; sourceTree = "<group>"; };
-		5C46752909FB5550041D198144D38081 /* GifVideoOutputHandler.swift */ = {isa = PBXFileReference; includeInIndex = 1; lastKnownFileType = sourcecode.swift; path = GifVideoOutputHandler.swift; sourceTree = "<group>"; };
-		60F989336D67A4688AFCE725A52CBABB /* CameraInputControllerDelegate.swift */ = {isa = PBXFileReference; includeInIndex = 1; lastKnownFileType = sourcecode.swift; path = CameraInputControllerDelegate.swift; sourceTree = "<group>"; };
+		5A0EB83984F35BC78D33EC5EA695A927 /* MediaClipsEditorViewController.swift */ = {isa = PBXFileReference; includeInIndex = 1; lastKnownFileType = sourcecode.swift; path = MediaClipsEditorViewController.swift; sourceTree = "<group>"; };
+		5FA7E03A4C2F5BFDDC20668AD077069A /* KanvasCameraStrings.swift */ = {isa = PBXFileReference; includeInIndex = 1; lastKnownFileType = sourcecode.swift; path = KanvasCameraStrings.swift; sourceTree = "<group>"; };
 		63377C220E90B4D05971DFC31FFCF899 /* Info.plist */ = {isa = PBXFileReference; includeInIndex = 1; lastKnownFileType = text.plist.xml; path = Info.plist; sourceTree = "<group>"; };
-<<<<<<< HEAD
-		634BF089AA2818491F4084E77503CC07 /* ModalView.swift */ = {isa = PBXFileReference; includeInIndex = 1; lastKnownFileType = sourcecode.swift; path = ModalView.swift; sourceTree = "<group>"; };
-		64EF79984091655A11720CF968A0CB73 /* IgnoreTouchesView.swift */ = {isa = PBXFileReference; includeInIndex = 1; lastKnownFileType = sourcecode.swift; path = IgnoreTouchesView.swift; sourceTree = "<group>"; };
-		66774CF45C7E4F8212CB0641A13D2F19 /* UIButton+Shadows.swift */ = {isa = PBXFileReference; includeInIndex = 1; lastKnownFileType = sourcecode.swift; path = "UIButton+Shadows.swift"; sourceTree = "<group>"; };
+		67606709725285D0D42A3442D18DC88D /* CameraView.swift */ = {isa = PBXFileReference; includeInIndex = 1; lastKnownFileType = sourcecode.swift; path = CameraView.swift; sourceTree = "<group>"; };
 		67E276593855381568F725E69496F29C /* Info.plist */ = {isa = PBXFileReference; includeInIndex = 1; lastKnownFileType = text.plist.xml; path = Info.plist; sourceTree = "<group>"; };
-		6B03664BF9063035705D5A01279202E7 /* UIFont+Utils.swift */ = {isa = PBXFileReference; includeInIndex = 1; lastKnownFileType = sourcecode.swift; path = "UIFont+Utils.swift"; sourceTree = "<group>"; };
-		6C23C8E74568AE67EDE6C0FE7B6F2C2C /* OptionView.swift */ = {isa = PBXFileReference; includeInIndex = 1; lastKnownFileType = sourcecode.swift; path = OptionView.swift; sourceTree = "<group>"; };
+		7096A6D4F8AF1FBBA8189C2BFC9D8250 /* KanvasCamera.podspec.json */ = {isa = PBXFileReference; includeInIndex = 1; path = KanvasCamera.podspec.json; sourceTree = "<group>"; };
 		73760231042E4E5235E47CEE8A6E93BE /* Pods-KanvasCameraExample-resources.sh */ = {isa = PBXFileReference; includeInIndex = 1; lastKnownFileType = text.script.sh; path = "Pods-KanvasCameraExample-resources.sh"; sourceTree = "<group>"; };
-		74756BE708825676D8D498BE36982416 /* MediaClipsEditorViewController.swift */ = {isa = PBXFileReference; includeInIndex = 1; lastKnownFileType = sourcecode.swift; path = MediaClipsEditorViewController.swift; sourceTree = "<group>"; };
-		79C0CD41B726A39E91BF51D639CBF8B9 /* CGRect+Center.swift */ = {isa = PBXFileReference; includeInIndex = 1; lastKnownFileType = sourcecode.swift; path = "CGRect+Center.swift"; sourceTree = "<group>"; };
+		73944E2F46D3C98FCE511809D5E6575B /* MediaClipsCollectionCell.swift */ = {isa = PBXFileReference; includeInIndex = 1; lastKnownFileType = sourcecode.swift; path = MediaClipsCollectionCell.swift; sourceTree = "<group>"; };
+		73DCC729F764F1B5367747B0050D9EFA /* OptionsStackView.swift */ = {isa = PBXFileReference; includeInIndex = 1; lastKnownFileType = sourcecode.swift; path = OptionsStackView.swift; sourceTree = "<group>"; };
+		755796D3F6EDE17A8E44E075A24EEB59 /* KanvasCamera.modulemap */ = {isa = PBXFileReference; includeInIndex = 1; lastKnownFileType = sourcecode.module; path = KanvasCamera.modulemap; sourceTree = "<group>"; };
 		7B37D7C695D5C6C47A7C093595CD4F06 /* FBSnapshotTestCase.xcconfig */ = {isa = PBXFileReference; includeInIndex = 1; lastKnownFileType = text.xcconfig; path = FBSnapshotTestCase.xcconfig; sourceTree = "<group>"; };
-		7B520EB3B141614CEAA8FF932A9DB1D3 /* ModalViewModel.swift */ = {isa = PBXFileReference; includeInIndex = 1; lastKnownFileType = sourcecode.swift; path = ModalViewModel.swift; sourceTree = "<group>"; };
+		7D793C69C725B11CF4B45EE68A47191C /* CameraRecordingProtocol.swift */ = {isa = PBXFileReference; includeInIndex = 1; lastKnownFileType = sourcecode.swift; path = CameraRecordingProtocol.swift; sourceTree = "<group>"; };
 		7DDF12DFB905E8F4E6C52F9DA9990913 /* Pods-KanvasCameraExampleTests.release.xcconfig */ = {isa = PBXFileReference; includeInIndex = 1; lastKnownFileType = text.xcconfig; path = "Pods-KanvasCameraExampleTests.release.xcconfig"; sourceTree = "<group>"; };
 		7E3DB4D092B985E76E227F7F313C6981 /* FBSnapshotTestCasePlatform.h */ = {isa = PBXFileReference; includeInIndex = 1; lastKnownFileType = sourcecode.c.h; name = FBSnapshotTestCasePlatform.h; path = FBSnapshotTestCase/FBSnapshotTestCasePlatform.h; sourceTree = "<group>"; };
-		7F59A95005BA381B3A16E081CF1B550D /* ModeSelectorAndShootView.swift */ = {isa = PBXFileReference; includeInIndex = 1; lastKnownFileType = sourcecode.swift; path = ModeSelectorAndShootView.swift; sourceTree = "<group>"; };
-		82047F7852DBA75191B16AA4717F05F8 /* Info.plist */ = {isa = PBXFileReference; includeInIndex = 1; lastKnownFileType = text.plist.xml; path = Info.plist; sourceTree = "<group>"; };
-		84CA58322342438F67A355863136B99F /* MediaClipsCollectionController.swift */ = {isa = PBXFileReference; includeInIndex = 1; lastKnownFileType = sourcecode.swift; path = MediaClipsCollectionController.swift; sourceTree = "<group>"; };
+		8286EBF8EA4A29DAE4943C8EF3EAD11E /* Info.plist */ = {isa = PBXFileReference; includeInIndex = 1; lastKnownFileType = text.plist.xml; path = Info.plist; sourceTree = "<group>"; };
+		83ED00E7A3F270F696ADB0E69BA1FFC5 /* OptionsController.swift */ = {isa = PBXFileReference; includeInIndex = 1; lastKnownFileType = sourcecode.swift; path = OptionsController.swift; sourceTree = "<group>"; };
+		8547D115210F1533134A52FF5587AD5C /* UIUpdate.swift */ = {isa = PBXFileReference; includeInIndex = 1; lastKnownFileType = sourcecode.swift; path = UIUpdate.swift; sourceTree = "<group>"; };
 		85E250EF19C5B5671AEC10BEB508D087 /* UIImage+Diff.h */ = {isa = PBXFileReference; includeInIndex = 1; lastKnownFileType = sourcecode.c.h; name = "UIImage+Diff.h"; path = "FBSnapshotTestCase/Categories/UIImage+Diff.h"; sourceTree = "<group>"; };
 		8683FD17E5C0DA60CD3DE90D22C1BC17 /* Pods-KanvasCameraExampleTests-umbrella.h */ = {isa = PBXFileReference; includeInIndex = 1; lastKnownFileType = sourcecode.c.h; path = "Pods-KanvasCameraExampleTests-umbrella.h"; sourceTree = "<group>"; };
-		87219FF8A0361279FA6C753F3EFBDF2D /* UIViewController+Load.swift */ = {isa = PBXFileReference; includeInIndex = 1; lastKnownFileType = sourcecode.swift; path = "UIViewController+Load.swift"; sourceTree = "<group>"; };
-		8730E224C3675A7796F95A45B7C1EFFA /* LoadingIndicatorView.swift */ = {isa = PBXFileReference; includeInIndex = 1; lastKnownFileType = sourcecode.swift; path = LoadingIndicatorView.swift; sourceTree = "<group>"; };
-		878962D5B0EE3AA63ED7242F97DBD7D7 /* ModeButtonView.swift */ = {isa = PBXFileReference; includeInIndex = 1; lastKnownFileType = sourcecode.swift; path = ModeButtonView.swift; sourceTree = "<group>"; };
-		891749AE29631AF24CDC757F5EA3567D /* CameraRecordingProtocol.swift */ = {isa = PBXFileReference; includeInIndex = 1; lastKnownFileType = sourcecode.swift; path = CameraRecordingProtocol.swift; sourceTree = "<group>"; };
-		8AC0E063E6C90B11E9EEDADC3BD24D43 /* KanvasCamera.xcconfig */ = {isa = PBXFileReference; includeInIndex = 1; lastKnownFileType = text.xcconfig; path = KanvasCamera.xcconfig; sourceTree = "<group>"; };
-		8B6C698284AA7A836C2A47982DD7F4B3 /* OptionsStackView.swift */ = {isa = PBXFileReference; includeInIndex = 1; lastKnownFileType = sourcecode.swift; path = OptionsStackView.swift; sourceTree = "<group>"; };
-		8D97DFB3922A8F6AA991A76E5147D2A0 /* KanvasCamera-dummy.m */ = {isa = PBXFileReference; includeInIndex = 1; lastKnownFileType = sourcecode.c.objc; path = "KanvasCamera-dummy.m"; sourceTree = "<group>"; };
+		9290E942834309B64CDAE9174409AD4D /* CameraSettings.swift */ = {isa = PBXFileReference; includeInIndex = 1; lastKnownFileType = sourcecode.swift; path = CameraSettings.swift; sourceTree = "<group>"; };
 		93A4A3777CF96A4AAC1D13BA6DCCEA73 /* Podfile */ = {isa = PBXFileReference; explicitFileType = text.script.ruby; includeInIndex = 1; lastKnownFileType = text; name = Podfile; path = ../Podfile; sourceTree = SOURCE_ROOT; xcLanguageSpecificationIdentifier = xcode.lang.ruby; };
+		94667FEABE7DFD2EB6DFFB793B488247 /* KanvasCamera-umbrella.h */ = {isa = PBXFileReference; includeInIndex = 1; lastKnownFileType = sourcecode.c.h; path = "KanvasCamera-umbrella.h"; sourceTree = "<group>"; };
+		95D3BE86919A86F1D02B2794A76E7A12 /* AVURLAsset+Thumbnail.swift */ = {isa = PBXFileReference; includeInIndex = 1; lastKnownFileType = sourcecode.swift; path = "AVURLAsset+Thumbnail.swift"; sourceTree = "<group>"; };
 		9710A9ABCC87F85543E8DB98EB7905CB /* FBSnapshotTestCase.framework */ = {isa = PBXFileReference; explicitFileType = wrapper.framework; includeInIndex = 0; name = FBSnapshotTestCase.framework; path = FBSnapshotTestCase.framework; sourceTree = BUILT_PRODUCTS_DIR; };
+		9BD013A52C7632A425F22057830C4862 /* ModeSelectorAndShootController.swift */ = {isa = PBXFileReference; includeInIndex = 1; lastKnownFileType = sourcecode.swift; path = ModeSelectorAndShootController.swift; sourceTree = "<group>"; };
 		A001B444A3514ECF27E76EDDD2DD7388 /* KanvasCamera.framework */ = {isa = PBXFileReference; explicitFileType = wrapper.framework; includeInIndex = 0; name = KanvasCamera.framework; path = KanvasCamera.framework; sourceTree = BUILT_PRODUCTS_DIR; };
 		A11D5B54955E3381F067364E427B571A /* FBSnapshotTestCase-umbrella.h */ = {isa = PBXFileReference; includeInIndex = 1; lastKnownFileType = sourcecode.c.h; path = "FBSnapshotTestCase-umbrella.h"; sourceTree = "<group>"; };
-		A198D3943C648DC00C38A15A4EDC7FC9 /* Array+Move.swift */ = {isa = PBXFileReference; includeInIndex = 1; lastKnownFileType = sourcecode.swift; path = "Array+Move.swift"; sourceTree = "<group>"; };
+		A3144037C8F9BB8F6C36688EB6D15E84 /* KanvasCamera-dummy.m */ = {isa = PBXFileReference; includeInIndex = 1; lastKnownFileType = sourcecode.c.objc; path = "KanvasCamera-dummy.m"; sourceTree = "<group>"; };
+		A3749AD1E1D68599AA931FC64CAC346C /* CGRect+Center.swift */ = {isa = PBXFileReference; includeInIndex = 1; lastKnownFileType = sourcecode.swift; path = "CGRect+Center.swift"; sourceTree = "<group>"; };
+		A95AD287850416B85267ED62E1F78D42 /* ClosedRange+Clamp.swift */ = {isa = PBXFileReference; includeInIndex = 1; lastKnownFileType = sourcecode.swift; path = "ClosedRange+Clamp.swift"; sourceTree = "<group>"; };
+		ABD5916CED18A9D0F557BA29FD35ADAF /* KanvasCameraColors.swift */ = {isa = PBXFileReference; includeInIndex = 1; lastKnownFileType = sourcecode.swift; path = KanvasCameraColors.swift; sourceTree = "<group>"; };
+		ACBB004B87AF6B68800A2036D67455EF /* UIFont+Utils.swift */ = {isa = PBXFileReference; includeInIndex = 1; lastKnownFileType = sourcecode.swift; path = "UIFont+Utils.swift"; sourceTree = "<group>"; };
+		AD8CBF6F8ECC68BB3082CB50460E4DF1 /* MediaClipsEditorView.swift */ = {isa = PBXFileReference; includeInIndex = 1; lastKnownFileType = sourcecode.swift; path = MediaClipsEditorView.swift; sourceTree = "<group>"; };
 		AF043B1189EAD36CDC369F81F8880362 /* Pods-KanvasCameraExample-frameworks.sh */ = {isa = PBXFileReference; includeInIndex = 1; lastKnownFileType = text.script.sh; path = "Pods-KanvasCameraExample-frameworks.sh"; sourceTree = "<group>"; };
-		B64DCC40217A2D133C8DFA60F7FE6A02 /* PhotoOutputHandler.swift */ = {isa = PBXFileReference; includeInIndex = 1; lastKnownFileType = sourcecode.swift; path = PhotoOutputHandler.swift; sourceTree = "<group>"; };
-=======
-		67E276593855381568F725E69496F29C /* Info.plist */ = {isa = PBXFileReference; includeInIndex = 1; lastKnownFileType = text.plist.xml; path = Info.plist; sourceTree = "<group>"; };
-		6D77E3EC94F1B95FCF32F855F0ED6918 /* ShootButtonView.swift */ = {isa = PBXFileReference; includeInIndex = 1; lastKnownFileType = sourcecode.swift; path = ShootButtonView.swift; sourceTree = "<group>"; };
-		6DE28E9218ED81290447CDE00539BE37 /* LoadingIndicatorView.swift */ = {isa = PBXFileReference; includeInIndex = 1; lastKnownFileType = sourcecode.swift; path = LoadingIndicatorView.swift; sourceTree = "<group>"; };
-		73760231042E4E5235E47CEE8A6E93BE /* Pods-KanvasCameraExample-resources.sh */ = {isa = PBXFileReference; includeInIndex = 1; lastKnownFileType = text.script.sh; path = "Pods-KanvasCameraExample-resources.sh"; sourceTree = "<group>"; };
-		7AD49FCD7274FEC8AC569284536A3051 /* KanvasCameraStrings.swift */ = {isa = PBXFileReference; includeInIndex = 1; lastKnownFileType = sourcecode.swift; path = KanvasCameraStrings.swift; sourceTree = "<group>"; };
-		7B37D7C695D5C6C47A7C093595CD4F06 /* FBSnapshotTestCase.xcconfig */ = {isa = PBXFileReference; includeInIndex = 1; lastKnownFileType = text.xcconfig; path = FBSnapshotTestCase.xcconfig; sourceTree = "<group>"; };
-		7D4C769886A0E730C6D6ABDD5AACEA46 /* KanvasCameraColors.swift */ = {isa = PBXFileReference; includeInIndex = 1; lastKnownFileType = sourcecode.swift; path = KanvasCameraColors.swift; sourceTree = "<group>"; };
-		7DDF12DFB905E8F4E6C52F9DA9990913 /* Pods-KanvasCameraExampleTests.release.xcconfig */ = {isa = PBXFileReference; includeInIndex = 1; lastKnownFileType = text.xcconfig; path = "Pods-KanvasCameraExampleTests.release.xcconfig"; sourceTree = "<group>"; };
-		7E3DB4D092B985E76E227F7F313C6981 /* FBSnapshotTestCasePlatform.h */ = {isa = PBXFileReference; includeInIndex = 1; lastKnownFileType = sourcecode.c.h; name = FBSnapshotTestCasePlatform.h; path = FBSnapshotTestCase/FBSnapshotTestCasePlatform.h; sourceTree = "<group>"; };
-		7E75BB63F00FD1E3EEB378C3DB9D4D72 /* CameraZoomHandler.swift */ = {isa = PBXFileReference; includeInIndex = 1; lastKnownFileType = sourcecode.swift; path = CameraZoomHandler.swift; sourceTree = "<group>"; };
-		7EE8AB31F7329621EC23CFCFF2833393 /* ModalPresentationAnimationController.swift */ = {isa = PBXFileReference; includeInIndex = 1; lastKnownFileType = sourcecode.swift; path = ModalPresentationAnimationController.swift; sourceTree = "<group>"; };
-		81DB7B93C650E5AF65B86AD9F4145B61 /* UIView+Layout.swift */ = {isa = PBXFileReference; includeInIndex = 1; lastKnownFileType = sourcecode.swift; path = "UIView+Layout.swift"; sourceTree = "<group>"; };
-		85E250EF19C5B5671AEC10BEB508D087 /* UIImage+Diff.h */ = {isa = PBXFileReference; includeInIndex = 1; lastKnownFileType = sourcecode.c.h; name = "UIImage+Diff.h"; path = "FBSnapshotTestCase/Categories/UIImage+Diff.h"; sourceTree = "<group>"; };
-		8683FD17E5C0DA60CD3DE90D22C1BC17 /* Pods-KanvasCameraExampleTests-umbrella.h */ = {isa = PBXFileReference; includeInIndex = 1; lastKnownFileType = sourcecode.c.h; path = "Pods-KanvasCameraExampleTests-umbrella.h"; sourceTree = "<group>"; };
-		877C5A4D22F1BD9B24B4E3CD7CE5E0EE /* UIFont+Utils.swift */ = {isa = PBXFileReference; includeInIndex = 1; lastKnownFileType = sourcecode.swift; path = "UIFont+Utils.swift"; sourceTree = "<group>"; };
-		897EA45A5E44AC397D21B0D5A944A758 /* NSURL+Media.swift */ = {isa = PBXFileReference; includeInIndex = 1; lastKnownFileType = sourcecode.swift; path = "NSURL+Media.swift"; sourceTree = "<group>"; };
-		898F59B39484BFE751B640F8919BEC7F /* KanvasCamera-dummy.m */ = {isa = PBXFileReference; includeInIndex = 1; lastKnownFileType = sourcecode.c.objc; path = "KanvasCamera-dummy.m"; sourceTree = "<group>"; };
-		8E565FA16DED844D87B1F037ABB460E7 /* ModeSelectorAndShootController.swift */ = {isa = PBXFileReference; includeInIndex = 1; lastKnownFileType = sourcecode.swift; path = ModeSelectorAndShootController.swift; sourceTree = "<group>"; };
-		8E779B703D46E09DB9FD396C915DEFD0 /* MediaClipsCollectionCell.swift */ = {isa = PBXFileReference; includeInIndex = 1; lastKnownFileType = sourcecode.swift; path = MediaClipsCollectionCell.swift; sourceTree = "<group>"; };
-		8EE31710C3CF62F50396B9F8BA78BCB5 /* Assets.xcassets */ = {isa = PBXFileReference; includeInIndex = 1; lastKnownFileType = folder.assetcatalog; name = Assets.xcassets; path = Resources/Assets.xcassets; sourceTree = "<group>"; };
-		93A4A3777CF96A4AAC1D13BA6DCCEA73 /* Podfile */ = {isa = PBXFileReference; explicitFileType = text.script.ruby; includeInIndex = 1; lastKnownFileType = text; name = Podfile; path = ../Podfile; sourceTree = SOURCE_ROOT; xcLanguageSpecificationIdentifier = xcode.lang.ruby; };
-		95AAD3A75D94A80C702862FA63D0E11E /* CameraSegmentHandler.swift */ = {isa = PBXFileReference; includeInIndex = 1; lastKnownFileType = sourcecode.swift; path = CameraSegmentHandler.swift; sourceTree = "<group>"; };
-		9710A9ABCC87F85543E8DB98EB7905CB /* FBSnapshotTestCase.framework */ = {isa = PBXFileReference; explicitFileType = wrapper.framework; includeInIndex = 0; name = FBSnapshotTestCase.framework; path = FBSnapshotTestCase.framework; sourceTree = BUILT_PRODUCTS_DIR; };
-		982B8A1B675F60BEA53C1602EBC1525F /* KanvasCameraImages.swift */ = {isa = PBXFileReference; includeInIndex = 1; lastKnownFileType = sourcecode.swift; path = KanvasCameraImages.swift; sourceTree = "<group>"; };
-		9AFEC802CB848F389585D05EC05B9B23 /* CGRect+Center.swift */ = {isa = PBXFileReference; includeInIndex = 1; lastKnownFileType = sourcecode.swift; path = "CGRect+Center.swift"; sourceTree = "<group>"; };
-		9DAC80AD35C0878A759F30C2B36482E2 /* ModeSelectorAndShootView.swift */ = {isa = PBXFileReference; includeInIndex = 1; lastKnownFileType = sourcecode.swift; path = ModeSelectorAndShootView.swift; sourceTree = "<group>"; };
-		9E5746C91F34AD403CBB70E032E564C5 /* CameraInputController.swift */ = {isa = PBXFileReference; includeInIndex = 1; lastKnownFileType = sourcecode.swift; path = CameraInputController.swift; sourceTree = "<group>"; };
-		A001B444A3514ECF27E76EDDD2DD7388 /* KanvasCamera.framework */ = {isa = PBXFileReference; explicitFileType = wrapper.framework; includeInIndex = 0; name = KanvasCamera.framework; path = KanvasCamera.framework; sourceTree = BUILT_PRODUCTS_DIR; };
-		A11D5B54955E3381F067364E427B571A /* FBSnapshotTestCase-umbrella.h */ = {isa = PBXFileReference; includeInIndex = 1; lastKnownFileType = sourcecode.c.h; path = "FBSnapshotTestCase-umbrella.h"; sourceTree = "<group>"; };
-		A1582776E77296A7102B69C34FCDA8FB /* CameraPreviewViewController.swift */ = {isa = PBXFileReference; includeInIndex = 1; lastKnownFileType = sourcecode.swift; path = CameraPreviewViewController.swift; sourceTree = "<group>"; };
-		A8C056A73B0F555AA1DE21613BDF08BD /* MediaClipsCollectionView.swift */ = {isa = PBXFileReference; includeInIndex = 1; lastKnownFileType = sourcecode.swift; path = MediaClipsCollectionView.swift; sourceTree = "<group>"; };
-		A8F3DC7A64524DEBB479E825A733C341 /* MediaClipsEditorView.swift */ = {isa = PBXFileReference; includeInIndex = 1; lastKnownFileType = sourcecode.swift; path = MediaClipsEditorView.swift; sourceTree = "<group>"; };
-		ABCB3F4CAD399C547788C7A7C749EF67 /* UIUpdate.swift */ = {isa = PBXFileReference; includeInIndex = 1; lastKnownFileType = sourcecode.swift; path = UIUpdate.swift; sourceTree = "<group>"; };
-		AF043B1189EAD36CDC369F81F8880362 /* Pods-KanvasCameraExample-frameworks.sh */ = {isa = PBXFileReference; includeInIndex = 1; lastKnownFileType = text.script.sh; path = "Pods-KanvasCameraExample-frameworks.sh"; sourceTree = "<group>"; };
-		AF0D08EEEC3DC1CB879ABDABAB0A6141 /* CameraPreviewView.swift */ = {isa = PBXFileReference; includeInIndex = 1; lastKnownFileType = sourcecode.swift; path = CameraPreviewView.swift; sourceTree = "<group>"; };
-		AF6D48AB786453F8F19AD272E9F05F29 /* KanvasCamera-umbrella.h */ = {isa = PBXFileReference; includeInIndex = 1; lastKnownFileType = sourcecode.c.h; path = "KanvasCamera-umbrella.h"; sourceTree = "<group>"; };
-		B1D477533E5D5FD325F2E7D9BD3EA9A1 /* CameraDeviceOption.swift */ = {isa = PBXFileReference; includeInIndex = 1; lastKnownFileType = sourcecode.swift; path = CameraDeviceOption.swift; sourceTree = "<group>"; };
->>>>>>> 56d68aa2
+		B17E8EE790618FC0AFC1C0B2E535511A /* Assets.xcassets */ = {isa = PBXFileReference; includeInIndex = 1; lastKnownFileType = folder.assetcatalog; name = Assets.xcassets; path = Resources/Assets.xcassets; sourceTree = "<group>"; };
+		B49D3571872FD0ED4DD19FFE5E398365 /* MediaClip.swift */ = {isa = PBXFileReference; includeInIndex = 1; lastKnownFileType = sourcecode.swift; path = MediaClip.swift; sourceTree = "<group>"; };
+		B4FC7E56DB4B5FF80AF9B5E8C1CEAEAE /* UIViewController+Load.swift */ = {isa = PBXFileReference; includeInIndex = 1; lastKnownFileType = sourcecode.swift; path = "UIViewController+Load.swift"; sourceTree = "<group>"; };
 		B65D1DFA459F44E317166718275F3AF5 /* Info.plist */ = {isa = PBXFileReference; includeInIndex = 1; lastKnownFileType = text.plist.xml; path = Info.plist; sourceTree = "<group>"; };
+		B894F4E0BF77902816C84AC005998059 /* UIButton+Shadows.swift */ = {isa = PBXFileReference; includeInIndex = 1; lastKnownFileType = sourcecode.swift; path = "UIButton+Shadows.swift"; sourceTree = "<group>"; };
 		B9109B8B333B5A1A3E92EFC09EDC10AC /* UIApplication+StrictKeyWindow.h */ = {isa = PBXFileReference; includeInIndex = 1; lastKnownFileType = sourcecode.c.h; name = "UIApplication+StrictKeyWindow.h"; path = "FBSnapshotTestCase/Categories/UIApplication+StrictKeyWindow.h"; sourceTree = "<group>"; };
 		B9CEF7D6C5E08AB80E58DABC75D882BC /* UIImage+Diff.m */ = {isa = PBXFileReference; includeInIndex = 1; lastKnownFileType = sourcecode.c.objc; name = "UIImage+Diff.m"; path = "FBSnapshotTestCase/Categories/UIImage+Diff.m"; sourceTree = "<group>"; };
-		BAC20CB3FFA3219A5AAA1B52225727FD /* ExtendedStackView.swift */ = {isa = PBXFileReference; includeInIndex = 1; lastKnownFileType = sourcecode.swift; path = ExtendedStackView.swift; sourceTree = "<group>"; };
 		BBB6A925DF90E5500E7BDCC094FEBEA7 /* UIKit.framework */ = {isa = PBXFileReference; lastKnownFileType = wrapper.framework; name = UIKit.framework; path = Platforms/iPhoneOS.platform/Developer/SDKs/iPhoneOS11.3.sdk/System/Library/Frameworks/UIKit.framework; sourceTree = DEVELOPER_DIR; };
-<<<<<<< HEAD
-		C09E49A8ED19D8738D80971776CA1CE6 /* ShootButtonView.swift */ = {isa = PBXFileReference; includeInIndex = 1; lastKnownFileType = sourcecode.swift; path = ShootButtonView.swift; sourceTree = "<group>"; };
-=======
-		BC8A52ED5AF5873C9BC81DEE5DEB72C2 /* CameraInputOutput.swift */ = {isa = PBXFileReference; includeInIndex = 1; lastKnownFileType = sourcecode.swift; path = CameraInputOutput.swift; sourceTree = "<group>"; };
-		BCB684ED1C6051EBBBF61986832A934F /* ActionsView.swift */ = {isa = PBXFileReference; includeInIndex = 1; lastKnownFileType = sourcecode.swift; path = ActionsView.swift; sourceTree = "<group>"; };
-		BF168E3EF36E8812B4B9C8F1F8BC0364 /* ModalView.swift */ = {isa = PBXFileReference; includeInIndex = 1; lastKnownFileType = sourcecode.swift; path = ModalView.swift; sourceTree = "<group>"; };
-		BF89E7248709574DBB59ED636BD08FC4 /* MediaClip.swift */ = {isa = PBXFileReference; includeInIndex = 1; lastKnownFileType = sourcecode.swift; path = MediaClip.swift; sourceTree = "<group>"; };
-		C011C4CFA9D14C98F97BB0D4FF3A1852 /* ClosedRange+Clamp.swift */ = {isa = PBXFileReference; includeInIndex = 1; lastKnownFileType = sourcecode.swift; path = "ClosedRange+Clamp.swift"; sourceTree = "<group>"; };
->>>>>>> 56d68aa2
+		BE7F9A9184192455EADC85AE791C97CE /* NSURL+Media.swift */ = {isa = PBXFileReference; includeInIndex = 1; lastKnownFileType = sourcecode.swift; path = "NSURL+Media.swift"; sourceTree = "<group>"; };
+		BFA2BD5A6B3AF44493EFD7D2865A8647 /* CameraPreviewView.swift */ = {isa = PBXFileReference; includeInIndex = 1; lastKnownFileType = sourcecode.swift; path = CameraPreviewView.swift; sourceTree = "<group>"; };
 		C1A94602875A48A997AD3F08A33E6EAA /* Foundation.framework */ = {isa = PBXFileReference; lastKnownFileType = wrapper.framework; name = Foundation.framework; path = Platforms/iPhoneOS.platform/Developer/SDKs/iPhoneOS11.3.sdk/System/Library/Frameworks/Foundation.framework; sourceTree = DEVELOPER_DIR; };
-		C3A7B7C969BBA12750DBF713C092581E /* CameraSegmentHandler.swift */ = {isa = PBXFileReference; includeInIndex = 1; lastKnownFileType = sourcecode.swift; path = CameraSegmentHandler.swift; sourceTree = "<group>"; };
 		C3FB9AECB725014E6B95D42C9B8F4451 /* Pods-KanvasCameraExampleTests.modulemap */ = {isa = PBXFileReference; includeInIndex = 1; lastKnownFileType = sourcecode.module; path = "Pods-KanvasCameraExampleTests.modulemap"; sourceTree = "<group>"; };
-<<<<<<< HEAD
-		C654E501FCB081065F90893F111B6A23 /* KanvasCameraImages.swift */ = {isa = PBXFileReference; includeInIndex = 1; lastKnownFileType = sourcecode.swift; path = KanvasCameraImages.swift; sourceTree = "<group>"; };
-		CA6A6C32F5A4B14EA0A26D2C88574DDD /* ActionsView.swift */ = {isa = PBXFileReference; includeInIndex = 1; lastKnownFileType = sourcecode.swift; path = ActionsView.swift; sourceTree = "<group>"; };
-		CC6BF7DF058B0716C41B95315ADC20BE /* VideoOutputHandler.swift */ = {isa = PBXFileReference; includeInIndex = 1; lastKnownFileType = sourcecode.swift; path = VideoOutputHandler.swift; sourceTree = "<group>"; };
+		C73C4206CD85E8C6BDDBDF952C6923CD /* CameraPreviewViewController.swift */ = {isa = PBXFileReference; includeInIndex = 1; lastKnownFileType = sourcecode.swift; path = CameraPreviewViewController.swift; sourceTree = "<group>"; };
+		CC0995826527FB781891D88637972A5A /* MediaClipsCollectionController.swift */ = {isa = PBXFileReference; includeInIndex = 1; lastKnownFileType = sourcecode.swift; path = MediaClipsCollectionController.swift; sourceTree = "<group>"; };
+		CC8036E17AC914C49D3FCC898E375589 /* ModalPresentationController.swift */ = {isa = PBXFileReference; includeInIndex = 1; lastKnownFileType = sourcecode.swift; path = ModalPresentationController.swift; sourceTree = "<group>"; };
 		CD7A7D56274444DC032E52FD1FFDA8C5 /* Pods-KanvasCameraExample-acknowledgements.plist */ = {isa = PBXFileReference; includeInIndex = 1; lastKnownFileType = text.plist.xml; path = "Pods-KanvasCameraExample-acknowledgements.plist"; sourceTree = "<group>"; };
+		D0F96126A8EB44E0679B5AA085F0D861 /* ExtendedButton.swift */ = {isa = PBXFileReference; includeInIndex = 1; lastKnownFileType = sourcecode.swift; path = ExtendedButton.swift; sourceTree = "<group>"; };
 		D3B6CE6612AF52A4ACEDD89B5022D0C0 /* Pods-KanvasCameraExampleTests-resources.sh */ = {isa = PBXFileReference; includeInIndex = 1; lastKnownFileType = text.script.sh; path = "Pods-KanvasCameraExampleTests-resources.sh"; sourceTree = "<group>"; };
-		D69B028506F0C33F6BBF317584B1A18B /* CameraDeviceOption.swift */ = {isa = PBXFileReference; includeInIndex = 1; lastKnownFileType = sourcecode.swift; path = CameraDeviceOption.swift; sourceTree = "<group>"; };
-		D70A0CBD5E439DA0FB6F05295C52D511 /* GifVideoOutputHandler.swift */ = {isa = PBXFileReference; includeInIndex = 1; lastKnownFileType = sourcecode.swift; path = GifVideoOutputHandler.swift; sourceTree = "<group>"; };
-=======
-		C9A581B5F7FCFA36427410089B8AE5DF /* CameraRecordingProtocol.swift */ = {isa = PBXFileReference; includeInIndex = 1; lastKnownFileType = sourcecode.swift; path = CameraRecordingProtocol.swift; sourceTree = "<group>"; };
-		C9B0871A6A0322A53A1990BEB9A2E10A /* AVURLAsset+Thumbnail.swift */ = {isa = PBXFileReference; includeInIndex = 1; lastKnownFileType = sourcecode.swift; path = "AVURLAsset+Thumbnail.swift"; sourceTree = "<group>"; };
-		CC2162804F8640EF201000188D70D490 /* Queue.swift */ = {isa = PBXFileReference; includeInIndex = 1; lastKnownFileType = sourcecode.swift; path = Queue.swift; sourceTree = "<group>"; };
-		CD7A7D56274444DC032E52FD1FFDA8C5 /* Pods-KanvasCameraExample-acknowledgements.plist */ = {isa = PBXFileReference; includeInIndex = 1; lastKnownFileType = text.plist.xml; path = "Pods-KanvasCameraExample-acknowledgements.plist"; sourceTree = "<group>"; };
-		D3B6CE6612AF52A4ACEDD89B5022D0C0 /* Pods-KanvasCameraExampleTests-resources.sh */ = {isa = PBXFileReference; includeInIndex = 1; lastKnownFileType = text.script.sh; path = "Pods-KanvasCameraExampleTests-resources.sh"; sourceTree = "<group>"; };
-		D4AD9C55A2EA5EE25BE4758BADDF3E6D /* MediaClipsEditorViewController.swift */ = {isa = PBXFileReference; includeInIndex = 1; lastKnownFileType = sourcecode.swift; path = MediaClipsEditorViewController.swift; sourceTree = "<group>"; };
->>>>>>> 56d68aa2
 		D77B07CA7D221E3EC46B93C00BF37CDE /* QuartzCore.framework */ = {isa = PBXFileReference; lastKnownFileType = wrapper.framework; name = QuartzCore.framework; path = Platforms/iPhoneOS.platform/Developer/SDKs/iPhoneOS11.3.sdk/System/Library/Frameworks/QuartzCore.framework; sourceTree = DEVELOPER_DIR; };
 		D7F632A97B7692C316CD411ADC1D57D8 /* Pods-KanvasCameraExampleTests-acknowledgements.markdown */ = {isa = PBXFileReference; includeInIndex = 1; lastKnownFileType = text; path = "Pods-KanvasCameraExampleTests-acknowledgements.markdown"; sourceTree = "<group>"; };
-		D7FCBEB80DE4414C79D1EBCE07CFF440 /* CameraPreviewViewController.swift */ = {isa = PBXFileReference; includeInIndex = 1; lastKnownFileType = sourcecode.swift; path = CameraPreviewViewController.swift; sourceTree = "<group>"; };
-		D8C82D507D1B599505CF3D93E4C6C070 /* MediaClipsCollectionCell.swift */ = {isa = PBXFileReference; includeInIndex = 1; lastKnownFileType = sourcecode.swift; path = MediaClipsCollectionCell.swift; sourceTree = "<group>"; };
 		D97545C39C4A5EE2631DD9FFECE76A40 /* SwiftSupport.swift */ = {isa = PBXFileReference; includeInIndex = 1; lastKnownFileType = sourcecode.swift; name = SwiftSupport.swift; path = FBSnapshotTestCase/SwiftSupport.swift; sourceTree = "<group>"; };
-<<<<<<< HEAD
-		DB30C90E77FA9D51249DB97B9C30FAE5 /* KanvasCamera-prefix.pch */ = {isa = PBXFileReference; includeInIndex = 1; lastKnownFileType = sourcecode.c.h; path = "KanvasCamera-prefix.pch"; sourceTree = "<group>"; };
-		DB454BDF392253648E342E427F4B733F /* ModalPresentationAnimationController.swift */ = {isa = PBXFileReference; includeInIndex = 1; lastKnownFileType = sourcecode.swift; path = ModalPresentationAnimationController.swift; sourceTree = "<group>"; };
 		DC6B6863AD6E65251BE6D0F1BFE1843D /* Pods-KanvasCameraExample.release.xcconfig */ = {isa = PBXFileReference; includeInIndex = 1; lastKnownFileType = text.xcconfig; path = "Pods-KanvasCameraExample.release.xcconfig"; sourceTree = "<group>"; };
-		E04DFA2B4D710BDBB5D22EFDCE0358A5 /* KanvasCamera-umbrella.h */ = {isa = PBXFileReference; includeInIndex = 1; lastKnownFileType = sourcecode.c.h; path = "KanvasCamera-umbrella.h"; sourceTree = "<group>"; };
-		E1349A84ACC1205AB2AB7E6DA988A068 /* CameraPreviewView.swift */ = {isa = PBXFileReference; includeInIndex = 1; lastKnownFileType = sourcecode.swift; path = CameraPreviewView.swift; sourceTree = "<group>"; };
-=======
-		DC6B6863AD6E65251BE6D0F1BFE1843D /* Pods-KanvasCameraExample.release.xcconfig */ = {isa = PBXFileReference; includeInIndex = 1; lastKnownFileType = text.xcconfig; path = "Pods-KanvasCameraExample.release.xcconfig"; sourceTree = "<group>"; };
-		DC7F8F2F5D22F127738EF7E364657900 /* MediaClipsCollectionController.swift */ = {isa = PBXFileReference; includeInIndex = 1; lastKnownFileType = sourcecode.swift; path = MediaClipsCollectionController.swift; sourceTree = "<group>"; };
-		DE5B7944BD6D42B187B9EF5F7571B8D2 /* KanvasCameraTimes.swift */ = {isa = PBXFileReference; includeInIndex = 1; lastKnownFileType = sourcecode.swift; path = KanvasCameraTimes.swift; sourceTree = "<group>"; };
-		DFDB5A0A628EE1ACAE60527D5C1EEAC3 /* PhotoOutputHandler.swift */ = {isa = PBXFileReference; includeInIndex = 1; lastKnownFileType = sourcecode.swift; path = PhotoOutputHandler.swift; sourceTree = "<group>"; };
->>>>>>> 56d68aa2
+		DE687EA9CB770177E95C0F44F60C5D83 /* Array+Move.swift */ = {isa = PBXFileReference; includeInIndex = 1; lastKnownFileType = sourcecode.swift; path = "Array+Move.swift"; sourceTree = "<group>"; };
 		E17BE53D4D894B8FF493044F7B81955C /* Pods-KanvasCameraExampleTests-acknowledgements.plist */ = {isa = PBXFileReference; includeInIndex = 1; lastKnownFileType = text.plist.xml; path = "Pods-KanvasCameraExampleTests-acknowledgements.plist"; sourceTree = "<group>"; };
 		E37899BD4B349060AA147E2A3721D3A2 /* FBSnapshotTestCase.h */ = {isa = PBXFileReference; includeInIndex = 1; lastKnownFileType = sourcecode.c.h; name = FBSnapshotTestCase.h; path = FBSnapshotTestCase/FBSnapshotTestCase.h; sourceTree = "<group>"; };
-		E3DA1DCEE79E8D179E365C784D3688A3 /* KanvasCameraTimes.swift */ = {isa = PBXFileReference; includeInIndex = 1; lastKnownFileType = sourcecode.swift; path = KanvasCameraTimes.swift; sourceTree = "<group>"; };
-		E5D6016FA8AD96204FC690A18CE5F8C8 /* KanvasCamera.modulemap */ = {isa = PBXFileReference; includeInIndex = 1; lastKnownFileType = sourcecode.module; path = KanvasCamera.modulemap; sourceTree = "<group>"; };
-		E62D5089B92E623EE92190369208627A /* UICollectionView+Cells.swift */ = {isa = PBXFileReference; includeInIndex = 1; lastKnownFileType = sourcecode.swift; path = "UICollectionView+Cells.swift"; sourceTree = "<group>"; };
+		E3B4E54762DD0F988576CFD22D9AED01 /* GifVideoOutputHandler.swift */ = {isa = PBXFileReference; includeInIndex = 1; lastKnownFileType = sourcecode.swift; path = GifVideoOutputHandler.swift; sourceTree = "<group>"; };
 		E6AE733B07F41B24ADB8D1521DFF6430 /* Pods-KanvasCameraExample.modulemap */ = {isa = PBXFileReference; includeInIndex = 1; lastKnownFileType = sourcecode.module; path = "Pods-KanvasCameraExample.modulemap"; sourceTree = "<group>"; };
+		E6EE4818ED47E34EA3CB0C4DE5F086FF /* MediaClipsCollectionView.swift */ = {isa = PBXFileReference; includeInIndex = 1; lastKnownFileType = sourcecode.swift; path = MediaClipsCollectionView.swift; sourceTree = "<group>"; };
 		E7843C520ED7D11392D872D57034A1BC /* XCTest.framework */ = {isa = PBXFileReference; lastKnownFileType = wrapper.framework; name = XCTest.framework; path = Platforms/iPhoneOS.platform/Developer/SDKs/iPhoneOS11.3.sdk/System/Library/Frameworks/XCTest.framework; sourceTree = DEVELOPER_DIR; };
-<<<<<<< HEAD
-		E8899E4ECD7A11B62115A679BC0DD1ED /* Queue.swift */ = {isa = PBXFileReference; includeInIndex = 1; lastKnownFileType = sourcecode.swift; path = Queue.swift; sourceTree = "<group>"; };
+		EC3A560656C6F4E65BA70F430D1AB683 /* ActionsView.swift */ = {isa = PBXFileReference; includeInIndex = 1; lastKnownFileType = sourcecode.swift; path = ActionsView.swift; sourceTree = "<group>"; };
 		EE01FAD0B1ADB8ECD52E2C89FC0EE97A /* Pods-KanvasCameraExample.debug.xcconfig */ = {isa = PBXFileReference; includeInIndex = 1; lastKnownFileType = text.xcconfig; path = "Pods-KanvasCameraExample.debug.xcconfig"; sourceTree = "<group>"; };
+		EE2AE9CDCBDBC180EDE77A31C34B8F91 /* ModeSelectorAndShootView.swift */ = {isa = PBXFileReference; includeInIndex = 1; lastKnownFileType = sourcecode.swift; path = ModeSelectorAndShootView.swift; sourceTree = "<group>"; };
 		EF519A026B10AC73ABBE6E658308B29D /* FBSnapshotTestCase-prefix.pch */ = {isa = PBXFileReference; includeInIndex = 1; lastKnownFileType = sourcecode.c.h; path = "FBSnapshotTestCase-prefix.pch"; sourceTree = "<group>"; };
 		F10CBDEE32E5F6BDECFB3D41F7DD0B03 /* FBSnapshotTestCase.modulemap */ = {isa = PBXFileReference; includeInIndex = 1; lastKnownFileType = sourcecode.module; path = FBSnapshotTestCase.modulemap; sourceTree = "<group>"; };
-		F2359163D5D5928ED5ADA4AC5DA1EF76 /* MediaClipsCollectionView.swift */ = {isa = PBXFileReference; includeInIndex = 1; lastKnownFileType = sourcecode.swift; path = MediaClipsCollectionView.swift; sourceTree = "<group>"; };
-		FC7A436F664834FB103490C3647ABC45 /* ExtendedStackView.swift */ = {isa = PBXFileReference; includeInIndex = 1; lastKnownFileType = sourcecode.swift; path = ExtendedStackView.swift; sourceTree = "<group>"; };
-		FFDD394EF2140BA23A316C70C596BD38 /* KanvasCameraAnalyticsProvider.swift */ = {isa = PBXFileReference; includeInIndex = 1; lastKnownFileType = sourcecode.swift; path = KanvasCameraAnalyticsProvider.swift; sourceTree = "<group>"; };
-=======
-		E7DD602DDB031D8C7AE86F05E66ED2EB /* KanvasCamera.modulemap */ = {isa = PBXFileReference; includeInIndex = 1; lastKnownFileType = sourcecode.module; path = KanvasCamera.modulemap; sourceTree = "<group>"; };
-		E95E8F159EA1C9F85384BE8A38A93DDB /* UIViewController+Load.swift */ = {isa = PBXFileReference; includeInIndex = 1; lastKnownFileType = sourcecode.swift; path = "UIViewController+Load.swift"; sourceTree = "<group>"; };
-		EE01FAD0B1ADB8ECD52E2C89FC0EE97A /* Pods-KanvasCameraExample.debug.xcconfig */ = {isa = PBXFileReference; includeInIndex = 1; lastKnownFileType = text.xcconfig; path = "Pods-KanvasCameraExample.debug.xcconfig"; sourceTree = "<group>"; };
-		EF519A026B10AC73ABBE6E658308B29D /* FBSnapshotTestCase-prefix.pch */ = {isa = PBXFileReference; includeInIndex = 1; lastKnownFileType = sourcecode.c.h; path = "FBSnapshotTestCase-prefix.pch"; sourceTree = "<group>"; };
-		F10CBDEE32E5F6BDECFB3D41F7DD0B03 /* FBSnapshotTestCase.modulemap */ = {isa = PBXFileReference; includeInIndex = 1; lastKnownFileType = sourcecode.module; path = FBSnapshotTestCase.modulemap; sourceTree = "<group>"; };
-		F6B060673F9BEF002F6C69693429400F /* OptionView.swift */ = {isa = PBXFileReference; includeInIndex = 1; lastKnownFileType = sourcecode.swift; path = OptionView.swift; sourceTree = "<group>"; };
-		FB62D715E8CE928A48A6E03B6C995595 /* UIButton+Shadows.swift */ = {isa = PBXFileReference; includeInIndex = 1; lastKnownFileType = sourcecode.swift; path = "UIButton+Shadows.swift"; sourceTree = "<group>"; };
-		FBEFB86906231FA35A91C41B062B88B9 /* VideoOutputHandler.swift */ = {isa = PBXFileReference; includeInIndex = 1; lastKnownFileType = sourcecode.swift; path = VideoOutputHandler.swift; sourceTree = "<group>"; };
->>>>>>> 56d68aa2
+		F316018F20EDC517879F5847E24FEDBB /* ModalController.swift */ = {isa = PBXFileReference; includeInIndex = 1; lastKnownFileType = sourcecode.swift; path = ModalController.swift; sourceTree = "<group>"; };
+		F478D49D7681F20058157CF1C54EB2CE /* OptionView.swift */ = {isa = PBXFileReference; includeInIndex = 1; lastKnownFileType = sourcecode.swift; path = OptionView.swift; sourceTree = "<group>"; };
+		F6A9343C5FBA5A243E65A75CCF5B9F28 /* ModalPresentationAnimationController.swift */ = {isa = PBXFileReference; includeInIndex = 1; lastKnownFileType = sourcecode.swift; path = ModalPresentationAnimationController.swift; sourceTree = "<group>"; };
 /* End PBXFileReference section */
 
 /* Begin PBXFrameworksBuildPhase section */
@@ -472,72 +268,27 @@
 			);
 			runOnlyForDeploymentPostprocessing = 0;
 		};
-<<<<<<< HEAD
-		A458E8B48493BE392049C6547A1779A1 /* Frameworks */ = {
+		D2D8EBE8C69E8189896C81E2B81737E7 /* Frameworks */ = {
 			isa = PBXFrameworksBuildPhase;
 			buildActionMask = 2147483647;
 			files = (
-				946ECFE85C4FD72D718D771D46C3E171 /* Foundation.framework in Frameworks */,
-				7C6002B3B1961A5F1D6905E1CA3FC521 /* UIKit.framework in Frameworks */,
-=======
-		9DB9A668613C717E0E0CB7B9813E0BEA /* Frameworks */ = {
-			isa = PBXFrameworksBuildPhase;
-			buildActionMask = 2147483647;
-			files = (
-				30612E6DD9A7141E8E86FE4BC755F28C /* Foundation.framework in Frameworks */,
-				7E62ECC20EB75D32C42ADEC7E749A03E /* UIKit.framework in Frameworks */,
->>>>>>> 56d68aa2
+				1F39B8584EF63CA90349A6B5EA59CE0A /* Foundation.framework in Frameworks */,
+				078F0C4C755B68E9015771814CA13295 /* UIKit.framework in Frameworks */,
 			);
 			runOnlyForDeploymentPostprocessing = 0;
 		};
 /* End PBXFrameworksBuildPhase section */
 
 /* Begin PBXGroup section */
-<<<<<<< HEAD
-		063CF933CC70283055CBE22266FE7B66 /* Extensions */ = {
-			isa = PBXGroup;
-			children = (
-				A198D3943C648DC00C38A15A4EDC7FC9 /* Array+Move.swift */,
-				3A233BC97C2F2C6A189537489F7EDC56 /* AVURLAsset+Thumbnail.swift */,
-				79C0CD41B726A39E91BF51D639CBF8B9 /* CGRect+Center.swift */,
-				058D41E5B37C997006BC3A986CBC9C75 /* NSURL+Media.swift */,
-				66774CF45C7E4F8212CB0641A13D2F19 /* UIButton+Shadows.swift */,
-				E62D5089B92E623EE92190369208627A /* UICollectionView+Cells.swift */,
-				6B03664BF9063035705D5A01279202E7 /* UIFont+Utils.swift */,
-				17685A080A3423803B5FCFFD4566D572 /* UIImage+Camera.swift */,
-				4E9B1C92CD940B0AEC5E7FA1F3303BFC /* UIView+Layout.swift */,
-				87219FF8A0361279FA6C753F3EFBDF2D /* UIViewController+Load.swift */,
-			);
-=======
-		02D104DC3298FB8BE3F50D78B3F1040A /* ModeSelector */ = {
-			isa = PBXGroup;
-			children = (
-				1767CBEED21D9CDEC0F5DBF017D3EF32 /* ModeButtonView.swift */,
-				8E565FA16DED844D87B1F037ABB460E7 /* ModeSelectorAndShootController.swift */,
-				9DAC80AD35C0878A759F30C2B36482E2 /* ModeSelectorAndShootView.swift */,
-				6D77E3EC94F1B95FCF32F855F0ED6918 /* ShootButtonView.swift */,
-			);
-			name = ModeSelector;
-			path = Classes/ModeSelector;
-			sourceTree = "<group>";
-		};
-		1341AA81BDB3F0BE08C5AC1C75FFBDEC /* Extensions */ = {
-			isa = PBXGroup;
-			children = (
-				C9B0871A6A0322A53A1990BEB9A2E10A /* AVURLAsset+Thumbnail.swift */,
-				9AFEC802CB848F389585D05EC05B9B23 /* CGRect+Center.swift */,
-				C011C4CFA9D14C98F97BB0D4FF3A1852 /* ClosedRange+Clamp.swift */,
-				897EA45A5E44AC397D21B0D5A944A758 /* NSURL+Media.swift */,
-				FB62D715E8CE928A48A6E03B6C995595 /* UIButton+Shadows.swift */,
-				50B556CF4FF9E80DCE6F9F94F399314E /* UICollectionView+Cells.swift */,
-				877C5A4D22F1BD9B24B4E3CD7CE5E0EE /* UIFont+Utils.swift */,
-				2DC1BED8ED4633CDE26AF2F7362032C5 /* UIImage+Camera.swift */,
-				81DB7B93C650E5AF65B86AD9F4145B61 /* UIView+Layout.swift */,
-				E95E8F159EA1C9F85384BE8A38A93DDB /* UIViewController+Load.swift */,
-			);
->>>>>>> 56d68aa2
-			name = Extensions;
-			path = Classes/Extensions;
+		03A7F96AF8F7A501C44F7B99B5322D70 /* Utility */ = {
+			isa = PBXGroup;
+			children = (
+				32C1E7CDF0AAA6F3D6C76DD90C4821CD /* IgnoreTouchesView.swift */,
+				364D1C7FD36935737577AF34471AB455 /* Queue.swift */,
+				8547D115210F1533134A52FF5587AD5C /* UIUpdate.swift */,
+			);
+			name = Utility;
+			path = Classes/Utility;
 			sourceTree = "<group>";
 		};
 		14B8B9B15ECBE87983FF987239AB2D7B /* Frameworks */ = {
@@ -548,42 +299,36 @@
 			name = Frameworks;
 			sourceTree = "<group>";
 		};
-		18B4E353350490490B19F62DFEDC3CF5 /* Pod */ = {
-			isa = PBXGroup;
-			children = (
-<<<<<<< HEAD
-				735BA045B5102066038591283863C2DD /* KanvasCamera */,
-=======
-				3DD4D8EC8A0439A6F80D792F5CBEB7C9 /* KanvasCamera.podspec.json */,
->>>>>>> 56d68aa2
-			);
-			name = Pod;
-			sourceTree = "<group>";
-		};
-<<<<<<< HEAD
-=======
+		194C4A5C68D1086A9AAD9C57FA2D81BD /* Analytics */ = {
+			isa = PBXGroup;
+			children = (
+				1175E89BBCE3ED1097FABC2270E2F07C /* KanvasCameraAnalyticsProvider.swift */,
+			);
+			name = Analytics;
+			path = Classes/Analytics;
+			sourceTree = "<group>";
+		};
 		1AC8381A3EAB1346CFF127BF64ACB4CF /* Development Pods */ = {
 			isa = PBXGroup;
 			children = (
-				45371350386AAC2E0D1B5BEFE0516B2B /* KanvasCamera */,
+				5D2E95D2CF3572AE1162BE2D1C0664C6 /* KanvasCamera */,
 			);
 			name = "Development Pods";
 			sourceTree = "<group>";
 		};
-		1AD3393EC89335FD7A3439723D4B36C9 /* Modal */ = {
-			isa = PBXGroup;
-			children = (
-				5787447BE8AAA4AA8562521A4925DAEE /* ModalController.swift */,
-				7EE8AB31F7329621EC23CFCFF2833393 /* ModalPresentationAnimationController.swift */,
-				0140BD6F6742AD8885FA4AC85097E497 /* ModalPresentationController.swift */,
-				BF168E3EF36E8812B4B9C8F1F8BC0364 /* ModalView.swift */,
-				2540EB128B5B2A1BB64A5B9FCDF61B17 /* ModalViewModel.swift */,
+		21A3C39D3D3A24CF7175BDF466CE291F /* Modal */ = {
+			isa = PBXGroup;
+			children = (
+				F316018F20EDC517879F5847E24FEDBB /* ModalController.swift */,
+				F6A9343C5FBA5A243E65A75CCF5B9F28 /* ModalPresentationAnimationController.swift */,
+				CC8036E17AC914C49D3FCC898E375589 /* ModalPresentationController.swift */,
+				1799BDDCF70C6350909C9E29D7A92A96 /* ModalView.swift */,
+				36998B8128060CFC8A7A7E67AF20C5A7 /* ModalViewModel.swift */,
 			);
 			name = Modal;
 			path = Classes/Modal;
 			sourceTree = "<group>";
 		};
->>>>>>> 56d68aa2
 		2287B5EBEAA3C332F8DB9A1E61F5B097 /* FBSnapshotTestCase */ = {
 			isa = PBXGroup;
 			children = (
@@ -593,20 +338,6 @@
 			);
 			name = FBSnapshotTestCase;
 			path = FBSnapshotTestCase;
-			sourceTree = "<group>";
-		};
-		2FD359A436FCB302C2DC6CA393206C89 /* Recording */ = {
-			isa = PBXGroup;
-			children = (
-				4DE246CC68717659E30481DA6C5F7475 /* CameraRecorder.swift */,
-				C9A581B5F7FCFA36427410089B8AE5DF /* CameraRecordingProtocol.swift */,
-				95AAD3A75D94A80C702862FA63D0E11E /* CameraSegmentHandler.swift */,
-				5C46752909FB5550041D198144D38081 /* GifVideoOutputHandler.swift */,
-				DFDB5A0A628EE1ACAE60527D5C1EEAC3 /* PhotoOutputHandler.swift */,
-				FBEFB86906231FA35A91C41B062B88B9 /* VideoOutputHandler.swift */,
-			);
-			name = Recording;
-			path = Classes/Recording;
 			sourceTree = "<group>";
 		};
 		3288FCB8E15F6401DE6220AE5CA1D27B /* Support Files */ = {
@@ -623,27 +354,6 @@
 			path = "../Target Support Files/FBSnapshotTestCase";
 			sourceTree = "<group>";
 		};
-<<<<<<< HEAD
-		391A6E26E72EA763033D268B6CE28353 /* Pod */ = {
-			isa = PBXGroup;
-			children = (
-				04F2B12F6057C8A0305FBFE4D773B551 /* KanvasCamera.podspec.json */,
-			);
-			name = Pod;
-=======
-		3CC1D0B64A76631524998322758F2817 /* Constants */ = {
-			isa = PBXGroup;
-			children = (
-				7D4C769886A0E730C6D6ABDD5AACEA46 /* KanvasCameraColors.swift */,
-				982B8A1B675F60BEA53C1602EBC1525F /* KanvasCameraImages.swift */,
-				7AD49FCD7274FEC8AC569284536A3051 /* KanvasCameraStrings.swift */,
-				DE5B7944BD6D42B187B9EF5F7571B8D2 /* KanvasCameraTimes.swift */,
-			);
-			name = Constants;
-			path = Classes/Constants;
->>>>>>> 56d68aa2
-			sourceTree = "<group>";
-		};
 		3E680576FE4FBC119F683122F6ABE59F /* Targets Support Files */ = {
 			isa = PBXGroup;
 			children = (
@@ -651,20 +361,6 @@
 				75260D2C5426C4665F833899D66A431C /* Pods-KanvasCameraExampleTests */,
 			);
 			name = "Targets Support Files";
-			sourceTree = "<group>";
-		};
-		3E900024C4B53D87880B850CAA172EB7 /* MediaClips */ = {
-			isa = PBXGroup;
-			children = (
-				BF89E7248709574DBB59ED636BD08FC4 /* MediaClip.swift */,
-				8E779B703D46E09DB9FD396C915DEFD0 /* MediaClipsCollectionCell.swift */,
-				DC7F8F2F5D22F127738EF7E364657900 /* MediaClipsCollectionController.swift */,
-				A8C056A73B0F555AA1DE21613BDF08BD /* MediaClipsCollectionView.swift */,
-				A8F3DC7A64524DEBB479E825A733C341 /* MediaClipsEditorView.swift */,
-				D4AD9C55A2EA5EE25BE4758BADDF3E6D /* MediaClipsEditorViewController.swift */,
-			);
-			name = MediaClips;
-			path = Classes/MediaClips;
 			sourceTree = "<group>";
 		};
 		3EB1A8839A654B1F16EF9E6F67243337 /* iOS */ = {
@@ -678,100 +374,42 @@
 			name = iOS;
 			sourceTree = "<group>";
 		};
-<<<<<<< HEAD
-		735BA045B5102066038591283863C2DD /* KanvasCamera */ = {
-			isa = PBXGroup;
-			children = (
-				9AEA0FE051770990A0885A9ECEE27B30 /* Analytics */,
-				D112B781C1DABF8FB60B6CC6937B8D5A /* Camera */,
-				B07A0C8DE858BCDF519CB993D3800D57 /* Constants */,
-				063CF933CC70283055CBE22266FE7B66 /* Extensions */,
-				9D84BA999CD4E2384DFCDAAB76ECE772 /* MediaClips */,
-				E4929787AACE37998EE13423788D8773 /* Modal */,
-				E59E5C484EBEDAE355CE9C8B143FAD6C /* ModeSelector */,
-				7EA7CE937AF4283352F66EF3E0C5C6B3 /* Options */,
-				391A6E26E72EA763033D268B6CE28353 /* Pod */,
-				B358477BE8FF4A13201A906B32205FE4 /* Preview */,
-				A902C25AAE41B74415E8D65502BA2928 /* Recording */,
-				C9766FB3FFF7D8352BD2744E002EF1C7 /* Resources */,
-				E8D5D12869986A0BEE97108307205D90 /* Settings */,
-				C6BFA21C0D92291456AFD3DF66C52FD8 /* Support Files */,
-				9672DBC01F6F04A50BB8EAAC89670AF8 /* Utility */,
+		52915B0EB60EDF7FEDF5FCFE15B4F482 /* Camera */ = {
+			isa = PBXGroup;
+			children = (
+				EC3A560656C6F4E65BA70F430D1AB683 /* ActionsView.swift */,
+				35BA8D7F28AABCAF380383DC37FAA393 /* CameraController.swift */,
+				08FD6C9E78AED095A8F9A4C82F2D37C5 /* CameraInputController.swift */,
+				061AF4D9207C1D5E739ABC31BEDD2FC3 /* CameraInputControllerDelegate.swift */,
+				0502B2C597E06EA462CD02FF67FE3AB6 /* CameraInputOutput.swift */,
+				67606709725285D0D42A3442D18DC88D /* CameraView.swift */,
+				343E283D71BFD6E419F468585A373202 /* CameraZoomHandler.swift */,
+			);
+			name = Camera;
+			path = Classes/Camera;
+			sourceTree = "<group>";
+		};
+		5D2E95D2CF3572AE1162BE2D1C0664C6 /* KanvasCamera */ = {
+			isa = PBXGroup;
+			children = (
+				194C4A5C68D1086A9AAD9C57FA2D81BD /* Analytics */,
+				52915B0EB60EDF7FEDF5FCFE15B4F482 /* Camera */,
+				846337946D48D1A46601D22426789E21 /* Constants */,
+				89770C15F9693F17E6F457B551E6A971 /* Extensions */,
+				7C1608AD429F392BB8D7D3C2BD8D339C /* MediaClips */,
+				21A3C39D3D3A24CF7175BDF466CE291F /* Modal */,
+				E414E84A3B6FEE6567724F9731820AF2 /* ModeSelector */,
+				867CD391AC9C9BB0948E7700F324EAF7 /* Options */,
+				AE7207BDB4E9284BC6F2754D487E80B9 /* Pod */,
+				B6FB4451BF7BD3C6C341E5DB6339DD6E /* Preview */,
+				C9AFA1D82A650E8388563A6862DF5CE1 /* Recording */,
+				816C9DD188B41F0EE5161E75619C5334 /* Resources */,
+				9248D9C40636D68937B5F015D0A406F6 /* Settings */,
+				8869AA7A98667C9808A9BC987C7B33A2 /* Support Files */,
+				03A7F96AF8F7A501C44F7B99B5322D70 /* Utility */,
 			);
 			name = KanvasCamera;
 			path = ../..;
-=======
-		40EA53723AD934242EE0DED40594F3F5 /* Options */ = {
-			isa = PBXGroup;
-			children = (
-				B1D477533E5D5FD325F2E7D9BD3EA9A1 /* CameraDeviceOption.swift */,
-				03249B8259A692E7C62B8D679A6237D9 /* ExtendedButton.swift */,
-				BAC20CB3FFA3219A5AAA1B52225727FD /* ExtendedStackView.swift */,
-				0E4AF713F23301EE3C62FC5ED1524737 /* OptionsController.swift */,
-				24395F28E2E70E5C8601C174C09FC5EA /* OptionsStackView.swift */,
-				F6B060673F9BEF002F6C69693429400F /* OptionView.swift */,
-			);
-			name = Options;
-			path = Classes/Options;
-			sourceTree = "<group>";
-		};
-		45371350386AAC2E0D1B5BEFE0516B2B /* KanvasCamera */ = {
-			isa = PBXGroup;
-			children = (
-				682D18B938BA765E7AAEFE0F38FBC765 /* Analytics */,
-				623343C517E5BF11478D99BC96001066 /* Camera */,
-				3CC1D0B64A76631524998322758F2817 /* Constants */,
-				1341AA81BDB3F0BE08C5AC1C75FFBDEC /* Extensions */,
-				3E900024C4B53D87880B850CAA172EB7 /* MediaClips */,
-				1AD3393EC89335FD7A3439723D4B36C9 /* Modal */,
-				02D104DC3298FB8BE3F50D78B3F1040A /* ModeSelector */,
-				40EA53723AD934242EE0DED40594F3F5 /* Options */,
-				18B4E353350490490B19F62DFEDC3CF5 /* Pod */,
-				59411588B167DD7CB9CC1DD795BF771E /* Preview */,
-				2FD359A436FCB302C2DC6CA393206C89 /* Recording */,
-				D2A3B6E148B1C6DDE51751D95411463E /* Resources */,
-				7F934E8AE6B2040438825E3AE187EF56 /* Settings */,
-				D684ED8CE3C79E4105AA2397CE4296C6 /* Support Files */,
-				AB13D666C918658B45DA1729FE4AB402 /* Utility */,
-			);
-			name = KanvasCamera;
-			path = ../..;
-			sourceTree = "<group>";
-		};
-		59411588B167DD7CB9CC1DD795BF771E /* Preview */ = {
-			isa = PBXGroup;
-			children = (
-				AF0D08EEEC3DC1CB879ABDABAB0A6141 /* CameraPreviewView.swift */,
-				A1582776E77296A7102B69C34FCDA8FB /* CameraPreviewViewController.swift */,
-				6DE28E9218ED81290447CDE00539BE37 /* LoadingIndicatorView.swift */,
-			);
-			name = Preview;
-			path = Classes/Preview;
-			sourceTree = "<group>";
-		};
-		623343C517E5BF11478D99BC96001066 /* Camera */ = {
-			isa = PBXGroup;
-			children = (
-				BCB684ED1C6051EBBBF61986832A934F /* ActionsView.swift */,
-				3F8BF7FC1A653EB2C94D582CDB0D2D40 /* CameraController.swift */,
-				9E5746C91F34AD403CBB70E032E564C5 /* CameraInputController.swift */,
-				60F989336D67A4688AFCE725A52CBABB /* CameraInputControllerDelegate.swift */,
-				BC8A52ED5AF5873C9BC81DEE5DEB72C2 /* CameraInputOutput.swift */,
-				3F53961FA0140750131E030F4C4A45E8 /* CameraView.swift */,
-				7E75BB63F00FD1E3EEB378C3DB9D4D72 /* CameraZoomHandler.swift */,
-			);
-			name = Camera;
-			path = Classes/Camera;
-			sourceTree = "<group>";
-		};
-		682D18B938BA765E7AAEFE0F38FBC765 /* Analytics */ = {
-			isa = PBXGroup;
-			children = (
-				3E815A1CD45C36F0BE67CFAC869B62B0 /* KanvasCameraAnalyticsProvider.swift */,
-			);
-			name = Analytics;
-			path = Classes/Analytics;
->>>>>>> 56d68aa2
 			sourceTree = "<group>";
 		};
 		75260D2C5426C4665F833899D66A431C /* Pods-KanvasCameraExampleTests */ = {
@@ -803,6 +441,20 @@
 			name = Products;
 			sourceTree = "<group>";
 		};
+		7C1608AD429F392BB8D7D3C2BD8D339C /* MediaClips */ = {
+			isa = PBXGroup;
+			children = (
+				B49D3571872FD0ED4DD19FFE5E398365 /* MediaClip.swift */,
+				73944E2F46D3C98FCE511809D5E6575B /* MediaClipsCollectionCell.swift */,
+				CC0995826527FB781891D88637972A5A /* MediaClipsCollectionController.swift */,
+				E6EE4818ED47E34EA3CB0C4DE5F086FF /* MediaClipsCollectionView.swift */,
+				AD8CBF6F8ECC68BB3082CB50460E4DF1 /* MediaClipsEditorView.swift */,
+				5A0EB83984F35BC78D33EC5EA695A927 /* MediaClipsEditorViewController.swift */,
+			);
+			name = MediaClips;
+			path = Classes/MediaClips;
+			sourceTree = "<group>";
+		};
 		7DB346D0F39D3F0E887471402A8071AB = {
 			isa = PBXGroup;
 			children = (
@@ -815,39 +467,80 @@
 			);
 			sourceTree = "<group>";
 		};
-<<<<<<< HEAD
-		7EA7CE937AF4283352F66EF3E0C5C6B3 /* Options */ = {
-			isa = PBXGroup;
-			children = (
-				D69B028506F0C33F6BBF317584B1A18B /* CameraDeviceOption.swift */,
-				3537E94B8E8D00F310FD36957A9D9543 /* ExtendedButton.swift */,
-				FC7A436F664834FB103490C3647ABC45 /* ExtendedStackView.swift */,
-				405CFD28008D140611D2EB28A2EDB6C4 /* OptionsController.swift */,
-				8B6C698284AA7A836C2A47982DD7F4B3 /* OptionsStackView.swift */,
-				6C23C8E74568AE67EDE6C0FE7B6F2C2C /* OptionView.swift */,
+		816C9DD188B41F0EE5161E75619C5334 /* Resources */ = {
+			isa = PBXGroup;
+			children = (
+				B17E8EE790618FC0AFC1C0B2E535511A /* Assets.xcassets */,
+			);
+			name = Resources;
+			sourceTree = "<group>";
+		};
+		846337946D48D1A46601D22426789E21 /* Constants */ = {
+			isa = PBXGroup;
+			children = (
+				ABD5916CED18A9D0F557BA29FD35ADAF /* KanvasCameraColors.swift */,
+				1DCC07BD7AAE0AB6F469CC49AC5BE7F9 /* KanvasCameraImages.swift */,
+				5FA7E03A4C2F5BFDDC20668AD077069A /* KanvasCameraStrings.swift */,
+				4CB45ADF4C8A1EA936E81F343F983BF5 /* KanvasCameraTimes.swift */,
+			);
+			name = Constants;
+			path = Classes/Constants;
+			sourceTree = "<group>";
+		};
+		867CD391AC9C9BB0948E7700F324EAF7 /* Options */ = {
+			isa = PBXGroup;
+			children = (
+				2C13296549CD8FE3A6F70F798CCA9BC8 /* CameraDeviceOption.swift */,
+				D0F96126A8EB44E0679B5AA085F0D861 /* ExtendedButton.swift */,
+				48D0096D93035730AFDC18B439E16C9A /* ExtendedStackView.swift */,
+				83ED00E7A3F270F696ADB0E69BA1FFC5 /* OptionsController.swift */,
+				73DCC729F764F1B5367747B0050D9EFA /* OptionsStackView.swift */,
+				F478D49D7681F20058157CF1C54EB2CE /* OptionView.swift */,
 			);
 			name = Options;
 			path = Classes/Options;
 			sourceTree = "<group>";
 		};
-		9672DBC01F6F04A50BB8EAAC89670AF8 /* Utility */ = {
-			isa = PBXGroup;
-			children = (
-				64EF79984091655A11720CF968A0CB73 /* IgnoreTouchesView.swift */,
-				E8899E4ECD7A11B62115A679BC0DD1ED /* Queue.swift */,
-				189FA53FB744A9378F7614B7B20848C2 /* UIUpdate.swift */,
-			);
-			name = Utility;
-			path = Classes/Utility;
-=======
-		7F934E8AE6B2040438825E3AE187EF56 /* Settings */ = {
-			isa = PBXGroup;
-			children = (
-				1CE4B4DD87E1E177AC216927C8DEEA8E /* CameraSettings.swift */,
+		8869AA7A98667C9808A9BC987C7B33A2 /* Support Files */ = {
+			isa = PBXGroup;
+			children = (
+				8286EBF8EA4A29DAE4943C8EF3EAD11E /* Info.plist */,
+				755796D3F6EDE17A8E44E075A24EEB59 /* KanvasCamera.modulemap */,
+				2CB0BFE474D78C92D04D931222B6BCC1 /* KanvasCamera.xcconfig */,
+				A3144037C8F9BB8F6C36688EB6D15E84 /* KanvasCamera-dummy.m */,
+				2733AFCEE29096EB64C29A91B9D2E79D /* KanvasCamera-prefix.pch */,
+				94667FEABE7DFD2EB6DFFB793B488247 /* KanvasCamera-umbrella.h */,
+			);
+			name = "Support Files";
+			path = "KanvasCameraExample/Pods/Target Support Files/KanvasCamera";
+			sourceTree = "<group>";
+		};
+		89770C15F9693F17E6F457B551E6A971 /* Extensions */ = {
+			isa = PBXGroup;
+			children = (
+				DE687EA9CB770177E95C0F44F60C5D83 /* Array+Move.swift */,
+				95D3BE86919A86F1D02B2794A76E7A12 /* AVURLAsset+Thumbnail.swift */,
+				A3749AD1E1D68599AA931FC64CAC346C /* CGRect+Center.swift */,
+				A95AD287850416B85267ED62E1F78D42 /* ClosedRange+Clamp.swift */,
+				BE7F9A9184192455EADC85AE791C97CE /* NSURL+Media.swift */,
+				B894F4E0BF77902816C84AC005998059 /* UIButton+Shadows.swift */,
+				09092D18BE0CE43A2CCE54FBD20FACCD /* UICollectionView+Cells.swift */,
+				ACBB004B87AF6B68800A2036D67455EF /* UIFont+Utils.swift */,
+				57827AE539D0BCB43DE93AA4CA6BD677 /* UIImage+Camera.swift */,
+				045F9C7B7CF163E443C3996E4B5C0301 /* UIView+Layout.swift */,
+				B4FC7E56DB4B5FF80AF9B5E8C1CEAEAE /* UIViewController+Load.swift */,
+			);
+			name = Extensions;
+			path = Classes/Extensions;
+			sourceTree = "<group>";
+		};
+		9248D9C40636D68937B5F015D0A406F6 /* Settings */ = {
+			isa = PBXGroup;
+			children = (
+				9290E942834309B64CDAE9174409AD4D /* CameraSettings.swift */,
 			);
 			name = Settings;
 			path = Classes/Settings;
->>>>>>> 56d68aa2
 			sourceTree = "<group>";
 		};
 		99E46DD4AB2256791F111C718CB0EEF8 /* SwiftSupport */ = {
@@ -858,163 +551,49 @@
 			name = SwiftSupport;
 			sourceTree = "<group>";
 		};
-<<<<<<< HEAD
-		9AEA0FE051770990A0885A9ECEE27B30 /* Analytics */ = {
-			isa = PBXGroup;
-			children = (
-				FFDD394EF2140BA23A316C70C596BD38 /* KanvasCameraAnalyticsProvider.swift */,
-			);
-			name = Analytics;
-			path = Classes/Analytics;
-			sourceTree = "<group>";
-		};
-		9D84BA999CD4E2384DFCDAAB76ECE772 /* MediaClips */ = {
-			isa = PBXGroup;
-			children = (
-				07FA273EB0C52E10E218637C742EE1EE /* MediaClip.swift */,
-				D8C82D507D1B599505CF3D93E4C6C070 /* MediaClipsCollectionCell.swift */,
-				84CA58322342438F67A355863136B99F /* MediaClipsCollectionController.swift */,
-				F2359163D5D5928ED5ADA4AC5DA1EF76 /* MediaClipsCollectionView.swift */,
-				4741A56C1FF55CC3F82B05C08C101FDE /* MediaClipsEditorView.swift */,
-				74756BE708825676D8D498BE36982416 /* MediaClipsEditorViewController.swift */,
-			);
-			name = MediaClips;
-			path = Classes/MediaClips;
-			sourceTree = "<group>";
-		};
-		A902C25AAE41B74415E8D65502BA2928 /* Recording */ = {
-			isa = PBXGroup;
-			children = (
-				373F6D776C872E34B6CAF650E265AFEB /* CameraRecorder.swift */,
-				891749AE29631AF24CDC757F5EA3567D /* CameraRecordingProtocol.swift */,
-				C3A7B7C969BBA12750DBF713C092581E /* CameraSegmentHandler.swift */,
-				D70A0CBD5E439DA0FB6F05295C52D511 /* GifVideoOutputHandler.swift */,
-				B64DCC40217A2D133C8DFA60F7FE6A02 /* PhotoOutputHandler.swift */,
-				CC6BF7DF058B0716C41B95315ADC20BE /* VideoOutputHandler.swift */,
+		AE7207BDB4E9284BC6F2754D487E80B9 /* Pod */ = {
+			isa = PBXGroup;
+			children = (
+				7096A6D4F8AF1FBBA8189C2BFC9D8250 /* KanvasCamera.podspec.json */,
+			);
+			name = Pod;
+			sourceTree = "<group>";
+		};
+		B6FB4451BF7BD3C6C341E5DB6339DD6E /* Preview */ = {
+			isa = PBXGroup;
+			children = (
+				BFA2BD5A6B3AF44493EFD7D2865A8647 /* CameraPreviewView.swift */,
+				C73C4206CD85E8C6BDDBDF952C6923CD /* CameraPreviewViewController.swift */,
+				2C58A73C46AB8C68C0CEC1B05F05652E /* LoadingIndicatorView.swift */,
+			);
+			name = Preview;
+			path = Classes/Preview;
+			sourceTree = "<group>";
+		};
+		C9AFA1D82A650E8388563A6862DF5CE1 /* Recording */ = {
+			isa = PBXGroup;
+			children = (
+				01F2A0E62346B2FEA0DFD170BBBC99EB /* CameraRecorder.swift */,
+				7D793C69C725B11CF4B45EE68A47191C /* CameraRecordingProtocol.swift */,
+				44FC77470416225B6AC03E9216D55FFE /* CameraSegmentHandler.swift */,
+				E3B4E54762DD0F988576CFD22D9AED01 /* GifVideoOutputHandler.swift */,
+				0A2DE647C39E0A3E21BDA72ABCA4831B /* PhotoOutputHandler.swift */,
+				50F07047588F6BB3CB93640280A511C8 /* VideoOutputHandler.swift */,
 			);
 			name = Recording;
 			path = Classes/Recording;
 			sourceTree = "<group>";
 		};
-		B07A0C8DE858BCDF519CB993D3800D57 /* Constants */ = {
-			isa = PBXGroup;
-			children = (
-				4BDCD2151AC13B7F7AEC57030BC1BB87 /* KanvasCameraColors.swift */,
-				C654E501FCB081065F90893F111B6A23 /* KanvasCameraImages.swift */,
-				2223CB3F59453793C137BF607FDF3BB9 /* KanvasCameraStrings.swift */,
-				E3DA1DCEE79E8D179E365C784D3688A3 /* KanvasCameraTimes.swift */,
-			);
-			name = Constants;
-			path = Classes/Constants;
-			sourceTree = "<group>";
-		};
-		B358477BE8FF4A13201A906B32205FE4 /* Preview */ = {
-			isa = PBXGroup;
-			children = (
-				E1349A84ACC1205AB2AB7E6DA988A068 /* CameraPreviewView.swift */,
-				D7FCBEB80DE4414C79D1EBCE07CFF440 /* CameraPreviewViewController.swift */,
-				8730E224C3675A7796F95A45B7C1EFFA /* LoadingIndicatorView.swift */,
-=======
-		AB13D666C918658B45DA1729FE4AB402 /* Utility */ = {
-			isa = PBXGroup;
-			children = (
-				3A38BD011778E7B2B6E902605046AD6A /* IgnoreTouchesView.swift */,
-				CC2162804F8640EF201000188D70D490 /* Queue.swift */,
-				ABCB3F4CAD399C547788C7A7C749EF67 /* UIUpdate.swift */,
->>>>>>> 56d68aa2
-			);
-			name = Preview;
-			path = Classes/Preview;
-			sourceTree = "<group>";
-		};
-<<<<<<< HEAD
-		C6BFA21C0D92291456AFD3DF66C52FD8 /* Support Files */ = {
-			isa = PBXGroup;
-			children = (
-				82047F7852DBA75191B16AA4717F05F8 /* Info.plist */,
-				E5D6016FA8AD96204FC690A18CE5F8C8 /* KanvasCamera.modulemap */,
-				8AC0E063E6C90B11E9EEDADC3BD24D43 /* KanvasCamera.xcconfig */,
-				8D97DFB3922A8F6AA991A76E5147D2A0 /* KanvasCamera-dummy.m */,
-				DB30C90E77FA9D51249DB97B9C30FAE5 /* KanvasCamera-prefix.pch */,
-				E04DFA2B4D710BDBB5D22EFDCE0358A5 /* KanvasCamera-umbrella.h */,
-			);
-			name = "Support Files";
-			path = "KanvasCameraExample/Pods/Target Support Files/KanvasCamera";
-			sourceTree = "<group>";
-		};
-		C9766FB3FFF7D8352BD2744E002EF1C7 /* Resources */ = {
-			isa = PBXGroup;
-			children = (
-				1B74D3CE568BB6BF3F6057505F4D01CC /* Assets.xcassets */,
-			);
-			name = Resources;
-			sourceTree = "<group>";
-		};
-		D112B781C1DABF8FB60B6CC6937B8D5A /* Camera */ = {
-			isa = PBXGroup;
-			children = (
-				CA6A6C32F5A4B14EA0A26D2C88574DDD /* ActionsView.swift */,
-				3E70826CC4EAED1F02683E4B139E8BC5 /* CameraController.swift */,
-				0F452FC11FB756DDDBE662F967B58970 /* CameraInputController.swift */,
-				377CE2CE1B64192F6841EC7ED1D4D79A /* CameraView.swift */,
-=======
-		D2A3B6E148B1C6DDE51751D95411463E /* Resources */ = {
-			isa = PBXGroup;
-			children = (
-				8EE31710C3CF62F50396B9F8BA78BCB5 /* Assets.xcassets */,
->>>>>>> 56d68aa2
-			);
-			name = Camera;
-			path = Classes/Camera;
-			sourceTree = "<group>";
-		};
-<<<<<<< HEAD
-		E4929787AACE37998EE13423788D8773 /* Modal */ = {
-			isa = PBXGroup;
-			children = (
-				17A41FE3009E03E25CECCD7C3CF73502 /* ModalController.swift */,
-				DB454BDF392253648E342E427F4B733F /* ModalPresentationAnimationController.swift */,
-				351126F13A74FFF30F98117B6B1BD21A /* ModalPresentationController.swift */,
-				634BF089AA2818491F4084E77503CC07 /* ModalView.swift */,
-				7B520EB3B141614CEAA8FF932A9DB1D3 /* ModalViewModel.swift */,
-			);
-			name = Modal;
-			path = Classes/Modal;
-			sourceTree = "<group>";
-		};
-		E59E5C484EBEDAE355CE9C8B143FAD6C /* ModeSelector */ = {
-			isa = PBXGroup;
-			children = (
-				878962D5B0EE3AA63ED7242F97DBD7D7 /* ModeButtonView.swift */,
-				4C2D11D83CAEF06B0A1427E8A03547E0 /* ModeSelectorAndShootController.swift */,
-				7F59A95005BA381B3A16E081CF1B550D /* ModeSelectorAndShootView.swift */,
-				C09E49A8ED19D8738D80971776CA1CE6 /* ShootButtonView.swift */,
+		E414E84A3B6FEE6567724F9731820AF2 /* ModeSelector */ = {
+			isa = PBXGroup;
+			children = (
+				2032982417ED334FF75CDBCC4918F468 /* ModeButtonView.swift */,
+				9BD013A52C7632A425F22057830C4862 /* ModeSelectorAndShootController.swift */,
+				EE2AE9CDCBDBC180EDE77A31C34B8F91 /* ModeSelectorAndShootView.swift */,
+				2C445093B1439AE5F6CE1C539E926AE5 /* ShootButtonView.swift */,
 			);
 			name = ModeSelector;
 			path = Classes/ModeSelector;
-			sourceTree = "<group>";
-		};
-		E8D5D12869986A0BEE97108307205D90 /* Settings */ = {
-			isa = PBXGroup;
-			children = (
-				4FDBE3E3C2C52D1FF7F224769FB16A08 /* CameraSettings.swift */,
-			);
-			name = Settings;
-			path = Classes/Settings;
-=======
-		D684ED8CE3C79E4105AA2397CE4296C6 /* Support Files */ = {
-			isa = PBXGroup;
-			children = (
-				5674E72B41BB8CEA4C0E85F6670678AD /* Info.plist */,
-				E7DD602DDB031D8C7AE86F05E66ED2EB /* KanvasCamera.modulemap */,
-				342C71BEB7DA4BD76261C59CE4A65A34 /* KanvasCamera.xcconfig */,
-				898F59B39484BFE751B640F8919BEC7F /* KanvasCamera-dummy.m */,
-				3A3D9AFE037E8C4DBF0C3E1D05460F4B /* KanvasCamera-prefix.pch */,
-				AF6D48AB786453F8F19AD272E9F05F29 /* KanvasCamera-umbrella.h */,
-			);
-			name = "Support Files";
-			path = "KanvasCameraExample/Pods/Target Support Files/KanvasCamera";
->>>>>>> 56d68aa2
 			sourceTree = "<group>";
 		};
 		F35791481CAFDD8E7715AE1B44687328 /* Core */ = {
@@ -1067,27 +646,19 @@
 /* End PBXGroup section */
 
 /* Begin PBXHeadersBuildPhase section */
-<<<<<<< HEAD
+		0B7DE83B8518EAD7D2A0B88463FA90D4 /* Headers */ = {
+			isa = PBXHeadersBuildPhase;
+			buildActionMask = 2147483647;
+			files = (
+				43B3FA4BFD07DBC53711CAC24186548F /* KanvasCamera-umbrella.h in Headers */,
+			);
+			runOnlyForDeploymentPostprocessing = 0;
+		};
 		5D9AAAD367E4358BCEF7FC4A028AF743 /* Headers */ = {
 			isa = PBXHeadersBuildPhase;
 			buildActionMask = 2147483647;
 			files = (
 				10B5E55C796008CAD300C18058F98893 /* Pods-KanvasCameraExampleTests-umbrella.h in Headers */,
-=======
-		089158D60756EE5BAD841E549BD9DF65 /* Headers */ = {
-			isa = PBXHeadersBuildPhase;
-			buildActionMask = 2147483647;
-			files = (
-				52FC2149B20D819C0BD03281C8425A41 /* KanvasCamera-umbrella.h in Headers */,
->>>>>>> 56d68aa2
-			);
-			runOnlyForDeploymentPostprocessing = 0;
-		};
-		642DDDECDA8FE7FE25949BB7CD37059A /* Headers */ = {
-			isa = PBXHeadersBuildPhase;
-			buildActionMask = 2147483647;
-			files = (
-				7A2C1A8C29B5DF129CDE193C85CEC7AB /* KanvasCamera-umbrella.h in Headers */,
 			);
 			runOnlyForDeploymentPostprocessing = 0;
 		};
@@ -1117,6 +688,24 @@
 /* End PBXHeadersBuildPhase section */
 
 /* Begin PBXNativeTarget section */
+		1BEB6D98FBAF0364340B06930CA23E47 /* KanvasCamera */ = {
+			isa = PBXNativeTarget;
+			buildConfigurationList = 648D6DAF1F79B2ED756F95E66C931C02 /* Build configuration list for PBXNativeTarget "KanvasCamera" */;
+			buildPhases = (
+				0B7DE83B8518EAD7D2A0B88463FA90D4 /* Headers */,
+				8FE77636F79B08C4E926882511E310D1 /* Sources */,
+				D2D8EBE8C69E8189896C81E2B81737E7 /* Frameworks */,
+				6336B4DF0E1D53AFF8E1C9B4F24D7887 /* Resources */,
+			);
+			buildRules = (
+			);
+			dependencies = (
+			);
+			name = KanvasCamera;
+			productName = KanvasCamera;
+			productReference = A001B444A3514ECF27E76EDDD2DD7388 /* KanvasCamera.framework */;
+			productType = "com.apple.product-type.framework";
+		};
 		4E6E4DCA942113F7327F5D13FD008D75 /* Pods-KanvasCameraExampleTests */ = {
 			isa = PBXNativeTarget;
 			buildConfigurationList = B5CF24760714D00CDD6DBA8E36F382C7 /* Build configuration list for PBXNativeTarget "Pods-KanvasCameraExampleTests" */;
@@ -1137,24 +726,6 @@
 			productReference = 44EDA688CBD7DB8E43750CDEA6E1285E /* Pods_KanvasCameraExampleTests.framework */;
 			productType = "com.apple.product-type.framework";
 		};
-		69035351DD4FEFF2A03949D25DCBF509 /* KanvasCamera */ = {
-			isa = PBXNativeTarget;
-			buildConfigurationList = 269409742895060F48A512B24C82206F /* Build configuration list for PBXNativeTarget "KanvasCamera" */;
-			buildPhases = (
-				642DDDECDA8FE7FE25949BB7CD37059A /* Headers */,
-				2D097526418EDDD1BCE2CB1660D93454 /* Sources */,
-				A458E8B48493BE392049C6547A1779A1 /* Frameworks */,
-				4AC02479D110C4C10A02301D0E75B929 /* Resources */,
-			);
-			buildRules = (
-			);
-			dependencies = (
-			);
-			name = KanvasCamera;
-			productName = KanvasCamera;
-			productReference = A001B444A3514ECF27E76EDDD2DD7388 /* KanvasCamera.framework */;
-			productType = "com.apple.product-type.framework";
-		};
 		7B1E4528863D204693052CC69EDE0DC5 /* Pods-KanvasCameraExample */ = {
 			isa = PBXNativeTarget;
 			buildConfigurationList = 07EC4C94AE0F576AFD5DF832CCE84CF9 /* Build configuration list for PBXNativeTarget "Pods-KanvasCameraExample" */;
@@ -1174,26 +745,6 @@
 			productReference = 2E337FB8D21E6B805862BE61C445670F /* Pods_KanvasCameraExample.framework */;
 			productType = "com.apple.product-type.framework";
 		};
-		800A33B55F9B3BB54A44361801F7553C /* KanvasCamera */ = {
-			isa = PBXNativeTarget;
-			buildConfigurationList = 65AA479225CEAD9D8172E20A7A1EC58F /* Build configuration list for PBXNativeTarget "KanvasCamera" */;
-			buildPhases = (
-				089158D60756EE5BAD841E549BD9DF65 /* Headers */,
-				6CAE0A461110393199B511D2DE24C5D7 /* Sources */,
-				9DB9A668613C717E0E0CB7B9813E0BEA /* Frameworks */,
-				6212669579F4CED5AF1FB31A7DDD464F /* Resources */,
-			);
-			buildRules = (
-			);
-			dependencies = (
-			);
-			name = KanvasCamera;
-			productName = KanvasCamera;
-			productReference = A001B444A3514ECF27E76EDDD2DD7388 /* KanvasCamera.framework */;
-			productType = "com.apple.product-type.framework";
-		};
-<<<<<<< HEAD
-=======
 		9208F82521C84CC962FB475DC38D3371 /* FBSnapshotTestCase */ = {
 			isa = PBXNativeTarget;
 			buildConfigurationList = 8DE36427AE56C81503352C1A9AF63448 /* Build configuration list for PBXNativeTarget "FBSnapshotTestCase" */;
@@ -1212,7 +763,6 @@
 			productReference = 9710A9ABCC87F85543E8DB98EB7905CB /* FBSnapshotTestCase.framework */;
 			productType = "com.apple.product-type.framework";
 		};
->>>>>>> 56d68aa2
 /* End PBXNativeTarget section */
 
 /* Begin PBXProject section */
@@ -1235,11 +785,7 @@
 			projectRoot = "";
 			targets = (
 				9208F82521C84CC962FB475DC38D3371 /* FBSnapshotTestCase */,
-<<<<<<< HEAD
-				69035351DD4FEFF2A03949D25DCBF509 /* KanvasCamera */,
-=======
-				800A33B55F9B3BB54A44361801F7553C /* KanvasCamera */,
->>>>>>> 56d68aa2
+				1BEB6D98FBAF0364340B06930CA23E47 /* KanvasCamera */,
 				7B1E4528863D204693052CC69EDE0DC5 /* Pods-KanvasCameraExample */,
 				4E6E4DCA942113F7327F5D13FD008D75 /* Pods-KanvasCameraExampleTests */,
 			);
@@ -1254,19 +800,11 @@
 			);
 			runOnlyForDeploymentPostprocessing = 0;
 		};
-<<<<<<< HEAD
-		4AC02479D110C4C10A02301D0E75B929 /* Resources */ = {
+		6336B4DF0E1D53AFF8E1C9B4F24D7887 /* Resources */ = {
 			isa = PBXResourcesBuildPhase;
 			buildActionMask = 2147483647;
 			files = (
-				2A86C2BE6EC4BE23F374B885F3A4EB7E /* Assets.xcassets in Resources */,
-=======
-		6212669579F4CED5AF1FB31A7DDD464F /* Resources */ = {
-			isa = PBXResourcesBuildPhase;
-			buildActionMask = 2147483647;
-			files = (
-				8B117DEEE1AB0AA345AFDCAFC69A1A6E /* Assets.xcassets in Resources */,
->>>>>>> 56d68aa2
+				6633ADCD8DE39D2B588FE7C653C0AAB4 /* Assets.xcassets in Resources */,
 			);
 			runOnlyForDeploymentPostprocessing = 0;
 		};
@@ -1287,67 +825,6 @@
 /* End PBXResourcesBuildPhase section */
 
 /* Begin PBXSourcesBuildPhase section */
-		2D097526418EDDD1BCE2CB1660D93454 /* Sources */ = {
-			isa = PBXSourcesBuildPhase;
-			buildActionMask = 2147483647;
-			files = (
-				599CDF9C929850FFF126CBA925F88187 /* ActionsView.swift in Sources */,
-				0914CE47A0935F46DE2F88DFC0998721 /* Array+Move.swift in Sources */,
-				10F33ACB9D84A55E73EB8A6F6814E98B /* AVURLAsset+Thumbnail.swift in Sources */,
-				E9D7E07DFAF72285D714F9E671991DCC /* CameraController.swift in Sources */,
-				C8240A3CF1BE047DC496D3903F7D0D77 /* CameraDeviceOption.swift in Sources */,
-				60DF4DBF2C85F8BE89333C3642AF6290 /* CameraInputController.swift in Sources */,
-				FB51227AC627C657266F521ECD414D61 /* CameraPreviewView.swift in Sources */,
-				E7C0502711708F0ACD5A47492C0B28F1 /* CameraPreviewViewController.swift in Sources */,
-				E588FB9A7F28B7AB13E4C41461BD0F29 /* CameraRecorder.swift in Sources */,
-				A8210ACDBC633BCDBC8BE7DBF7083A5D /* CameraRecordingProtocol.swift in Sources */,
-				A0D3F43B8690217B41D4AAF52ADADEDE /* CameraSegmentHandler.swift in Sources */,
-				9776367800CE2F8663389AA66191DEA0 /* CameraSettings.swift in Sources */,
-				959061C49A641DFB8E2464193DC32444 /* CameraView.swift in Sources */,
-				096BFE6F1F15F4A5C581ADE0E0692335 /* CGRect+Center.swift in Sources */,
-				382EA59E4A9246FFD3B8E35BB7926515 /* ExtendedButton.swift in Sources */,
-				C903E45C3F23FDFB7314D9805398BC98 /* ExtendedStackView.swift in Sources */,
-				4D61781C16C6FC8EC557D72E4F6F3085 /* GifVideoOutputHandler.swift in Sources */,
-				749EC32E8B531CB75D9D6669269529F9 /* IgnoreTouchesView.swift in Sources */,
-				E71B17729B9654EAD3174A9669AD2F4A /* KanvasCamera-dummy.m in Sources */,
-				7F495F573F0904B34A803EB89F4DD89E /* KanvasCameraAnalyticsProvider.swift in Sources */,
-				D3687D5C07DB7128CAF525BE612BF55D /* KanvasCameraColors.swift in Sources */,
-				AD1B94C003A851F482770767BCB52638 /* KanvasCameraImages.swift in Sources */,
-				77C608413267CDB640A5E10D2C0D596A /* KanvasCameraStrings.swift in Sources */,
-				A0F9A192AE847B094529F49BF8BF17E9 /* KanvasCameraTimes.swift in Sources */,
-				0848E22008FE1B3A089B58DC844A02C6 /* LoadingIndicatorView.swift in Sources */,
-				8560D6ABC4BD0A08449D61ED8D768587 /* MediaClip.swift in Sources */,
-				23D58FE2A14D7F6E49EEFBD0A4F36E39 /* MediaClipsCollectionCell.swift in Sources */,
-				66CD6080A986EA4F54EAF17116A665A7 /* MediaClipsCollectionController.swift in Sources */,
-				7548EF14D89592EE0493E6D05C09960F /* MediaClipsCollectionView.swift in Sources */,
-				B152E2D19F3135EC99EB95CF897D2F38 /* MediaClipsEditorView.swift in Sources */,
-				B11F8BF80EE3AA446459909F073747E8 /* MediaClipsEditorViewController.swift in Sources */,
-				E9445805608643F01534634B200CC69D /* ModalController.swift in Sources */,
-				FBB8E071178460C85B8AE7DD91DB94FF /* ModalPresentationAnimationController.swift in Sources */,
-				9E8C6880B15D546A7A0F2ED09A195B06 /* ModalPresentationController.swift in Sources */,
-				3CB501E447BC0B55E9FB3B0E7EA2EDC5 /* ModalView.swift in Sources */,
-				E0214C81CCD979B9AC04271F56C058CB /* ModalViewModel.swift in Sources */,
-				F02F1F28223B2D5B46C303F1873D3D1A /* ModeButtonView.swift in Sources */,
-				A71035761B87CDD0BBC04C3F3453DFC3 /* ModeSelectorAndShootController.swift in Sources */,
-				594374BEA4C851405CCB4E9A06246C13 /* ModeSelectorAndShootView.swift in Sources */,
-				3B74EC9842E42AA95895773C0B97F924 /* NSURL+Media.swift in Sources */,
-				DD752BB3B8A137FD76F39FF6A15AE539 /* OptionsController.swift in Sources */,
-				BF120562150FA2D86BA886FF3568296C /* OptionsStackView.swift in Sources */,
-				77C026BC74DA0FEECC19730B38C8DD60 /* OptionView.swift in Sources */,
-				0461245A2B902F8D33B0A63F8168B244 /* PhotoOutputHandler.swift in Sources */,
-				294AB02A3C8C7FEB2D00FE2FDAE95EC2 /* Queue.swift in Sources */,
-				100F09D083EFEF3244D9DB8C337293BE /* ShootButtonView.swift in Sources */,
-				77708C078AC2D58F3DED3552B50F57C8 /* UIButton+Shadows.swift in Sources */,
-				92D28656651774E17DB3E20C5874DC39 /* UICollectionView+Cells.swift in Sources */,
-				4E78D022276DFB52C283AA096E84CB5E /* UIFont+Utils.swift in Sources */,
-				30027BE1D6FB2C5B918D32515D2A0D32 /* UIImage+Camera.swift in Sources */,
-				4593EF7C431BE6B530F4F936779D65CB /* UIUpdate.swift in Sources */,
-				52250799ECB0E85B2D5A1C51130D46E5 /* UIView+Layout.swift in Sources */,
-				ECC5C5B0FAC67A276CF172C227140ED6 /* UIViewController+Load.swift in Sources */,
-				DD8195963AE85BB04F1F71C5D7B2AD77 /* VideoOutputHandler.swift in Sources */,
-			);
-			runOnlyForDeploymentPostprocessing = 0;
-		};
 		533D6D3D5261BC5070BDFEDDCFD1267C /* Sources */ = {
 			isa = PBXSourcesBuildPhase;
 			buildActionMask = 2147483647;
@@ -1364,73 +841,71 @@
 			);
 			runOnlyForDeploymentPostprocessing = 0;
 		};
-<<<<<<< HEAD
-=======
-		6CAE0A461110393199B511D2DE24C5D7 /* Sources */ = {
+		8FE77636F79B08C4E926882511E310D1 /* Sources */ = {
 			isa = PBXSourcesBuildPhase;
 			buildActionMask = 2147483647;
 			files = (
-				022C9AC204671EAA4CD8A722763F4CDB /* ActionsView.swift in Sources */,
-				1DE54C7357D7329AC513FE55A41A6922 /* AVURLAsset+Thumbnail.swift in Sources */,
-				0DED29278DF70FC5DC359DF7A815E92B /* CameraController.swift in Sources */,
-				C3201FD2399E89D56BC7513ED73C4F58 /* CameraDeviceOption.swift in Sources */,
-				E5E3DBDBB639BA92452DF21B7DD473BD /* CameraInputController.swift in Sources */,
-				B257BB895855CD053127D2C06F9019D9 /* CameraInputControllerDelegate.swift in Sources */,
-				57148DE0158D92597D5F8FE295618595 /* CameraInputOutput.swift in Sources */,
-				23336C82CC33A2DC36A4AE5DE9769AE6 /* CameraPreviewView.swift in Sources */,
-				41DA5BC98D4D93B62A5E2D88372BC152 /* CameraPreviewViewController.swift in Sources */,
-				80E9AAF5A6B701A0C4D7ACF505018E6E /* CameraRecorder.swift in Sources */,
-				40808386EB1D6B80D52A00FD82F68DCA /* CameraRecordingProtocol.swift in Sources */,
-				09795A3E25441DF079D2FAC8F84E16C7 /* CameraSegmentHandler.swift in Sources */,
-				64F330EEDF8A4308F0DCB515933B0A8A /* CameraSettings.swift in Sources */,
-				123FCD7A6A9BC10E282547B90754FDAA /* CameraView.swift in Sources */,
-				2361A943437F1F503EF59ECF327C835A /* CameraZoomHandler.swift in Sources */,
-				FF5D0EE5B5A4C06A9941AB8BE51B8B2C /* CGRect+Center.swift in Sources */,
-				95D30880CCFA2FA3669261F286672F2E /* ClosedRange+Clamp.swift in Sources */,
-				FAD57D875723DFDE609BF4A6955E41FA /* ExtendedButton.swift in Sources */,
-				604848C92C0C41EDD8E51FBAE8010707 /* ExtendedStackView.swift in Sources */,
-				946C7CB697FCDC9E20362DAF6037B561 /* GifVideoOutputHandler.swift in Sources */,
-				A7C444CBE889850C44FCD556CF7511A2 /* IgnoreTouchesView.swift in Sources */,
-				70D107082714283658A6696DB8A453B6 /* KanvasCamera-dummy.m in Sources */,
-				88FC0547265583A09DB34BD074C35392 /* KanvasCameraAnalyticsProvider.swift in Sources */,
-				D8D31A22E6E2AD0CD80FCDBF3D2FDECD /* KanvasCameraColors.swift in Sources */,
-				6EEB30991F306256C606074F4D33B794 /* KanvasCameraImages.swift in Sources */,
-				B5F8EA8C0541B5340661E6979FB0501C /* KanvasCameraStrings.swift in Sources */,
-				1E1472C0CF560C6B2E96DDD58D6B716A /* KanvasCameraTimes.swift in Sources */,
-				AC13F2C7FCDED9A13E0E1607CEEF3C0B /* LoadingIndicatorView.swift in Sources */,
-				2A5847A058C36EE27ABF681D13A7C78B /* MediaClip.swift in Sources */,
-				D24E9D05EE999F306FEE087D2AB263F6 /* MediaClipsCollectionCell.swift in Sources */,
-				5860E1D8182EC6BDB25EA96A2763F7D4 /* MediaClipsCollectionController.swift in Sources */,
-				914EB6A769014F002143D69112FBFF3D /* MediaClipsCollectionView.swift in Sources */,
-				CD872E0C40AAF2D0DD51135AC494B40D /* MediaClipsEditorView.swift in Sources */,
-				89A5C9CDA4F821A122D165683AD1ED3F /* MediaClipsEditorViewController.swift in Sources */,
-				2EB9A85F0FB3DEB2659EBDDC1BA60EDA /* ModalController.swift in Sources */,
-				BB10E38FA8093AAAA25ACB2E357F9A72 /* ModalPresentationAnimationController.swift in Sources */,
-				035605F5034D6F2F9797E3584D5DAE86 /* ModalPresentationController.swift in Sources */,
-				BEF2865CBA8A9CCD90C5284D79C9F390 /* ModalView.swift in Sources */,
-				9611804D83355A2A93347A7E6FF2A989 /* ModalViewModel.swift in Sources */,
-				EC6F1B9CBB088D023224DEEE7019271D /* ModeButtonView.swift in Sources */,
-				4071C3E6D4EAF3DA858E5B7422193A60 /* ModeSelectorAndShootController.swift in Sources */,
-				BC0833E35A040D50D83E0E353521E65C /* ModeSelectorAndShootView.swift in Sources */,
-				4F116A75F51FC2EFB5532A978BD752E1 /* NSURL+Media.swift in Sources */,
-				5040DE2D426D0D0FA4B11B882B627CF0 /* OptionsController.swift in Sources */,
-				D410147EF05A3A0DA59C01A98667070D /* OptionsStackView.swift in Sources */,
-				75B587D714E91635A459CA1D801BE602 /* OptionView.swift in Sources */,
-				3C54A4DE76D16934F78B06A22AC672BF /* PhotoOutputHandler.swift in Sources */,
-				230886C732671990223EC4D3CCA971BF /* Queue.swift in Sources */,
-				DAD7B744747AEB1999CDD3832261F4E2 /* ShootButtonView.swift in Sources */,
-				B26BD2DF0C9152F9264DE0C2AFE25E93 /* UIButton+Shadows.swift in Sources */,
-				E4267A6F985B1DB853AE0ED9A292544B /* UICollectionView+Cells.swift in Sources */,
-				60AA1798299163678E557EEA811ABC4D /* UIFont+Utils.swift in Sources */,
-				93500EEEC0D076B6FC56647CB1FDFBA5 /* UIImage+Camera.swift in Sources */,
-				3D617BBE8E8A66A79CAF3E03EB71824E /* UIUpdate.swift in Sources */,
-				E4C8BEC150439EB95977344A600C1715 /* UIView+Layout.swift in Sources */,
-				7705BFFFE422F8A2FD9EAB5F67F3CBE9 /* UIViewController+Load.swift in Sources */,
-				1C155F2BEDBA19E6C4E281084D301F0B /* VideoOutputHandler.swift in Sources */,
-			);
-			runOnlyForDeploymentPostprocessing = 0;
-		};
->>>>>>> 56d68aa2
+				2A953DA14F50D23CF062B1E87440CC57 /* ActionsView.swift in Sources */,
+				8A9F214F376A82A2E7ECE69324EAF540 /* Array+Move.swift in Sources */,
+				5B4F17D017025B44A482C87EBF753D13 /* AVURLAsset+Thumbnail.swift in Sources */,
+				D189CE03A538C0703EF078C02342DBC9 /* CameraController.swift in Sources */,
+				C94D87C00F3A138A33A56DE7F2035AAE /* CameraDeviceOption.swift in Sources */,
+				7068C1BEC3789DD44CED38BF3E7D4F38 /* CameraInputController.swift in Sources */,
+				5FA472E2CF2E5DB853D4517C15E03048 /* CameraInputControllerDelegate.swift in Sources */,
+				BA3BCCA3B54C3B8FAF27DC7282AF5943 /* CameraInputOutput.swift in Sources */,
+				884023E021F4F69CA087235AAAFF8DF6 /* CameraPreviewView.swift in Sources */,
+				A50849568DD5A3B86ECA86C9164A4787 /* CameraPreviewViewController.swift in Sources */,
+				EA6BE7F13B6E58076F9C38B87169DBEF /* CameraRecorder.swift in Sources */,
+				D24AF88B842CA1ED9864B5FD28F5E54D /* CameraRecordingProtocol.swift in Sources */,
+				481761F77840E2601EC0BCA3EE63C62F /* CameraSegmentHandler.swift in Sources */,
+				5D1AA51D884D21751CE09B3A7CA9D972 /* CameraSettings.swift in Sources */,
+				CA9AFD5E732F9BF4936521CF1E67F465 /* CameraView.swift in Sources */,
+				F5F249F5F071A5A3C73152E03D15382C /* CameraZoomHandler.swift in Sources */,
+				457F9CE3E144371B000D7E259DE85FBC /* CGRect+Center.swift in Sources */,
+				2BD22CDCDF1661A673B7AE86BE14B57F /* ClosedRange+Clamp.swift in Sources */,
+				443A42F8F859188BF703ED34D8EA8729 /* ExtendedButton.swift in Sources */,
+				1E9C949442256C5D775E8D90850D156A /* ExtendedStackView.swift in Sources */,
+				AA91283E2A88EA296ACC367E10BC32DD /* GifVideoOutputHandler.swift in Sources */,
+				1922DD19C7536A0BBD700CD3C3E5C371 /* IgnoreTouchesView.swift in Sources */,
+				504183B4D82050D8D27AE0B9AEF90985 /* KanvasCamera-dummy.m in Sources */,
+				E0D7FF49183CF1FEB4D13C9829D203F1 /* KanvasCameraAnalyticsProvider.swift in Sources */,
+				FBC3442F711181394DB46CC0C8892C53 /* KanvasCameraColors.swift in Sources */,
+				5BBDC8AD88F958A5F6F22BC02D601217 /* KanvasCameraImages.swift in Sources */,
+				E3FB7AC676084255846C3EFFDE67DDF9 /* KanvasCameraStrings.swift in Sources */,
+				8B47D55DABFED28DC1AF4BC7FFCA319C /* KanvasCameraTimes.swift in Sources */,
+				425D1CDD0411AB731B80AAF42DF34E10 /* LoadingIndicatorView.swift in Sources */,
+				89264434730D3DA677E445E17B666C1A /* MediaClip.swift in Sources */,
+				10367B72EAAA07E31218030CF343EF45 /* MediaClipsCollectionCell.swift in Sources */,
+				290EF1F8C80C5C0D3874A63D37715D86 /* MediaClipsCollectionController.swift in Sources */,
+				C3266F2D9A3EC599A1225E61BF2CD9DE /* MediaClipsCollectionView.swift in Sources */,
+				735F5E2ED9A677085D325D91B6777444 /* MediaClipsEditorView.swift in Sources */,
+				BDFA85B3C6D191647AC833EB341E6FFC /* MediaClipsEditorViewController.swift in Sources */,
+				8355B345F30147052EC071FC0614AC33 /* ModalController.swift in Sources */,
+				57DFB1A29C6D8B7D9EF5B419CFEAF339 /* ModalPresentationAnimationController.swift in Sources */,
+				F3A10FB8A39F4EF4C36C42434E503509 /* ModalPresentationController.swift in Sources */,
+				25127DAF108A8E72B9FE3BA20694D280 /* ModalView.swift in Sources */,
+				75E4C0EE0FCE8B88A6C3CBFE1D2F9EFD /* ModalViewModel.swift in Sources */,
+				7CD5924A5EF30C17ED547450CD6032E2 /* ModeButtonView.swift in Sources */,
+				4478D6DA1E1991952A91CB6BCED7F8BB /* ModeSelectorAndShootController.swift in Sources */,
+				71956DB5659C9BDF2DEE716161025ACC /* ModeSelectorAndShootView.swift in Sources */,
+				1012B52DCBF216DC5016C373092FCF6C /* NSURL+Media.swift in Sources */,
+				2B73E29B56A3F862BF8DA02CCFA49C5F /* OptionsController.swift in Sources */,
+				1C72B4C048621CDF28AFF43B853F635A /* OptionsStackView.swift in Sources */,
+				FA787AA3B1BDA91B2F69C7C5D1B485A3 /* OptionView.swift in Sources */,
+				409E369277547B946C375350E199D0C6 /* PhotoOutputHandler.swift in Sources */,
+				501240E29F8AC0F2199A1C312DC467B8 /* Queue.swift in Sources */,
+				FA044F5D4D669CB77B8D20CBE727EF1F /* ShootButtonView.swift in Sources */,
+				B706AD9B9607B14D5DB22DDA33F62905 /* UIButton+Shadows.swift in Sources */,
+				2964AD85F8C089BC577D78C34B7C9995 /* UICollectionView+Cells.swift in Sources */,
+				DB2637CE43159F13A75B39F73E0EA679 /* UIFont+Utils.swift in Sources */,
+				0286AEED7BA90D9C17CDD3E4C7EE2369 /* UIImage+Camera.swift in Sources */,
+				25E79DCC7FCF8F81414C2EEBE005A227 /* UIUpdate.swift in Sources */,
+				2E4434CFC9B3B647501B070CBD3F1557 /* UIView+Layout.swift in Sources */,
+				62C89CD72C36E45321B957B361718C09 /* UIViewController+Load.swift in Sources */,
+				F84B26D6FCA249EE4017E69621DC4799 /* VideoOutputHandler.swift in Sources */,
+			);
+			runOnlyForDeploymentPostprocessing = 0;
+		};
 		D87CFDCDAC4B7E5664FAFE3214148125 /* Sources */ = {
 			isa = PBXSourcesBuildPhase;
 			buildActionMask = 2147483647;
@@ -1459,66 +934,21 @@
 		DFEB80A5C35BDAE764B18BD30E5D2A88 /* PBXTargetDependency */ = {
 			isa = PBXTargetDependency;
 			name = KanvasCamera;
-<<<<<<< HEAD
-			target = 69035351DD4FEFF2A03949D25DCBF509 /* KanvasCamera */;
-=======
-			target = 800A33B55F9B3BB54A44361801F7553C /* KanvasCamera */;
->>>>>>> 56d68aa2
+			target = 1BEB6D98FBAF0364340B06930CA23E47 /* KanvasCamera */;
 			targetProxy = 0235AFE89F738291F91698336D812189 /* PBXContainerItemProxy */;
 		};
 		F4AB5C4D19ACEB7E5012BB76794E1C6E /* PBXTargetDependency */ = {
 			isa = PBXTargetDependency;
 			name = KanvasCamera;
-<<<<<<< HEAD
-			target = 69035351DD4FEFF2A03949D25DCBF509 /* KanvasCamera */;
-=======
-			target = 800A33B55F9B3BB54A44361801F7553C /* KanvasCamera */;
->>>>>>> 56d68aa2
+			target = 1BEB6D98FBAF0364340B06930CA23E47 /* KanvasCamera */;
 			targetProxy = 470F8711F46AAE0F205313E348239626 /* PBXContainerItemProxy */;
 		};
 /* End PBXTargetDependency section */
 
 /* Begin XCBuildConfiguration section */
-		123F8EE6572B25E2AA6E2B8815CA4B8D /* Debug */ = {
+		1E4792E326D3B1296B882D885CA85C5D /* Release */ = {
 			isa = XCBuildConfiguration;
-			baseConfigurationReference = 8AC0E063E6C90B11E9EEDADC3BD24D43 /* KanvasCamera.xcconfig */;
-			buildSettings = {
-				CLANG_ENABLE_OBJC_WEAK = NO;
-				CODE_SIGN_IDENTITY = "";
-				"CODE_SIGN_IDENTITY[sdk=appletvos*]" = "";
-				"CODE_SIGN_IDENTITY[sdk=iphoneos*]" = "";
-				"CODE_SIGN_IDENTITY[sdk=watchos*]" = "";
-				CURRENT_PROJECT_VERSION = 1;
-				DEFINES_MODULE = YES;
-				DYLIB_COMPATIBILITY_VERSION = 1;
-				DYLIB_CURRENT_VERSION = 1;
-				DYLIB_INSTALL_NAME_BASE = "@rpath";
-				GCC_PREFIX_HEADER = "Target Support Files/KanvasCamera/KanvasCamera-prefix.pch";
-				INFOPLIST_FILE = "Target Support Files/KanvasCamera/Info.plist";
-				INSTALL_PATH = "$(LOCAL_LIBRARY_DIR)/Frameworks";
-				IPHONEOS_DEPLOYMENT_TARGET = 11.0;
-				LD_RUNPATH_SEARCH_PATHS = (
-					"$(inherited)",
-					"@executable_path/Frameworks",
-					"@loader_path/Frameworks",
-				);
-				MODULEMAP_FILE = "Target Support Files/KanvasCamera/KanvasCamera.modulemap";
-				PRODUCT_MODULE_NAME = KanvasCamera;
-				PRODUCT_NAME = KanvasCamera;
-				SDKROOT = iphoneos;
-				SKIP_INSTALL = YES;
-				SWIFT_ACTIVE_COMPILATION_CONDITIONS = "$(inherited) ";
-				SWIFT_OPTIMIZATION_LEVEL = "-Onone";
-				SWIFT_VERSION = 4.2;
-				TARGETED_DEVICE_FAMILY = "1,2";
-				VERSIONING_SYSTEM = "apple-generic";
-				VERSION_INFO_PREFIX = "";
-			};
-			name = Debug;
-		};
-		139ED5057A82E8B7DB20A87D941610F5 /* Release */ = {
-			isa = XCBuildConfiguration;
-			baseConfigurationReference = 8AC0E063E6C90B11E9EEDADC3BD24D43 /* KanvasCamera.xcconfig */;
+			baseConfigurationReference = 2CB0BFE474D78C92D04D931222B6BCC1 /* KanvasCamera.xcconfig */;
 			buildSettings = {
 				CLANG_ENABLE_OBJC_WEAK = NO;
 				CODE_SIGN_IDENTITY = "";
@@ -1632,7 +1062,6 @@
 			};
 			name = Release;
 		};
-<<<<<<< HEAD
 		395163FEAD76466E9884EA9AB157A9D2 /* Debug */ = {
 			isa = XCBuildConfiguration;
 			baseConfigurationReference = 56A143BDB3C4C9494A7EB0A874253C34 /* Pods-KanvasCameraExampleTests.debug.xcconfig */;
@@ -1673,8 +1102,43 @@
 			};
 			name = Debug;
 		};
-=======
->>>>>>> 56d68aa2
+		7BBD43E1D91B55B823D18FD821634E51 /* Debug */ = {
+			isa = XCBuildConfiguration;
+			baseConfigurationReference = 2CB0BFE474D78C92D04D931222B6BCC1 /* KanvasCamera.xcconfig */;
+			buildSettings = {
+				CLANG_ENABLE_OBJC_WEAK = NO;
+				CODE_SIGN_IDENTITY = "";
+				"CODE_SIGN_IDENTITY[sdk=appletvos*]" = "";
+				"CODE_SIGN_IDENTITY[sdk=iphoneos*]" = "";
+				"CODE_SIGN_IDENTITY[sdk=watchos*]" = "";
+				CURRENT_PROJECT_VERSION = 1;
+				DEFINES_MODULE = YES;
+				DYLIB_COMPATIBILITY_VERSION = 1;
+				DYLIB_CURRENT_VERSION = 1;
+				DYLIB_INSTALL_NAME_BASE = "@rpath";
+				GCC_PREFIX_HEADER = "Target Support Files/KanvasCamera/KanvasCamera-prefix.pch";
+				INFOPLIST_FILE = "Target Support Files/KanvasCamera/Info.plist";
+				INSTALL_PATH = "$(LOCAL_LIBRARY_DIR)/Frameworks";
+				IPHONEOS_DEPLOYMENT_TARGET = 11.0;
+				LD_RUNPATH_SEARCH_PATHS = (
+					"$(inherited)",
+					"@executable_path/Frameworks",
+					"@loader_path/Frameworks",
+				);
+				MODULEMAP_FILE = "Target Support Files/KanvasCamera/KanvasCamera.modulemap";
+				PRODUCT_MODULE_NAME = KanvasCamera;
+				PRODUCT_NAME = KanvasCamera;
+				SDKROOT = iphoneos;
+				SKIP_INSTALL = YES;
+				SWIFT_ACTIVE_COMPILATION_CONDITIONS = "$(inherited) ";
+				SWIFT_OPTIMIZATION_LEVEL = "-Onone";
+				SWIFT_VERSION = 4.2;
+				TARGETED_DEVICE_FAMILY = "1,2";
+				VERSIONING_SYSTEM = "apple-generic";
+				VERSION_INFO_PREFIX = "";
+			};
+			name = Debug;
+		};
 		8C3D32AC054F4DBEE82EB2FD6A303D73 /* Debug */ = {
 			isa = XCBuildConfiguration;
 			buildSettings = {
@@ -1739,43 +1203,6 @@
 			};
 			name = Debug;
 		};
-		99FA29F40191729D34B0194471ECDAA9 /* Debug */ = {
-			isa = XCBuildConfiguration;
-			baseConfigurationReference = 342C71BEB7DA4BD76261C59CE4A65A34 /* KanvasCamera.xcconfig */;
-			buildSettings = {
-				CLANG_ENABLE_OBJC_WEAK = NO;
-				CODE_SIGN_IDENTITY = "";
-				"CODE_SIGN_IDENTITY[sdk=appletvos*]" = "";
-				"CODE_SIGN_IDENTITY[sdk=iphoneos*]" = "";
-				"CODE_SIGN_IDENTITY[sdk=watchos*]" = "";
-				CURRENT_PROJECT_VERSION = 1;
-				DEFINES_MODULE = YES;
-				DYLIB_COMPATIBILITY_VERSION = 1;
-				DYLIB_CURRENT_VERSION = 1;
-				DYLIB_INSTALL_NAME_BASE = "@rpath";
-				GCC_PREFIX_HEADER = "Target Support Files/KanvasCamera/KanvasCamera-prefix.pch";
-				INFOPLIST_FILE = "Target Support Files/KanvasCamera/Info.plist";
-				INSTALL_PATH = "$(LOCAL_LIBRARY_DIR)/Frameworks";
-				IPHONEOS_DEPLOYMENT_TARGET = 11.0;
-				LD_RUNPATH_SEARCH_PATHS = (
-					"$(inherited)",
-					"@executable_path/Frameworks",
-					"@loader_path/Frameworks",
-				);
-				MODULEMAP_FILE = "Target Support Files/KanvasCamera/KanvasCamera.modulemap";
-				PRODUCT_MODULE_NAME = KanvasCamera;
-				PRODUCT_NAME = KanvasCamera;
-				SDKROOT = iphoneos;
-				SKIP_INSTALL = YES;
-				SWIFT_ACTIVE_COMPILATION_CONDITIONS = "$(inherited) ";
-				SWIFT_OPTIMIZATION_LEVEL = "-Onone";
-				SWIFT_VERSION = 4.2;
-				TARGETED_DEVICE_FAMILY = "1,2";
-				VERSIONING_SYSTEM = "apple-generic";
-				VERSION_INFO_PREFIX = "";
-			};
-			name = Debug;
-		};
 		B751CA5B597BFC35A6C0287C65F9E2E1 /* Release */ = {
 			isa = XCBuildConfiguration;
 			buildSettings = {
@@ -1913,47 +1340,6 @@
 			};
 			name = Release;
 		};
-		E7217C204DDAE835F939368C6CEFB630 /* Release */ = {
-			isa = XCBuildConfiguration;
-			baseConfigurationReference = 342C71BEB7DA4BD76261C59CE4A65A34 /* KanvasCamera.xcconfig */;
-			buildSettings = {
-				CLANG_ENABLE_OBJC_WEAK = NO;
-				CODE_SIGN_IDENTITY = "";
-				"CODE_SIGN_IDENTITY[sdk=appletvos*]" = "";
-				"CODE_SIGN_IDENTITY[sdk=iphoneos*]" = "";
-				"CODE_SIGN_IDENTITY[sdk=watchos*]" = "";
-				CURRENT_PROJECT_VERSION = 1;
-				DEFINES_MODULE = YES;
-				DYLIB_COMPATIBILITY_VERSION = 1;
-				DYLIB_CURRENT_VERSION = 1;
-				DYLIB_INSTALL_NAME_BASE = "@rpath";
-				GCC_PREFIX_HEADER = "Target Support Files/KanvasCamera/KanvasCamera-prefix.pch";
-				INFOPLIST_FILE = "Target Support Files/KanvasCamera/Info.plist";
-				INSTALL_PATH = "$(LOCAL_LIBRARY_DIR)/Frameworks";
-				IPHONEOS_DEPLOYMENT_TARGET = 11.0;
-				LD_RUNPATH_SEARCH_PATHS = (
-					"$(inherited)",
-					"@executable_path/Frameworks",
-					"@loader_path/Frameworks",
-				);
-				MODULEMAP_FILE = "Target Support Files/KanvasCamera/KanvasCamera.modulemap";
-				PRODUCT_MODULE_NAME = KanvasCamera;
-				PRODUCT_NAME = KanvasCamera;
-				SDKROOT = iphoneos;
-				SKIP_INSTALL = YES;
-				SWIFT_ACTIVE_COMPILATION_CONDITIONS = "$(inherited) ";
-				SWIFT_COMPILATION_MODE = wholemodule;
-				SWIFT_OPTIMIZATION_LEVEL = "-O";
-				SWIFT_VERSION = 4.2;
-				TARGETED_DEVICE_FAMILY = "1,2";
-				VALIDATE_PRODUCT = YES;
-				VERSIONING_SYSTEM = "apple-generic";
-				VERSION_INFO_PREFIX = "";
-			};
-			name = Release;
-		};
-<<<<<<< HEAD
-=======
 		F57A72FBFF4A04A86602601A3F499FDD /* Release */ = {
 			isa = XCBuildConfiguration;
 			baseConfigurationReference = 7DDF12DFB905E8F4E6C52F9DA9990913 /* Pods-KanvasCameraExampleTests.release.xcconfig */;
@@ -1995,7 +1381,6 @@
 			};
 			name = Release;
 		};
->>>>>>> 56d68aa2
 /* End XCBuildConfiguration section */
 
 /* Begin XCConfigurationList section */
@@ -2008,28 +1393,20 @@
 			defaultConfigurationIsVisible = 0;
 			defaultConfigurationName = Release;
 		};
-		269409742895060F48A512B24C82206F /* Build configuration list for PBXNativeTarget "KanvasCamera" */ = {
-			isa = XCConfigurationList;
-			buildConfigurations = (
-				123F8EE6572B25E2AA6E2B8815CA4B8D /* Debug */,
-				139ED5057A82E8B7DB20A87D941610F5 /* Release */,
-			);
-			defaultConfigurationIsVisible = 0;
-			defaultConfigurationName = Release;
-		};
-<<<<<<< HEAD
 		2D8E8EC45A3A1A1D94AE762CB5028504 /* Build configuration list for PBXProject "Pods" */ = {
 			isa = XCConfigurationList;
 			buildConfigurations = (
 				8C3D32AC054F4DBEE82EB2FD6A303D73 /* Debug */,
 				B751CA5B597BFC35A6C0287C65F9E2E1 /* Release */,
-=======
-		65AA479225CEAD9D8172E20A7A1EC58F /* Build configuration list for PBXNativeTarget "KanvasCamera" */ = {
+			);
+			defaultConfigurationIsVisible = 0;
+			defaultConfigurationName = Release;
+		};
+		648D6DAF1F79B2ED756F95E66C931C02 /* Build configuration list for PBXNativeTarget "KanvasCamera" */ = {
 			isa = XCConfigurationList;
 			buildConfigurations = (
-				99FA29F40191729D34B0194471ECDAA9 /* Debug */,
-				E7217C204DDAE835F939368C6CEFB630 /* Release */,
->>>>>>> 56d68aa2
+				7BBD43E1D91B55B823D18FD821634E51 /* Debug */,
+				1E4792E326D3B1296B882D885CA85C5D /* Release */,
 			);
 			defaultConfigurationIsVisible = 0;
 			defaultConfigurationName = Release;
