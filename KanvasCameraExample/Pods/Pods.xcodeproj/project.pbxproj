--- conflicted
+++ resolved
@@ -7,188 +7,96 @@
 	objects = {
 
 /* Begin PBXBuildFile section */
-<<<<<<< HEAD
-		049B9B9FA45221DF78B5EF82F726ADF4 /* UIUpdate.swift in Sources */ = {isa = PBXBuildFile; fileRef = C124400D534BF04FE981B61CADDD6014 /* UIUpdate.swift */; };
-		0BD182C5FE454CD60E7C3CA04AADDD6F /* PhotoOutputHandler.swift in Sources */ = {isa = PBXBuildFile; fileRef = D9C2C2769896A6D640726C6D019F0232 /* PhotoOutputHandler.swift */; };
+		06666719A3EEB67386B03A6AFF9CD731 /* Foundation.framework in Frameworks */ = {isa = PBXBuildFile; fileRef = C1A94602875A48A997AD3F08A33E6EAA /* Foundation.framework */; };
+		0F5BC05B4CD9680F4A8B8253C636D85A /* MediaClipsCollectionView.swift in Sources */ = {isa = PBXBuildFile; fileRef = 81B500253DD00CB4056291BDE8CDC67F /* MediaClipsCollectionView.swift */; };
+		108FDECA2DAB1578DBD4C7B3566E01B5 /* CameraInputController.swift in Sources */ = {isa = PBXBuildFile; fileRef = CA7D98C6E99EEB9DB8CC66A9C3932BF9 /* CameraInputController.swift */; };
 		10B5E55C796008CAD300C18058F98893 /* Pods-KanvasCameraExampleTests-umbrella.h in Headers */ = {isa = PBXBuildFile; fileRef = 8683FD17E5C0DA60CD3DE90D22C1BC17 /* Pods-KanvasCameraExampleTests-umbrella.h */; settings = {ATTRIBUTES = (Public, ); }; };
-		11493D7CB769840A83ADD6B5BEC1ECC9 /* Foundation.framework in Frameworks */ = {isa = PBXBuildFile; fileRef = C1A94602875A48A997AD3F08A33E6EAA /* Foundation.framework */; };
-		1404586FC293F56FE29209C740B3D423 /* ModalPresentationController.swift in Sources */ = {isa = PBXBuildFile; fileRef = 6B7FB094EE15540611B5CDBC49F80939 /* ModalPresentationController.swift */; };
+		117A79E790E4205B6F50AC8FC7814DF0 /* ClosedRange+Clamp.swift in Sources */ = {isa = PBXBuildFile; fileRef = 430D9B088D842AF541E2B7844FABBAF6 /* ClosedRange+Clamp.swift */; };
 		163DC390363C339936B3114C72FE6716 /* SwiftSupport.swift in Sources */ = {isa = PBXBuildFile; fileRef = D97545C39C4A5EE2631DD9FFECE76A40 /* SwiftSupport.swift */; };
-		16BA63EADF9E0A8F32DC660D91F9D286 /* KanvasCameraAnalyticsProvider.swift in Sources */ = {isa = PBXBuildFile; fileRef = 7E0C5BC148A931BD7ED29631E4CE843D /* KanvasCameraAnalyticsProvider.swift */; };
-		174C4D0212C81F8D87ED18656EB5C8DB /* UIFont+Utils.swift in Sources */ = {isa = PBXBuildFile; fileRef = 8DEC81244BF6F280A2369D96F13CB7FD /* UIFont+Utils.swift */; };
-		259815019C228E13DFFAE8A277D8137E /* ExtendedStackView.swift in Sources */ = {isa = PBXBuildFile; fileRef = D1F2FA0429B90772DDCA858AB0A8E354 /* ExtendedStackView.swift */; };
-		2660FEFAC88EE9874380054E279D0B80 /* CameraRecorder.swift in Sources */ = {isa = PBXBuildFile; fileRef = 227C6AD66E414C22ED333BB66121A8A4 /* CameraRecorder.swift */; };
-		2894B46056C81FD7485D597748E0C46F /* KanvasCameraTimes.swift in Sources */ = {isa = PBXBuildFile; fileRef = CFCDEAAA3DA9B086EFFED0E0D6A820A9 /* KanvasCameraTimes.swift */; };
+		1C109B2EA66307555B2FF9CB5BD7F661 /* VideoOutputHandler.swift in Sources */ = {isa = PBXBuildFile; fileRef = 92C542B31994476330A04012C6607ECB /* VideoOutputHandler.swift */; };
+		232FDF3E1F10C8D2B0C7A5C57E44B95D /* UIButton+Shadows.swift in Sources */ = {isa = PBXBuildFile; fileRef = 29DD2C81DBEBCC5EBDFB0A64BDEEF0EA /* UIButton+Shadows.swift */; };
+		27B6131E0439C163EEF271836A73872F /* silence.aac in Resources */ = {isa = PBXBuildFile; fileRef = BE0A246909706D02FEADB998D934C9E6 /* silence.aac */; };
 		293F9960B08003218B222D258FE77581 /* QuartzCore.framework in Frameworks */ = {isa = PBXBuildFile; fileRef = D77B07CA7D221E3EC46B93C00BF37CDE /* QuartzCore.framework */; };
-		2DC75C066E408246812D842A5525C9BD /* CameraRecordingProtocol.swift in Sources */ = {isa = PBXBuildFile; fileRef = 5F121F87F60B348E602A870D9177F93F /* CameraRecordingProtocol.swift */; };
-		2F19FACFE71E0CA38E4CBA0C8C1502F7 /* VideoOutputHandler.swift in Sources */ = {isa = PBXBuildFile; fileRef = 0B96BC56811B1006458DC689EFFE69C2 /* VideoOutputHandler.swift */; };
-		2F2C5FD6B1E9D83039F18B535C18A3D0 /* NSURL+Media.swift in Sources */ = {isa = PBXBuildFile; fileRef = 45ED4A69E39C744E9A8C49C7A54AEBA8 /* NSURL+Media.swift */; };
-		34D2D0409631640FEE98AE0596773E19 /* ActionsView.swift in Sources */ = {isa = PBXBuildFile; fileRef = D2710A1C5DFE65463A0E6D10E96C3C10 /* ActionsView.swift */; };
+		2A9FCD8554DBF0221FAC8A3C9D20FC5B /* OptionsController.swift in Sources */ = {isa = PBXBuildFile; fileRef = 104D8CDC892ACD5EA2EDDB1CE7C74519 /* OptionsController.swift */; };
+		2AA7583B33623CE9DED4ED98D7B1F8C8 /* UICollectionView+Cells.swift in Sources */ = {isa = PBXBuildFile; fileRef = 38B43C1FC37E2235D095544F9D1CE63C /* UICollectionView+Cells.swift */; };
+		2C7CE64FC47C65B3F68F5F015A2A5CEB /* ShootButtonView.swift in Sources */ = {isa = PBXBuildFile; fileRef = C8B209B749647CE47F7BEE132F1F0EC7 /* ShootButtonView.swift */; };
+		2CD724FAD009EB1B608A2186C136063B /* CameraView.swift in Sources */ = {isa = PBXBuildFile; fileRef = 98055C5635B144F08C2C02A311850882 /* CameraView.swift */; };
+		35002C01730606B802B03DD6AC9C6F0D /* MediaClipsEditorView.swift in Sources */ = {isa = PBXBuildFile; fileRef = 74F5716111531C20AE987AFE3057F8FB /* MediaClipsEditorView.swift */; };
+		362003B280AC265CC3C60038C18FDE69 /* CameraInputOutput.swift in Sources */ = {isa = PBXBuildFile; fileRef = 95810CFEFFF8A4D83798FF64BE89533F /* CameraInputOutput.swift */; };
 		387D066A1A34ED7DF0F716CB3A8B746D /* UIImage+Snapshot.h in Headers */ = {isa = PBXBuildFile; fileRef = 0B161931541BFE46DFEA2092EDDDA815 /* UIImage+Snapshot.h */; settings = {ATTRIBUTES = (Private, ); }; };
-		3C1F87A0D73F327E6D199FE7B5619A6F /* KanvasCamera-dummy.m in Sources */ = {isa = PBXBuildFile; fileRef = A2F806C4E58C99E94C9DC2E916D0EE33 /* KanvasCamera-dummy.m */; };
-		41556C2F8578D9B6F72368D5A1D0E3D7 /* silence.aac in Resources */ = {isa = PBXBuildFile; fileRef = FCD376626E81A88C6328E88AE59FF793 /* silence.aac */; };
-		43333D53925A03EB0C3242000686813D /* ModeSelectorAndShootController.swift in Sources */ = {isa = PBXBuildFile; fileRef = C37B7B4C5040A9BD721EBA00A67A61D3 /* ModeSelectorAndShootController.swift */; };
-		44DBC35FEB6A58DC2F7A49D36E5D399D /* MediaClipsEditorViewController.swift in Sources */ = {isa = PBXBuildFile; fileRef = 9E4F530317B3B96E5619158C48B5677B /* MediaClipsEditorViewController.swift */; };
+		38D7D517EA0F637830715A1647843C45 /* KanvasCameraImages.swift in Sources */ = {isa = PBXBuildFile; fileRef = D51A8AD0B4EA83741999C2F54BA76E59 /* KanvasCameraImages.swift */; };
+		39F0ECD9A2C33EE26133BCBF2F8EDD40 /* KanvasCameraAnalyticsProvider.swift in Sources */ = {isa = PBXBuildFile; fileRef = 6CAA1FAF01829F48CE15C09A6A94B305 /* KanvasCameraAnalyticsProvider.swift */; };
+		41205C1FD70A9B0F7332A7578204DE53 /* ModeSelectorAndShootView.swift in Sources */ = {isa = PBXBuildFile; fileRef = 099A72AD2CA891DB995722477455D50E /* ModeSelectorAndShootView.swift */; };
+		42F3F9F4566ED05E0DD0FBC7256FEBD9 /* UIViewController+Load.swift in Sources */ = {isa = PBXBuildFile; fileRef = D40AAF1B73EC4E0EC01CEE91B01996B9 /* UIViewController+Load.swift */; };
 		459F58959A5C947E77A424BF94098D08 /* FBSnapshotTestCase-dummy.m in Sources */ = {isa = PBXBuildFile; fileRef = 4792533D7EE0F440EE722DA4999E845C /* FBSnapshotTestCase-dummy.m */; };
-		495D9CCFDF83EF06A09B013FA832E1FC /* CameraInputControllerDelegate.swift in Sources */ = {isa = PBXBuildFile; fileRef = 193EA6420DE6BC93306B53BA8CFE6EFF /* CameraInputControllerDelegate.swift */; };
-=======
-		0286AEED7BA90D9C17CDD3E4C7EE2369 /* UIImage+Camera.swift in Sources */ = {isa = PBXBuildFile; fileRef = 57827AE539D0BCB43DE93AA4CA6BD677 /* UIImage+Camera.swift */; };
-		078F0C4C755B68E9015771814CA13295 /* UIKit.framework in Frameworks */ = {isa = PBXBuildFile; fileRef = BBB6A925DF90E5500E7BDCC094FEBEA7 /* UIKit.framework */; };
-		1012B52DCBF216DC5016C373092FCF6C /* NSURL+Media.swift in Sources */ = {isa = PBXBuildFile; fileRef = BE7F9A9184192455EADC85AE791C97CE /* NSURL+Media.swift */; };
-		10367B72EAAA07E31218030CF343EF45 /* MediaClipsCollectionCell.swift in Sources */ = {isa = PBXBuildFile; fileRef = 73944E2F46D3C98FCE511809D5E6575B /* MediaClipsCollectionCell.swift */; };
-		10B5E55C796008CAD300C18058F98893 /* Pods-KanvasCameraExampleTests-umbrella.h in Headers */ = {isa = PBXBuildFile; fileRef = 8683FD17E5C0DA60CD3DE90D22C1BC17 /* Pods-KanvasCameraExampleTests-umbrella.h */; settings = {ATTRIBUTES = (Public, ); }; };
-		163DC390363C339936B3114C72FE6716 /* SwiftSupport.swift in Sources */ = {isa = PBXBuildFile; fileRef = D97545C39C4A5EE2631DD9FFECE76A40 /* SwiftSupport.swift */; };
-		1922DD19C7536A0BBD700CD3C3E5C371 /* IgnoreTouchesView.swift in Sources */ = {isa = PBXBuildFile; fileRef = 32C1E7CDF0AAA6F3D6C76DD90C4821CD /* IgnoreTouchesView.swift */; };
-		1C72B4C048621CDF28AFF43B853F635A /* OptionsStackView.swift in Sources */ = {isa = PBXBuildFile; fileRef = 73DCC729F764F1B5367747B0050D9EFA /* OptionsStackView.swift */; };
-		1E9C949442256C5D775E8D90850D156A /* ExtendedStackView.swift in Sources */ = {isa = PBXBuildFile; fileRef = 48D0096D93035730AFDC18B439E16C9A /* ExtendedStackView.swift */; };
-		1F39B8584EF63CA90349A6B5EA59CE0A /* Foundation.framework in Frameworks */ = {isa = PBXBuildFile; fileRef = C1A94602875A48A997AD3F08A33E6EAA /* Foundation.framework */; };
-		25127DAF108A8E72B9FE3BA20694D280 /* ModalView.swift in Sources */ = {isa = PBXBuildFile; fileRef = 1799BDDCF70C6350909C9E29D7A92A96 /* ModalView.swift */; };
-		25E79DCC7FCF8F81414C2EEBE005A227 /* UIUpdate.swift in Sources */ = {isa = PBXBuildFile; fileRef = 8547D115210F1533134A52FF5587AD5C /* UIUpdate.swift */; };
-		290EF1F8C80C5C0D3874A63D37715D86 /* MediaClipsCollectionController.swift in Sources */ = {isa = PBXBuildFile; fileRef = CC0995826527FB781891D88637972A5A /* MediaClipsCollectionController.swift */; };
-		293F9960B08003218B222D258FE77581 /* QuartzCore.framework in Frameworks */ = {isa = PBXBuildFile; fileRef = D77B07CA7D221E3EC46B93C00BF37CDE /* QuartzCore.framework */; };
-		2964AD85F8C089BC577D78C34B7C9995 /* UICollectionView+Cells.swift in Sources */ = {isa = PBXBuildFile; fileRef = 09092D18BE0CE43A2CCE54FBD20FACCD /* UICollectionView+Cells.swift */; };
-		2A953DA14F50D23CF062B1E87440CC57 /* ActionsView.swift in Sources */ = {isa = PBXBuildFile; fileRef = EC3A560656C6F4E65BA70F430D1AB683 /* ActionsView.swift */; };
-		2B73E29B56A3F862BF8DA02CCFA49C5F /* OptionsController.swift in Sources */ = {isa = PBXBuildFile; fileRef = 83ED00E7A3F270F696ADB0E69BA1FFC5 /* OptionsController.swift */; };
-		2BD22CDCDF1661A673B7AE86BE14B57F /* ClosedRange+Clamp.swift in Sources */ = {isa = PBXBuildFile; fileRef = A95AD287850416B85267ED62E1F78D42 /* ClosedRange+Clamp.swift */; };
-		2E4434CFC9B3B647501B070CBD3F1557 /* UIView+Layout.swift in Sources */ = {isa = PBXBuildFile; fileRef = 045F9C7B7CF163E443C3996E4B5C0301 /* UIView+Layout.swift */; };
-		387D066A1A34ED7DF0F716CB3A8B746D /* UIImage+Snapshot.h in Headers */ = {isa = PBXBuildFile; fileRef = 0B161931541BFE46DFEA2092EDDDA815 /* UIImage+Snapshot.h */; settings = {ATTRIBUTES = (Private, ); }; };
-		409E369277547B946C375350E199D0C6 /* PhotoOutputHandler.swift in Sources */ = {isa = PBXBuildFile; fileRef = 0A2DE647C39E0A3E21BDA72ABCA4831B /* PhotoOutputHandler.swift */; };
-		425D1CDD0411AB731B80AAF42DF34E10 /* LoadingIndicatorView.swift in Sources */ = {isa = PBXBuildFile; fileRef = 2C58A73C46AB8C68C0CEC1B05F05652E /* LoadingIndicatorView.swift */; };
-		43B3FA4BFD07DBC53711CAC24186548F /* KanvasCamera-umbrella.h in Headers */ = {isa = PBXBuildFile; fileRef = 94667FEABE7DFD2EB6DFFB793B488247 /* KanvasCamera-umbrella.h */; settings = {ATTRIBUTES = (Public, ); }; };
-		443A42F8F859188BF703ED34D8EA8729 /* ExtendedButton.swift in Sources */ = {isa = PBXBuildFile; fileRef = D0F96126A8EB44E0679B5AA085F0D861 /* ExtendedButton.swift */; };
-		4478D6DA1E1991952A91CB6BCED7F8BB /* ModeSelectorAndShootController.swift in Sources */ = {isa = PBXBuildFile; fileRef = 9BD013A52C7632A425F22057830C4862 /* ModeSelectorAndShootController.swift */; };
-		457F9CE3E144371B000D7E259DE85FBC /* CGRect+Center.swift in Sources */ = {isa = PBXBuildFile; fileRef = A3749AD1E1D68599AA931FC64CAC346C /* CGRect+Center.swift */; };
-		459F58959A5C947E77A424BF94098D08 /* FBSnapshotTestCase-dummy.m in Sources */ = {isa = PBXBuildFile; fileRef = 4792533D7EE0F440EE722DA4999E845C /* FBSnapshotTestCase-dummy.m */; };
-		481761F77840E2601EC0BCA3EE63C62F /* CameraSegmentHandler.swift in Sources */ = {isa = PBXBuildFile; fileRef = 44FC77470416225B6AC03E9216D55FFE /* CameraSegmentHandler.swift */; };
->>>>>>> 73a23165
+		47918D78DC49D64AE83C529CBB33B89C /* ModalViewModel.swift in Sources */ = {isa = PBXBuildFile; fileRef = FBA47FC1C7364CFF8467DA25D162164A /* ModalViewModel.swift */; };
+		4BA3E4ED7FF989635DFD540220F656F8 /* MediaClipsCollectionCell.swift in Sources */ = {isa = PBXBuildFile; fileRef = 80A81294DCE0EEC3CE99529FC8FEB3E7 /* MediaClipsCollectionCell.swift */; };
 		4C022C88B9E8D527B1426B5281756EDE /* UIImage+Compare.m in Sources */ = {isa = PBXBuildFile; fileRef = 3B5E22F9517F21D3A0251F88FCAB281E /* UIImage+Compare.m */; };
-		4CD04ECB3AAF9F91925BF821AF36EAFB /* CameraZoomHandler.swift in Sources */ = {isa = PBXBuildFile; fileRef = 2137614B08C6BBCAA4F3E54C70FFCFA1 /* CameraZoomHandler.swift */; };
 		4CF5865BAF828AB9A7C56F3A1B1C856F /* FBSnapshotTestCase-umbrella.h in Headers */ = {isa = PBXBuildFile; fileRef = A11D5B54955E3381F067364E427B571A /* FBSnapshotTestCase-umbrella.h */; settings = {ATTRIBUTES = (Public, ); }; };
-		4D17BCFC488910734742F18B4B02C9D6 /* CameraInputController.swift in Sources */ = {isa = PBXBuildFile; fileRef = CFC1500284EE61B8CD8E2E28E5506E90 /* CameraInputController.swift */; };
+		4D006542B1331A101202ECE059B61F2E /* CameraPreviewView.swift in Sources */ = {isa = PBXBuildFile; fileRef = 78683F8B5AD2E8824ECD9DF79F4D5F7C /* CameraPreviewView.swift */; };
 		4D600539FC2E29EA7E28A2DA8A8B328C /* FBSnapshotTestCasePlatform.h in Headers */ = {isa = PBXBuildFile; fileRef = 7E3DB4D092B985E76E227F7F313C6981 /* FBSnapshotTestCasePlatform.h */; settings = {ATTRIBUTES = (Public, ); }; };
-<<<<<<< HEAD
-		4E468E53316DDC797F3736A30F3A39A9 /* ModalView.swift in Sources */ = {isa = PBXBuildFile; fileRef = E2D32F0D1794926F00CD57D5FC648DF1 /* ModalView.swift */; };
+		4F211F42EE82849AA3291824D1C42500 /* ModalController.swift in Sources */ = {isa = PBXBuildFile; fileRef = ABB4968CB75E50235F5C6E302FA9A224 /* ModalController.swift */; };
 		4F7BD484FB402A43887E35E364F04D94 /* Foundation.framework in Frameworks */ = {isa = PBXBuildFile; fileRef = C1A94602875A48A997AD3F08A33E6EAA /* Foundation.framework */; };
-		5110BCCE2F079807C48852C0383F0C6A /* KanvasCameraStrings.swift in Sources */ = {isa = PBXBuildFile; fileRef = 62819D25C0B4CF7774FF3B5E41174661 /* KanvasCameraStrings.swift */; };
-		51F9DB5677D80892B5316C254AE0D990 /* KanvasCameraColors.swift in Sources */ = {isa = PBXBuildFile; fileRef = A1F15EE67DECC4F9D3556C00BC3DD911 /* KanvasCameraColors.swift */; };
-		53DAD57C9519730BF1E6D547BA02D849 /* CameraInputOutput.swift in Sources */ = {isa = PBXBuildFile; fileRef = 89D237C1364765F14177E4A881476247 /* CameraInputOutput.swift */; };
+		52D07B4FA96497B335FE85A0B7CB8487 /* ExtendedStackView.swift in Sources */ = {isa = PBXBuildFile; fileRef = 42329383DA06B2F32AAB8F9D14F5AEF6 /* ExtendedStackView.swift */; };
 		54640F31D3FCDDB0646C2CAFF71AE66B /* Pods-KanvasCameraExample-dummy.m in Sources */ = {isa = PBXBuildFile; fileRef = 570C8B2CE87E47FBD6EB555D507285D5 /* Pods-KanvasCameraExample-dummy.m */; };
-		547996A4D04CB921053E9EA5311292B0 /* OptionsStackView.swift in Sources */ = {isa = PBXBuildFile; fileRef = DC115989CBE0D3A2E566F407AA0390B3 /* OptionsStackView.swift */; };
-		5638E3ACD3AB6FC8487A5951D332D188 /* MediaClipsCollectionView.swift in Sources */ = {isa = PBXBuildFile; fileRef = 2D1EACB11142B33D1CC14FEAC95C9027 /* MediaClipsCollectionView.swift */; };
+		558DACF090A93FEED34BA586A2D63AFE /* CameraRecorder.swift in Sources */ = {isa = PBXBuildFile; fileRef = BE4738D06EA802A9DA815720B43E5263 /* CameraRecorder.swift */; };
 		59FD5FAEFCF13CD39358A6F36C50BED8 /* FBSnapshotTestController.h in Headers */ = {isa = PBXBuildFile; fileRef = 1374B79237CAC07693E99442FBED1F15 /* FBSnapshotTestController.h */; settings = {ATTRIBUTES = (Public, ); }; };
-		5AF9956A0F7FAAC54697131575953E7B /* ModalController.swift in Sources */ = {isa = PBXBuildFile; fileRef = 51C344D986AB72F4FF09CECA59A37402 /* ModalController.swift */; };
-		629AA62F809834D969E8EAFE0AC8A4AA /* ClosedRange+Clamp.swift in Sources */ = {isa = PBXBuildFile; fileRef = F6846A298245AB0643DD574BDDE2674E /* ClosedRange+Clamp.swift */; };
+		5FF6C44A85A3D0BEBA3330D6AF266AB1 /* CameraDeviceOption.swift in Sources */ = {isa = PBXBuildFile; fileRef = A3FD98B90F834A31F2C6BD15A954591C /* CameraDeviceOption.swift */; };
 		63EA4B9CBBAB30A69C2D73693019FDC5 /* UIImage+Compare.h in Headers */ = {isa = PBXBuildFile; fileRef = 432938111B6FF0189EFFEDF2F845B308 /* UIImage+Compare.h */; settings = {ATTRIBUTES = (Private, ); }; };
 		64D0FAD7F1740A9F5CF5CBAD02D6D190 /* Foundation.framework in Frameworks */ = {isa = PBXBuildFile; fileRef = C1A94602875A48A997AD3F08A33E6EAA /* Foundation.framework */; };
-		6793538760BCBD19F11DF04DFF629D45 /* LoadingIndicatorView.swift in Sources */ = {isa = PBXBuildFile; fileRef = D175ED2D9C364FE7142844B4D21D870F /* LoadingIndicatorView.swift */; };
-		67BF5A54BF47ACD91717746217DA7113 /* MediaClip.swift in Sources */ = {isa = PBXBuildFile; fileRef = D54EB901400FFA8AF41CA87080D7E6EB /* MediaClip.swift */; };
-		6A3029FE01B245B378E7424547478FAD /* ModalPresentationAnimationController.swift in Sources */ = {isa = PBXBuildFile; fileRef = 163A765351FC25CFC0081C0EDE838AF9 /* ModalPresentationAnimationController.swift */; };
-=======
-		4F7BD484FB402A43887E35E364F04D94 /* Foundation.framework in Frameworks */ = {isa = PBXBuildFile; fileRef = C1A94602875A48A997AD3F08A33E6EAA /* Foundation.framework */; };
-		501240E29F8AC0F2199A1C312DC467B8 /* Queue.swift in Sources */ = {isa = PBXBuildFile; fileRef = 364D1C7FD36935737577AF34471AB455 /* Queue.swift */; };
-		504183B4D82050D8D27AE0B9AEF90985 /* KanvasCamera-dummy.m in Sources */ = {isa = PBXBuildFile; fileRef = A3144037C8F9BB8F6C36688EB6D15E84 /* KanvasCamera-dummy.m */; };
-		54640F31D3FCDDB0646C2CAFF71AE66B /* Pods-KanvasCameraExample-dummy.m in Sources */ = {isa = PBXBuildFile; fileRef = 570C8B2CE87E47FBD6EB555D507285D5 /* Pods-KanvasCameraExample-dummy.m */; };
-		57DFB1A29C6D8B7D9EF5B419CFEAF339 /* ModalPresentationAnimationController.swift in Sources */ = {isa = PBXBuildFile; fileRef = F6A9343C5FBA5A243E65A75CCF5B9F28 /* ModalPresentationAnimationController.swift */; };
-		59FD5FAEFCF13CD39358A6F36C50BED8 /* FBSnapshotTestController.h in Headers */ = {isa = PBXBuildFile; fileRef = 1374B79237CAC07693E99442FBED1F15 /* FBSnapshotTestController.h */; settings = {ATTRIBUTES = (Public, ); }; };
-		5B4F17D017025B44A482C87EBF753D13 /* AVURLAsset+Thumbnail.swift in Sources */ = {isa = PBXBuildFile; fileRef = 95D3BE86919A86F1D02B2794A76E7A12 /* AVURLAsset+Thumbnail.swift */; };
-		5BBDC8AD88F958A5F6F22BC02D601217 /* KanvasCameraImages.swift in Sources */ = {isa = PBXBuildFile; fileRef = 1DCC07BD7AAE0AB6F469CC49AC5BE7F9 /* KanvasCameraImages.swift */; };
-		5D1AA51D884D21751CE09B3A7CA9D972 /* CameraSettings.swift in Sources */ = {isa = PBXBuildFile; fileRef = 9290E942834309B64CDAE9174409AD4D /* CameraSettings.swift */; };
-		5FA472E2CF2E5DB853D4517C15E03048 /* CameraInputControllerDelegate.swift in Sources */ = {isa = PBXBuildFile; fileRef = 061AF4D9207C1D5E739ABC31BEDD2FC3 /* CameraInputControllerDelegate.swift */; };
-		62C89CD72C36E45321B957B361718C09 /* UIViewController+Load.swift in Sources */ = {isa = PBXBuildFile; fileRef = B4FC7E56DB4B5FF80AF9B5E8C1CEAEAE /* UIViewController+Load.swift */; };
-		63EA4B9CBBAB30A69C2D73693019FDC5 /* UIImage+Compare.h in Headers */ = {isa = PBXBuildFile; fileRef = 432938111B6FF0189EFFEDF2F845B308 /* UIImage+Compare.h */; settings = {ATTRIBUTES = (Private, ); }; };
-		64D0FAD7F1740A9F5CF5CBAD02D6D190 /* Foundation.framework in Frameworks */ = {isa = PBXBuildFile; fileRef = C1A94602875A48A997AD3F08A33E6EAA /* Foundation.framework */; };
-		6633ADCD8DE39D2B588FE7C653C0AAB4 /* Assets.xcassets in Resources */ = {isa = PBXBuildFile; fileRef = B17E8EE790618FC0AFC1C0B2E535511A /* Assets.xcassets */; };
->>>>>>> 73a23165
+		66BF8219CDD5ECE5B8D2727F5A4B7121 /* NSURL+Media.swift in Sources */ = {isa = PBXBuildFile; fileRef = F52DAC41B513B77C5F459F877948E808 /* NSURL+Media.swift */; };
+		67518F2338B926EC6224A60632BFEB85 /* LoadingIndicatorView.swift in Sources */ = {isa = PBXBuildFile; fileRef = B9F000039493214161A76C4C2FECA90A /* LoadingIndicatorView.swift */; };
+		67C11B367714C6BA96C03A7F771ABEB3 /* KanvasCameraColors.swift in Sources */ = {isa = PBXBuildFile; fileRef = 76A84C532DDBCA5CD25F302FB0314894 /* KanvasCameraColors.swift */; };
 		6B71ACB6D56B970D0B2AD8EE2B79D96F /* FBSnapshotTestCasePlatform.m in Sources */ = {isa = PBXBuildFile; fileRef = 58A2557E7CE20AACCD1B28B1CD1F920D /* FBSnapshotTestCasePlatform.m */; };
-		6C1D4ECAAF0CF77168C883F159320801 /* UICollectionView+Cells.swift in Sources */ = {isa = PBXBuildFile; fileRef = 070EFC8956EF68C090207C8458D891EB /* UICollectionView+Cells.swift */; };
+		6D53315793B18C7D0D7961E627FBBECF /* KanvasCameraStrings.swift in Sources */ = {isa = PBXBuildFile; fileRef = 60B6C32B717AFD7A7B4F7A28AB85A299 /* KanvasCameraStrings.swift */; };
+		6E52F04640A7302D371E37923B9BF998 /* GifVideoOutputHandler.swift in Sources */ = {isa = PBXBuildFile; fileRef = 5AFAADC1C8C51AB1F89C31EE07C9E003 /* GifVideoOutputHandler.swift */; };
 		6EC17B6986CC7F9EBDF0521AE86F371B /* FBSnapshotTestCase.m in Sources */ = {isa = PBXBuildFile; fileRef = 39577E2B806B8B2D019998DE60728F63 /* FBSnapshotTestCase.m */; };
-<<<<<<< HEAD
-		6F59C5620D40699226B46567A1C8F212 /* ModalViewModel.swift in Sources */ = {isa = PBXBuildFile; fileRef = B199E3BC0F051971D85CA63D21E94AD6 /* ModalViewModel.swift */; };
-		715F84CE199E7C13403AD3B4AB56853D /* CameraDeviceOption.swift in Sources */ = {isa = PBXBuildFile; fileRef = AC579918B0EA6249E1AEAB33B3DF7031 /* CameraDeviceOption.swift */; };
-		71E9AD86A9582A9A08D3AB17056C784C /* Queue.swift in Sources */ = {isa = PBXBuildFile; fileRef = BB7D863B04983E2128526F4856EAABB4 /* Queue.swift */; };
+		6F7AAC977E920697B8ECEC9F693E862D /* ModalView.swift in Sources */ = {isa = PBXBuildFile; fileRef = D6B96C43348D8DF295E1AFE2CDD37A0A /* ModalView.swift */; };
 		73247510D7AD93E5FDBA474B353BF919 /* UIImage+Diff.h in Headers */ = {isa = PBXBuildFile; fileRef = 85E250EF19C5B5671AEC10BEB508D087 /* UIImage+Diff.h */; settings = {ATTRIBUTES = (Private, ); }; };
-		7722831C301F6C101B329FCF2C4328E5 /* UIView+Layout.swift in Sources */ = {isa = PBXBuildFile; fileRef = 1D87D9A57F65555DE75071C279E3DF97 /* UIView+Layout.swift */; };
-		7957A527DA1FCA8CE4683B81902D1878 /* UIKit.framework in Frameworks */ = {isa = PBXBuildFile; fileRef = BBB6A925DF90E5500E7BDCC094FEBEA7 /* UIKit.framework */; };
-		7A9A641A85D801D6835492335FB489F8 /* IgnoreTouchesView.swift in Sources */ = {isa = PBXBuildFile; fileRef = D157D9572B643DBF5860EBFAA6878046 /* IgnoreTouchesView.swift */; };
-		8B7D739F67A7EEA652532DB7E9AEE54E /* MediaClipsCollectionController.swift in Sources */ = {isa = PBXBuildFile; fileRef = 9B4BC51DC5CE7BD6519EE3EF9D101DB1 /* MediaClipsCollectionController.swift */; };
-		902912B343F9804279ABAD95186983B0 /* KanvasCamera-umbrella.h in Headers */ = {isa = PBXBuildFile; fileRef = 2A239B60CFE9190E2449DF9272FE71DC /* KanvasCamera-umbrella.h */; settings = {ATTRIBUTES = (Public, ); }; };
-		931E0B95AA77CC5C7089E86A14940058 /* UIViewController+Load.swift in Sources */ = {isa = PBXBuildFile; fileRef = 2208D0840EC8F19C79ECA0EF5E8359D7 /* UIViewController+Load.swift */; };
-		947F76FD9701614C1B9A7CB6594433E6 /* MediaClipsEditorView.swift in Sources */ = {isa = PBXBuildFile; fileRef = 11C637E76EF00DF1F0ACE3998E72BF1A /* MediaClipsEditorView.swift */; };
+		78024138E7F67DBAABB8AB5EC9EF3A11 /* CameraInputControllerDelegate.swift in Sources */ = {isa = PBXBuildFile; fileRef = F6CF0D00EA4288ECC00025AE16004705 /* CameraInputControllerDelegate.swift */; };
+		78A069E0A99166B0AF437D7FBEEF5A34 /* KanvasCamera-umbrella.h in Headers */ = {isa = PBXBuildFile; fileRef = 8E72CBCDAA2E36C454FDF234801771B2 /* KanvasCamera-umbrella.h */; settings = {ATTRIBUTES = (Public, ); }; };
+		7AF51DE42CCC065D99F23BE9E0EFCAEA /* CameraPreviewViewController.swift in Sources */ = {isa = PBXBuildFile; fileRef = 5EF72F1A2ABD2DBF412E4A923F1E46F7 /* CameraPreviewViewController.swift */; };
+		801A77130E3C40BFC1C5A317E839C1AA /* CameraZoomHandler.swift in Sources */ = {isa = PBXBuildFile; fileRef = E50C674965FE19C6F2C93CF8477FA757 /* CameraZoomHandler.swift */; };
+		858431B1A0C399F048AA6355B85FC94C /* OptionView.swift in Sources */ = {isa = PBXBuildFile; fileRef = 38CB250E8C21FF7BA1EFF89CDE956CC6 /* OptionView.swift */; };
+		864B5DD933551D86918130C5C3F0E578 /* KanvasCameraTimes.swift in Sources */ = {isa = PBXBuildFile; fileRef = 226954CACDF2BA11662EA9E0E5FBE26A /* KanvasCameraTimes.swift */; };
+		89BB1C7BB0EC3FD7D115FC816FA02621 /* Queue.swift in Sources */ = {isa = PBXBuildFile; fileRef = E272E958D051B819F8592D30C046964D /* Queue.swift */; };
+		8A96E7853073D34BC6A6CA039C70A5A8 /* Assets.xcassets in Resources */ = {isa = PBXBuildFile; fileRef = 4B980AD7F512909F8616C0C6CD3A4E2D /* Assets.xcassets */; };
+		8AD23EE694F44C9A5A07E2711AD5B216 /* ModalPresentationController.swift in Sources */ = {isa = PBXBuildFile; fileRef = A11A8C4E479C9FE9159836CDDDA583EE /* ModalPresentationController.swift */; };
+		8F191D98E464CA97C2AF5B9AA39DE335 /* UIView+Layout.swift in Sources */ = {isa = PBXBuildFile; fileRef = EB2B2B00037603642719D4D901EA35A5 /* UIView+Layout.swift */; };
+		94022CE65D64E9E68F7343E29ECED4E4 /* CameraRecordingProtocol.swift in Sources */ = {isa = PBXBuildFile; fileRef = 7CBD57FA6696C766D512B1A4856166ED /* CameraRecordingProtocol.swift */; };
+		95770B34F96C3F420B33EE5E36F02D88 /* MediaClipsEditorViewController.swift in Sources */ = {isa = PBXBuildFile; fileRef = 2A772188A923379845A02B17DE4B5829 /* MediaClipsEditorViewController.swift */; };
+		98D5742C35B2FE56ABD8AA600C2007B9 /* CameraSegmentHandler.swift in Sources */ = {isa = PBXBuildFile; fileRef = E7B4FBD36D2376C121AB18E592723EA0 /* CameraSegmentHandler.swift */; };
 		9E45BEFE59B02FE7B91A464A4915D65C /* XCTest.framework in Frameworks */ = {isa = PBXBuildFile; fileRef = E7843C520ED7D11392D872D57034A1BC /* XCTest.framework */; };
-		9EF17EBC58DD5502383A257AB77D51C1 /* OptionsController.swift in Sources */ = {isa = PBXBuildFile; fileRef = 5B7385029D0A1AC794D64D32452C72DB /* OptionsController.swift */; };
-		A28F6C37C45FDB4C64534E74FAAC6779 /* UIButton+Shadows.swift in Sources */ = {isa = PBXBuildFile; fileRef = F4FAB717E5293467329081711DA3B47B /* UIButton+Shadows.swift */; };
+		9F43D857184CCED833D3C39CD880EDE8 /* ActionsView.swift in Sources */ = {isa = PBXBuildFile; fileRef = 34033E875CC611A8E0AB8430C6DEAC28 /* ActionsView.swift */; };
 		A832F987281E563A61E4092571838D96 /* Pods-KanvasCameraExample-umbrella.h in Headers */ = {isa = PBXBuildFile; fileRef = 2431DA944FACCCCEEBC3388A96EE92F1 /* Pods-KanvasCameraExample-umbrella.h */; settings = {ATTRIBUTES = (Public, ); }; };
-		AB390FED3A8695DBFD8CB7615034E3EB /* CameraPreviewViewController.swift in Sources */ = {isa = PBXBuildFile; fileRef = C4DCF4AC031EBB5937F403DB80BEE44E /* CameraPreviewViewController.swift */; };
+		A89F01C481E9CA8F93EDFCE557B246A3 /* UIUpdate.swift in Sources */ = {isa = PBXBuildFile; fileRef = B84E197617356047235D9ADF52FAC938 /* UIUpdate.swift */; };
+		A93F0B20C6CF041A322E79F4DB1A331B /* OptionsStackView.swift in Sources */ = {isa = PBXBuildFile; fileRef = CA75D0D5F574C73BCB2896995CB350AC /* OptionsStackView.swift */; };
 		AFF108D6E8D891F7B8148CA0158B2A23 /* UIApplication+StrictKeyWindow.m in Sources */ = {isa = PBXBuildFile; fileRef = 2EECE81A9AEC1ED1057A9C3C88DBCEBE /* UIApplication+StrictKeyWindow.m */; };
 		B08725BB938AA3AACCA3C8C818FA4CF6 /* FBSnapshotTestCase.h in Headers */ = {isa = PBXBuildFile; fileRef = E37899BD4B349060AA147E2A3721D3A2 /* FBSnapshotTestCase.h */; settings = {ATTRIBUTES = (Public, ); }; };
 		B0C9D145015E116771ACDAD1240F6611 /* Pods-KanvasCameraExampleTests-dummy.m in Sources */ = {isa = PBXBuildFile; fileRef = 586C927EB62F939BE159B57EA8E65356 /* Pods-KanvasCameraExampleTests-dummy.m */; };
-		B5424A91F856E3ABE6C13E1469E3E28C /* CameraController.swift in Sources */ = {isa = PBXBuildFile; fileRef = AB116B1089A112DD09054F9B003E82D2 /* CameraController.swift */; };
+		BA6CE73ECA889C66404588E6E4482F93 /* ExtendedButton.swift in Sources */ = {isa = PBXBuildFile; fileRef = 4B369D80EF6040F66E3ECB0375E013C2 /* ExtendedButton.swift */; };
+		BAAE0DE15BA3BAC4A7AF742D25ED5F01 /* ModeSelectorAndShootController.swift in Sources */ = {isa = PBXBuildFile; fileRef = F463F42F3FB6E9B9F6953AC81C541B6E /* ModeSelectorAndShootController.swift */; };
 		BCDA265400AF5BCF21074C5AF1FD09A8 /* UIApplication+StrictKeyWindow.h in Headers */ = {isa = PBXBuildFile; fileRef = B9109B8B333B5A1A3E92EFC09EDC10AC /* UIApplication+StrictKeyWindow.h */; settings = {ATTRIBUTES = (Project, ); }; };
-		BE4ED1B2FC770ED3569D81782D665B8F /* UIImage+Camera.swift in Sources */ = {isa = PBXBuildFile; fileRef = 1AB3A18BE233C393A4C0AD3C0EB59AB1 /* UIImage+Camera.swift */; };
-		C3101F6FE2E6E11F0890E0BA40BAF4B9 /* CameraView.swift in Sources */ = {isa = PBXBuildFile; fileRef = 32F0C9A5A8CA7331529F1E5B1ACA3270 /* CameraView.swift */; };
-		C6D0616599C09AD2D2CBDC475B277640 /* CameraSettings.swift in Sources */ = {isa = PBXBuildFile; fileRef = F50FAFE6EBD6619222E580128D2AD0D2 /* CameraSettings.swift */; };
-		C7CA60233B14DD4D027D33C6D9C596E7 /* AVURLAsset+Thumbnail.swift in Sources */ = {isa = PBXBuildFile; fileRef = BA5785EA804F265D5940254D69EF223A /* AVURLAsset+Thumbnail.swift */; };
-		CBAEBAA18576B0E32FC9BC981EF68301 /* ModeButtonView.swift in Sources */ = {isa = PBXBuildFile; fileRef = 878291CF578BAE89CA615A678180043A /* ModeButtonView.swift */; };
+		C28B4148077998604E4C7FD6A6286175 /* MediaClip.swift in Sources */ = {isa = PBXBuildFile; fileRef = DD9D1576788DA34E5955EF86CF77CD71 /* MediaClip.swift */; };
+		C32D4903FADA201E9D6BB7591D6850C5 /* ModalPresentationAnimationController.swift in Sources */ = {isa = PBXBuildFile; fileRef = CD69B5EE454B0EF17EB22EA18ACED2D1 /* ModalPresentationAnimationController.swift */; };
+		C89C54770DDE7743A37B49150B3D4A99 /* CameraController.swift in Sources */ = {isa = PBXBuildFile; fileRef = 86741AF0DB50A62F3C8F14ED261F2277 /* CameraController.swift */; };
 		CD5EF48A857E78C3C2823760C7DB6984 /* Foundation.framework in Frameworks */ = {isa = PBXBuildFile; fileRef = C1A94602875A48A997AD3F08A33E6EAA /* Foundation.framework */; };
-		CFE0D4C0EA0D3AF3C471635B2D08F654 /* CameraPreviewView.swift in Sources */ = {isa = PBXBuildFile; fileRef = 016A3D007FEE93339A8C9D001CAD6F5B /* CameraPreviewView.swift */; };
-		D5A1E240E51FA48A3CE3CDB5FC51A5B6 /* CameraSegmentHandler.swift in Sources */ = {isa = PBXBuildFile; fileRef = F4368A87884BA519F7F233B0A8BB381C /* CameraSegmentHandler.swift */; };
-		DD43F52AACDD6DB59061FCAEBCEA05AC /* CGRect+Center.swift in Sources */ = {isa = PBXBuildFile; fileRef = 15A0C41F3B65D4F0640784ECA349EADB /* CGRect+Center.swift */; };
+		CE9F21431CCCFAF6CC0B1382B13A1969 /* CGRect+Center.swift in Sources */ = {isa = PBXBuildFile; fileRef = EF85ACC2DF1B8E1B6F41E4B7045AE0D5 /* CGRect+Center.swift */; };
+		D93C1FC1A7EE2EFE1DC7980CAAD65492 /* KanvasCamera-dummy.m in Sources */ = {isa = PBXBuildFile; fileRef = 62DD35C49930FC5B9911B4AE42149D34 /* KanvasCamera-dummy.m */; };
+		DB58FAACFC44F523E5A13A3BC7CF9EF5 /* ModeButtonView.swift in Sources */ = {isa = PBXBuildFile; fileRef = 8605360232BEB0A8E4D7EA085411CB81 /* ModeButtonView.swift */; };
+		DDF3D2AC756AF51B710A04B046FB5957 /* Array+Move.swift in Sources */ = {isa = PBXBuildFile; fileRef = D2930598AD460DBB8A5CF8337F622033 /* Array+Move.swift */; };
 		E2E2BC984CCC1978CB9E22B72258C641 /* FBSnapshotTestController.m in Sources */ = {isa = PBXBuildFile; fileRef = 052258A488A96C35531FAC73C4F42924 /* FBSnapshotTestController.m */; };
-		E347A4F7BE4F4BDAC0AD4A265D83DF33 /* ShootButtonView.swift in Sources */ = {isa = PBXBuildFile; fileRef = DD06EC57A5ECE96E7947873C81DA2737 /* ShootButtonView.swift */; };
+		E2FB45AAE8AEEFB82AC1B2D3FE1EFB25 /* AVURLAsset+Thumbnail.swift in Sources */ = {isa = PBXBuildFile; fileRef = 0DA60E185545349A3724E407B2481E5C /* AVURLAsset+Thumbnail.swift */; };
 		E4877E179010E4E588B6E9E61B047B60 /* UIImage+Diff.m in Sources */ = {isa = PBXBuildFile; fileRef = B9CEF7D6C5E08AB80E58DABC75D882BC /* UIImage+Diff.m */; };
-		E51B7DB3AFCF0C17C8C7ECC52890B973 /* Assets.xcassets in Resources */ = {isa = PBXBuildFile; fileRef = 213EC23349762C2656901F8AE3CC8347 /* Assets.xcassets */; };
-		E87ADA42A09728087F5ADD13BE84A997 /* MediaClipsCollectionCell.swift in Sources */ = {isa = PBXBuildFile; fileRef = 993FA93C75B506BD7A469AB373B2BD52 /* MediaClipsCollectionCell.swift */; };
+		E5A320B253A1DEC5A9BA43B245745376 /* UIImage+Camera.swift in Sources */ = {isa = PBXBuildFile; fileRef = 30E6705D6B3431A768BCA1B5EFC9BBEF /* UIImage+Camera.swift */; };
+		E74A4338B2EB0EB231D343F5065B33ED /* UIFont+Utils.swift in Sources */ = {isa = PBXBuildFile; fileRef = 00E5574197745FF53BCA88C173AC4395 /* UIFont+Utils.swift */; };
 		EA2C5FBB576DBC67BE3E2F5897704BBF /* UIImage+Snapshot.m in Sources */ = {isa = PBXBuildFile; fileRef = 3DBFBDCC891B770A2AC9EF0FB164B751 /* UIImage+Snapshot.m */; };
-		EA4D96B45A67FBCDB7B15F092EBCA714 /* ExtendedButton.swift in Sources */ = {isa = PBXBuildFile; fileRef = 8DA006930F23AF7274D12908D2FFC4F2 /* ExtendedButton.swift */; };
-		EB5CCE38EE4A856F58E89B391B0FA00D /* GifVideoOutputHandler.swift in Sources */ = {isa = PBXBuildFile; fileRef = F6B5FCDDC507AE270CB5A725652DEE6F /* GifVideoOutputHandler.swift */; };
 		F0927776360A862E129EB047678084BC /* UIKit.framework in Frameworks */ = {isa = PBXBuildFile; fileRef = BBB6A925DF90E5500E7BDCC094FEBEA7 /* UIKit.framework */; };
-		F8F12181DF54D88F43F0D0F8F86AB6AC /* OptionView.swift in Sources */ = {isa = PBXBuildFile; fileRef = C83CA5D40FA2B0DB0AEBED6FB5F0485E /* OptionView.swift */; };
-		F9D8FAC200DE28771D424297C4EF5E85 /* KanvasCameraImages.swift in Sources */ = {isa = PBXBuildFile; fileRef = CE2E312FA4BBB8C378BDB1080C23C569 /* KanvasCameraImages.swift */; };
-		FE6CCCB6B8288FA88AA3F5D12BE799F8 /* ModeSelectorAndShootView.swift in Sources */ = {isa = PBXBuildFile; fileRef = 641C021CCF6AB8563669724906BE2176 /* ModeSelectorAndShootView.swift */; };
-=======
-		7068C1BEC3789DD44CED38BF3E7D4F38 /* CameraInputController.swift in Sources */ = {isa = PBXBuildFile; fileRef = 08FD6C9E78AED095A8F9A4C82F2D37C5 /* CameraInputController.swift */; };
-		71956DB5659C9BDF2DEE716161025ACC /* ModeSelectorAndShootView.swift in Sources */ = {isa = PBXBuildFile; fileRef = EE2AE9CDCBDBC180EDE77A31C34B8F91 /* ModeSelectorAndShootView.swift */; };
-		73247510D7AD93E5FDBA474B353BF919 /* UIImage+Diff.h in Headers */ = {isa = PBXBuildFile; fileRef = 85E250EF19C5B5671AEC10BEB508D087 /* UIImage+Diff.h */; settings = {ATTRIBUTES = (Private, ); }; };
-		735F5E2ED9A677085D325D91B6777444 /* MediaClipsEditorView.swift in Sources */ = {isa = PBXBuildFile; fileRef = AD8CBF6F8ECC68BB3082CB50460E4DF1 /* MediaClipsEditorView.swift */; };
-		75E4C0EE0FCE8B88A6C3CBFE1D2F9EFD /* ModalViewModel.swift in Sources */ = {isa = PBXBuildFile; fileRef = 36998B8128060CFC8A7A7E67AF20C5A7 /* ModalViewModel.swift */; };
-		7CD5924A5EF30C17ED547450CD6032E2 /* ModeButtonView.swift in Sources */ = {isa = PBXBuildFile; fileRef = 2032982417ED334FF75CDBCC4918F468 /* ModeButtonView.swift */; };
-		8355B345F30147052EC071FC0614AC33 /* ModalController.swift in Sources */ = {isa = PBXBuildFile; fileRef = F316018F20EDC517879F5847E24FEDBB /* ModalController.swift */; };
-		884023E021F4F69CA087235AAAFF8DF6 /* CameraPreviewView.swift in Sources */ = {isa = PBXBuildFile; fileRef = BFA2BD5A6B3AF44493EFD7D2865A8647 /* CameraPreviewView.swift */; };
-		89264434730D3DA677E445E17B666C1A /* MediaClip.swift in Sources */ = {isa = PBXBuildFile; fileRef = B49D3571872FD0ED4DD19FFE5E398365 /* MediaClip.swift */; };
-		8A9F214F376A82A2E7ECE69324EAF540 /* Array+Move.swift in Sources */ = {isa = PBXBuildFile; fileRef = DE687EA9CB770177E95C0F44F60C5D83 /* Array+Move.swift */; };
-		8B47D55DABFED28DC1AF4BC7FFCA319C /* KanvasCameraTimes.swift in Sources */ = {isa = PBXBuildFile; fileRef = 4CB45ADF4C8A1EA936E81F343F983BF5 /* KanvasCameraTimes.swift */; };
-		9E45BEFE59B02FE7B91A464A4915D65C /* XCTest.framework in Frameworks */ = {isa = PBXBuildFile; fileRef = E7843C520ED7D11392D872D57034A1BC /* XCTest.framework */; };
-		A50849568DD5A3B86ECA86C9164A4787 /* CameraPreviewViewController.swift in Sources */ = {isa = PBXBuildFile; fileRef = C73C4206CD85E8C6BDDBDF952C6923CD /* CameraPreviewViewController.swift */; };
-		A832F987281E563A61E4092571838D96 /* Pods-KanvasCameraExample-umbrella.h in Headers */ = {isa = PBXBuildFile; fileRef = 2431DA944FACCCCEEBC3388A96EE92F1 /* Pods-KanvasCameraExample-umbrella.h */; settings = {ATTRIBUTES = (Public, ); }; };
-		AA91283E2A88EA296ACC367E10BC32DD /* GifVideoOutputHandler.swift in Sources */ = {isa = PBXBuildFile; fileRef = E3B4E54762DD0F988576CFD22D9AED01 /* GifVideoOutputHandler.swift */; };
-		AFF108D6E8D891F7B8148CA0158B2A23 /* UIApplication+StrictKeyWindow.m in Sources */ = {isa = PBXBuildFile; fileRef = 2EECE81A9AEC1ED1057A9C3C88DBCEBE /* UIApplication+StrictKeyWindow.m */; };
-		B08725BB938AA3AACCA3C8C818FA4CF6 /* FBSnapshotTestCase.h in Headers */ = {isa = PBXBuildFile; fileRef = E37899BD4B349060AA147E2A3721D3A2 /* FBSnapshotTestCase.h */; settings = {ATTRIBUTES = (Public, ); }; };
-		B0C9D145015E116771ACDAD1240F6611 /* Pods-KanvasCameraExampleTests-dummy.m in Sources */ = {isa = PBXBuildFile; fileRef = 586C927EB62F939BE159B57EA8E65356 /* Pods-KanvasCameraExampleTests-dummy.m */; };
-		B706AD9B9607B14D5DB22DDA33F62905 /* UIButton+Shadows.swift in Sources */ = {isa = PBXBuildFile; fileRef = B894F4E0BF77902816C84AC005998059 /* UIButton+Shadows.swift */; };
-		BA3BCCA3B54C3B8FAF27DC7282AF5943 /* CameraInputOutput.swift in Sources */ = {isa = PBXBuildFile; fileRef = 0502B2C597E06EA462CD02FF67FE3AB6 /* CameraInputOutput.swift */; };
-		BCDA265400AF5BCF21074C5AF1FD09A8 /* UIApplication+StrictKeyWindow.h in Headers */ = {isa = PBXBuildFile; fileRef = B9109B8B333B5A1A3E92EFC09EDC10AC /* UIApplication+StrictKeyWindow.h */; settings = {ATTRIBUTES = (Project, ); }; };
-		BDFA85B3C6D191647AC833EB341E6FFC /* MediaClipsEditorViewController.swift in Sources */ = {isa = PBXBuildFile; fileRef = 5A0EB83984F35BC78D33EC5EA695A927 /* MediaClipsEditorViewController.swift */; };
-		C3266F2D9A3EC599A1225E61BF2CD9DE /* MediaClipsCollectionView.swift in Sources */ = {isa = PBXBuildFile; fileRef = E6EE4818ED47E34EA3CB0C4DE5F086FF /* MediaClipsCollectionView.swift */; };
-		C94D87C00F3A138A33A56DE7F2035AAE /* CameraDeviceOption.swift in Sources */ = {isa = PBXBuildFile; fileRef = 2C13296549CD8FE3A6F70F798CCA9BC8 /* CameraDeviceOption.swift */; };
-		CA9AFD5E732F9BF4936521CF1E67F465 /* CameraView.swift in Sources */ = {isa = PBXBuildFile; fileRef = 67606709725285D0D42A3442D18DC88D /* CameraView.swift */; };
-		CD5EF48A857E78C3C2823760C7DB6984 /* Foundation.framework in Frameworks */ = {isa = PBXBuildFile; fileRef = C1A94602875A48A997AD3F08A33E6EAA /* Foundation.framework */; };
-		D189CE03A538C0703EF078C02342DBC9 /* CameraController.swift in Sources */ = {isa = PBXBuildFile; fileRef = 35BA8D7F28AABCAF380383DC37FAA393 /* CameraController.swift */; };
-		D24AF88B842CA1ED9864B5FD28F5E54D /* CameraRecordingProtocol.swift in Sources */ = {isa = PBXBuildFile; fileRef = 7D793C69C725B11CF4B45EE68A47191C /* CameraRecordingProtocol.swift */; };
-		DB2637CE43159F13A75B39F73E0EA679 /* UIFont+Utils.swift in Sources */ = {isa = PBXBuildFile; fileRef = ACBB004B87AF6B68800A2036D67455EF /* UIFont+Utils.swift */; };
-		E0D7FF49183CF1FEB4D13C9829D203F1 /* KanvasCameraAnalyticsProvider.swift in Sources */ = {isa = PBXBuildFile; fileRef = 1175E89BBCE3ED1097FABC2270E2F07C /* KanvasCameraAnalyticsProvider.swift */; };
-		E2E2BC984CCC1978CB9E22B72258C641 /* FBSnapshotTestController.m in Sources */ = {isa = PBXBuildFile; fileRef = 052258A488A96C35531FAC73C4F42924 /* FBSnapshotTestController.m */; };
-		E3FB7AC676084255846C3EFFDE67DDF9 /* KanvasCameraStrings.swift in Sources */ = {isa = PBXBuildFile; fileRef = 5FA7E03A4C2F5BFDDC20668AD077069A /* KanvasCameraStrings.swift */; };
-		E4877E179010E4E588B6E9E61B047B60 /* UIImage+Diff.m in Sources */ = {isa = PBXBuildFile; fileRef = B9CEF7D6C5E08AB80E58DABC75D882BC /* UIImage+Diff.m */; };
-		EA2C5FBB576DBC67BE3E2F5897704BBF /* UIImage+Snapshot.m in Sources */ = {isa = PBXBuildFile; fileRef = 3DBFBDCC891B770A2AC9EF0FB164B751 /* UIImage+Snapshot.m */; };
-		EA6BE7F13B6E58076F9C38B87169DBEF /* CameraRecorder.swift in Sources */ = {isa = PBXBuildFile; fileRef = 01F2A0E62346B2FEA0DFD170BBBC99EB /* CameraRecorder.swift */; };
-		F0927776360A862E129EB047678084BC /* UIKit.framework in Frameworks */ = {isa = PBXBuildFile; fileRef = BBB6A925DF90E5500E7BDCC094FEBEA7 /* UIKit.framework */; };
-		F3A10FB8A39F4EF4C36C42434E503509 /* ModalPresentationController.swift in Sources */ = {isa = PBXBuildFile; fileRef = CC8036E17AC914C49D3FCC898E375589 /* ModalPresentationController.swift */; };
-		F5F249F5F071A5A3C73152E03D15382C /* CameraZoomHandler.swift in Sources */ = {isa = PBXBuildFile; fileRef = 343E283D71BFD6E419F468585A373202 /* CameraZoomHandler.swift */; };
-		F84B26D6FCA249EE4017E69621DC4799 /* VideoOutputHandler.swift in Sources */ = {isa = PBXBuildFile; fileRef = 50F07047588F6BB3CB93640280A511C8 /* VideoOutputHandler.swift */; };
-		FA044F5D4D669CB77B8D20CBE727EF1F /* ShootButtonView.swift in Sources */ = {isa = PBXBuildFile; fileRef = 2C445093B1439AE5F6CE1C539E926AE5 /* ShootButtonView.swift */; };
-		FA787AA3B1BDA91B2F69C7C5D1B485A3 /* OptionView.swift in Sources */ = {isa = PBXBuildFile; fileRef = F478D49D7681F20058157CF1C54EB2CE /* OptionView.swift */; };
-		FBC3442F711181394DB46CC0C8892C53 /* KanvasCameraColors.swift in Sources */ = {isa = PBXBuildFile; fileRef = ABD5916CED18A9D0F557BA29FD35ADAF /* KanvasCameraColors.swift */; };
->>>>>>> 73a23165
+		F7E2BF616B989CF9DAF92443EB08907D /* PhotoOutputHandler.swift in Sources */ = {isa = PBXBuildFile; fileRef = 5C87B3BE52DCE480F308D79803B2F8E2 /* PhotoOutputHandler.swift */; };
+		F831213F04A5D71EB5EC5992E4D3EAC4 /* CameraSettings.swift in Sources */ = {isa = PBXBuildFile; fileRef = 25E540FA84982FAEB23C6EF783298B34 /* CameraSettings.swift */; };
+		F8BDA638A3E7F5FFF7BA2112A808E8C1 /* IgnoreTouchesView.swift in Sources */ = {isa = PBXBuildFile; fileRef = 7F7E0E85DA0C7155225FACB1D5C6145B /* IgnoreTouchesView.swift */; };
+		FAE713C2A0BFF3A70936205C6023F99A /* MediaClipsCollectionController.swift in Sources */ = {isa = PBXBuildFile; fileRef = BF19BEB3F54DD0F020B27B8CA827E6EC /* MediaClipsCollectionController.swift */; };
+		FE41E0CF366CD7E74703D9B1B398E776 /* UIKit.framework in Frameworks */ = {isa = PBXBuildFile; fileRef = BBB6A925DF90E5500E7BDCC094FEBEA7 /* UIKit.framework */; };
 /* End PBXBuildFile section */
 
 /* Begin PBXContainerItemProxy section */
@@ -196,22 +104,14 @@
 			isa = PBXContainerItemProxy;
 			containerPortal = D41D8CD98F00B204E9800998ECF8427E /* Project object */;
 			proxyType = 1;
-<<<<<<< HEAD
-			remoteGlobalIDString = E8E52A6214E64193680711D2E2D2B081;
-=======
-			remoteGlobalIDString = 1BEB6D98FBAF0364340B06930CA23E47;
->>>>>>> 73a23165
+			remoteGlobalIDString = CB08F98922F3B077F07E70B77BE25E50;
 			remoteInfo = KanvasCamera;
 		};
 		470F8711F46AAE0F205313E348239626 /* PBXContainerItemProxy */ = {
 			isa = PBXContainerItemProxy;
 			containerPortal = D41D8CD98F00B204E9800998ECF8427E /* Project object */;
 			proxyType = 1;
-<<<<<<< HEAD
-			remoteGlobalIDString = E8E52A6214E64193680711D2E2D2B081;
-=======
-			remoteGlobalIDString = 1BEB6D98FBAF0364340B06930CA23E47;
->>>>>>> 73a23165
+			remoteGlobalIDString = CB08F98922F3B077F07E70B77BE25E50;
 			remoteInfo = KanvasCamera;
 		};
 		788838D1BFFEB9937BC19808B3CA5633 /* PBXContainerItemProxy */ = {
@@ -224,240 +124,122 @@
 /* End PBXContainerItemProxy section */
 
 /* Begin PBXFileReference section */
-<<<<<<< HEAD
-		016A3D007FEE93339A8C9D001CAD6F5B /* CameraPreviewView.swift */ = {isa = PBXFileReference; includeInIndex = 1; lastKnownFileType = sourcecode.swift; path = CameraPreviewView.swift; sourceTree = "<group>"; };
-		01D0FD9D48B841D0F5DF720668A56AA2 /* KanvasCamera-prefix.pch */ = {isa = PBXFileReference; includeInIndex = 1; lastKnownFileType = sourcecode.c.h; path = "KanvasCamera-prefix.pch"; sourceTree = "<group>"; };
+		00E5574197745FF53BCA88C173AC4395 /* UIFont+Utils.swift */ = {isa = PBXFileReference; includeInIndex = 1; lastKnownFileType = sourcecode.swift; path = "UIFont+Utils.swift"; sourceTree = "<group>"; };
 		052258A488A96C35531FAC73C4F42924 /* FBSnapshotTestController.m */ = {isa = PBXFileReference; includeInIndex = 1; lastKnownFileType = sourcecode.c.objc; name = FBSnapshotTestController.m; path = FBSnapshotTestCase/FBSnapshotTestController.m; sourceTree = "<group>"; };
-		070EFC8956EF68C090207C8458D891EB /* UICollectionView+Cells.swift */ = {isa = PBXFileReference; includeInIndex = 1; lastKnownFileType = sourcecode.swift; path = "UICollectionView+Cells.swift"; sourceTree = "<group>"; };
+		099A72AD2CA891DB995722477455D50E /* ModeSelectorAndShootView.swift */ = {isa = PBXFileReference; includeInIndex = 1; lastKnownFileType = sourcecode.swift; path = ModeSelectorAndShootView.swift; sourceTree = "<group>"; };
 		0B161931541BFE46DFEA2092EDDDA815 /* UIImage+Snapshot.h */ = {isa = PBXFileReference; includeInIndex = 1; lastKnownFileType = sourcecode.c.h; name = "UIImage+Snapshot.h"; path = "FBSnapshotTestCase/Categories/UIImage+Snapshot.h"; sourceTree = "<group>"; };
 		0B499D640103037E86832BCA986D7418 /* Pods-KanvasCameraExample-acknowledgements.markdown */ = {isa = PBXFileReference; includeInIndex = 1; lastKnownFileType = text; path = "Pods-KanvasCameraExample-acknowledgements.markdown"; sourceTree = "<group>"; };
-		0B96BC56811B1006458DC689EFFE69C2 /* VideoOutputHandler.swift */ = {isa = PBXFileReference; includeInIndex = 1; lastKnownFileType = sourcecode.swift; path = VideoOutputHandler.swift; sourceTree = "<group>"; };
-		11C637E76EF00DF1F0ACE3998E72BF1A /* MediaClipsEditorView.swift */ = {isa = PBXFileReference; includeInIndex = 1; lastKnownFileType = sourcecode.swift; path = MediaClipsEditorView.swift; sourceTree = "<group>"; };
+		0DA60E185545349A3724E407B2481E5C /* AVURLAsset+Thumbnail.swift */ = {isa = PBXFileReference; includeInIndex = 1; lastKnownFileType = sourcecode.swift; path = "AVURLAsset+Thumbnail.swift"; sourceTree = "<group>"; };
+		104D8CDC892ACD5EA2EDDB1CE7C74519 /* OptionsController.swift */ = {isa = PBXFileReference; includeInIndex = 1; lastKnownFileType = sourcecode.swift; path = OptionsController.swift; sourceTree = "<group>"; };
 		1374B79237CAC07693E99442FBED1F15 /* FBSnapshotTestController.h */ = {isa = PBXFileReference; includeInIndex = 1; lastKnownFileType = sourcecode.c.h; name = FBSnapshotTestController.h; path = FBSnapshotTestCase/FBSnapshotTestController.h; sourceTree = "<group>"; };
-		15A0C41F3B65D4F0640784ECA349EADB /* CGRect+Center.swift */ = {isa = PBXFileReference; includeInIndex = 1; lastKnownFileType = sourcecode.swift; path = "CGRect+Center.swift"; sourceTree = "<group>"; };
-		163A765351FC25CFC0081C0EDE838AF9 /* ModalPresentationAnimationController.swift */ = {isa = PBXFileReference; includeInIndex = 1; lastKnownFileType = sourcecode.swift; path = ModalPresentationAnimationController.swift; sourceTree = "<group>"; };
-		193EA6420DE6BC93306B53BA8CFE6EFF /* CameraInputControllerDelegate.swift */ = {isa = PBXFileReference; includeInIndex = 1; lastKnownFileType = sourcecode.swift; path = CameraInputControllerDelegate.swift; sourceTree = "<group>"; };
-		1AB3A18BE233C393A4C0AD3C0EB59AB1 /* UIImage+Camera.swift */ = {isa = PBXFileReference; includeInIndex = 1; lastKnownFileType = sourcecode.swift; path = "UIImage+Camera.swift"; sourceTree = "<group>"; };
-		1D87D9A57F65555DE75071C279E3DF97 /* UIView+Layout.swift */ = {isa = PBXFileReference; includeInIndex = 1; lastKnownFileType = sourcecode.swift; path = "UIView+Layout.swift"; sourceTree = "<group>"; };
-		2137614B08C6BBCAA4F3E54C70FFCFA1 /* CameraZoomHandler.swift */ = {isa = PBXFileReference; includeInIndex = 1; lastKnownFileType = sourcecode.swift; path = CameraZoomHandler.swift; sourceTree = "<group>"; };
-		213EC23349762C2656901F8AE3CC8347 /* Assets.xcassets */ = {isa = PBXFileReference; includeInIndex = 1; lastKnownFileType = folder.assetcatalog; name = Assets.xcassets; path = Resources/Assets.xcassets; sourceTree = "<group>"; };
-		2208D0840EC8F19C79ECA0EF5E8359D7 /* UIViewController+Load.swift */ = {isa = PBXFileReference; includeInIndex = 1; lastKnownFileType = sourcecode.swift; path = "UIViewController+Load.swift"; sourceTree = "<group>"; };
-		227C6AD66E414C22ED333BB66121A8A4 /* CameraRecorder.swift */ = {isa = PBXFileReference; includeInIndex = 1; lastKnownFileType = sourcecode.swift; path = CameraRecorder.swift; sourceTree = "<group>"; };
+		226954CACDF2BA11662EA9E0E5FBE26A /* KanvasCameraTimes.swift */ = {isa = PBXFileReference; includeInIndex = 1; lastKnownFileType = sourcecode.swift; path = KanvasCameraTimes.swift; sourceTree = "<group>"; };
 		2431DA944FACCCCEEBC3388A96EE92F1 /* Pods-KanvasCameraExample-umbrella.h */ = {isa = PBXFileReference; includeInIndex = 1; lastKnownFileType = sourcecode.c.h; path = "Pods-KanvasCameraExample-umbrella.h"; sourceTree = "<group>"; };
-		2A239B60CFE9190E2449DF9272FE71DC /* KanvasCamera-umbrella.h */ = {isa = PBXFileReference; includeInIndex = 1; lastKnownFileType = sourcecode.c.h; path = "KanvasCamera-umbrella.h"; sourceTree = "<group>"; };
-		2D1EACB11142B33D1CC14FEAC95C9027 /* MediaClipsCollectionView.swift */ = {isa = PBXFileReference; includeInIndex = 1; lastKnownFileType = sourcecode.swift; path = MediaClipsCollectionView.swift; sourceTree = "<group>"; };
+		25E540FA84982FAEB23C6EF783298B34 /* CameraSettings.swift */ = {isa = PBXFileReference; includeInIndex = 1; lastKnownFileType = sourcecode.swift; path = CameraSettings.swift; sourceTree = "<group>"; };
+		29DD2C81DBEBCC5EBDFB0A64BDEEF0EA /* UIButton+Shadows.swift */ = {isa = PBXFileReference; includeInIndex = 1; lastKnownFileType = sourcecode.swift; path = "UIButton+Shadows.swift"; sourceTree = "<group>"; };
+		2A772188A923379845A02B17DE4B5829 /* MediaClipsEditorViewController.swift */ = {isa = PBXFileReference; includeInIndex = 1; lastKnownFileType = sourcecode.swift; path = MediaClipsEditorViewController.swift; sourceTree = "<group>"; };
 		2E337FB8D21E6B805862BE61C445670F /* Pods_KanvasCameraExample.framework */ = {isa = PBXFileReference; explicitFileType = wrapper.framework; includeInIndex = 0; name = Pods_KanvasCameraExample.framework; path = "Pods-KanvasCameraExample.framework"; sourceTree = BUILT_PRODUCTS_DIR; };
 		2EECE81A9AEC1ED1057A9C3C88DBCEBE /* UIApplication+StrictKeyWindow.m */ = {isa = PBXFileReference; includeInIndex = 1; lastKnownFileType = sourcecode.c.objc; name = "UIApplication+StrictKeyWindow.m"; path = "FBSnapshotTestCase/Categories/UIApplication+StrictKeyWindow.m"; sourceTree = "<group>"; };
-		32F0C9A5A8CA7331529F1E5B1ACA3270 /* CameraView.swift */ = {isa = PBXFileReference; includeInIndex = 1; lastKnownFileType = sourcecode.swift; path = CameraView.swift; sourceTree = "<group>"; };
-=======
-		01F2A0E62346B2FEA0DFD170BBBC99EB /* CameraRecorder.swift */ = {isa = PBXFileReference; includeInIndex = 1; lastKnownFileType = sourcecode.swift; path = CameraRecorder.swift; sourceTree = "<group>"; };
-		045F9C7B7CF163E443C3996E4B5C0301 /* UIView+Layout.swift */ = {isa = PBXFileReference; includeInIndex = 1; lastKnownFileType = sourcecode.swift; path = "UIView+Layout.swift"; sourceTree = "<group>"; };
-		0502B2C597E06EA462CD02FF67FE3AB6 /* CameraInputOutput.swift */ = {isa = PBXFileReference; includeInIndex = 1; lastKnownFileType = sourcecode.swift; path = CameraInputOutput.swift; sourceTree = "<group>"; };
-		052258A488A96C35531FAC73C4F42924 /* FBSnapshotTestController.m */ = {isa = PBXFileReference; includeInIndex = 1; lastKnownFileType = sourcecode.c.objc; name = FBSnapshotTestController.m; path = FBSnapshotTestCase/FBSnapshotTestController.m; sourceTree = "<group>"; };
-		061AF4D9207C1D5E739ABC31BEDD2FC3 /* CameraInputControllerDelegate.swift */ = {isa = PBXFileReference; includeInIndex = 1; lastKnownFileType = sourcecode.swift; path = CameraInputControllerDelegate.swift; sourceTree = "<group>"; };
-		08FD6C9E78AED095A8F9A4C82F2D37C5 /* CameraInputController.swift */ = {isa = PBXFileReference; includeInIndex = 1; lastKnownFileType = sourcecode.swift; path = CameraInputController.swift; sourceTree = "<group>"; };
-		09092D18BE0CE43A2CCE54FBD20FACCD /* UICollectionView+Cells.swift */ = {isa = PBXFileReference; includeInIndex = 1; lastKnownFileType = sourcecode.swift; path = "UICollectionView+Cells.swift"; sourceTree = "<group>"; };
-		0A2DE647C39E0A3E21BDA72ABCA4831B /* PhotoOutputHandler.swift */ = {isa = PBXFileReference; includeInIndex = 1; lastKnownFileType = sourcecode.swift; path = PhotoOutputHandler.swift; sourceTree = "<group>"; };
-		0B161931541BFE46DFEA2092EDDDA815 /* UIImage+Snapshot.h */ = {isa = PBXFileReference; includeInIndex = 1; lastKnownFileType = sourcecode.c.h; name = "UIImage+Snapshot.h"; path = "FBSnapshotTestCase/Categories/UIImage+Snapshot.h"; sourceTree = "<group>"; };
-		0B499D640103037E86832BCA986D7418 /* Pods-KanvasCameraExample-acknowledgements.markdown */ = {isa = PBXFileReference; includeInIndex = 1; lastKnownFileType = text; path = "Pods-KanvasCameraExample-acknowledgements.markdown"; sourceTree = "<group>"; };
-		1175E89BBCE3ED1097FABC2270E2F07C /* KanvasCameraAnalyticsProvider.swift */ = {isa = PBXFileReference; includeInIndex = 1; lastKnownFileType = sourcecode.swift; path = KanvasCameraAnalyticsProvider.swift; sourceTree = "<group>"; };
-		1374B79237CAC07693E99442FBED1F15 /* FBSnapshotTestController.h */ = {isa = PBXFileReference; includeInIndex = 1; lastKnownFileType = sourcecode.c.h; name = FBSnapshotTestController.h; path = FBSnapshotTestCase/FBSnapshotTestController.h; sourceTree = "<group>"; };
-		1799BDDCF70C6350909C9E29D7A92A96 /* ModalView.swift */ = {isa = PBXFileReference; includeInIndex = 1; lastKnownFileType = sourcecode.swift; path = ModalView.swift; sourceTree = "<group>"; };
-		1DCC07BD7AAE0AB6F469CC49AC5BE7F9 /* KanvasCameraImages.swift */ = {isa = PBXFileReference; includeInIndex = 1; lastKnownFileType = sourcecode.swift; path = KanvasCameraImages.swift; sourceTree = "<group>"; };
-		2032982417ED334FF75CDBCC4918F468 /* ModeButtonView.swift */ = {isa = PBXFileReference; includeInIndex = 1; lastKnownFileType = sourcecode.swift; path = ModeButtonView.swift; sourceTree = "<group>"; };
-		2431DA944FACCCCEEBC3388A96EE92F1 /* Pods-KanvasCameraExample-umbrella.h */ = {isa = PBXFileReference; includeInIndex = 1; lastKnownFileType = sourcecode.c.h; path = "Pods-KanvasCameraExample-umbrella.h"; sourceTree = "<group>"; };
-		2733AFCEE29096EB64C29A91B9D2E79D /* KanvasCamera-prefix.pch */ = {isa = PBXFileReference; includeInIndex = 1; lastKnownFileType = sourcecode.c.h; path = "KanvasCamera-prefix.pch"; sourceTree = "<group>"; };
-		2C13296549CD8FE3A6F70F798CCA9BC8 /* CameraDeviceOption.swift */ = {isa = PBXFileReference; includeInIndex = 1; lastKnownFileType = sourcecode.swift; path = CameraDeviceOption.swift; sourceTree = "<group>"; };
-		2C445093B1439AE5F6CE1C539E926AE5 /* ShootButtonView.swift */ = {isa = PBXFileReference; includeInIndex = 1; lastKnownFileType = sourcecode.swift; path = ShootButtonView.swift; sourceTree = "<group>"; };
-		2C58A73C46AB8C68C0CEC1B05F05652E /* LoadingIndicatorView.swift */ = {isa = PBXFileReference; includeInIndex = 1; lastKnownFileType = sourcecode.swift; path = LoadingIndicatorView.swift; sourceTree = "<group>"; };
-		2CB0BFE474D78C92D04D931222B6BCC1 /* KanvasCamera.xcconfig */ = {isa = PBXFileReference; includeInIndex = 1; lastKnownFileType = text.xcconfig; path = KanvasCamera.xcconfig; sourceTree = "<group>"; };
-		2E337FB8D21E6B805862BE61C445670F /* Pods_KanvasCameraExample.framework */ = {isa = PBXFileReference; explicitFileType = wrapper.framework; includeInIndex = 0; name = Pods_KanvasCameraExample.framework; path = "Pods-KanvasCameraExample.framework"; sourceTree = BUILT_PRODUCTS_DIR; };
-		2EECE81A9AEC1ED1057A9C3C88DBCEBE /* UIApplication+StrictKeyWindow.m */ = {isa = PBXFileReference; includeInIndex = 1; lastKnownFileType = sourcecode.c.objc; name = "UIApplication+StrictKeyWindow.m"; path = "FBSnapshotTestCase/Categories/UIApplication+StrictKeyWindow.m"; sourceTree = "<group>"; };
-		32C1E7CDF0AAA6F3D6C76DD90C4821CD /* IgnoreTouchesView.swift */ = {isa = PBXFileReference; includeInIndex = 1; lastKnownFileType = sourcecode.swift; path = IgnoreTouchesView.swift; sourceTree = "<group>"; };
-		343E283D71BFD6E419F468585A373202 /* CameraZoomHandler.swift */ = {isa = PBXFileReference; includeInIndex = 1; lastKnownFileType = sourcecode.swift; path = CameraZoomHandler.swift; sourceTree = "<group>"; };
-		35BA8D7F28AABCAF380383DC37FAA393 /* CameraController.swift */ = {isa = PBXFileReference; includeInIndex = 1; lastKnownFileType = sourcecode.swift; path = CameraController.swift; sourceTree = "<group>"; };
-		364D1C7FD36935737577AF34471AB455 /* Queue.swift */ = {isa = PBXFileReference; includeInIndex = 1; lastKnownFileType = sourcecode.swift; path = Queue.swift; sourceTree = "<group>"; };
-		36998B8128060CFC8A7A7E67AF20C5A7 /* ModalViewModel.swift */ = {isa = PBXFileReference; includeInIndex = 1; lastKnownFileType = sourcecode.swift; path = ModalViewModel.swift; sourceTree = "<group>"; };
->>>>>>> 73a23165
+		30E6705D6B3431A768BCA1B5EFC9BBEF /* UIImage+Camera.swift */ = {isa = PBXFileReference; includeInIndex = 1; lastKnownFileType = sourcecode.swift; path = "UIImage+Camera.swift"; sourceTree = "<group>"; };
+		34033E875CC611A8E0AB8430C6DEAC28 /* ActionsView.swift */ = {isa = PBXFileReference; includeInIndex = 1; lastKnownFileType = sourcecode.swift; path = ActionsView.swift; sourceTree = "<group>"; };
+		38B43C1FC37E2235D095544F9D1CE63C /* UICollectionView+Cells.swift */ = {isa = PBXFileReference; includeInIndex = 1; lastKnownFileType = sourcecode.swift; path = "UICollectionView+Cells.swift"; sourceTree = "<group>"; };
+		38CB250E8C21FF7BA1EFF89CDE956CC6 /* OptionView.swift */ = {isa = PBXFileReference; includeInIndex = 1; lastKnownFileType = sourcecode.swift; path = OptionView.swift; sourceTree = "<group>"; };
 		39577E2B806B8B2D019998DE60728F63 /* FBSnapshotTestCase.m */ = {isa = PBXFileReference; includeInIndex = 1; lastKnownFileType = sourcecode.c.objc; name = FBSnapshotTestCase.m; path = FBSnapshotTestCase/FBSnapshotTestCase.m; sourceTree = "<group>"; };
 		3B5E22F9517F21D3A0251F88FCAB281E /* UIImage+Compare.m */ = {isa = PBXFileReference; includeInIndex = 1; lastKnownFileType = sourcecode.c.objc; name = "UIImage+Compare.m"; path = "FBSnapshotTestCase/Categories/UIImage+Compare.m"; sourceTree = "<group>"; };
 		3DBFBDCC891B770A2AC9EF0FB164B751 /* UIImage+Snapshot.m */ = {isa = PBXFileReference; includeInIndex = 1; lastKnownFileType = sourcecode.c.objc; name = "UIImage+Snapshot.m"; path = "FBSnapshotTestCase/Categories/UIImage+Snapshot.m"; sourceTree = "<group>"; };
+		42329383DA06B2F32AAB8F9D14F5AEF6 /* ExtendedStackView.swift */ = {isa = PBXFileReference; includeInIndex = 1; lastKnownFileType = sourcecode.swift; path = ExtendedStackView.swift; sourceTree = "<group>"; };
+		430D9B088D842AF541E2B7844FABBAF6 /* ClosedRange+Clamp.swift */ = {isa = PBXFileReference; includeInIndex = 1; lastKnownFileType = sourcecode.swift; path = "ClosedRange+Clamp.swift"; sourceTree = "<group>"; };
 		432938111B6FF0189EFFEDF2F845B308 /* UIImage+Compare.h */ = {isa = PBXFileReference; includeInIndex = 1; lastKnownFileType = sourcecode.c.h; name = "UIImage+Compare.h"; path = "FBSnapshotTestCase/Categories/UIImage+Compare.h"; sourceTree = "<group>"; };
 		44EDA688CBD7DB8E43750CDEA6E1285E /* Pods_KanvasCameraExampleTests.framework */ = {isa = PBXFileReference; explicitFileType = wrapper.framework; includeInIndex = 0; name = Pods_KanvasCameraExampleTests.framework; path = "Pods-KanvasCameraExampleTests.framework"; sourceTree = BUILT_PRODUCTS_DIR; };
-<<<<<<< HEAD
-		45ED4A69E39C744E9A8C49C7A54AEBA8 /* NSURL+Media.swift */ = {isa = PBXFileReference; includeInIndex = 1; lastKnownFileType = sourcecode.swift; path = "NSURL+Media.swift"; sourceTree = "<group>"; };
 		4792533D7EE0F440EE722DA4999E845C /* FBSnapshotTestCase-dummy.m */ = {isa = PBXFileReference; includeInIndex = 1; lastKnownFileType = sourcecode.c.objc; path = "FBSnapshotTestCase-dummy.m"; sourceTree = "<group>"; };
-		49B6219090570DDEBD7230D9974D9D53 /* KanvasCamera.xcconfig */ = {isa = PBXFileReference; includeInIndex = 1; lastKnownFileType = text.xcconfig; path = KanvasCamera.xcconfig; sourceTree = "<group>"; };
+		4B369D80EF6040F66E3ECB0375E013C2 /* ExtendedButton.swift */ = {isa = PBXFileReference; includeInIndex = 1; lastKnownFileType = sourcecode.swift; path = ExtendedButton.swift; sourceTree = "<group>"; };
+		4B980AD7F512909F8616C0C6CD3A4E2D /* Assets.xcassets */ = {isa = PBXFileReference; includeInIndex = 1; lastKnownFileType = folder.assetcatalog; name = Assets.xcassets; path = Resources/Assets.xcassets; sourceTree = "<group>"; };
 		4C17DA8FD76B879002D669BAA48B1E6E /* Pods-KanvasCameraExampleTests-frameworks.sh */ = {isa = PBXFileReference; includeInIndex = 1; lastKnownFileType = text.script.sh; path = "Pods-KanvasCameraExampleTests-frameworks.sh"; sourceTree = "<group>"; };
-		51C344D986AB72F4FF09CECA59A37402 /* ModalController.swift */ = {isa = PBXFileReference; includeInIndex = 1; lastKnownFileType = sourcecode.swift; path = ModalController.swift; sourceTree = "<group>"; };
-		52A95899EAAD6E9E54536FF00AAE14BC /* KanvasCamera.modulemap */ = {isa = PBXFileReference; includeInIndex = 1; lastKnownFileType = sourcecode.module; path = KanvasCamera.modulemap; sourceTree = "<group>"; };
+		4F2A84966BC7B6CD9AE287666C158673 /* KanvasCamera.modulemap */ = {isa = PBXFileReference; includeInIndex = 1; lastKnownFileType = sourcecode.module; path = KanvasCamera.modulemap; sourceTree = "<group>"; };
 		56A143BDB3C4C9494A7EB0A874253C34 /* Pods-KanvasCameraExampleTests.debug.xcconfig */ = {isa = PBXFileReference; includeInIndex = 1; lastKnownFileType = text.xcconfig; path = "Pods-KanvasCameraExampleTests.debug.xcconfig"; sourceTree = "<group>"; };
 		570C8B2CE87E47FBD6EB555D507285D5 /* Pods-KanvasCameraExample-dummy.m */ = {isa = PBXFileReference; includeInIndex = 1; lastKnownFileType = sourcecode.c.objc; path = "Pods-KanvasCameraExample-dummy.m"; sourceTree = "<group>"; };
 		586C927EB62F939BE159B57EA8E65356 /* Pods-KanvasCameraExampleTests-dummy.m */ = {isa = PBXFileReference; includeInIndex = 1; lastKnownFileType = sourcecode.c.objc; path = "Pods-KanvasCameraExampleTests-dummy.m"; sourceTree = "<group>"; };
 		58A2557E7CE20AACCD1B28B1CD1F920D /* FBSnapshotTestCasePlatform.m */ = {isa = PBXFileReference; includeInIndex = 1; lastKnownFileType = sourcecode.c.objc; name = FBSnapshotTestCasePlatform.m; path = FBSnapshotTestCase/FBSnapshotTestCasePlatform.m; sourceTree = "<group>"; };
-		5B7385029D0A1AC794D64D32452C72DB /* OptionsController.swift */ = {isa = PBXFileReference; includeInIndex = 1; lastKnownFileType = sourcecode.swift; path = OptionsController.swift; sourceTree = "<group>"; };
-		5F121F87F60B348E602A870D9177F93F /* CameraRecordingProtocol.swift */ = {isa = PBXFileReference; includeInIndex = 1; lastKnownFileType = sourcecode.swift; path = CameraRecordingProtocol.swift; sourceTree = "<group>"; };
-		62819D25C0B4CF7774FF3B5E41174661 /* KanvasCameraStrings.swift */ = {isa = PBXFileReference; includeInIndex = 1; lastKnownFileType = sourcecode.swift; path = KanvasCameraStrings.swift; sourceTree = "<group>"; };
+		5AFAADC1C8C51AB1F89C31EE07C9E003 /* GifVideoOutputHandler.swift */ = {isa = PBXFileReference; includeInIndex = 1; lastKnownFileType = sourcecode.swift; path = GifVideoOutputHandler.swift; sourceTree = "<group>"; };
+		5C87B3BE52DCE480F308D79803B2F8E2 /* PhotoOutputHandler.swift */ = {isa = PBXFileReference; includeInIndex = 1; lastKnownFileType = sourcecode.swift; path = PhotoOutputHandler.swift; sourceTree = "<group>"; };
+		5EF72F1A2ABD2DBF412E4A923F1E46F7 /* CameraPreviewViewController.swift */ = {isa = PBXFileReference; includeInIndex = 1; lastKnownFileType = sourcecode.swift; path = CameraPreviewViewController.swift; sourceTree = "<group>"; };
+		60B6C32B717AFD7A7B4F7A28AB85A299 /* KanvasCameraStrings.swift */ = {isa = PBXFileReference; includeInIndex = 1; lastKnownFileType = sourcecode.swift; path = KanvasCameraStrings.swift; sourceTree = "<group>"; };
+		62DD35C49930FC5B9911B4AE42149D34 /* KanvasCamera-dummy.m */ = {isa = PBXFileReference; includeInIndex = 1; lastKnownFileType = sourcecode.c.objc; path = "KanvasCamera-dummy.m"; sourceTree = "<group>"; };
 		63377C220E90B4D05971DFC31FFCF899 /* Info.plist */ = {isa = PBXFileReference; includeInIndex = 1; lastKnownFileType = text.plist.xml; path = Info.plist; sourceTree = "<group>"; };
-		641C021CCF6AB8563669724906BE2176 /* ModeSelectorAndShootView.swift */ = {isa = PBXFileReference; includeInIndex = 1; lastKnownFileType = sourcecode.swift; path = ModeSelectorAndShootView.swift; sourceTree = "<group>"; };
 		67E276593855381568F725E69496F29C /* Info.plist */ = {isa = PBXFileReference; includeInIndex = 1; lastKnownFileType = text.plist.xml; path = Info.plist; sourceTree = "<group>"; };
-		6B7FB094EE15540611B5CDBC49F80939 /* ModalPresentationController.swift */ = {isa = PBXFileReference; includeInIndex = 1; lastKnownFileType = sourcecode.swift; path = ModalPresentationController.swift; sourceTree = "<group>"; };
+		68C665AFF81BC00391548D22CE4C682F /* KanvasCamera-prefix.pch */ = {isa = PBXFileReference; includeInIndex = 1; lastKnownFileType = sourcecode.c.h; path = "KanvasCamera-prefix.pch"; sourceTree = "<group>"; };
+		6CAA1FAF01829F48CE15C09A6A94B305 /* KanvasCameraAnalyticsProvider.swift */ = {isa = PBXFileReference; includeInIndex = 1; lastKnownFileType = sourcecode.swift; path = KanvasCameraAnalyticsProvider.swift; sourceTree = "<group>"; };
 		73760231042E4E5235E47CEE8A6E93BE /* Pods-KanvasCameraExample-resources.sh */ = {isa = PBXFileReference; includeInIndex = 1; lastKnownFileType = text.script.sh; path = "Pods-KanvasCameraExample-resources.sh"; sourceTree = "<group>"; };
+		74F5716111531C20AE987AFE3057F8FB /* MediaClipsEditorView.swift */ = {isa = PBXFileReference; includeInIndex = 1; lastKnownFileType = sourcecode.swift; path = MediaClipsEditorView.swift; sourceTree = "<group>"; };
+		76A84C532DDBCA5CD25F302FB0314894 /* KanvasCameraColors.swift */ = {isa = PBXFileReference; includeInIndex = 1; lastKnownFileType = sourcecode.swift; path = KanvasCameraColors.swift; sourceTree = "<group>"; };
+		78683F8B5AD2E8824ECD9DF79F4D5F7C /* CameraPreviewView.swift */ = {isa = PBXFileReference; includeInIndex = 1; lastKnownFileType = sourcecode.swift; path = CameraPreviewView.swift; sourceTree = "<group>"; };
 		7B37D7C695D5C6C47A7C093595CD4F06 /* FBSnapshotTestCase.xcconfig */ = {isa = PBXFileReference; includeInIndex = 1; lastKnownFileType = text.xcconfig; path = FBSnapshotTestCase.xcconfig; sourceTree = "<group>"; };
-=======
-		44FC77470416225B6AC03E9216D55FFE /* CameraSegmentHandler.swift */ = {isa = PBXFileReference; includeInIndex = 1; lastKnownFileType = sourcecode.swift; path = CameraSegmentHandler.swift; sourceTree = "<group>"; };
-		4792533D7EE0F440EE722DA4999E845C /* FBSnapshotTestCase-dummy.m */ = {isa = PBXFileReference; includeInIndex = 1; lastKnownFileType = sourcecode.c.objc; path = "FBSnapshotTestCase-dummy.m"; sourceTree = "<group>"; };
-		48D0096D93035730AFDC18B439E16C9A /* ExtendedStackView.swift */ = {isa = PBXFileReference; includeInIndex = 1; lastKnownFileType = sourcecode.swift; path = ExtendedStackView.swift; sourceTree = "<group>"; };
-		4C17DA8FD76B879002D669BAA48B1E6E /* Pods-KanvasCameraExampleTests-frameworks.sh */ = {isa = PBXFileReference; includeInIndex = 1; lastKnownFileType = text.script.sh; path = "Pods-KanvasCameraExampleTests-frameworks.sh"; sourceTree = "<group>"; };
-		4CB45ADF4C8A1EA936E81F343F983BF5 /* KanvasCameraTimes.swift */ = {isa = PBXFileReference; includeInIndex = 1; lastKnownFileType = sourcecode.swift; path = KanvasCameraTimes.swift; sourceTree = "<group>"; };
-		50F07047588F6BB3CB93640280A511C8 /* VideoOutputHandler.swift */ = {isa = PBXFileReference; includeInIndex = 1; lastKnownFileType = sourcecode.swift; path = VideoOutputHandler.swift; sourceTree = "<group>"; };
-		56A143BDB3C4C9494A7EB0A874253C34 /* Pods-KanvasCameraExampleTests.debug.xcconfig */ = {isa = PBXFileReference; includeInIndex = 1; lastKnownFileType = text.xcconfig; path = "Pods-KanvasCameraExampleTests.debug.xcconfig"; sourceTree = "<group>"; };
-		570C8B2CE87E47FBD6EB555D507285D5 /* Pods-KanvasCameraExample-dummy.m */ = {isa = PBXFileReference; includeInIndex = 1; lastKnownFileType = sourcecode.c.objc; path = "Pods-KanvasCameraExample-dummy.m"; sourceTree = "<group>"; };
-		57827AE539D0BCB43DE93AA4CA6BD677 /* UIImage+Camera.swift */ = {isa = PBXFileReference; includeInIndex = 1; lastKnownFileType = sourcecode.swift; path = "UIImage+Camera.swift"; sourceTree = "<group>"; };
-		586C927EB62F939BE159B57EA8E65356 /* Pods-KanvasCameraExampleTests-dummy.m */ = {isa = PBXFileReference; includeInIndex = 1; lastKnownFileType = sourcecode.c.objc; path = "Pods-KanvasCameraExampleTests-dummy.m"; sourceTree = "<group>"; };
-		58A2557E7CE20AACCD1B28B1CD1F920D /* FBSnapshotTestCasePlatform.m */ = {isa = PBXFileReference; includeInIndex = 1; lastKnownFileType = sourcecode.c.objc; name = FBSnapshotTestCasePlatform.m; path = FBSnapshotTestCase/FBSnapshotTestCasePlatform.m; sourceTree = "<group>"; };
-		5A0EB83984F35BC78D33EC5EA695A927 /* MediaClipsEditorViewController.swift */ = {isa = PBXFileReference; includeInIndex = 1; lastKnownFileType = sourcecode.swift; path = MediaClipsEditorViewController.swift; sourceTree = "<group>"; };
-		5FA7E03A4C2F5BFDDC20668AD077069A /* KanvasCameraStrings.swift */ = {isa = PBXFileReference; includeInIndex = 1; lastKnownFileType = sourcecode.swift; path = KanvasCameraStrings.swift; sourceTree = "<group>"; };
-		63377C220E90B4D05971DFC31FFCF899 /* Info.plist */ = {isa = PBXFileReference; includeInIndex = 1; lastKnownFileType = text.plist.xml; path = Info.plist; sourceTree = "<group>"; };
-		67606709725285D0D42A3442D18DC88D /* CameraView.swift */ = {isa = PBXFileReference; includeInIndex = 1; lastKnownFileType = sourcecode.swift; path = CameraView.swift; sourceTree = "<group>"; };
-		67E276593855381568F725E69496F29C /* Info.plist */ = {isa = PBXFileReference; includeInIndex = 1; lastKnownFileType = text.plist.xml; path = Info.plist; sourceTree = "<group>"; };
-		7096A6D4F8AF1FBBA8189C2BFC9D8250 /* KanvasCamera.podspec.json */ = {isa = PBXFileReference; includeInIndex = 1; path = KanvasCamera.podspec.json; sourceTree = "<group>"; };
-		73760231042E4E5235E47CEE8A6E93BE /* Pods-KanvasCameraExample-resources.sh */ = {isa = PBXFileReference; includeInIndex = 1; lastKnownFileType = text.script.sh; path = "Pods-KanvasCameraExample-resources.sh"; sourceTree = "<group>"; };
-		73944E2F46D3C98FCE511809D5E6575B /* MediaClipsCollectionCell.swift */ = {isa = PBXFileReference; includeInIndex = 1; lastKnownFileType = sourcecode.swift; path = MediaClipsCollectionCell.swift; sourceTree = "<group>"; };
-		73DCC729F764F1B5367747B0050D9EFA /* OptionsStackView.swift */ = {isa = PBXFileReference; includeInIndex = 1; lastKnownFileType = sourcecode.swift; path = OptionsStackView.swift; sourceTree = "<group>"; };
-		755796D3F6EDE17A8E44E075A24EEB59 /* KanvasCamera.modulemap */ = {isa = PBXFileReference; includeInIndex = 1; lastKnownFileType = sourcecode.module; path = KanvasCamera.modulemap; sourceTree = "<group>"; };
-		7B37D7C695D5C6C47A7C093595CD4F06 /* FBSnapshotTestCase.xcconfig */ = {isa = PBXFileReference; includeInIndex = 1; lastKnownFileType = text.xcconfig; path = FBSnapshotTestCase.xcconfig; sourceTree = "<group>"; };
-		7D793C69C725B11CF4B45EE68A47191C /* CameraRecordingProtocol.swift */ = {isa = PBXFileReference; includeInIndex = 1; lastKnownFileType = sourcecode.swift; path = CameraRecordingProtocol.swift; sourceTree = "<group>"; };
->>>>>>> 73a23165
+		7CBD57FA6696C766D512B1A4856166ED /* CameraRecordingProtocol.swift */ = {isa = PBXFileReference; includeInIndex = 1; lastKnownFileType = sourcecode.swift; path = CameraRecordingProtocol.swift; sourceTree = "<group>"; };
 		7DDF12DFB905E8F4E6C52F9DA9990913 /* Pods-KanvasCameraExampleTests.release.xcconfig */ = {isa = PBXFileReference; includeInIndex = 1; lastKnownFileType = text.xcconfig; path = "Pods-KanvasCameraExampleTests.release.xcconfig"; sourceTree = "<group>"; };
-		7E0C5BC148A931BD7ED29631E4CE843D /* KanvasCameraAnalyticsProvider.swift */ = {isa = PBXFileReference; includeInIndex = 1; lastKnownFileType = sourcecode.swift; path = KanvasCameraAnalyticsProvider.swift; sourceTree = "<group>"; };
 		7E3DB4D092B985E76E227F7F313C6981 /* FBSnapshotTestCasePlatform.h */ = {isa = PBXFileReference; includeInIndex = 1; lastKnownFileType = sourcecode.c.h; name = FBSnapshotTestCasePlatform.h; path = FBSnapshotTestCase/FBSnapshotTestCasePlatform.h; sourceTree = "<group>"; };
-<<<<<<< HEAD
+		7F7E0E85DA0C7155225FACB1D5C6145B /* IgnoreTouchesView.swift */ = {isa = PBXFileReference; includeInIndex = 1; lastKnownFileType = sourcecode.swift; path = IgnoreTouchesView.swift; sourceTree = "<group>"; };
+		80A81294DCE0EEC3CE99529FC8FEB3E7 /* MediaClipsCollectionCell.swift */ = {isa = PBXFileReference; includeInIndex = 1; lastKnownFileType = sourcecode.swift; path = MediaClipsCollectionCell.swift; sourceTree = "<group>"; };
+		81B500253DD00CB4056291BDE8CDC67F /* MediaClipsCollectionView.swift */ = {isa = PBXFileReference; includeInIndex = 1; lastKnownFileType = sourcecode.swift; path = MediaClipsCollectionView.swift; sourceTree = "<group>"; };
 		85E250EF19C5B5671AEC10BEB508D087 /* UIImage+Diff.h */ = {isa = PBXFileReference; includeInIndex = 1; lastKnownFileType = sourcecode.c.h; name = "UIImage+Diff.h"; path = "FBSnapshotTestCase/Categories/UIImage+Diff.h"; sourceTree = "<group>"; };
+		8605360232BEB0A8E4D7EA085411CB81 /* ModeButtonView.swift */ = {isa = PBXFileReference; includeInIndex = 1; lastKnownFileType = sourcecode.swift; path = ModeButtonView.swift; sourceTree = "<group>"; };
+		86741AF0DB50A62F3C8F14ED261F2277 /* CameraController.swift */ = {isa = PBXFileReference; includeInIndex = 1; lastKnownFileType = sourcecode.swift; path = CameraController.swift; sourceTree = "<group>"; };
 		8683FD17E5C0DA60CD3DE90D22C1BC17 /* Pods-KanvasCameraExampleTests-umbrella.h */ = {isa = PBXFileReference; includeInIndex = 1; lastKnownFileType = sourcecode.c.h; path = "Pods-KanvasCameraExampleTests-umbrella.h"; sourceTree = "<group>"; };
-		878291CF578BAE89CA615A678180043A /* ModeButtonView.swift */ = {isa = PBXFileReference; includeInIndex = 1; lastKnownFileType = sourcecode.swift; path = ModeButtonView.swift; sourceTree = "<group>"; };
-		89D237C1364765F14177E4A881476247 /* CameraInputOutput.swift */ = {isa = PBXFileReference; includeInIndex = 1; lastKnownFileType = sourcecode.swift; path = CameraInputOutput.swift; sourceTree = "<group>"; };
-		8DA006930F23AF7274D12908D2FFC4F2 /* ExtendedButton.swift */ = {isa = PBXFileReference; includeInIndex = 1; lastKnownFileType = sourcecode.swift; path = ExtendedButton.swift; sourceTree = "<group>"; };
-		8DEC81244BF6F280A2369D96F13CB7FD /* UIFont+Utils.swift */ = {isa = PBXFileReference; includeInIndex = 1; lastKnownFileType = sourcecode.swift; path = "UIFont+Utils.swift"; sourceTree = "<group>"; };
+		8E72CBCDAA2E36C454FDF234801771B2 /* KanvasCamera-umbrella.h */ = {isa = PBXFileReference; includeInIndex = 1; lastKnownFileType = sourcecode.c.h; path = "KanvasCamera-umbrella.h"; sourceTree = "<group>"; };
+		92C542B31994476330A04012C6607ECB /* VideoOutputHandler.swift */ = {isa = PBXFileReference; includeInIndex = 1; lastKnownFileType = sourcecode.swift; path = VideoOutputHandler.swift; sourceTree = "<group>"; };
 		93A4A3777CF96A4AAC1D13BA6DCCEA73 /* Podfile */ = {isa = PBXFileReference; explicitFileType = text.script.ruby; includeInIndex = 1; lastKnownFileType = text; name = Podfile; path = ../Podfile; sourceTree = SOURCE_ROOT; xcLanguageSpecificationIdentifier = xcode.lang.ruby; };
-		949CFAABB514A7D17C17311152E5929A /* Info.plist */ = {isa = PBXFileReference; includeInIndex = 1; lastKnownFileType = text.plist.xml; path = Info.plist; sourceTree = "<group>"; };
+		95810CFEFFF8A4D83798FF64BE89533F /* CameraInputOutput.swift */ = {isa = PBXFileReference; includeInIndex = 1; lastKnownFileType = sourcecode.swift; path = CameraInputOutput.swift; sourceTree = "<group>"; };
 		9710A9ABCC87F85543E8DB98EB7905CB /* FBSnapshotTestCase.framework */ = {isa = PBXFileReference; explicitFileType = wrapper.framework; includeInIndex = 0; name = FBSnapshotTestCase.framework; path = FBSnapshotTestCase.framework; sourceTree = BUILT_PRODUCTS_DIR; };
-		993FA93C75B506BD7A469AB373B2BD52 /* MediaClipsCollectionCell.swift */ = {isa = PBXFileReference; includeInIndex = 1; lastKnownFileType = sourcecode.swift; path = MediaClipsCollectionCell.swift; sourceTree = "<group>"; };
-		9B4BC51DC5CE7BD6519EE3EF9D101DB1 /* MediaClipsCollectionController.swift */ = {isa = PBXFileReference; includeInIndex = 1; lastKnownFileType = sourcecode.swift; path = MediaClipsCollectionController.swift; sourceTree = "<group>"; };
-		9E4F530317B3B96E5619158C48B5677B /* MediaClipsEditorViewController.swift */ = {isa = PBXFileReference; includeInIndex = 1; lastKnownFileType = sourcecode.swift; path = MediaClipsEditorViewController.swift; sourceTree = "<group>"; };
+		98055C5635B144F08C2C02A311850882 /* CameraView.swift */ = {isa = PBXFileReference; includeInIndex = 1; lastKnownFileType = sourcecode.swift; path = CameraView.swift; sourceTree = "<group>"; };
 		A001B444A3514ECF27E76EDDD2DD7388 /* KanvasCamera.framework */ = {isa = PBXFileReference; explicitFileType = wrapper.framework; includeInIndex = 0; name = KanvasCamera.framework; path = KanvasCamera.framework; sourceTree = BUILT_PRODUCTS_DIR; };
+		A11A8C4E479C9FE9159836CDDDA583EE /* ModalPresentationController.swift */ = {isa = PBXFileReference; includeInIndex = 1; lastKnownFileType = sourcecode.swift; path = ModalPresentationController.swift; sourceTree = "<group>"; };
 		A11D5B54955E3381F067364E427B571A /* FBSnapshotTestCase-umbrella.h */ = {isa = PBXFileReference; includeInIndex = 1; lastKnownFileType = sourcecode.c.h; path = "FBSnapshotTestCase-umbrella.h"; sourceTree = "<group>"; };
-		A1F15EE67DECC4F9D3556C00BC3DD911 /* KanvasCameraColors.swift */ = {isa = PBXFileReference; includeInIndex = 1; lastKnownFileType = sourcecode.swift; path = KanvasCameraColors.swift; sourceTree = "<group>"; };
-		A2F806C4E58C99E94C9DC2E916D0EE33 /* KanvasCamera-dummy.m */ = {isa = PBXFileReference; includeInIndex = 1; lastKnownFileType = sourcecode.c.objc; path = "KanvasCamera-dummy.m"; sourceTree = "<group>"; };
-		AB116B1089A112DD09054F9B003E82D2 /* CameraController.swift */ = {isa = PBXFileReference; includeInIndex = 1; lastKnownFileType = sourcecode.swift; path = CameraController.swift; sourceTree = "<group>"; };
-		AC579918B0EA6249E1AEAB33B3DF7031 /* CameraDeviceOption.swift */ = {isa = PBXFileReference; includeInIndex = 1; lastKnownFileType = sourcecode.swift; path = CameraDeviceOption.swift; sourceTree = "<group>"; };
+		A2ACB639B0BD3721146AB9650BD92573 /* KanvasCamera.xcconfig */ = {isa = PBXFileReference; includeInIndex = 1; lastKnownFileType = text.xcconfig; path = KanvasCamera.xcconfig; sourceTree = "<group>"; };
+		A39465D053E2BD8B2876AA28C7EADA11 /* KanvasCamera.podspec.json */ = {isa = PBXFileReference; includeInIndex = 1; path = KanvasCamera.podspec.json; sourceTree = "<group>"; };
+		A3FD98B90F834A31F2C6BD15A954591C /* CameraDeviceOption.swift */ = {isa = PBXFileReference; includeInIndex = 1; lastKnownFileType = sourcecode.swift; path = CameraDeviceOption.swift; sourceTree = "<group>"; };
+		ABB4968CB75E50235F5C6E302FA9A224 /* ModalController.swift */ = {isa = PBXFileReference; includeInIndex = 1; lastKnownFileType = sourcecode.swift; path = ModalController.swift; sourceTree = "<group>"; };
 		AF043B1189EAD36CDC369F81F8880362 /* Pods-KanvasCameraExample-frameworks.sh */ = {isa = PBXFileReference; includeInIndex = 1; lastKnownFileType = text.script.sh; path = "Pods-KanvasCameraExample-frameworks.sh"; sourceTree = "<group>"; };
-		B199E3BC0F051971D85CA63D21E94AD6 /* ModalViewModel.swift */ = {isa = PBXFileReference; includeInIndex = 1; lastKnownFileType = sourcecode.swift; path = ModalViewModel.swift; sourceTree = "<group>"; };
-=======
-		8286EBF8EA4A29DAE4943C8EF3EAD11E /* Info.plist */ = {isa = PBXFileReference; includeInIndex = 1; lastKnownFileType = text.plist.xml; path = Info.plist; sourceTree = "<group>"; };
-		83ED00E7A3F270F696ADB0E69BA1FFC5 /* OptionsController.swift */ = {isa = PBXFileReference; includeInIndex = 1; lastKnownFileType = sourcecode.swift; path = OptionsController.swift; sourceTree = "<group>"; };
-		8547D115210F1533134A52FF5587AD5C /* UIUpdate.swift */ = {isa = PBXFileReference; includeInIndex = 1; lastKnownFileType = sourcecode.swift; path = UIUpdate.swift; sourceTree = "<group>"; };
-		85E250EF19C5B5671AEC10BEB508D087 /* UIImage+Diff.h */ = {isa = PBXFileReference; includeInIndex = 1; lastKnownFileType = sourcecode.c.h; name = "UIImage+Diff.h"; path = "FBSnapshotTestCase/Categories/UIImage+Diff.h"; sourceTree = "<group>"; };
-		8683FD17E5C0DA60CD3DE90D22C1BC17 /* Pods-KanvasCameraExampleTests-umbrella.h */ = {isa = PBXFileReference; includeInIndex = 1; lastKnownFileType = sourcecode.c.h; path = "Pods-KanvasCameraExampleTests-umbrella.h"; sourceTree = "<group>"; };
-		9290E942834309B64CDAE9174409AD4D /* CameraSettings.swift */ = {isa = PBXFileReference; includeInIndex = 1; lastKnownFileType = sourcecode.swift; path = CameraSettings.swift; sourceTree = "<group>"; };
-		93A4A3777CF96A4AAC1D13BA6DCCEA73 /* Podfile */ = {isa = PBXFileReference; explicitFileType = text.script.ruby; includeInIndex = 1; lastKnownFileType = text; name = Podfile; path = ../Podfile; sourceTree = SOURCE_ROOT; xcLanguageSpecificationIdentifier = xcode.lang.ruby; };
-		94667FEABE7DFD2EB6DFFB793B488247 /* KanvasCamera-umbrella.h */ = {isa = PBXFileReference; includeInIndex = 1; lastKnownFileType = sourcecode.c.h; path = "KanvasCamera-umbrella.h"; sourceTree = "<group>"; };
-		95D3BE86919A86F1D02B2794A76E7A12 /* AVURLAsset+Thumbnail.swift */ = {isa = PBXFileReference; includeInIndex = 1; lastKnownFileType = sourcecode.swift; path = "AVURLAsset+Thumbnail.swift"; sourceTree = "<group>"; };
-		9710A9ABCC87F85543E8DB98EB7905CB /* FBSnapshotTestCase.framework */ = {isa = PBXFileReference; explicitFileType = wrapper.framework; includeInIndex = 0; name = FBSnapshotTestCase.framework; path = FBSnapshotTestCase.framework; sourceTree = BUILT_PRODUCTS_DIR; };
-		9BD013A52C7632A425F22057830C4862 /* ModeSelectorAndShootController.swift */ = {isa = PBXFileReference; includeInIndex = 1; lastKnownFileType = sourcecode.swift; path = ModeSelectorAndShootController.swift; sourceTree = "<group>"; };
-		A001B444A3514ECF27E76EDDD2DD7388 /* KanvasCamera.framework */ = {isa = PBXFileReference; explicitFileType = wrapper.framework; includeInIndex = 0; name = KanvasCamera.framework; path = KanvasCamera.framework; sourceTree = BUILT_PRODUCTS_DIR; };
-		A11D5B54955E3381F067364E427B571A /* FBSnapshotTestCase-umbrella.h */ = {isa = PBXFileReference; includeInIndex = 1; lastKnownFileType = sourcecode.c.h; path = "FBSnapshotTestCase-umbrella.h"; sourceTree = "<group>"; };
-		A3144037C8F9BB8F6C36688EB6D15E84 /* KanvasCamera-dummy.m */ = {isa = PBXFileReference; includeInIndex = 1; lastKnownFileType = sourcecode.c.objc; path = "KanvasCamera-dummy.m"; sourceTree = "<group>"; };
-		A3749AD1E1D68599AA931FC64CAC346C /* CGRect+Center.swift */ = {isa = PBXFileReference; includeInIndex = 1; lastKnownFileType = sourcecode.swift; path = "CGRect+Center.swift"; sourceTree = "<group>"; };
-		A95AD287850416B85267ED62E1F78D42 /* ClosedRange+Clamp.swift */ = {isa = PBXFileReference; includeInIndex = 1; lastKnownFileType = sourcecode.swift; path = "ClosedRange+Clamp.swift"; sourceTree = "<group>"; };
-		ABD5916CED18A9D0F557BA29FD35ADAF /* KanvasCameraColors.swift */ = {isa = PBXFileReference; includeInIndex = 1; lastKnownFileType = sourcecode.swift; path = KanvasCameraColors.swift; sourceTree = "<group>"; };
-		ACBB004B87AF6B68800A2036D67455EF /* UIFont+Utils.swift */ = {isa = PBXFileReference; includeInIndex = 1; lastKnownFileType = sourcecode.swift; path = "UIFont+Utils.swift"; sourceTree = "<group>"; };
-		AD8CBF6F8ECC68BB3082CB50460E4DF1 /* MediaClipsEditorView.swift */ = {isa = PBXFileReference; includeInIndex = 1; lastKnownFileType = sourcecode.swift; path = MediaClipsEditorView.swift; sourceTree = "<group>"; };
-		AF043B1189EAD36CDC369F81F8880362 /* Pods-KanvasCameraExample-frameworks.sh */ = {isa = PBXFileReference; includeInIndex = 1; lastKnownFileType = text.script.sh; path = "Pods-KanvasCameraExample-frameworks.sh"; sourceTree = "<group>"; };
-		B17E8EE790618FC0AFC1C0B2E535511A /* Assets.xcassets */ = {isa = PBXFileReference; includeInIndex = 1; lastKnownFileType = folder.assetcatalog; name = Assets.xcassets; path = Resources/Assets.xcassets; sourceTree = "<group>"; };
-		B49D3571872FD0ED4DD19FFE5E398365 /* MediaClip.swift */ = {isa = PBXFileReference; includeInIndex = 1; lastKnownFileType = sourcecode.swift; path = MediaClip.swift; sourceTree = "<group>"; };
-		B4FC7E56DB4B5FF80AF9B5E8C1CEAEAE /* UIViewController+Load.swift */ = {isa = PBXFileReference; includeInIndex = 1; lastKnownFileType = sourcecode.swift; path = "UIViewController+Load.swift"; sourceTree = "<group>"; };
->>>>>>> 73a23165
 		B65D1DFA459F44E317166718275F3AF5 /* Info.plist */ = {isa = PBXFileReference; includeInIndex = 1; lastKnownFileType = text.plist.xml; path = Info.plist; sourceTree = "<group>"; };
-		B894F4E0BF77902816C84AC005998059 /* UIButton+Shadows.swift */ = {isa = PBXFileReference; includeInIndex = 1; lastKnownFileType = sourcecode.swift; path = "UIButton+Shadows.swift"; sourceTree = "<group>"; };
+		B84E197617356047235D9ADF52FAC938 /* UIUpdate.swift */ = {isa = PBXFileReference; includeInIndex = 1; lastKnownFileType = sourcecode.swift; path = UIUpdate.swift; sourceTree = "<group>"; };
 		B9109B8B333B5A1A3E92EFC09EDC10AC /* UIApplication+StrictKeyWindow.h */ = {isa = PBXFileReference; includeInIndex = 1; lastKnownFileType = sourcecode.c.h; name = "UIApplication+StrictKeyWindow.h"; path = "FBSnapshotTestCase/Categories/UIApplication+StrictKeyWindow.h"; sourceTree = "<group>"; };
 		B9CEF7D6C5E08AB80E58DABC75D882BC /* UIImage+Diff.m */ = {isa = PBXFileReference; includeInIndex = 1; lastKnownFileType = sourcecode.c.objc; name = "UIImage+Diff.m"; path = "FBSnapshotTestCase/Categories/UIImage+Diff.m"; sourceTree = "<group>"; };
-<<<<<<< HEAD
-		BA5785EA804F265D5940254D69EF223A /* AVURLAsset+Thumbnail.swift */ = {isa = PBXFileReference; includeInIndex = 1; lastKnownFileType = sourcecode.swift; path = "AVURLAsset+Thumbnail.swift"; sourceTree = "<group>"; };
-		BB7D863B04983E2128526F4856EAABB4 /* Queue.swift */ = {isa = PBXFileReference; includeInIndex = 1; lastKnownFileType = sourcecode.swift; path = Queue.swift; sourceTree = "<group>"; };
+		B9F000039493214161A76C4C2FECA90A /* LoadingIndicatorView.swift */ = {isa = PBXFileReference; includeInIndex = 1; lastKnownFileType = sourcecode.swift; path = LoadingIndicatorView.swift; sourceTree = "<group>"; };
 		BBB6A925DF90E5500E7BDCC094FEBEA7 /* UIKit.framework */ = {isa = PBXFileReference; lastKnownFileType = wrapper.framework; name = UIKit.framework; path = Platforms/iPhoneOS.platform/Developer/SDKs/iPhoneOS11.3.sdk/System/Library/Frameworks/UIKit.framework; sourceTree = DEVELOPER_DIR; };
-		C124400D534BF04FE981B61CADDD6014 /* UIUpdate.swift */ = {isa = PBXFileReference; includeInIndex = 1; lastKnownFileType = sourcecode.swift; path = UIUpdate.swift; sourceTree = "<group>"; };
-=======
-		BBB6A925DF90E5500E7BDCC094FEBEA7 /* UIKit.framework */ = {isa = PBXFileReference; lastKnownFileType = wrapper.framework; name = UIKit.framework; path = Platforms/iPhoneOS.platform/Developer/SDKs/iPhoneOS11.3.sdk/System/Library/Frameworks/UIKit.framework; sourceTree = DEVELOPER_DIR; };
-		BE7F9A9184192455EADC85AE791C97CE /* NSURL+Media.swift */ = {isa = PBXFileReference; includeInIndex = 1; lastKnownFileType = sourcecode.swift; path = "NSURL+Media.swift"; sourceTree = "<group>"; };
-		BFA2BD5A6B3AF44493EFD7D2865A8647 /* CameraPreviewView.swift */ = {isa = PBXFileReference; includeInIndex = 1; lastKnownFileType = sourcecode.swift; path = CameraPreviewView.swift; sourceTree = "<group>"; };
->>>>>>> 73a23165
+		BE0A246909706D02FEADB998D934C9E6 /* silence.aac */ = {isa = PBXFileReference; includeInIndex = 1; name = silence.aac; path = Resources/silence.aac; sourceTree = "<group>"; };
+		BE4738D06EA802A9DA815720B43E5263 /* CameraRecorder.swift */ = {isa = PBXFileReference; includeInIndex = 1; lastKnownFileType = sourcecode.swift; path = CameraRecorder.swift; sourceTree = "<group>"; };
+		BEB5D9A9DF8EA9AB711885C0386A9901 /* Info.plist */ = {isa = PBXFileReference; includeInIndex = 1; lastKnownFileType = text.plist.xml; path = Info.plist; sourceTree = "<group>"; };
+		BF19BEB3F54DD0F020B27B8CA827E6EC /* MediaClipsCollectionController.swift */ = {isa = PBXFileReference; includeInIndex = 1; lastKnownFileType = sourcecode.swift; path = MediaClipsCollectionController.swift; sourceTree = "<group>"; };
 		C1A94602875A48A997AD3F08A33E6EAA /* Foundation.framework */ = {isa = PBXFileReference; lastKnownFileType = wrapper.framework; name = Foundation.framework; path = Platforms/iPhoneOS.platform/Developer/SDKs/iPhoneOS11.3.sdk/System/Library/Frameworks/Foundation.framework; sourceTree = DEVELOPER_DIR; };
-		C37B7B4C5040A9BD721EBA00A67A61D3 /* ModeSelectorAndShootController.swift */ = {isa = PBXFileReference; includeInIndex = 1; lastKnownFileType = sourcecode.swift; path = ModeSelectorAndShootController.swift; sourceTree = "<group>"; };
 		C3FB9AECB725014E6B95D42C9B8F4451 /* Pods-KanvasCameraExampleTests.modulemap */ = {isa = PBXFileReference; includeInIndex = 1; lastKnownFileType = sourcecode.module; path = "Pods-KanvasCameraExampleTests.modulemap"; sourceTree = "<group>"; };
-<<<<<<< HEAD
-		C4DCF4AC031EBB5937F403DB80BEE44E /* CameraPreviewViewController.swift */ = {isa = PBXFileReference; includeInIndex = 1; lastKnownFileType = sourcecode.swift; path = CameraPreviewViewController.swift; sourceTree = "<group>"; };
-		C83CA5D40FA2B0DB0AEBED6FB5F0485E /* OptionView.swift */ = {isa = PBXFileReference; includeInIndex = 1; lastKnownFileType = sourcecode.swift; path = OptionView.swift; sourceTree = "<group>"; };
+		C8B209B749647CE47F7BEE132F1F0EC7 /* ShootButtonView.swift */ = {isa = PBXFileReference; includeInIndex = 1; lastKnownFileType = sourcecode.swift; path = ShootButtonView.swift; sourceTree = "<group>"; };
+		CA75D0D5F574C73BCB2896995CB350AC /* OptionsStackView.swift */ = {isa = PBXFileReference; includeInIndex = 1; lastKnownFileType = sourcecode.swift; path = OptionsStackView.swift; sourceTree = "<group>"; };
+		CA7D98C6E99EEB9DB8CC66A9C3932BF9 /* CameraInputController.swift */ = {isa = PBXFileReference; includeInIndex = 1; lastKnownFileType = sourcecode.swift; path = CameraInputController.swift; sourceTree = "<group>"; };
+		CD69B5EE454B0EF17EB22EA18ACED2D1 /* ModalPresentationAnimationController.swift */ = {isa = PBXFileReference; includeInIndex = 1; lastKnownFileType = sourcecode.swift; path = ModalPresentationAnimationController.swift; sourceTree = "<group>"; };
 		CD7A7D56274444DC032E52FD1FFDA8C5 /* Pods-KanvasCameraExample-acknowledgements.plist */ = {isa = PBXFileReference; includeInIndex = 1; lastKnownFileType = text.plist.xml; path = "Pods-KanvasCameraExample-acknowledgements.plist"; sourceTree = "<group>"; };
-		CE2E312FA4BBB8C378BDB1080C23C569 /* KanvasCameraImages.swift */ = {isa = PBXFileReference; includeInIndex = 1; lastKnownFileType = sourcecode.swift; path = KanvasCameraImages.swift; sourceTree = "<group>"; };
-		CFC1500284EE61B8CD8E2E28E5506E90 /* CameraInputController.swift */ = {isa = PBXFileReference; includeInIndex = 1; lastKnownFileType = sourcecode.swift; path = CameraInputController.swift; sourceTree = "<group>"; };
-		CFCDEAAA3DA9B086EFFED0E0D6A820A9 /* KanvasCameraTimes.swift */ = {isa = PBXFileReference; includeInIndex = 1; lastKnownFileType = sourcecode.swift; path = KanvasCameraTimes.swift; sourceTree = "<group>"; };
-		D157D9572B643DBF5860EBFAA6878046 /* IgnoreTouchesView.swift */ = {isa = PBXFileReference; includeInIndex = 1; lastKnownFileType = sourcecode.swift; path = IgnoreTouchesView.swift; sourceTree = "<group>"; };
-		D175ED2D9C364FE7142844B4D21D870F /* LoadingIndicatorView.swift */ = {isa = PBXFileReference; includeInIndex = 1; lastKnownFileType = sourcecode.swift; path = LoadingIndicatorView.swift; sourceTree = "<group>"; };
-		D1F2FA0429B90772DDCA858AB0A8E354 /* ExtendedStackView.swift */ = {isa = PBXFileReference; includeInIndex = 1; lastKnownFileType = sourcecode.swift; path = ExtendedStackView.swift; sourceTree = "<group>"; };
-		D2710A1C5DFE65463A0E6D10E96C3C10 /* ActionsView.swift */ = {isa = PBXFileReference; includeInIndex = 1; lastKnownFileType = sourcecode.swift; path = ActionsView.swift; sourceTree = "<group>"; };
+		D2930598AD460DBB8A5CF8337F622033 /* Array+Move.swift */ = {isa = PBXFileReference; includeInIndex = 1; lastKnownFileType = sourcecode.swift; path = "Array+Move.swift"; sourceTree = "<group>"; };
 		D3B6CE6612AF52A4ACEDD89B5022D0C0 /* Pods-KanvasCameraExampleTests-resources.sh */ = {isa = PBXFileReference; includeInIndex = 1; lastKnownFileType = text.script.sh; path = "Pods-KanvasCameraExampleTests-resources.sh"; sourceTree = "<group>"; };
-		D54EB901400FFA8AF41CA87080D7E6EB /* MediaClip.swift */ = {isa = PBXFileReference; includeInIndex = 1; lastKnownFileType = sourcecode.swift; path = MediaClip.swift; sourceTree = "<group>"; };
-=======
-		C73C4206CD85E8C6BDDBDF952C6923CD /* CameraPreviewViewController.swift */ = {isa = PBXFileReference; includeInIndex = 1; lastKnownFileType = sourcecode.swift; path = CameraPreviewViewController.swift; sourceTree = "<group>"; };
-		CC0995826527FB781891D88637972A5A /* MediaClipsCollectionController.swift */ = {isa = PBXFileReference; includeInIndex = 1; lastKnownFileType = sourcecode.swift; path = MediaClipsCollectionController.swift; sourceTree = "<group>"; };
-		CC8036E17AC914C49D3FCC898E375589 /* ModalPresentationController.swift */ = {isa = PBXFileReference; includeInIndex = 1; lastKnownFileType = sourcecode.swift; path = ModalPresentationController.swift; sourceTree = "<group>"; };
-		CD7A7D56274444DC032E52FD1FFDA8C5 /* Pods-KanvasCameraExample-acknowledgements.plist */ = {isa = PBXFileReference; includeInIndex = 1; lastKnownFileType = text.plist.xml; path = "Pods-KanvasCameraExample-acknowledgements.plist"; sourceTree = "<group>"; };
-		D0F96126A8EB44E0679B5AA085F0D861 /* ExtendedButton.swift */ = {isa = PBXFileReference; includeInIndex = 1; lastKnownFileType = sourcecode.swift; path = ExtendedButton.swift; sourceTree = "<group>"; };
-		D3B6CE6612AF52A4ACEDD89B5022D0C0 /* Pods-KanvasCameraExampleTests-resources.sh */ = {isa = PBXFileReference; includeInIndex = 1; lastKnownFileType = text.script.sh; path = "Pods-KanvasCameraExampleTests-resources.sh"; sourceTree = "<group>"; };
->>>>>>> 73a23165
+		D40AAF1B73EC4E0EC01CEE91B01996B9 /* UIViewController+Load.swift */ = {isa = PBXFileReference; includeInIndex = 1; lastKnownFileType = sourcecode.swift; path = "UIViewController+Load.swift"; sourceTree = "<group>"; };
+		D51A8AD0B4EA83741999C2F54BA76E59 /* KanvasCameraImages.swift */ = {isa = PBXFileReference; includeInIndex = 1; lastKnownFileType = sourcecode.swift; path = KanvasCameraImages.swift; sourceTree = "<group>"; };
+		D6B96C43348D8DF295E1AFE2CDD37A0A /* ModalView.swift */ = {isa = PBXFileReference; includeInIndex = 1; lastKnownFileType = sourcecode.swift; path = ModalView.swift; sourceTree = "<group>"; };
 		D77B07CA7D221E3EC46B93C00BF37CDE /* QuartzCore.framework */ = {isa = PBXFileReference; lastKnownFileType = wrapper.framework; name = QuartzCore.framework; path = Platforms/iPhoneOS.platform/Developer/SDKs/iPhoneOS11.3.sdk/System/Library/Frameworks/QuartzCore.framework; sourceTree = DEVELOPER_DIR; };
 		D7F632A97B7692C316CD411ADC1D57D8 /* Pods-KanvasCameraExampleTests-acknowledgements.markdown */ = {isa = PBXFileReference; includeInIndex = 1; lastKnownFileType = text; path = "Pods-KanvasCameraExampleTests-acknowledgements.markdown"; sourceTree = "<group>"; };
 		D97545C39C4A5EE2631DD9FFECE76A40 /* SwiftSupport.swift */ = {isa = PBXFileReference; includeInIndex = 1; lastKnownFileType = sourcecode.swift; name = SwiftSupport.swift; path = FBSnapshotTestCase/SwiftSupport.swift; sourceTree = "<group>"; };
-		D9C2C2769896A6D640726C6D019F0232 /* PhotoOutputHandler.swift */ = {isa = PBXFileReference; includeInIndex = 1; lastKnownFileType = sourcecode.swift; path = PhotoOutputHandler.swift; sourceTree = "<group>"; };
-		DC115989CBE0D3A2E566F407AA0390B3 /* OptionsStackView.swift */ = {isa = PBXFileReference; includeInIndex = 1; lastKnownFileType = sourcecode.swift; path = OptionsStackView.swift; sourceTree = "<group>"; };
 		DC6B6863AD6E65251BE6D0F1BFE1843D /* Pods-KanvasCameraExample.release.xcconfig */ = {isa = PBXFileReference; includeInIndex = 1; lastKnownFileType = text.xcconfig; path = "Pods-KanvasCameraExample.release.xcconfig"; sourceTree = "<group>"; };
-<<<<<<< HEAD
-		DD06EC57A5ECE96E7947873C81DA2737 /* ShootButtonView.swift */ = {isa = PBXFileReference; includeInIndex = 1; lastKnownFileType = sourcecode.swift; path = ShootButtonView.swift; sourceTree = "<group>"; };
-=======
-		DE687EA9CB770177E95C0F44F60C5D83 /* Array+Move.swift */ = {isa = PBXFileReference; includeInIndex = 1; lastKnownFileType = sourcecode.swift; path = "Array+Move.swift"; sourceTree = "<group>"; };
->>>>>>> 73a23165
+		DD9D1576788DA34E5955EF86CF77CD71 /* MediaClip.swift */ = {isa = PBXFileReference; includeInIndex = 1; lastKnownFileType = sourcecode.swift; path = MediaClip.swift; sourceTree = "<group>"; };
 		E17BE53D4D894B8FF493044F7B81955C /* Pods-KanvasCameraExampleTests-acknowledgements.plist */ = {isa = PBXFileReference; includeInIndex = 1; lastKnownFileType = text.plist.xml; path = "Pods-KanvasCameraExampleTests-acknowledgements.plist"; sourceTree = "<group>"; };
-		E2D32F0D1794926F00CD57D5FC648DF1 /* ModalView.swift */ = {isa = PBXFileReference; includeInIndex = 1; lastKnownFileType = sourcecode.swift; path = ModalView.swift; sourceTree = "<group>"; };
+		E272E958D051B819F8592D30C046964D /* Queue.swift */ = {isa = PBXFileReference; includeInIndex = 1; lastKnownFileType = sourcecode.swift; path = Queue.swift; sourceTree = "<group>"; };
 		E37899BD4B349060AA147E2A3721D3A2 /* FBSnapshotTestCase.h */ = {isa = PBXFileReference; includeInIndex = 1; lastKnownFileType = sourcecode.c.h; name = FBSnapshotTestCase.h; path = FBSnapshotTestCase/FBSnapshotTestCase.h; sourceTree = "<group>"; };
-<<<<<<< HEAD
-		E415D41F71B0A139C6BE26FFDC517FFD /* KanvasCamera.podspec.json */ = {isa = PBXFileReference; includeInIndex = 1; path = KanvasCamera.podspec.json; sourceTree = "<group>"; };
-=======
-		E3B4E54762DD0F988576CFD22D9AED01 /* GifVideoOutputHandler.swift */ = {isa = PBXFileReference; includeInIndex = 1; lastKnownFileType = sourcecode.swift; path = GifVideoOutputHandler.swift; sourceTree = "<group>"; };
->>>>>>> 73a23165
+		E50C674965FE19C6F2C93CF8477FA757 /* CameraZoomHandler.swift */ = {isa = PBXFileReference; includeInIndex = 1; lastKnownFileType = sourcecode.swift; path = CameraZoomHandler.swift; sourceTree = "<group>"; };
 		E6AE733B07F41B24ADB8D1521DFF6430 /* Pods-KanvasCameraExample.modulemap */ = {isa = PBXFileReference; includeInIndex = 1; lastKnownFileType = sourcecode.module; path = "Pods-KanvasCameraExample.modulemap"; sourceTree = "<group>"; };
-		E6EE4818ED47E34EA3CB0C4DE5F086FF /* MediaClipsCollectionView.swift */ = {isa = PBXFileReference; includeInIndex = 1; lastKnownFileType = sourcecode.swift; path = MediaClipsCollectionView.swift; sourceTree = "<group>"; };
 		E7843C520ED7D11392D872D57034A1BC /* XCTest.framework */ = {isa = PBXFileReference; lastKnownFileType = wrapper.framework; name = XCTest.framework; path = Platforms/iPhoneOS.platform/Developer/SDKs/iPhoneOS11.3.sdk/System/Library/Frameworks/XCTest.framework; sourceTree = DEVELOPER_DIR; };
-<<<<<<< HEAD
-=======
-		EC3A560656C6F4E65BA70F430D1AB683 /* ActionsView.swift */ = {isa = PBXFileReference; includeInIndex = 1; lastKnownFileType = sourcecode.swift; path = ActionsView.swift; sourceTree = "<group>"; };
->>>>>>> 73a23165
+		E7B4FBD36D2376C121AB18E592723EA0 /* CameraSegmentHandler.swift */ = {isa = PBXFileReference; includeInIndex = 1; lastKnownFileType = sourcecode.swift; path = CameraSegmentHandler.swift; sourceTree = "<group>"; };
+		EB2B2B00037603642719D4D901EA35A5 /* UIView+Layout.swift */ = {isa = PBXFileReference; includeInIndex = 1; lastKnownFileType = sourcecode.swift; path = "UIView+Layout.swift"; sourceTree = "<group>"; };
 		EE01FAD0B1ADB8ECD52E2C89FC0EE97A /* Pods-KanvasCameraExample.debug.xcconfig */ = {isa = PBXFileReference; includeInIndex = 1; lastKnownFileType = text.xcconfig; path = "Pods-KanvasCameraExample.debug.xcconfig"; sourceTree = "<group>"; };
-		EE2AE9CDCBDBC180EDE77A31C34B8F91 /* ModeSelectorAndShootView.swift */ = {isa = PBXFileReference; includeInIndex = 1; lastKnownFileType = sourcecode.swift; path = ModeSelectorAndShootView.swift; sourceTree = "<group>"; };
 		EF519A026B10AC73ABBE6E658308B29D /* FBSnapshotTestCase-prefix.pch */ = {isa = PBXFileReference; includeInIndex = 1; lastKnownFileType = sourcecode.c.h; path = "FBSnapshotTestCase-prefix.pch"; sourceTree = "<group>"; };
+		EF85ACC2DF1B8E1B6F41E4B7045AE0D5 /* CGRect+Center.swift */ = {isa = PBXFileReference; includeInIndex = 1; lastKnownFileType = sourcecode.swift; path = "CGRect+Center.swift"; sourceTree = "<group>"; };
 		F10CBDEE32E5F6BDECFB3D41F7DD0B03 /* FBSnapshotTestCase.modulemap */ = {isa = PBXFileReference; includeInIndex = 1; lastKnownFileType = sourcecode.module; path = FBSnapshotTestCase.modulemap; sourceTree = "<group>"; };
-<<<<<<< HEAD
-		F4368A87884BA519F7F233B0A8BB381C /* CameraSegmentHandler.swift */ = {isa = PBXFileReference; includeInIndex = 1; lastKnownFileType = sourcecode.swift; path = CameraSegmentHandler.swift; sourceTree = "<group>"; };
-		F4FAB717E5293467329081711DA3B47B /* UIButton+Shadows.swift */ = {isa = PBXFileReference; includeInIndex = 1; lastKnownFileType = sourcecode.swift; path = "UIButton+Shadows.swift"; sourceTree = "<group>"; };
-		F50FAFE6EBD6619222E580128D2AD0D2 /* CameraSettings.swift */ = {isa = PBXFileReference; includeInIndex = 1; lastKnownFileType = sourcecode.swift; path = CameraSettings.swift; sourceTree = "<group>"; };
-		F6846A298245AB0643DD574BDDE2674E /* ClosedRange+Clamp.swift */ = {isa = PBXFileReference; includeInIndex = 1; lastKnownFileType = sourcecode.swift; path = "ClosedRange+Clamp.swift"; sourceTree = "<group>"; };
-		F6B5FCDDC507AE270CB5A725652DEE6F /* GifVideoOutputHandler.swift */ = {isa = PBXFileReference; includeInIndex = 1; lastKnownFileType = sourcecode.swift; path = GifVideoOutputHandler.swift; sourceTree = "<group>"; };
-		FCD376626E81A88C6328E88AE59FF793 /* silence.aac */ = {isa = PBXFileReference; includeInIndex = 1; name = silence.aac; path = Resources/silence.aac; sourceTree = "<group>"; };
-=======
-		F316018F20EDC517879F5847E24FEDBB /* ModalController.swift */ = {isa = PBXFileReference; includeInIndex = 1; lastKnownFileType = sourcecode.swift; path = ModalController.swift; sourceTree = "<group>"; };
-		F478D49D7681F20058157CF1C54EB2CE /* OptionView.swift */ = {isa = PBXFileReference; includeInIndex = 1; lastKnownFileType = sourcecode.swift; path = OptionView.swift; sourceTree = "<group>"; };
-		F6A9343C5FBA5A243E65A75CCF5B9F28 /* ModalPresentationAnimationController.swift */ = {isa = PBXFileReference; includeInIndex = 1; lastKnownFileType = sourcecode.swift; path = ModalPresentationAnimationController.swift; sourceTree = "<group>"; };
->>>>>>> 73a23165
+		F463F42F3FB6E9B9F6953AC81C541B6E /* ModeSelectorAndShootController.swift */ = {isa = PBXFileReference; includeInIndex = 1; lastKnownFileType = sourcecode.swift; path = ModeSelectorAndShootController.swift; sourceTree = "<group>"; };
+		F52DAC41B513B77C5F459F877948E808 /* NSURL+Media.swift */ = {isa = PBXFileReference; includeInIndex = 1; lastKnownFileType = sourcecode.swift; path = "NSURL+Media.swift"; sourceTree = "<group>"; };
+		F6CF0D00EA4288ECC00025AE16004705 /* CameraInputControllerDelegate.swift */ = {isa = PBXFileReference; includeInIndex = 1; lastKnownFileType = sourcecode.swift; path = CameraInputControllerDelegate.swift; sourceTree = "<group>"; };
+		FBA47FC1C7364CFF8467DA25D162164A /* ModalViewModel.swift */ = {isa = PBXFileReference; includeInIndex = 1; lastKnownFileType = sourcecode.swift; path = ModalViewModel.swift; sourceTree = "<group>"; };
 /* End PBXFileReference section */
 
 /* Begin PBXFrameworksBuildPhase section */
@@ -480,131 +262,120 @@
 			);
 			runOnlyForDeploymentPostprocessing = 0;
 		};
-		1C9BE6507048C15E3BD159B2D6B1AFEF /* Frameworks */ = {
-			isa = PBXFrameworksBuildPhase;
-			buildActionMask = 2147483647;
-			files = (
-				11493D7CB769840A83ADD6B5BEC1ECC9 /* Foundation.framework in Frameworks */,
-				7957A527DA1FCA8CE4683B81902D1878 /* UIKit.framework in Frameworks */,
-			);
-			runOnlyForDeploymentPostprocessing = 0;
-		};
-<<<<<<< HEAD
 		243BBF3C95F4BE20D0FD2BE2C1468581 /* Frameworks */ = {
 			isa = PBXFrameworksBuildPhase;
 			buildActionMask = 2147483647;
 			files = (
 				64D0FAD7F1740A9F5CF5CBAD02D6D190 /* Foundation.framework in Frameworks */,
-=======
-		D2D8EBE8C69E8189896C81E2B81737E7 /* Frameworks */ = {
+			);
+			runOnlyForDeploymentPostprocessing = 0;
+		};
+		BC8B681A8AE4D32B77F461ED1BADAAEC /* Frameworks */ = {
 			isa = PBXFrameworksBuildPhase;
 			buildActionMask = 2147483647;
 			files = (
-				1F39B8584EF63CA90349A6B5EA59CE0A /* Foundation.framework in Frameworks */,
-				078F0C4C755B68E9015771814CA13295 /* UIKit.framework in Frameworks */,
->>>>>>> 73a23165
+				06666719A3EEB67386B03A6AFF9CD731 /* Foundation.framework in Frameworks */,
+				FE41E0CF366CD7E74703D9B1B398E776 /* UIKit.framework in Frameworks */,
 			);
 			runOnlyForDeploymentPostprocessing = 0;
 		};
 /* End PBXFrameworksBuildPhase section */
 
 /* Begin PBXGroup section */
-<<<<<<< HEAD
-		01B7975A443F581BB30F8FC6435F2770 /* Options */ = {
-			isa = PBXGroup;
-			children = (
-				AC579918B0EA6249E1AEAB33B3DF7031 /* CameraDeviceOption.swift */,
-				8DA006930F23AF7274D12908D2FFC4F2 /* ExtendedButton.swift */,
-				D1F2FA0429B90772DDCA858AB0A8E354 /* ExtendedStackView.swift */,
-				5B7385029D0A1AC794D64D32452C72DB /* OptionsController.swift */,
-				DC115989CBE0D3A2E566F407AA0390B3 /* OptionsStackView.swift */,
-				C83CA5D40FA2B0DB0AEBED6FB5F0485E /* OptionView.swift */,
+		004684EE370F81D620BB32D307B64D16 /* KanvasCamera */ = {
+			isa = PBXGroup;
+			children = (
+				98AC4C1CA4A3253AD06A27E23813DA46 /* Analytics */,
+				D81A73FF7202D73E25BD81F6863AE201 /* Camera */,
+				CFDEA9CB2A6F428A84EC194B0C3965A3 /* Constants */,
+				961C715386F8AA31622D20F70CB69799 /* Extensions */,
+				3EAA2E522D943547C9B9624E540D82D8 /* MediaClips */,
+				8ACC03EA7E199289A0F6713CF5BBFFBF /* Modal */,
+				3724EB15EB07427ED68D1CB6AB96FA2F /* ModeSelector */,
+				1A9FF91369B9D3F6B5D117132B59B6EA /* Options */,
+				7235BC24A14F13362C35D982A2D2802F /* Pod */,
+				0B78BD67B0CE06292BBE842789C5A51D /* Preview */,
+				162D4E89B93AAB23E56BE4C0C2355BEA /* Recording */,
+				1BE2525B66CC468E57C81C97569AD90C /* Resources */,
+				0D985801A0EB500769A7706AD8B906EE /* Settings */,
+				7F62079FDD98ED484824CD0AAEF76532 /* Support Files */,
+				5A00A5226ED77299D294571E146B8C9E /* Utility */,
+			);
+			name = KanvasCamera;
+			path = ../..;
+			sourceTree = "<group>";
+		};
+		0B78BD67B0CE06292BBE842789C5A51D /* Preview */ = {
+			isa = PBXGroup;
+			children = (
+				78683F8B5AD2E8824ECD9DF79F4D5F7C /* CameraPreviewView.swift */,
+				5EF72F1A2ABD2DBF412E4A923F1E46F7 /* CameraPreviewViewController.swift */,
+				B9F000039493214161A76C4C2FECA90A /* LoadingIndicatorView.swift */,
+			);
+			name = Preview;
+			path = Classes/Preview;
+			sourceTree = "<group>";
+		};
+		0D985801A0EB500769A7706AD8B906EE /* Settings */ = {
+			isa = PBXGroup;
+			children = (
+				25E540FA84982FAEB23C6EF783298B34 /* CameraSettings.swift */,
+			);
+			name = Settings;
+			path = Classes/Settings;
+			sourceTree = "<group>";
+		};
+		14B8B9B15ECBE87983FF987239AB2D7B /* Frameworks */ = {
+			isa = PBXGroup;
+			children = (
+				3EB1A8839A654B1F16EF9E6F67243337 /* iOS */,
+			);
+			name = Frameworks;
+			sourceTree = "<group>";
+		};
+		162D4E89B93AAB23E56BE4C0C2355BEA /* Recording */ = {
+			isa = PBXGroup;
+			children = (
+				BE4738D06EA802A9DA815720B43E5263 /* CameraRecorder.swift */,
+				7CBD57FA6696C766D512B1A4856166ED /* CameraRecordingProtocol.swift */,
+				E7B4FBD36D2376C121AB18E592723EA0 /* CameraSegmentHandler.swift */,
+				5AFAADC1C8C51AB1F89C31EE07C9E003 /* GifVideoOutputHandler.swift */,
+				5C87B3BE52DCE480F308D79803B2F8E2 /* PhotoOutputHandler.swift */,
+				92C542B31994476330A04012C6607ECB /* VideoOutputHandler.swift */,
+			);
+			name = Recording;
+			path = Classes/Recording;
+			sourceTree = "<group>";
+		};
+		1A9FF91369B9D3F6B5D117132B59B6EA /* Options */ = {
+			isa = PBXGroup;
+			children = (
+				A3FD98B90F834A31F2C6BD15A954591C /* CameraDeviceOption.swift */,
+				4B369D80EF6040F66E3ECB0375E013C2 /* ExtendedButton.swift */,
+				42329383DA06B2F32AAB8F9D14F5AEF6 /* ExtendedStackView.swift */,
+				104D8CDC892ACD5EA2EDDB1CE7C74519 /* OptionsController.swift */,
+				CA75D0D5F574C73BCB2896995CB350AC /* OptionsStackView.swift */,
+				38CB250E8C21FF7BA1EFF89CDE956CC6 /* OptionView.swift */,
 			);
 			name = Options;
 			path = Classes/Options;
 			sourceTree = "<group>";
 		};
-		13EECE88B39CF2061EED6A744875BF4E /* MediaClips */ = {
-			isa = PBXGroup;
-			children = (
-				D54EB901400FFA8AF41CA87080D7E6EB /* MediaClip.swift */,
-				993FA93C75B506BD7A469AB373B2BD52 /* MediaClipsCollectionCell.swift */,
-				9B4BC51DC5CE7BD6519EE3EF9D101DB1 /* MediaClipsCollectionController.swift */,
-				2D1EACB11142B33D1CC14FEAC95C9027 /* MediaClipsCollectionView.swift */,
-				11C637E76EF00DF1F0ACE3998E72BF1A /* MediaClipsEditorView.swift */,
-				9E4F530317B3B96E5619158C48B5677B /* MediaClipsEditorViewController.swift */,
-			);
-			name = MediaClips;
-			path = Classes/MediaClips;
-=======
-		03A7F96AF8F7A501C44F7B99B5322D70 /* Utility */ = {
-			isa = PBXGroup;
-			children = (
-				32C1E7CDF0AAA6F3D6C76DD90C4821CD /* IgnoreTouchesView.swift */,
-				364D1C7FD36935737577AF34471AB455 /* Queue.swift */,
-				8547D115210F1533134A52FF5587AD5C /* UIUpdate.swift */,
-			);
-			name = Utility;
-			path = Classes/Utility;
->>>>>>> 73a23165
-			sourceTree = "<group>";
-		};
-		14B8B9B15ECBE87983FF987239AB2D7B /* Frameworks */ = {
-			isa = PBXGroup;
-			children = (
-				3EB1A8839A654B1F16EF9E6F67243337 /* iOS */,
-			);
-			name = Frameworks;
-			sourceTree = "<group>";
-		};
-<<<<<<< HEAD
 		1AC8381A3EAB1346CFF127BF64ACB4CF /* Development Pods */ = {
 			isa = PBXGroup;
 			children = (
-				79DF2D8269A389876E803047B227DDCA /* KanvasCamera */,
-=======
-		194C4A5C68D1086A9AAD9C57FA2D81BD /* Analytics */ = {
-			isa = PBXGroup;
-			children = (
-				1175E89BBCE3ED1097FABC2270E2F07C /* KanvasCameraAnalyticsProvider.swift */,
-			);
-			name = Analytics;
-			path = Classes/Analytics;
-			sourceTree = "<group>";
-		};
-		1AC8381A3EAB1346CFF127BF64ACB4CF /* Development Pods */ = {
-			isa = PBXGroup;
-			children = (
-				5D2E95D2CF3572AE1162BE2D1C0664C6 /* KanvasCamera */,
->>>>>>> 73a23165
+				004684EE370F81D620BB32D307B64D16 /* KanvasCamera */,
 			);
 			name = "Development Pods";
 			sourceTree = "<group>";
 		};
-<<<<<<< HEAD
-		1C0D625BBF5DFD51D02BD04F5442FE27 /* Camera */ = {
-			isa = PBXGroup;
-			children = (
-				D2710A1C5DFE65463A0E6D10E96C3C10 /* ActionsView.swift */,
-				AB116B1089A112DD09054F9B003E82D2 /* CameraController.swift */,
-				CFC1500284EE61B8CD8E2E28E5506E90 /* CameraInputController.swift */,
-				193EA6420DE6BC93306B53BA8CFE6EFF /* CameraInputControllerDelegate.swift */,
-				89D237C1364765F14177E4A881476247 /* CameraInputOutput.swift */,
-				32F0C9A5A8CA7331529F1E5B1ACA3270 /* CameraView.swift */,
-				2137614B08C6BBCAA4F3E54C70FFCFA1 /* CameraZoomHandler.swift */,
-=======
-		21A3C39D3D3A24CF7175BDF466CE291F /* Modal */ = {
-			isa = PBXGroup;
-			children = (
-				F316018F20EDC517879F5847E24FEDBB /* ModalController.swift */,
-				F6A9343C5FBA5A243E65A75CCF5B9F28 /* ModalPresentationAnimationController.swift */,
-				CC8036E17AC914C49D3FCC898E375589 /* ModalPresentationController.swift */,
-				1799BDDCF70C6350909C9E29D7A92A96 /* ModalView.swift */,
-				36998B8128060CFC8A7A7E67AF20C5A7 /* ModalViewModel.swift */,
->>>>>>> 73a23165
-			);
-			name = Camera;
-			path = Classes/Camera;
+		1BE2525B66CC468E57C81C97569AD90C /* Resources */ = {
+			isa = PBXGroup;
+			children = (
+				4B980AD7F512909F8616C0C6CD3A4E2D /* Assets.xcassets */,
+				BE0A246909706D02FEADB998D934C9E6 /* silence.aac */,
+			);
+			name = Resources;
 			sourceTree = "<group>";
 		};
 		2287B5EBEAA3C332F8DB9A1E61F5B097 /* FBSnapshotTestCase */ = {
@@ -632,38 +403,18 @@
 			path = "../Target Support Files/FBSnapshotTestCase";
 			sourceTree = "<group>";
 		};
-<<<<<<< HEAD
-		3531E4233A3559C62B666DC571923284 /* Settings */ = {
-			isa = PBXGroup;
-			children = (
-				F50FAFE6EBD6619222E580128D2AD0D2 /* CameraSettings.swift */,
-			);
-			name = Settings;
-			path = Classes/Settings;
-			sourceTree = "<group>";
-		};
-		3567552B004E6AB5089EA73007E21C65 /* Extensions */ = {
-=======
-		3E680576FE4FBC119F683122F6ABE59F /* Targets Support Files */ = {
->>>>>>> 73a23165
-			isa = PBXGroup;
-			children = (
-				BA5785EA804F265D5940254D69EF223A /* AVURLAsset+Thumbnail.swift */,
-				15A0C41F3B65D4F0640784ECA349EADB /* CGRect+Center.swift */,
-				F6846A298245AB0643DD574BDDE2674E /* ClosedRange+Clamp.swift */,
-				45ED4A69E39C744E9A8C49C7A54AEBA8 /* NSURL+Media.swift */,
-				F4FAB717E5293467329081711DA3B47B /* UIButton+Shadows.swift */,
-				070EFC8956EF68C090207C8458D891EB /* UICollectionView+Cells.swift */,
-				8DEC81244BF6F280A2369D96F13CB7FD /* UIFont+Utils.swift */,
-				1AB3A18BE233C393A4C0AD3C0EB59AB1 /* UIImage+Camera.swift */,
-				1D87D9A57F65555DE75071C279E3DF97 /* UIView+Layout.swift */,
-				2208D0840EC8F19C79ECA0EF5E8359D7 /* UIViewController+Load.swift */,
-			);
-			name = Extensions;
-			path = Classes/Extensions;
-			sourceTree = "<group>";
-		};
-<<<<<<< HEAD
+		3724EB15EB07427ED68D1CB6AB96FA2F /* ModeSelector */ = {
+			isa = PBXGroup;
+			children = (
+				8605360232BEB0A8E4D7EA085411CB81 /* ModeButtonView.swift */,
+				F463F42F3FB6E9B9F6953AC81C541B6E /* ModeSelectorAndShootController.swift */,
+				099A72AD2CA891DB995722477455D50E /* ModeSelectorAndShootView.swift */,
+				C8B209B749647CE47F7BEE132F1F0EC7 /* ShootButtonView.swift */,
+			);
+			name = ModeSelector;
+			path = Classes/ModeSelector;
+			sourceTree = "<group>";
+		};
 		3E680576FE4FBC119F683122F6ABE59F /* Targets Support Files */ = {
 			isa = PBXGroup;
 			children = (
@@ -673,8 +424,20 @@
 			name = "Targets Support Files";
 			sourceTree = "<group>";
 		};
-=======
->>>>>>> 73a23165
+		3EAA2E522D943547C9B9624E540D82D8 /* MediaClips */ = {
+			isa = PBXGroup;
+			children = (
+				DD9D1576788DA34E5955EF86CF77CD71 /* MediaClip.swift */,
+				80A81294DCE0EEC3CE99529FC8FEB3E7 /* MediaClipsCollectionCell.swift */,
+				BF19BEB3F54DD0F020B27B8CA827E6EC /* MediaClipsCollectionController.swift */,
+				81B500253DD00CB4056291BDE8CDC67F /* MediaClipsCollectionView.swift */,
+				74F5716111531C20AE987AFE3057F8FB /* MediaClipsEditorView.swift */,
+				2A772188A923379845A02B17DE4B5829 /* MediaClipsEditorViewController.swift */,
+			);
+			name = MediaClips;
+			path = Classes/MediaClips;
+			sourceTree = "<group>";
+		};
 		3EB1A8839A654B1F16EF9E6F67243337 /* iOS */ = {
 			isa = PBXGroup;
 			children = (
@@ -686,83 +449,23 @@
 			name = iOS;
 			sourceTree = "<group>";
 		};
-<<<<<<< HEAD
-		4298AA1B19B99E32A88BD0242EBBCB2E /* Analytics */ = {
-			isa = PBXGroup;
-			children = (
-				7E0C5BC148A931BD7ED29631E4CE843D /* KanvasCameraAnalyticsProvider.swift */,
-			);
-			name = Analytics;
-			path = Classes/Analytics;
-			sourceTree = "<group>";
-		};
-		51AF834E342BAA5FD72E79CEDDE800F0 /* Recording */ = {
-			isa = PBXGroup;
-			children = (
-				227C6AD66E414C22ED333BB66121A8A4 /* CameraRecorder.swift */,
-				5F121F87F60B348E602A870D9177F93F /* CameraRecordingProtocol.swift */,
-				F4368A87884BA519F7F233B0A8BB381C /* CameraSegmentHandler.swift */,
-				F6B5FCDDC507AE270CB5A725652DEE6F /* GifVideoOutputHandler.swift */,
-				D9C2C2769896A6D640726C6D019F0232 /* PhotoOutputHandler.swift */,
-				0B96BC56811B1006458DC689EFFE69C2 /* VideoOutputHandler.swift */,
-			);
-			name = Recording;
-			path = Classes/Recording;
-			sourceTree = "<group>";
-		};
-		54D14EDC7F352790DCDD457DE540B8BF /* Pod */ = {
-			isa = PBXGroup;
-			children = (
-				E415D41F71B0A139C6BE26FFDC517FFD /* KanvasCamera.podspec.json */,
-=======
-		52915B0EB60EDF7FEDF5FCFE15B4F482 /* Camera */ = {
-			isa = PBXGroup;
-			children = (
-				EC3A560656C6F4E65BA70F430D1AB683 /* ActionsView.swift */,
-				35BA8D7F28AABCAF380383DC37FAA393 /* CameraController.swift */,
-				08FD6C9E78AED095A8F9A4C82F2D37C5 /* CameraInputController.swift */,
-				061AF4D9207C1D5E739ABC31BEDD2FC3 /* CameraInputControllerDelegate.swift */,
-				0502B2C597E06EA462CD02FF67FE3AB6 /* CameraInputOutput.swift */,
-				67606709725285D0D42A3442D18DC88D /* CameraView.swift */,
-				343E283D71BFD6E419F468585A373202 /* CameraZoomHandler.swift */,
->>>>>>> 73a23165
-			);
-			name = Pod;
-			sourceTree = "<group>";
-		};
-<<<<<<< HEAD
-		69D628CACA1932F93E8F877977E25711 /* Utility */ = {
-			isa = PBXGroup;
-			children = (
-				D157D9572B643DBF5860EBFAA6878046 /* IgnoreTouchesView.swift */,
-				BB7D863B04983E2128526F4856EAABB4 /* Queue.swift */,
-				C124400D534BF04FE981B61CADDD6014 /* UIUpdate.swift */,
+		5A00A5226ED77299D294571E146B8C9E /* Utility */ = {
+			isa = PBXGroup;
+			children = (
+				7F7E0E85DA0C7155225FACB1D5C6145B /* IgnoreTouchesView.swift */,
+				E272E958D051B819F8592D30C046964D /* Queue.swift */,
+				B84E197617356047235D9ADF52FAC938 /* UIUpdate.swift */,
 			);
 			name = Utility;
 			path = Classes/Utility;
-=======
-		5D2E95D2CF3572AE1162BE2D1C0664C6 /* KanvasCamera */ = {
-			isa = PBXGroup;
-			children = (
-				194C4A5C68D1086A9AAD9C57FA2D81BD /* Analytics */,
-				52915B0EB60EDF7FEDF5FCFE15B4F482 /* Camera */,
-				846337946D48D1A46601D22426789E21 /* Constants */,
-				89770C15F9693F17E6F457B551E6A971 /* Extensions */,
-				7C1608AD429F392BB8D7D3C2BD8D339C /* MediaClips */,
-				21A3C39D3D3A24CF7175BDF466CE291F /* Modal */,
-				E414E84A3B6FEE6567724F9731820AF2 /* ModeSelector */,
-				867CD391AC9C9BB0948E7700F324EAF7 /* Options */,
-				AE7207BDB4E9284BC6F2754D487E80B9 /* Pod */,
-				B6FB4451BF7BD3C6C341E5DB6339DD6E /* Preview */,
-				C9AFA1D82A650E8388563A6862DF5CE1 /* Recording */,
-				816C9DD188B41F0EE5161E75619C5334 /* Resources */,
-				9248D9C40636D68937B5F015D0A406F6 /* Settings */,
-				8869AA7A98667C9808A9BC987C7B33A2 /* Support Files */,
-				03A7F96AF8F7A501C44F7B99B5322D70 /* Utility */,
-			);
-			name = KanvasCamera;
-			path = ../..;
->>>>>>> 73a23165
+			sourceTree = "<group>";
+		};
+		7235BC24A14F13362C35D982A2D2802F /* Pod */ = {
+			isa = PBXGroup;
+			children = (
+				A39465D053E2BD8B2876AA28C7EADA11 /* KanvasCamera.podspec.json */,
+			);
+			name = Pod;
 			sourceTree = "<group>";
 		};
 		75260D2C5426C4665F833899D66A431C /* Pods-KanvasCameraExampleTests */ = {
@@ -794,44 +497,6 @@
 			name = Products;
 			sourceTree = "<group>";
 		};
-<<<<<<< HEAD
-		79DF2D8269A389876E803047B227DDCA /* KanvasCamera */ = {
-			isa = PBXGroup;
-			children = (
-				4298AA1B19B99E32A88BD0242EBBCB2E /* Analytics */,
-				1C0D625BBF5DFD51D02BD04F5442FE27 /* Camera */,
-				EF12F07C89CEBFE7181ACFD0477E32B3 /* Constants */,
-				3567552B004E6AB5089EA73007E21C65 /* Extensions */,
-				13EECE88B39CF2061EED6A744875BF4E /* MediaClips */,
-				97C0E38D9EDB822A660620ABFAD10992 /* Modal */,
-				E73AB0255FE5ACF08454FE1952325FEF /* ModeSelector */,
-				01B7975A443F581BB30F8FC6435F2770 /* Options */,
-				54D14EDC7F352790DCDD457DE540B8BF /* Pod */,
-				D32670A8F88C61082A5CDA5087C4A561 /* Preview */,
-				51AF834E342BAA5FD72E79CEDDE800F0 /* Recording */,
-				A5F2A64F24BB831AD988718A54ADD48D /* Resources */,
-				3531E4233A3559C62B666DC571923284 /* Settings */,
-				A59A79F8DFE0C8956CAEFEDD4BF69B8D /* Support Files */,
-				69D628CACA1932F93E8F877977E25711 /* Utility */,
-			);
-			name = KanvasCamera;
-			path = ../..;
-=======
-		7C1608AD429F392BB8D7D3C2BD8D339C /* MediaClips */ = {
-			isa = PBXGroup;
-			children = (
-				B49D3571872FD0ED4DD19FFE5E398365 /* MediaClip.swift */,
-				73944E2F46D3C98FCE511809D5E6575B /* MediaClipsCollectionCell.swift */,
-				CC0995826527FB781891D88637972A5A /* MediaClipsCollectionController.swift */,
-				E6EE4818ED47E34EA3CB0C4DE5F086FF /* MediaClipsCollectionView.swift */,
-				AD8CBF6F8ECC68BB3082CB50460E4DF1 /* MediaClipsEditorView.swift */,
-				5A0EB83984F35BC78D33EC5EA695A927 /* MediaClipsEditorViewController.swift */,
-			);
-			name = MediaClips;
-			path = Classes/MediaClips;
->>>>>>> 73a23165
-			sourceTree = "<group>";
-		};
 		7DB346D0F39D3F0E887471402A8071AB = {
 			isa = PBXGroup;
 			children = (
@@ -844,202 +509,94 @@
 			);
 			sourceTree = "<group>";
 		};
-<<<<<<< HEAD
-		97C0E38D9EDB822A660620ABFAD10992 /* Modal */ = {
-			isa = PBXGroup;
-			children = (
-				51C344D986AB72F4FF09CECA59A37402 /* ModalController.swift */,
-				163A765351FC25CFC0081C0EDE838AF9 /* ModalPresentationAnimationController.swift */,
-				6B7FB094EE15540611B5CDBC49F80939 /* ModalPresentationController.swift */,
-				E2D32F0D1794926F00CD57D5FC648DF1 /* ModalView.swift */,
-				B199E3BC0F051971D85CA63D21E94AD6 /* ModalViewModel.swift */,
-=======
-		816C9DD188B41F0EE5161E75619C5334 /* Resources */ = {
-			isa = PBXGroup;
-			children = (
-				B17E8EE790618FC0AFC1C0B2E535511A /* Assets.xcassets */,
-			);
-			name = Resources;
-			sourceTree = "<group>";
-		};
-		846337946D48D1A46601D22426789E21 /* Constants */ = {
-			isa = PBXGroup;
-			children = (
-				ABD5916CED18A9D0F557BA29FD35ADAF /* KanvasCameraColors.swift */,
-				1DCC07BD7AAE0AB6F469CC49AC5BE7F9 /* KanvasCameraImages.swift */,
-				5FA7E03A4C2F5BFDDC20668AD077069A /* KanvasCameraStrings.swift */,
-				4CB45ADF4C8A1EA936E81F343F983BF5 /* KanvasCameraTimes.swift */,
+		7F62079FDD98ED484824CD0AAEF76532 /* Support Files */ = {
+			isa = PBXGroup;
+			children = (
+				BEB5D9A9DF8EA9AB711885C0386A9901 /* Info.plist */,
+				4F2A84966BC7B6CD9AE287666C158673 /* KanvasCamera.modulemap */,
+				A2ACB639B0BD3721146AB9650BD92573 /* KanvasCamera.xcconfig */,
+				62DD35C49930FC5B9911B4AE42149D34 /* KanvasCamera-dummy.m */,
+				68C665AFF81BC00391548D22CE4C682F /* KanvasCamera-prefix.pch */,
+				8E72CBCDAA2E36C454FDF234801771B2 /* KanvasCamera-umbrella.h */,
+			);
+			name = "Support Files";
+			path = "KanvasCameraExample/Pods/Target Support Files/KanvasCamera";
+			sourceTree = "<group>";
+		};
+		8ACC03EA7E199289A0F6713CF5BBFFBF /* Modal */ = {
+			isa = PBXGroup;
+			children = (
+				ABB4968CB75E50235F5C6E302FA9A224 /* ModalController.swift */,
+				CD69B5EE454B0EF17EB22EA18ACED2D1 /* ModalPresentationAnimationController.swift */,
+				A11A8C4E479C9FE9159836CDDDA583EE /* ModalPresentationController.swift */,
+				D6B96C43348D8DF295E1AFE2CDD37A0A /* ModalView.swift */,
+				FBA47FC1C7364CFF8467DA25D162164A /* ModalViewModel.swift */,
+			);
+			name = Modal;
+			path = Classes/Modal;
+			sourceTree = "<group>";
+		};
+		961C715386F8AA31622D20F70CB69799 /* Extensions */ = {
+			isa = PBXGroup;
+			children = (
+				D2930598AD460DBB8A5CF8337F622033 /* Array+Move.swift */,
+				0DA60E185545349A3724E407B2481E5C /* AVURLAsset+Thumbnail.swift */,
+				EF85ACC2DF1B8E1B6F41E4B7045AE0D5 /* CGRect+Center.swift */,
+				430D9B088D842AF541E2B7844FABBAF6 /* ClosedRange+Clamp.swift */,
+				F52DAC41B513B77C5F459F877948E808 /* NSURL+Media.swift */,
+				29DD2C81DBEBCC5EBDFB0A64BDEEF0EA /* UIButton+Shadows.swift */,
+				38B43C1FC37E2235D095544F9D1CE63C /* UICollectionView+Cells.swift */,
+				00E5574197745FF53BCA88C173AC4395 /* UIFont+Utils.swift */,
+				30E6705D6B3431A768BCA1B5EFC9BBEF /* UIImage+Camera.swift */,
+				EB2B2B00037603642719D4D901EA35A5 /* UIView+Layout.swift */,
+				D40AAF1B73EC4E0EC01CEE91B01996B9 /* UIViewController+Load.swift */,
+			);
+			name = Extensions;
+			path = Classes/Extensions;
+			sourceTree = "<group>";
+		};
+		98AC4C1CA4A3253AD06A27E23813DA46 /* Analytics */ = {
+			isa = PBXGroup;
+			children = (
+				6CAA1FAF01829F48CE15C09A6A94B305 /* KanvasCameraAnalyticsProvider.swift */,
+			);
+			name = Analytics;
+			path = Classes/Analytics;
+			sourceTree = "<group>";
+		};
+		99E46DD4AB2256791F111C718CB0EEF8 /* SwiftSupport */ = {
+			isa = PBXGroup;
+			children = (
+				D97545C39C4A5EE2631DD9FFECE76A40 /* SwiftSupport.swift */,
+			);
+			name = SwiftSupport;
+			sourceTree = "<group>";
+		};
+		CFDEA9CB2A6F428A84EC194B0C3965A3 /* Constants */ = {
+			isa = PBXGroup;
+			children = (
+				76A84C532DDBCA5CD25F302FB0314894 /* KanvasCameraColors.swift */,
+				D51A8AD0B4EA83741999C2F54BA76E59 /* KanvasCameraImages.swift */,
+				60B6C32B717AFD7A7B4F7A28AB85A299 /* KanvasCameraStrings.swift */,
+				226954CACDF2BA11662EA9E0E5FBE26A /* KanvasCameraTimes.swift */,
 			);
 			name = Constants;
 			path = Classes/Constants;
 			sourceTree = "<group>";
 		};
-		867CD391AC9C9BB0948E7700F324EAF7 /* Options */ = {
-			isa = PBXGroup;
-			children = (
-				2C13296549CD8FE3A6F70F798CCA9BC8 /* CameraDeviceOption.swift */,
-				D0F96126A8EB44E0679B5AA085F0D861 /* ExtendedButton.swift */,
-				48D0096D93035730AFDC18B439E16C9A /* ExtendedStackView.swift */,
-				83ED00E7A3F270F696ADB0E69BA1FFC5 /* OptionsController.swift */,
-				73DCC729F764F1B5367747B0050D9EFA /* OptionsStackView.swift */,
-				F478D49D7681F20058157CF1C54EB2CE /* OptionView.swift */,
-			);
-			name = Options;
-			path = Classes/Options;
-			sourceTree = "<group>";
-		};
-		8869AA7A98667C9808A9BC987C7B33A2 /* Support Files */ = {
-			isa = PBXGroup;
-			children = (
-				8286EBF8EA4A29DAE4943C8EF3EAD11E /* Info.plist */,
-				755796D3F6EDE17A8E44E075A24EEB59 /* KanvasCamera.modulemap */,
-				2CB0BFE474D78C92D04D931222B6BCC1 /* KanvasCamera.xcconfig */,
-				A3144037C8F9BB8F6C36688EB6D15E84 /* KanvasCamera-dummy.m */,
-				2733AFCEE29096EB64C29A91B9D2E79D /* KanvasCamera-prefix.pch */,
-				94667FEABE7DFD2EB6DFFB793B488247 /* KanvasCamera-umbrella.h */,
-			);
-			name = "Support Files";
-			path = "KanvasCameraExample/Pods/Target Support Files/KanvasCamera";
-			sourceTree = "<group>";
-		};
-		89770C15F9693F17E6F457B551E6A971 /* Extensions */ = {
-			isa = PBXGroup;
-			children = (
-				DE687EA9CB770177E95C0F44F60C5D83 /* Array+Move.swift */,
-				95D3BE86919A86F1D02B2794A76E7A12 /* AVURLAsset+Thumbnail.swift */,
-				A3749AD1E1D68599AA931FC64CAC346C /* CGRect+Center.swift */,
-				A95AD287850416B85267ED62E1F78D42 /* ClosedRange+Clamp.swift */,
-				BE7F9A9184192455EADC85AE791C97CE /* NSURL+Media.swift */,
-				B894F4E0BF77902816C84AC005998059 /* UIButton+Shadows.swift */,
-				09092D18BE0CE43A2CCE54FBD20FACCD /* UICollectionView+Cells.swift */,
-				ACBB004B87AF6B68800A2036D67455EF /* UIFont+Utils.swift */,
-				57827AE539D0BCB43DE93AA4CA6BD677 /* UIImage+Camera.swift */,
-				045F9C7B7CF163E443C3996E4B5C0301 /* UIView+Layout.swift */,
-				B4FC7E56DB4B5FF80AF9B5E8C1CEAEAE /* UIViewController+Load.swift */,
-			);
-			name = Extensions;
-			path = Classes/Extensions;
-			sourceTree = "<group>";
-		};
-		9248D9C40636D68937B5F015D0A406F6 /* Settings */ = {
-			isa = PBXGroup;
-			children = (
-				9290E942834309B64CDAE9174409AD4D /* CameraSettings.swift */,
->>>>>>> 73a23165
-			);
-			name = Modal;
-			path = Classes/Modal;
-			sourceTree = "<group>";
-		};
-		99E46DD4AB2256791F111C718CB0EEF8 /* SwiftSupport */ = {
-			isa = PBXGroup;
-			children = (
-				D97545C39C4A5EE2631DD9FFECE76A40 /* SwiftSupport.swift */,
-			);
-			name = SwiftSupport;
-			sourceTree = "<group>";
-		};
-<<<<<<< HEAD
-		A59A79F8DFE0C8956CAEFEDD4BF69B8D /* Support Files */ = {
-			isa = PBXGroup;
-			children = (
-				949CFAABB514A7D17C17311152E5929A /* Info.plist */,
-				52A95899EAAD6E9E54536FF00AAE14BC /* KanvasCamera.modulemap */,
-				49B6219090570DDEBD7230D9974D9D53 /* KanvasCamera.xcconfig */,
-				A2F806C4E58C99E94C9DC2E916D0EE33 /* KanvasCamera-dummy.m */,
-				01D0FD9D48B841D0F5DF720668A56AA2 /* KanvasCamera-prefix.pch */,
-				2A239B60CFE9190E2449DF9272FE71DC /* KanvasCamera-umbrella.h */,
-			);
-			name = "Support Files";
-			path = "KanvasCameraExample/Pods/Target Support Files/KanvasCamera";
-			sourceTree = "<group>";
-		};
-		A5F2A64F24BB831AD988718A54ADD48D /* Resources */ = {
-			isa = PBXGroup;
-			children = (
-				213EC23349762C2656901F8AE3CC8347 /* Assets.xcassets */,
-				FCD376626E81A88C6328E88AE59FF793 /* silence.aac */,
-=======
-		AE7207BDB4E9284BC6F2754D487E80B9 /* Pod */ = {
-			isa = PBXGroup;
-			children = (
-				7096A6D4F8AF1FBBA8189C2BFC9D8250 /* KanvasCamera.podspec.json */,
-			);
-			name = Pod;
-			sourceTree = "<group>";
-		};
-		B6FB4451BF7BD3C6C341E5DB6339DD6E /* Preview */ = {
-			isa = PBXGroup;
-			children = (
-				BFA2BD5A6B3AF44493EFD7D2865A8647 /* CameraPreviewView.swift */,
-				C73C4206CD85E8C6BDDBDF952C6923CD /* CameraPreviewViewController.swift */,
-				2C58A73C46AB8C68C0CEC1B05F05652E /* LoadingIndicatorView.swift */,
->>>>>>> 73a23165
-			);
-			name = Preview;
-			path = Classes/Preview;
-			sourceTree = "<group>";
-		};
-<<<<<<< HEAD
-		D32670A8F88C61082A5CDA5087C4A561 /* Preview */ = {
-			isa = PBXGroup;
-			children = (
-				016A3D007FEE93339A8C9D001CAD6F5B /* CameraPreviewView.swift */,
-				C4DCF4AC031EBB5937F403DB80BEE44E /* CameraPreviewViewController.swift */,
-				D175ED2D9C364FE7142844B4D21D870F /* LoadingIndicatorView.swift */,
-			);
-			name = Preview;
-			path = Classes/Preview;
-			sourceTree = "<group>";
-		};
-		E73AB0255FE5ACF08454FE1952325FEF /* ModeSelector */ = {
-			isa = PBXGroup;
-			children = (
-				878291CF578BAE89CA615A678180043A /* ModeButtonView.swift */,
-				C37B7B4C5040A9BD721EBA00A67A61D3 /* ModeSelectorAndShootController.swift */,
-				641C021CCF6AB8563669724906BE2176 /* ModeSelectorAndShootView.swift */,
-				DD06EC57A5ECE96E7947873C81DA2737 /* ShootButtonView.swift */,
-			);
-			name = ModeSelector;
-			path = Classes/ModeSelector;
-			sourceTree = "<group>";
-		};
-		EF12F07C89CEBFE7181ACFD0477E32B3 /* Constants */ = {
-			isa = PBXGroup;
-			children = (
-				A1F15EE67DECC4F9D3556C00BC3DD911 /* KanvasCameraColors.swift */,
-				CE2E312FA4BBB8C378BDB1080C23C569 /* KanvasCameraImages.swift */,
-				62819D25C0B4CF7774FF3B5E41174661 /* KanvasCameraStrings.swift */,
-				CFCDEAAA3DA9B086EFFED0E0D6A820A9 /* KanvasCameraTimes.swift */,
-			);
-			name = Constants;
-			path = Classes/Constants;
-=======
-		C9AFA1D82A650E8388563A6862DF5CE1 /* Recording */ = {
-			isa = PBXGroup;
-			children = (
-				01F2A0E62346B2FEA0DFD170BBBC99EB /* CameraRecorder.swift */,
-				7D793C69C725B11CF4B45EE68A47191C /* CameraRecordingProtocol.swift */,
-				44FC77470416225B6AC03E9216D55FFE /* CameraSegmentHandler.swift */,
-				E3B4E54762DD0F988576CFD22D9AED01 /* GifVideoOutputHandler.swift */,
-				0A2DE647C39E0A3E21BDA72ABCA4831B /* PhotoOutputHandler.swift */,
-				50F07047588F6BB3CB93640280A511C8 /* VideoOutputHandler.swift */,
-			);
-			name = Recording;
-			path = Classes/Recording;
-			sourceTree = "<group>";
-		};
-		E414E84A3B6FEE6567724F9731820AF2 /* ModeSelector */ = {
-			isa = PBXGroup;
-			children = (
-				2032982417ED334FF75CDBCC4918F468 /* ModeButtonView.swift */,
-				9BD013A52C7632A425F22057830C4862 /* ModeSelectorAndShootController.swift */,
-				EE2AE9CDCBDBC180EDE77A31C34B8F91 /* ModeSelectorAndShootView.swift */,
-				2C445093B1439AE5F6CE1C539E926AE5 /* ShootButtonView.swift */,
-			);
-			name = ModeSelector;
-			path = Classes/ModeSelector;
->>>>>>> 73a23165
+		D81A73FF7202D73E25BD81F6863AE201 /* Camera */ = {
+			isa = PBXGroup;
+			children = (
+				34033E875CC611A8E0AB8430C6DEAC28 /* ActionsView.swift */,
+				86741AF0DB50A62F3C8F14ED261F2277 /* CameraController.swift */,
+				CA7D98C6E99EEB9DB8CC66A9C3932BF9 /* CameraInputController.swift */,
+				F6CF0D00EA4288ECC00025AE16004705 /* CameraInputControllerDelegate.swift */,
+				95810CFEFFF8A4D83798FF64BE89533F /* CameraInputOutput.swift */,
+				98055C5635B144F08C2C02A311850882 /* CameraView.swift */,
+				E50C674965FE19C6F2C93CF8477FA757 /* CameraZoomHandler.swift */,
+			);
+			name = Camera;
+			path = Classes/Camera;
 			sourceTree = "<group>";
 		};
 		F35791481CAFDD8E7715AE1B44687328 /* Core */ = {
@@ -1092,17 +649,14 @@
 /* End PBXGroup section */
 
 /* Begin PBXHeadersBuildPhase section */
-<<<<<<< HEAD
-=======
-		0B7DE83B8518EAD7D2A0B88463FA90D4 /* Headers */ = {
+		2412C6B9FA2C091F8D25AB65EB967BC9 /* Headers */ = {
 			isa = PBXHeadersBuildPhase;
 			buildActionMask = 2147483647;
 			files = (
-				43B3FA4BFD07DBC53711CAC24186548F /* KanvasCamera-umbrella.h in Headers */,
-			);
-			runOnlyForDeploymentPostprocessing = 0;
-		};
->>>>>>> 73a23165
+				78A069E0A99166B0AF437D7FBEEF5A34 /* KanvasCamera-umbrella.h in Headers */,
+			);
+			runOnlyForDeploymentPostprocessing = 0;
+		};
 		5D9AAAD367E4358BCEF7FC4A028AF743 /* Headers */ = {
 			isa = PBXHeadersBuildPhase;
 			buildActionMask = 2147483647;
@@ -1126,14 +680,6 @@
 			);
 			runOnlyForDeploymentPostprocessing = 0;
 		};
-		B3497FFFECFA9450C95C8145E48E91F8 /* Headers */ = {
-			isa = PBXHeadersBuildPhase;
-			buildActionMask = 2147483647;
-			files = (
-				902912B343F9804279ABAD95186983B0 /* KanvasCamera-umbrella.h in Headers */,
-			);
-			runOnlyForDeploymentPostprocessing = 0;
-		};
 		B8FF279186296B3F4CD7AEA2AABFC534 /* Headers */ = {
 			isa = PBXHeadersBuildPhase;
 			buildActionMask = 2147483647;
@@ -1145,24 +691,6 @@
 /* End PBXHeadersBuildPhase section */
 
 /* Begin PBXNativeTarget section */
-		1BEB6D98FBAF0364340B06930CA23E47 /* KanvasCamera */ = {
-			isa = PBXNativeTarget;
-			buildConfigurationList = 648D6DAF1F79B2ED756F95E66C931C02 /* Build configuration list for PBXNativeTarget "KanvasCamera" */;
-			buildPhases = (
-				0B7DE83B8518EAD7D2A0B88463FA90D4 /* Headers */,
-				8FE77636F79B08C4E926882511E310D1 /* Sources */,
-				D2D8EBE8C69E8189896C81E2B81737E7 /* Frameworks */,
-				6336B4DF0E1D53AFF8E1C9B4F24D7887 /* Resources */,
-			);
-			buildRules = (
-			);
-			dependencies = (
-			);
-			name = KanvasCamera;
-			productName = KanvasCamera;
-			productReference = A001B444A3514ECF27E76EDDD2DD7388 /* KanvasCamera.framework */;
-			productType = "com.apple.product-type.framework";
-		};
 		4E6E4DCA942113F7327F5D13FD008D75 /* Pods-KanvasCameraExampleTests */ = {
 			isa = PBXNativeTarget;
 			buildConfigurationList = B5CF24760714D00CDD6DBA8E36F382C7 /* Build configuration list for PBXNativeTarget "Pods-KanvasCameraExampleTests" */;
@@ -1220,14 +748,14 @@
 			productReference = 9710A9ABCC87F85543E8DB98EB7905CB /* FBSnapshotTestCase.framework */;
 			productType = "com.apple.product-type.framework";
 		};
-		E8E52A6214E64193680711D2E2D2B081 /* KanvasCamera */ = {
+		CB08F98922F3B077F07E70B77BE25E50 /* KanvasCamera */ = {
 			isa = PBXNativeTarget;
-			buildConfigurationList = FE61D9275324CBE42FD6CC21236AB273 /* Build configuration list for PBXNativeTarget "KanvasCamera" */;
+			buildConfigurationList = B7EB08996FCBE48A16B3AED7B6C25251 /* Build configuration list for PBXNativeTarget "KanvasCamera" */;
 			buildPhases = (
-				B3497FFFECFA9450C95C8145E48E91F8 /* Headers */,
-				2F694CD017EF9FEAD217606128C21923 /* Sources */,
-				1C9BE6507048C15E3BD159B2D6B1AFEF /* Frameworks */,
-				BBE6BF8670B8BA25EC44480268FAFC26 /* Resources */,
+				2412C6B9FA2C091F8D25AB65EB967BC9 /* Headers */,
+				43548FCAF7E5F4C404068B1E071BC418 /* Sources */,
+				BC8B681A8AE4D32B77F461ED1BADAAEC /* Frameworks */,
+				159229A5AAC06CAC5766FC571EEAEAD1 /* Resources */,
 			);
 			buildRules = (
 			);
@@ -1260,11 +788,7 @@
 			projectRoot = "";
 			targets = (
 				9208F82521C84CC962FB475DC38D3371 /* FBSnapshotTestCase */,
-<<<<<<< HEAD
-				E8E52A6214E64193680711D2E2D2B081 /* KanvasCamera */,
-=======
-				1BEB6D98FBAF0364340B06930CA23E47 /* KanvasCamera */,
->>>>>>> 73a23165
+				CB08F98922F3B077F07E70B77BE25E50 /* KanvasCamera */,
 				7B1E4528863D204693052CC69EDE0DC5 /* Pods-KanvasCameraExample */,
 				4E6E4DCA942113F7327F5D13FD008D75 /* Pods-KanvasCameraExampleTests */,
 			);
@@ -1279,27 +803,19 @@
 			);
 			runOnlyForDeploymentPostprocessing = 0;
 		};
-<<<<<<< HEAD
+		159229A5AAC06CAC5766FC571EEAEAD1 /* Resources */ = {
+			isa = PBXResourcesBuildPhase;
+			buildActionMask = 2147483647;
+			files = (
+				8A96E7853073D34BC6A6CA039C70A5A8 /* Assets.xcassets in Resources */,
+				27B6131E0439C163EEF271836A73872F /* silence.aac in Resources */,
+			);
+			runOnlyForDeploymentPostprocessing = 0;
+		};
 		AD4E4321B395852DC07143FDAF5069AF /* Resources */ = {
 			isa = PBXResourcesBuildPhase;
 			buildActionMask = 2147483647;
 			files = (
-=======
-		6336B4DF0E1D53AFF8E1C9B4F24D7887 /* Resources */ = {
-			isa = PBXResourcesBuildPhase;
-			buildActionMask = 2147483647;
-			files = (
-				6633ADCD8DE39D2B588FE7C653C0AAB4 /* Assets.xcassets in Resources */,
->>>>>>> 73a23165
-			);
-			runOnlyForDeploymentPostprocessing = 0;
-		};
-		BBE6BF8670B8BA25EC44480268FAFC26 /* Resources */ = {
-			isa = PBXResourcesBuildPhase;
-			buildActionMask = 2147483647;
-			files = (
-				E51B7DB3AFCF0C17C8C7ECC52890B973 /* Assets.xcassets in Resources */,
-				41556C2F8578D9B6F72368D5A1D0E3D7 /* silence.aac in Resources */,
 			);
 			runOnlyForDeploymentPostprocessing = 0;
 		};
@@ -1313,67 +829,68 @@
 /* End PBXResourcesBuildPhase section */
 
 /* Begin PBXSourcesBuildPhase section */
-		2F694CD017EF9FEAD217606128C21923 /* Sources */ = {
+		43548FCAF7E5F4C404068B1E071BC418 /* Sources */ = {
 			isa = PBXSourcesBuildPhase;
 			buildActionMask = 2147483647;
 			files = (
-				34D2D0409631640FEE98AE0596773E19 /* ActionsView.swift in Sources */,
-				C7CA60233B14DD4D027D33C6D9C596E7 /* AVURLAsset+Thumbnail.swift in Sources */,
-				B5424A91F856E3ABE6C13E1469E3E28C /* CameraController.swift in Sources */,
-				715F84CE199E7C13403AD3B4AB56853D /* CameraDeviceOption.swift in Sources */,
-				4D17BCFC488910734742F18B4B02C9D6 /* CameraInputController.swift in Sources */,
-				495D9CCFDF83EF06A09B013FA832E1FC /* CameraInputControllerDelegate.swift in Sources */,
-				53DAD57C9519730BF1E6D547BA02D849 /* CameraInputOutput.swift in Sources */,
-				CFE0D4C0EA0D3AF3C471635B2D08F654 /* CameraPreviewView.swift in Sources */,
-				AB390FED3A8695DBFD8CB7615034E3EB /* CameraPreviewViewController.swift in Sources */,
-				2660FEFAC88EE9874380054E279D0B80 /* CameraRecorder.swift in Sources */,
-				2DC75C066E408246812D842A5525C9BD /* CameraRecordingProtocol.swift in Sources */,
-				D5A1E240E51FA48A3CE3CDB5FC51A5B6 /* CameraSegmentHandler.swift in Sources */,
-				C6D0616599C09AD2D2CBDC475B277640 /* CameraSettings.swift in Sources */,
-				C3101F6FE2E6E11F0890E0BA40BAF4B9 /* CameraView.swift in Sources */,
-				4CD04ECB3AAF9F91925BF821AF36EAFB /* CameraZoomHandler.swift in Sources */,
-				DD43F52AACDD6DB59061FCAEBCEA05AC /* CGRect+Center.swift in Sources */,
-				629AA62F809834D969E8EAFE0AC8A4AA /* ClosedRange+Clamp.swift in Sources */,
-				EA4D96B45A67FBCDB7B15F092EBCA714 /* ExtendedButton.swift in Sources */,
-				259815019C228E13DFFAE8A277D8137E /* ExtendedStackView.swift in Sources */,
-				EB5CCE38EE4A856F58E89B391B0FA00D /* GifVideoOutputHandler.swift in Sources */,
-				7A9A641A85D801D6835492335FB489F8 /* IgnoreTouchesView.swift in Sources */,
-				3C1F87A0D73F327E6D199FE7B5619A6F /* KanvasCamera-dummy.m in Sources */,
-				16BA63EADF9E0A8F32DC660D91F9D286 /* KanvasCameraAnalyticsProvider.swift in Sources */,
-				51F9DB5677D80892B5316C254AE0D990 /* KanvasCameraColors.swift in Sources */,
-				F9D8FAC200DE28771D424297C4EF5E85 /* KanvasCameraImages.swift in Sources */,
-				5110BCCE2F079807C48852C0383F0C6A /* KanvasCameraStrings.swift in Sources */,
-				2894B46056C81FD7485D597748E0C46F /* KanvasCameraTimes.swift in Sources */,
-				6793538760BCBD19F11DF04DFF629D45 /* LoadingIndicatorView.swift in Sources */,
-				67BF5A54BF47ACD91717746217DA7113 /* MediaClip.swift in Sources */,
-				E87ADA42A09728087F5ADD13BE84A997 /* MediaClipsCollectionCell.swift in Sources */,
-				8B7D739F67A7EEA652532DB7E9AEE54E /* MediaClipsCollectionController.swift in Sources */,
-				5638E3ACD3AB6FC8487A5951D332D188 /* MediaClipsCollectionView.swift in Sources */,
-				947F76FD9701614C1B9A7CB6594433E6 /* MediaClipsEditorView.swift in Sources */,
-				44DBC35FEB6A58DC2F7A49D36E5D399D /* MediaClipsEditorViewController.swift in Sources */,
-				5AF9956A0F7FAAC54697131575953E7B /* ModalController.swift in Sources */,
-				6A3029FE01B245B378E7424547478FAD /* ModalPresentationAnimationController.swift in Sources */,
-				1404586FC293F56FE29209C740B3D423 /* ModalPresentationController.swift in Sources */,
-				4E468E53316DDC797F3736A30F3A39A9 /* ModalView.swift in Sources */,
-				6F59C5620D40699226B46567A1C8F212 /* ModalViewModel.swift in Sources */,
-				CBAEBAA18576B0E32FC9BC981EF68301 /* ModeButtonView.swift in Sources */,
-				43333D53925A03EB0C3242000686813D /* ModeSelectorAndShootController.swift in Sources */,
-				FE6CCCB6B8288FA88AA3F5D12BE799F8 /* ModeSelectorAndShootView.swift in Sources */,
-				2F2C5FD6B1E9D83039F18B535C18A3D0 /* NSURL+Media.swift in Sources */,
-				9EF17EBC58DD5502383A257AB77D51C1 /* OptionsController.swift in Sources */,
-				547996A4D04CB921053E9EA5311292B0 /* OptionsStackView.swift in Sources */,
-				F8F12181DF54D88F43F0D0F8F86AB6AC /* OptionView.swift in Sources */,
-				0BD182C5FE454CD60E7C3CA04AADDD6F /* PhotoOutputHandler.swift in Sources */,
-				71E9AD86A9582A9A08D3AB17056C784C /* Queue.swift in Sources */,
-				E347A4F7BE4F4BDAC0AD4A265D83DF33 /* ShootButtonView.swift in Sources */,
-				A28F6C37C45FDB4C64534E74FAAC6779 /* UIButton+Shadows.swift in Sources */,
-				6C1D4ECAAF0CF77168C883F159320801 /* UICollectionView+Cells.swift in Sources */,
-				174C4D0212C81F8D87ED18656EB5C8DB /* UIFont+Utils.swift in Sources */,
-				BE4ED1B2FC770ED3569D81782D665B8F /* UIImage+Camera.swift in Sources */,
-				049B9B9FA45221DF78B5EF82F726ADF4 /* UIUpdate.swift in Sources */,
-				7722831C301F6C101B329FCF2C4328E5 /* UIView+Layout.swift in Sources */,
-				931E0B95AA77CC5C7089E86A14940058 /* UIViewController+Load.swift in Sources */,
-				2F19FACFE71E0CA38E4CBA0C8C1502F7 /* VideoOutputHandler.swift in Sources */,
+				9F43D857184CCED833D3C39CD880EDE8 /* ActionsView.swift in Sources */,
+				DDF3D2AC756AF51B710A04B046FB5957 /* Array+Move.swift in Sources */,
+				E2FB45AAE8AEEFB82AC1B2D3FE1EFB25 /* AVURLAsset+Thumbnail.swift in Sources */,
+				C89C54770DDE7743A37B49150B3D4A99 /* CameraController.swift in Sources */,
+				5FF6C44A85A3D0BEBA3330D6AF266AB1 /* CameraDeviceOption.swift in Sources */,
+				108FDECA2DAB1578DBD4C7B3566E01B5 /* CameraInputController.swift in Sources */,
+				78024138E7F67DBAABB8AB5EC9EF3A11 /* CameraInputControllerDelegate.swift in Sources */,
+				362003B280AC265CC3C60038C18FDE69 /* CameraInputOutput.swift in Sources */,
+				4D006542B1331A101202ECE059B61F2E /* CameraPreviewView.swift in Sources */,
+				7AF51DE42CCC065D99F23BE9E0EFCAEA /* CameraPreviewViewController.swift in Sources */,
+				558DACF090A93FEED34BA586A2D63AFE /* CameraRecorder.swift in Sources */,
+				94022CE65D64E9E68F7343E29ECED4E4 /* CameraRecordingProtocol.swift in Sources */,
+				98D5742C35B2FE56ABD8AA600C2007B9 /* CameraSegmentHandler.swift in Sources */,
+				F831213F04A5D71EB5EC5992E4D3EAC4 /* CameraSettings.swift in Sources */,
+				2CD724FAD009EB1B608A2186C136063B /* CameraView.swift in Sources */,
+				801A77130E3C40BFC1C5A317E839C1AA /* CameraZoomHandler.swift in Sources */,
+				CE9F21431CCCFAF6CC0B1382B13A1969 /* CGRect+Center.swift in Sources */,
+				117A79E790E4205B6F50AC8FC7814DF0 /* ClosedRange+Clamp.swift in Sources */,
+				BA6CE73ECA889C66404588E6E4482F93 /* ExtendedButton.swift in Sources */,
+				52D07B4FA96497B335FE85A0B7CB8487 /* ExtendedStackView.swift in Sources */,
+				6E52F04640A7302D371E37923B9BF998 /* GifVideoOutputHandler.swift in Sources */,
+				F8BDA638A3E7F5FFF7BA2112A808E8C1 /* IgnoreTouchesView.swift in Sources */,
+				D93C1FC1A7EE2EFE1DC7980CAAD65492 /* KanvasCamera-dummy.m in Sources */,
+				39F0ECD9A2C33EE26133BCBF2F8EDD40 /* KanvasCameraAnalyticsProvider.swift in Sources */,
+				67C11B367714C6BA96C03A7F771ABEB3 /* KanvasCameraColors.swift in Sources */,
+				38D7D517EA0F637830715A1647843C45 /* KanvasCameraImages.swift in Sources */,
+				6D53315793B18C7D0D7961E627FBBECF /* KanvasCameraStrings.swift in Sources */,
+				864B5DD933551D86918130C5C3F0E578 /* KanvasCameraTimes.swift in Sources */,
+				67518F2338B926EC6224A60632BFEB85 /* LoadingIndicatorView.swift in Sources */,
+				C28B4148077998604E4C7FD6A6286175 /* MediaClip.swift in Sources */,
+				4BA3E4ED7FF989635DFD540220F656F8 /* MediaClipsCollectionCell.swift in Sources */,
+				FAE713C2A0BFF3A70936205C6023F99A /* MediaClipsCollectionController.swift in Sources */,
+				0F5BC05B4CD9680F4A8B8253C636D85A /* MediaClipsCollectionView.swift in Sources */,
+				35002C01730606B802B03DD6AC9C6F0D /* MediaClipsEditorView.swift in Sources */,
+				95770B34F96C3F420B33EE5E36F02D88 /* MediaClipsEditorViewController.swift in Sources */,
+				4F211F42EE82849AA3291824D1C42500 /* ModalController.swift in Sources */,
+				C32D4903FADA201E9D6BB7591D6850C5 /* ModalPresentationAnimationController.swift in Sources */,
+				8AD23EE694F44C9A5A07E2711AD5B216 /* ModalPresentationController.swift in Sources */,
+				6F7AAC977E920697B8ECEC9F693E862D /* ModalView.swift in Sources */,
+				47918D78DC49D64AE83C529CBB33B89C /* ModalViewModel.swift in Sources */,
+				DB58FAACFC44F523E5A13A3BC7CF9EF5 /* ModeButtonView.swift in Sources */,
+				BAAE0DE15BA3BAC4A7AF742D25ED5F01 /* ModeSelectorAndShootController.swift in Sources */,
+				41205C1FD70A9B0F7332A7578204DE53 /* ModeSelectorAndShootView.swift in Sources */,
+				66BF8219CDD5ECE5B8D2727F5A4B7121 /* NSURL+Media.swift in Sources */,
+				2A9FCD8554DBF0221FAC8A3C9D20FC5B /* OptionsController.swift in Sources */,
+				A93F0B20C6CF041A322E79F4DB1A331B /* OptionsStackView.swift in Sources */,
+				858431B1A0C399F048AA6355B85FC94C /* OptionView.swift in Sources */,
+				F7E2BF616B989CF9DAF92443EB08907D /* PhotoOutputHandler.swift in Sources */,
+				89BB1C7BB0EC3FD7D115FC816FA02621 /* Queue.swift in Sources */,
+				2C7CE64FC47C65B3F68F5F015A2A5CEB /* ShootButtonView.swift in Sources */,
+				232FDF3E1F10C8D2B0C7A5C57E44B95D /* UIButton+Shadows.swift in Sources */,
+				2AA7583B33623CE9DED4ED98D7B1F8C8 /* UICollectionView+Cells.swift in Sources */,
+				E74A4338B2EB0EB231D343F5065B33ED /* UIFont+Utils.swift in Sources */,
+				E5A320B253A1DEC5A9BA43B245745376 /* UIImage+Camera.swift in Sources */,
+				A89F01C481E9CA8F93EDFCE557B246A3 /* UIUpdate.swift in Sources */,
+				8F191D98E464CA97C2AF5B9AA39DE335 /* UIView+Layout.swift in Sources */,
+				42F3F9F4566ED05E0DD0FBC7256FEBD9 /* UIViewController+Load.swift in Sources */,
+				1C109B2EA66307555B2FF9CB5BD7F661 /* VideoOutputHandler.swift in Sources */,
 			);
 			runOnlyForDeploymentPostprocessing = 0;
 		};
@@ -1393,74 +910,6 @@
 			);
 			runOnlyForDeploymentPostprocessing = 0;
 		};
-<<<<<<< HEAD
-=======
-		8FE77636F79B08C4E926882511E310D1 /* Sources */ = {
-			isa = PBXSourcesBuildPhase;
-			buildActionMask = 2147483647;
-			files = (
-				2A953DA14F50D23CF062B1E87440CC57 /* ActionsView.swift in Sources */,
-				8A9F214F376A82A2E7ECE69324EAF540 /* Array+Move.swift in Sources */,
-				5B4F17D017025B44A482C87EBF753D13 /* AVURLAsset+Thumbnail.swift in Sources */,
-				D189CE03A538C0703EF078C02342DBC9 /* CameraController.swift in Sources */,
-				C94D87C00F3A138A33A56DE7F2035AAE /* CameraDeviceOption.swift in Sources */,
-				7068C1BEC3789DD44CED38BF3E7D4F38 /* CameraInputController.swift in Sources */,
-				5FA472E2CF2E5DB853D4517C15E03048 /* CameraInputControllerDelegate.swift in Sources */,
-				BA3BCCA3B54C3B8FAF27DC7282AF5943 /* CameraInputOutput.swift in Sources */,
-				884023E021F4F69CA087235AAAFF8DF6 /* CameraPreviewView.swift in Sources */,
-				A50849568DD5A3B86ECA86C9164A4787 /* CameraPreviewViewController.swift in Sources */,
-				EA6BE7F13B6E58076F9C38B87169DBEF /* CameraRecorder.swift in Sources */,
-				D24AF88B842CA1ED9864B5FD28F5E54D /* CameraRecordingProtocol.swift in Sources */,
-				481761F77840E2601EC0BCA3EE63C62F /* CameraSegmentHandler.swift in Sources */,
-				5D1AA51D884D21751CE09B3A7CA9D972 /* CameraSettings.swift in Sources */,
-				CA9AFD5E732F9BF4936521CF1E67F465 /* CameraView.swift in Sources */,
-				F5F249F5F071A5A3C73152E03D15382C /* CameraZoomHandler.swift in Sources */,
-				457F9CE3E144371B000D7E259DE85FBC /* CGRect+Center.swift in Sources */,
-				2BD22CDCDF1661A673B7AE86BE14B57F /* ClosedRange+Clamp.swift in Sources */,
-				443A42F8F859188BF703ED34D8EA8729 /* ExtendedButton.swift in Sources */,
-				1E9C949442256C5D775E8D90850D156A /* ExtendedStackView.swift in Sources */,
-				AA91283E2A88EA296ACC367E10BC32DD /* GifVideoOutputHandler.swift in Sources */,
-				1922DD19C7536A0BBD700CD3C3E5C371 /* IgnoreTouchesView.swift in Sources */,
-				504183B4D82050D8D27AE0B9AEF90985 /* KanvasCamera-dummy.m in Sources */,
-				E0D7FF49183CF1FEB4D13C9829D203F1 /* KanvasCameraAnalyticsProvider.swift in Sources */,
-				FBC3442F711181394DB46CC0C8892C53 /* KanvasCameraColors.swift in Sources */,
-				5BBDC8AD88F958A5F6F22BC02D601217 /* KanvasCameraImages.swift in Sources */,
-				E3FB7AC676084255846C3EFFDE67DDF9 /* KanvasCameraStrings.swift in Sources */,
-				8B47D55DABFED28DC1AF4BC7FFCA319C /* KanvasCameraTimes.swift in Sources */,
-				425D1CDD0411AB731B80AAF42DF34E10 /* LoadingIndicatorView.swift in Sources */,
-				89264434730D3DA677E445E17B666C1A /* MediaClip.swift in Sources */,
-				10367B72EAAA07E31218030CF343EF45 /* MediaClipsCollectionCell.swift in Sources */,
-				290EF1F8C80C5C0D3874A63D37715D86 /* MediaClipsCollectionController.swift in Sources */,
-				C3266F2D9A3EC599A1225E61BF2CD9DE /* MediaClipsCollectionView.swift in Sources */,
-				735F5E2ED9A677085D325D91B6777444 /* MediaClipsEditorView.swift in Sources */,
-				BDFA85B3C6D191647AC833EB341E6FFC /* MediaClipsEditorViewController.swift in Sources */,
-				8355B345F30147052EC071FC0614AC33 /* ModalController.swift in Sources */,
-				57DFB1A29C6D8B7D9EF5B419CFEAF339 /* ModalPresentationAnimationController.swift in Sources */,
-				F3A10FB8A39F4EF4C36C42434E503509 /* ModalPresentationController.swift in Sources */,
-				25127DAF108A8E72B9FE3BA20694D280 /* ModalView.swift in Sources */,
-				75E4C0EE0FCE8B88A6C3CBFE1D2F9EFD /* ModalViewModel.swift in Sources */,
-				7CD5924A5EF30C17ED547450CD6032E2 /* ModeButtonView.swift in Sources */,
-				4478D6DA1E1991952A91CB6BCED7F8BB /* ModeSelectorAndShootController.swift in Sources */,
-				71956DB5659C9BDF2DEE716161025ACC /* ModeSelectorAndShootView.swift in Sources */,
-				1012B52DCBF216DC5016C373092FCF6C /* NSURL+Media.swift in Sources */,
-				2B73E29B56A3F862BF8DA02CCFA49C5F /* OptionsController.swift in Sources */,
-				1C72B4C048621CDF28AFF43B853F635A /* OptionsStackView.swift in Sources */,
-				FA787AA3B1BDA91B2F69C7C5D1B485A3 /* OptionView.swift in Sources */,
-				409E369277547B946C375350E199D0C6 /* PhotoOutputHandler.swift in Sources */,
-				501240E29F8AC0F2199A1C312DC467B8 /* Queue.swift in Sources */,
-				FA044F5D4D669CB77B8D20CBE727EF1F /* ShootButtonView.swift in Sources */,
-				B706AD9B9607B14D5DB22DDA33F62905 /* UIButton+Shadows.swift in Sources */,
-				2964AD85F8C089BC577D78C34B7C9995 /* UICollectionView+Cells.swift in Sources */,
-				DB2637CE43159F13A75B39F73E0EA679 /* UIFont+Utils.swift in Sources */,
-				0286AEED7BA90D9C17CDD3E4C7EE2369 /* UIImage+Camera.swift in Sources */,
-				25E79DCC7FCF8F81414C2EEBE005A227 /* UIUpdate.swift in Sources */,
-				2E4434CFC9B3B647501B070CBD3F1557 /* UIView+Layout.swift in Sources */,
-				62C89CD72C36E45321B957B361718C09 /* UIViewController+Load.swift in Sources */,
-				F84B26D6FCA249EE4017E69621DC4799 /* VideoOutputHandler.swift in Sources */,
-			);
-			runOnlyForDeploymentPostprocessing = 0;
-		};
->>>>>>> 73a23165
 		D87CFDCDAC4B7E5664FAFE3214148125 /* Sources */ = {
 			isa = PBXSourcesBuildPhase;
 			buildActionMask = 2147483647;
@@ -1489,81 +938,18 @@
 		DFEB80A5C35BDAE764B18BD30E5D2A88 /* PBXTargetDependency */ = {
 			isa = PBXTargetDependency;
 			name = KanvasCamera;
-<<<<<<< HEAD
-			target = E8E52A6214E64193680711D2E2D2B081 /* KanvasCamera */;
-=======
-			target = 1BEB6D98FBAF0364340B06930CA23E47 /* KanvasCamera */;
->>>>>>> 73a23165
+			target = CB08F98922F3B077F07E70B77BE25E50 /* KanvasCamera */;
 			targetProxy = 0235AFE89F738291F91698336D812189 /* PBXContainerItemProxy */;
 		};
 		F4AB5C4D19ACEB7E5012BB76794E1C6E /* PBXTargetDependency */ = {
 			isa = PBXTargetDependency;
 			name = KanvasCamera;
-<<<<<<< HEAD
-			target = E8E52A6214E64193680711D2E2D2B081 /* KanvasCamera */;
-=======
-			target = 1BEB6D98FBAF0364340B06930CA23E47 /* KanvasCamera */;
->>>>>>> 73a23165
+			target = CB08F98922F3B077F07E70B77BE25E50 /* KanvasCamera */;
 			targetProxy = 470F8711F46AAE0F205313E348239626 /* PBXContainerItemProxy */;
 		};
 /* End PBXTargetDependency section */
 
 /* Begin XCBuildConfiguration section */
-<<<<<<< HEAD
-		1F3728A7F0EAEA26EB040B51E2E237F0 /* Debug */ = {
-			isa = XCBuildConfiguration;
-			baseConfigurationReference = 49B6219090570DDEBD7230D9974D9D53 /* KanvasCamera.xcconfig */;
-=======
-		1E4792E326D3B1296B882D885CA85C5D /* Release */ = {
-			isa = XCBuildConfiguration;
-			baseConfigurationReference = 2CB0BFE474D78C92D04D931222B6BCC1 /* KanvasCamera.xcconfig */;
->>>>>>> 73a23165
-			buildSettings = {
-				CLANG_ENABLE_OBJC_WEAK = NO;
-				CODE_SIGN_IDENTITY = "";
-				"CODE_SIGN_IDENTITY[sdk=appletvos*]" = "";
-				"CODE_SIGN_IDENTITY[sdk=iphoneos*]" = "";
-				"CODE_SIGN_IDENTITY[sdk=watchos*]" = "";
-				CURRENT_PROJECT_VERSION = 1;
-				DEFINES_MODULE = YES;
-				DYLIB_COMPATIBILITY_VERSION = 1;
-				DYLIB_CURRENT_VERSION = 1;
-				DYLIB_INSTALL_NAME_BASE = "@rpath";
-				GCC_PREFIX_HEADER = "Target Support Files/KanvasCamera/KanvasCamera-prefix.pch";
-				INFOPLIST_FILE = "Target Support Files/KanvasCamera/Info.plist";
-				INSTALL_PATH = "$(LOCAL_LIBRARY_DIR)/Frameworks";
-				IPHONEOS_DEPLOYMENT_TARGET = 11.0;
-				LD_RUNPATH_SEARCH_PATHS = (
-					"$(inherited)",
-					"@executable_path/Frameworks",
-					"@loader_path/Frameworks",
-				);
-				MODULEMAP_FILE = "Target Support Files/KanvasCamera/KanvasCamera.modulemap";
-				PRODUCT_MODULE_NAME = KanvasCamera;
-				PRODUCT_NAME = KanvasCamera;
-				SDKROOT = iphoneos;
-				SKIP_INSTALL = YES;
-				SWIFT_ACTIVE_COMPILATION_CONDITIONS = "$(inherited) ";
-<<<<<<< HEAD
-				SWIFT_OPTIMIZATION_LEVEL = "-Onone";
-				SWIFT_VERSION = 4.2;
-				TARGETED_DEVICE_FAMILY = "1,2";
-				VERSIONING_SYSTEM = "apple-generic";
-				VERSION_INFO_PREFIX = "";
-			};
-			name = Debug;
-=======
-				SWIFT_COMPILATION_MODE = wholemodule;
-				SWIFT_OPTIMIZATION_LEVEL = "-O";
-				SWIFT_VERSION = 4.2;
-				TARGETED_DEVICE_FAMILY = "1,2";
-				VALIDATE_PRODUCT = YES;
-				VERSIONING_SYSTEM = "apple-generic";
-				VERSION_INFO_PREFIX = "";
-			};
-			name = Release;
->>>>>>> 73a23165
-		};
 		2593C2FA620D76C070E551593CC843B1 /* Debug */ = {
 			isa = XCBuildConfiguration;
 			baseConfigurationReference = 7B37D7C695D5C6C47A7C093595CD4F06 /* FBSnapshotTestCase.xcconfig */;
@@ -1600,9 +986,9 @@
 			};
 			name = Debug;
 		};
-		3087632418A1F35E1D6162E8607C47C2 /* Release */ = {
+		2F89BA8500700AC9E27536F466D40550 /* Release */ = {
 			isa = XCBuildConfiguration;
-			baseConfigurationReference = 49B6219090570DDEBD7230D9974D9D53 /* KanvasCamera.xcconfig */;
+			baseConfigurationReference = A2ACB639B0BD3721146AB9650BD92573 /* KanvasCamera.xcconfig */;
 			buildSettings = {
 				CLANG_ENABLE_OBJC_WEAK = NO;
 				CODE_SIGN_IDENTITY = "";
@@ -1720,9 +1106,9 @@
 			};
 			name = Debug;
 		};
-		7BBD43E1D91B55B823D18FD821634E51 /* Debug */ = {
+		60FA4E810AF5B25B61319E6A87C741A8 /* Debug */ = {
 			isa = XCBuildConfiguration;
-			baseConfigurationReference = 2CB0BFE474D78C92D04D931222B6BCC1 /* KanvasCamera.xcconfig */;
+			baseConfigurationReference = A2ACB639B0BD3721146AB9650BD92573 /* KanvasCamera.xcconfig */;
 			buildSettings = {
 				CLANG_ENABLE_OBJC_WEAK = NO;
 				CODE_SIGN_IDENTITY = "";
@@ -2020,18 +1406,6 @@
 			defaultConfigurationIsVisible = 0;
 			defaultConfigurationName = Release;
 		};
-<<<<<<< HEAD
-=======
-		648D6DAF1F79B2ED756F95E66C931C02 /* Build configuration list for PBXNativeTarget "KanvasCamera" */ = {
-			isa = XCConfigurationList;
-			buildConfigurations = (
-				7BBD43E1D91B55B823D18FD821634E51 /* Debug */,
-				1E4792E326D3B1296B882D885CA85C5D /* Release */,
-			);
-			defaultConfigurationIsVisible = 0;
-			defaultConfigurationName = Release;
-		};
->>>>>>> 73a23165
 		8DE36427AE56C81503352C1A9AF63448 /* Build configuration list for PBXNativeTarget "FBSnapshotTestCase" */ = {
 			isa = XCConfigurationList;
 			buildConfigurations = (
@@ -2050,11 +1424,11 @@
 			defaultConfigurationIsVisible = 0;
 			defaultConfigurationName = Release;
 		};
-		FE61D9275324CBE42FD6CC21236AB273 /* Build configuration list for PBXNativeTarget "KanvasCamera" */ = {
+		B7EB08996FCBE48A16B3AED7B6C25251 /* Build configuration list for PBXNativeTarget "KanvasCamera" */ = {
 			isa = XCConfigurationList;
 			buildConfigurations = (
-				1F3728A7F0EAEA26EB040B51E2E237F0 /* Debug */,
-				3087632418A1F35E1D6162E8607C47C2 /* Release */,
+				60FA4E810AF5B25B61319E6A87C741A8 /* Debug */,
+				2F89BA8500700AC9E27536F466D40550 /* Release */,
 			);
 			defaultConfigurationIsVisible = 0;
 			defaultConfigurationName = Release;
