--- conflicted
+++ resolved
@@ -3,177 +3,92 @@
 	archiveVersion = 1;
 	classes = {
 	};
-	objectVersion = 46;
+	objectVersion = 50;
 	objects = {
 
 /* Begin PBXBuildFile section */
-<<<<<<< HEAD
-		04322D8E2F1F1CF93CBD6EDB5ECCDD48 /* ModalViewModel.swift in Sources */ = {isa = PBXBuildFile; fileRef = 3B4772FB371382FBB788817335E32BD3 /* ModalViewModel.swift */; };
+		042083808F1D12831AEA2E6D8487F029 /* CameraController.swift in Sources */ = {isa = PBXBuildFile; fileRef = 67F347DDD73D3279911417849F2904AC /* CameraController.swift */; };
+		05089BFA54C0D87088475ECC568A33E2 /* UIImage+Camera.swift in Sources */ = {isa = PBXBuildFile; fileRef = E32A3ED1A6F8D562F28355E6D9DBF706 /* UIImage+Camera.swift */; };
 		051A816D6DD0CAE13496DDCFE0829167 /* UIImage+Diff.h in Headers */ = {isa = PBXBuildFile; fileRef = 85E250EF19C5B5671AEC10BEB508D087 /* UIImage+Diff.h */; settings = {ATTRIBUTES = (Private, ); }; };
-		05982119A31DFDA0E2446656F5A2170C /* KanvasCameraImages.swift in Sources */ = {isa = PBXBuildFile; fileRef = B733334794480FE93134DD674DF33BD4 /* KanvasCameraImages.swift */; };
+		07162EC81F9B50E9DBA2422A57E9586B /* OptionsStackView.swift in Sources */ = {isa = PBXBuildFile; fileRef = 96F514EE3C1A60E54820FD26B96346A1 /* OptionsStackView.swift */; };
 		074D097FA1A384F21C35B5970C7056A3 /* Foundation.framework in Frameworks */ = {isa = PBXBuildFile; fileRef = C1A94602875A48A997AD3F08A33E6EAA /* Foundation.framework */; };
-		0915BB2387177308D8BED988A99CF4D4 /* PhotoOutputHandler.swift in Sources */ = {isa = PBXBuildFile; fileRef = 6815CCD19E103C03DB8F583FC7C7D1AE /* PhotoOutputHandler.swift */; };
+		08BC1177ADEFFE23C4DB05D4C9134333 /* ModalPresentationAnimationController.swift in Sources */ = {isa = PBXBuildFile; fileRef = 9DFCF579A86C59784C5E0CD5F675E47F /* ModalPresentationAnimationController.swift */; };
 		094973D2D2F1E3B2E772F93C8147C6B9 /* UIApplication+StrictKeyWindow.m in Sources */ = {isa = PBXBuildFile; fileRef = 2EECE81A9AEC1ED1057A9C3C88DBCEBE /* UIApplication+StrictKeyWindow.m */; };
-		0D246C444D595C17EB61F3E677EEBC20 /* MediaClipsCollectionCell.swift in Sources */ = {isa = PBXBuildFile; fileRef = 95C1153EAFB5F7DF51E5F464F000881E /* MediaClipsCollectionCell.swift */; };
-		1443F1B4C6579747FB134ADA3BD87B8D /* ModeButtonView.swift in Sources */ = {isa = PBXBuildFile; fileRef = B7D078BD030A8B19DE9627C47F440223 /* ModeButtonView.swift */; };
+		0C89E657BCE239BBF1CE68171323E7E3 /* KanvasCamera-dummy.m in Sources */ = {isa = PBXBuildFile; fileRef = ED61752864F1BBEDE9CA630930CEA36A /* KanvasCamera-dummy.m */; };
+		11BCD17C7209731A0E1F0043C545FF64 /* UIView+Layout.swift in Sources */ = {isa = PBXBuildFile; fileRef = 894C7506B8F9A22C53F1644D3E540FFA /* UIView+Layout.swift */; };
+		1340A0565E8FECC78DE09E19A0594876 /* PhotoOutputHandler.swift in Sources */ = {isa = PBXBuildFile; fileRef = 6815CCD19E103C03DB8F583FC7C7D1AE /* PhotoOutputHandler.swift */; };
+		1510FE69C362F6F012778CDC804D6408 /* KanvasCameraColors.swift in Sources */ = {isa = PBXBuildFile; fileRef = F6BA1DF104D691A478DC74B352699747 /* KanvasCameraColors.swift */; };
 		18EA4E0D8B74F2B2BBF8F39B49F49BF9 /* XCTest.framework in Frameworks */ = {isa = PBXBuildFile; fileRef = E7843C520ED7D11392D872D57034A1BC /* XCTest.framework */; };
 		1AB7934C16CE49DE196FFC7BE7278287 /* SwiftSupport.swift in Sources */ = {isa = PBXBuildFile; fileRef = D97545C39C4A5EE2631DD9FFECE76A40 /* SwiftSupport.swift */; };
-		24142D22DC03EA2CA741BA632E500298 /* CameraPreviewViewController.swift in Sources */ = {isa = PBXBuildFile; fileRef = C3DED85CFC5815E0FC3A2193EFE245A3 /* CameraPreviewViewController.swift */; };
-		25CC0586D0E1ADB7DF24A5EE8B6D09A7 /* KanvasCameraTimes.swift in Sources */ = {isa = PBXBuildFile; fileRef = F1C648564D9107F7B93B5CA108231BA4 /* KanvasCameraTimes.swift */; };
-		27B1F4B34E00861DB4B17CB81CE802B8 /* ModeSelectorAndShootView.swift in Sources */ = {isa = PBXBuildFile; fileRef = 9EC70EF9223C51D9BC6FA9F91C8393F5 /* ModeSelectorAndShootView.swift */; };
-		27DFBBEA35D9A9CB0D2533087169ADE6 /* MediaClipsCollectionView.swift in Sources */ = {isa = PBXBuildFile; fileRef = BF67E2972C2EF2B741CEAC26A7A3B3DD /* MediaClipsCollectionView.swift */; };
-		2921DD81BC14CCC4BFF0202BC206419C /* UIFont+Utils.swift in Sources */ = {isa = PBXBuildFile; fileRef = 32D07FEB002A81FDFCCF1F4407AF1F98 /* UIFont+Utils.swift */; };
-		2AB3F80ED696FA78CE8837280A57E0DF /* ActionsView.swift in Sources */ = {isa = PBXBuildFile; fileRef = 65D1897727A130E85356D7B1A1B957DB /* ActionsView.swift */; };
+		2E2EF0C54142198935E2D6B29462236A /* ModalView.swift in Sources */ = {isa = PBXBuildFile; fileRef = B89E90FD710FF62E50720BE37AEED60E /* ModalView.swift */; };
 		2F485B69F51E4F723A38410F31F08550 /* FBSnapshotTestController.h in Headers */ = {isa = PBXBuildFile; fileRef = 1374B79237CAC07693E99442FBED1F15 /* FBSnapshotTestController.h */; settings = {ATTRIBUTES = (Public, ); }; };
-		3151A87D02582F5AC6ED5AFB6CAFDA9A /* CameraView.swift in Sources */ = {isa = PBXBuildFile; fileRef = A2B02D0A6B399161952A82A4A4FC1334 /* CameraView.swift */; };
-		31844A71987CBB2D7742C0DCC5F3926C /* CameraInputController.swift in Sources */ = {isa = PBXBuildFile; fileRef = 34AAC6A88849285E62450F831CACD490 /* CameraInputController.swift */; };
-		32897125CC77E5DF237A7F0DC83A6EF0 /* MediaClipsEditorView.swift in Sources */ = {isa = PBXBuildFile; fileRef = 0712DC7B69D4CB940F2C102BB8AF485E /* MediaClipsEditorView.swift */; };
-		32939469343F0423211002A1963E15CB /* NSURL+Media.swift in Sources */ = {isa = PBXBuildFile; fileRef = 7C43C47C61E8F89B6D1A057B30FD9821 /* NSURL+Media.swift */; };
-		32EC71C89FA0CFA8047E85FBC9C83073 /* ModalPresentationAnimationController.swift in Sources */ = {isa = PBXBuildFile; fileRef = 9DFCF579A86C59784C5E0CD5F675E47F /* ModalPresentationAnimationController.swift */; };
-		34D0D02DD0B3D99B2DED7BD4F6B2BC04 /* MediaClipsEditorViewController.swift in Sources */ = {isa = PBXBuildFile; fileRef = 106C2021EC418ACBACC425A94C4D7F07 /* MediaClipsEditorViewController.swift */; };
+		2F993EEEA9B442AA81CBF4F21388D4B2 /* CameraRecordingProtocol.swift in Sources */ = {isa = PBXBuildFile; fileRef = 38DDEE482F44B76FAC949545F86D1FE5 /* CameraRecordingProtocol.swift */; };
+		328B07D80F626A85E1F6E0FB9D92C71A /* UIButton+Shadows.swift in Sources */ = {isa = PBXBuildFile; fileRef = E3C2FD67748E4600B6B6A3318D4787EA /* UIButton+Shadows.swift */; };
 		35DD05FD595A6FE7F5A0692D12E319DC /* UIImage+Diff.m in Sources */ = {isa = PBXBuildFile; fileRef = B9CEF7D6C5E08AB80E58DABC75D882BC /* UIImage+Diff.m */; };
-		39DB529974DB87670EE57BB32D65A263 /* OptionsStackView.swift in Sources */ = {isa = PBXBuildFile; fileRef = FF4FB67379C15E2E0F62ECC319FD4846 /* OptionsStackView.swift */; };
+		3A2DAFA712E3FA4DF1847638ED8A5692 /* KanvasCameraStrings.swift in Sources */ = {isa = PBXBuildFile; fileRef = 58326EE3B5AD54F5045FBB7C00734317 /* KanvasCameraStrings.swift */; };
 		3DAF7AEA1190B29D728CD2B36CE678D6 /* UIKit.framework in Frameworks */ = {isa = PBXBuildFile; fileRef = BBB6A925DF90E5500E7BDCC094FEBEA7 /* UIKit.framework */; };
-		3DB361484E0687E2FE0730E00AA5FBA3 /* UIButton+Shadows.swift in Sources */ = {isa = PBXBuildFile; fileRef = E3C2FD67748E4600B6B6A3318D4787EA /* UIButton+Shadows.swift */; };
-		3FC299B2801E35CFC6F987689FB5D088 /* KanvasCamera-dummy.m in Sources */ = {isa = PBXBuildFile; fileRef = ED61752864F1BBEDE9CA630930CEA36A /* KanvasCamera-dummy.m */; };
-		3FDD45715A66F60425D1966FEBA90231 /* CameraSettings.swift in Sources */ = {isa = PBXBuildFile; fileRef = D81C234A3506B878F6B3660B15CA0038 /* CameraSettings.swift */; };
+		3F7E0CE7B2F5247BC424AC8806BCFC43 /* CameraSettings.swift in Sources */ = {isa = PBXBuildFile; fileRef = D81C234A3506B878F6B3660B15CA0038 /* CameraSettings.swift */; };
+		4115661AFE15D0BDEDAAB703D6539883 /* ShootButtonView.swift in Sources */ = {isa = PBXBuildFile; fileRef = 632FF37AAD79563975616F3BE1DD5A02 /* ShootButtonView.swift */; };
 		421CDD701AEE0F2458A84200366CDD0F /* UIImage+Snapshot.h in Headers */ = {isa = PBXBuildFile; fileRef = 0B161931541BFE46DFEA2092EDDDA815 /* UIImage+Snapshot.h */; settings = {ATTRIBUTES = (Private, ); }; };
+		4631EE79C420DCCA1880D65B5090B8A0 /* CameraPreviewView.swift in Sources */ = {isa = PBXBuildFile; fileRef = 13A73181B3129C3CF4A9185F73B91663 /* CameraPreviewView.swift */; };
 		47DEE95708BDBD11436162D166CD192E /* UIKit.framework in Frameworks */ = {isa = PBXBuildFile; fileRef = BBB6A925DF90E5500E7BDCC094FEBEA7 /* UIKit.framework */; };
-		48433117A6A48A4BBAF29A6BE6CE6AF6 /* LoadingIndicatorView.swift in Sources */ = {isa = PBXBuildFile; fileRef = 4B0C903AF77DA13C0363D3A3F941D688 /* LoadingIndicatorView.swift */; };
+		4C87B177ED0E1FD26BF9B5C25E159E90 /* OptionView.swift in Sources */ = {isa = PBXBuildFile; fileRef = BCBEA92750BFD4BB20B016ACEA19E4AF /* OptionView.swift */; };
+		4F79827A9DB9C1BBFA809415380EF5B3 /* MediaClipsEditorViewController.swift in Sources */ = {isa = PBXBuildFile; fileRef = 106C2021EC418ACBACC425A94C4D7F07 /* MediaClipsEditorViewController.swift */; };
 		506D761F91EC3583789A837C559972FE /* FBSnapshotTestCase-dummy.m in Sources */ = {isa = PBXBuildFile; fileRef = 4792533D7EE0F440EE722DA4999E845C /* FBSnapshotTestCase-dummy.m */; };
-		55FAEC696A814C1093C1D57F0B648FA1 /* ModalPresentationController.swift in Sources */ = {isa = PBXBuildFile; fileRef = 9F3D27B81538B89EAED776C6C7540E4E /* ModalPresentationController.swift */; };
+		5B9C5B20EC83F53CADF1EC4A14F27C58 /* CameraInputController.swift in Sources */ = {isa = PBXBuildFile; fileRef = 34AAC6A88849285E62450F831CACD490 /* CameraInputController.swift */; };
 		5BC12F69E33ABA27B9E0B78128CE336D /* QuartzCore.framework in Frameworks */ = {isa = PBXBuildFile; fileRef = D77B07CA7D221E3EC46B93C00BF37CDE /* QuartzCore.framework */; };
-		5CEB680C18CAFD51FAD38AB6ABBC7A14 /* UICollectionView+Cells.swift in Sources */ = {isa = PBXBuildFile; fileRef = E0FA27698112A5DE7F4303AAA023FB5C /* UICollectionView+Cells.swift */; };
-		5E7418F1761DC0AD3D5D7B453C669B43 /* OptionsController.swift in Sources */ = {isa = PBXBuildFile; fileRef = 19FCC94042B0D3E2B033DBDCC2F6240A /* OptionsController.swift */; };
-		690E0DF954054E6B8F3DB55FA7F43DF3 /* ModalView.swift in Sources */ = {isa = PBXBuildFile; fileRef = B89E90FD710FF62E50720BE37AEED60E /* ModalView.swift */; };
+		60D0D1E271E28B73CE00A15E63D7A2E4 /* AVAssetWriterInputPixelBufferAdaptor+Append.swift in Sources */ = {isa = PBXBuildFile; fileRef = D5B3E37F476F684F2CADA5A6B4AE0E30 /* AVAssetWriterInputPixelBufferAdaptor+Append.swift */; };
+		67D421CEE8308437B76DF60598C701C8 /* UICollectionView+Cells.swift in Sources */ = {isa = PBXBuildFile; fileRef = E0FA27698112A5DE7F4303AAA023FB5C /* UICollectionView+Cells.swift */; };
+		68A0BAC398CC1E2E807B1390911CF913 /* UIUpdate.swift in Sources */ = {isa = PBXBuildFile; fileRef = F4E4447428A28B075879153AE8197AD4 /* UIUpdate.swift */; };
+		693FF574B09FC3DC6723AF0BA7882BD6 /* OptionsController.swift in Sources */ = {isa = PBXBuildFile; fileRef = 37C8F8E4335B75EC241391B3D733C160 /* OptionsController.swift */; };
 		69DA8B003216466C60F029CBD79897F1 /* UIImage+Compare.m in Sources */ = {isa = PBXBuildFile; fileRef = 3B5E22F9517F21D3A0251F88FCAB281E /* UIImage+Compare.m */; };
-		74E857FDA22F3DE0ED38213491077327 /* UIView+Layout.swift in Sources */ = {isa = PBXBuildFile; fileRef = 894C7506B8F9A22C53F1644D3E540FFA /* UIView+Layout.swift */; };
+		715BA3917A58D41E28D17BFAE47B0AB2 /* CameraDeviceOption.swift in Sources */ = {isa = PBXBuildFile; fileRef = 203512BA84EEB86F10435B3995E5D6B7 /* CameraDeviceOption.swift */; };
+		73BA99AFB4368CBE187A0B9DB7916532 /* MediaClipsEditorView.swift in Sources */ = {isa = PBXBuildFile; fileRef = 0712DC7B69D4CB940F2C102BB8AF485E /* MediaClipsEditorView.swift */; };
 		756564ABAF2892FE7140C92A1CDDCF65 /* UIImage+Snapshot.m in Sources */ = {isa = PBXBuildFile; fileRef = 3DBFBDCC891B770A2AC9EF0FB164B751 /* UIImage+Snapshot.m */; };
-		7666B0051FDAC0BE4C9FA61E62AA7BA2 /* MediaClip.swift in Sources */ = {isa = PBXBuildFile; fileRef = D7600A8CEBDF22E01BA88195978CF093 /* MediaClip.swift */; };
-		76A48EEEFDC006E0EE2ED2AC7986780C /* KanvasCameraColors.swift in Sources */ = {isa = PBXBuildFile; fileRef = F6BA1DF104D691A478DC74B352699747 /* KanvasCameraColors.swift */; };
-=======
-		03C0573E55F57ECE575052C4B967DBF8 /* VideoOutputHandler.swift in Sources */ = {isa = PBXBuildFile; fileRef = C74195C36519036EBC85E7CAE6D96F32 /* VideoOutputHandler.swift */; };
-		051A816D6DD0CAE13496DDCFE0829167 /* UIImage+Diff.h in Headers */ = {isa = PBXBuildFile; fileRef = 85E250EF19C5B5671AEC10BEB508D087 /* UIImage+Diff.h */; settings = {ATTRIBUTES = (Private, ); }; };
-		094973D2D2F1E3B2E772F93C8147C6B9 /* UIApplication+StrictKeyWindow.m in Sources */ = {isa = PBXBuildFile; fileRef = 2EECE81A9AEC1ED1057A9C3C88DBCEBE /* UIApplication+StrictKeyWindow.m */; };
-		0C4E1C46720348492324AF1B8F5C579E /* OptionView.swift in Sources */ = {isa = PBXBuildFile; fileRef = 81124BE60B8632F4465F5C75EB83934D /* OptionView.swift */; };
-		0C5A9506A188CD5A62930B67045745D4 /* CameraPreviewView.swift in Sources */ = {isa = PBXBuildFile; fileRef = 2DB50678EB6F93A9423EF1959D3E286B /* CameraPreviewView.swift */; };
-		0C79075ECC32B331F3FE803B032A8AD2 /* OptionsStackView.swift in Sources */ = {isa = PBXBuildFile; fileRef = 9B6F3162B0EEB3D13085E646B5924932 /* OptionsStackView.swift */; };
-		1743AFAB57199BCE161543E10D09262C /* UIKit.framework in Frameworks */ = {isa = PBXBuildFile; fileRef = BBB6A925DF90E5500E7BDCC094FEBEA7 /* UIKit.framework */; };
-		18434BA2E9B9329B7042FF9F0FC292E4 /* ModalPresentationController.swift in Sources */ = {isa = PBXBuildFile; fileRef = F1C62A3226F385A971B79EFA43225588 /* ModalPresentationController.swift */; };
-		18EA4E0D8B74F2B2BBF8F39B49F49BF9 /* XCTest.framework in Frameworks */ = {isa = PBXBuildFile; fileRef = E7843C520ED7D11392D872D57034A1BC /* XCTest.framework */; };
-		1AB7934C16CE49DE196FFC7BE7278287 /* SwiftSupport.swift in Sources */ = {isa = PBXBuildFile; fileRef = D97545C39C4A5EE2631DD9FFECE76A40 /* SwiftSupport.swift */; };
-		20D4E278EEA394D477E4194C43E2BCDA /* UIUpdate.swift in Sources */ = {isa = PBXBuildFile; fileRef = 03C2D643FDE1E3BFDBAC580A1BA64CD8 /* UIUpdate.swift */; };
-		21EB71FDD31C899666803610A133F43D /* CameraDeviceOption.swift in Sources */ = {isa = PBXBuildFile; fileRef = FE4E4FE6315DB7F254897901D2620B83 /* CameraDeviceOption.swift */; };
-		25D8D189C052906C8B8E394E1053445E /* ModeSelectorAndShootController.swift in Sources */ = {isa = PBXBuildFile; fileRef = D4660C39CD8B2C032FDB495E37DCE693 /* ModeSelectorAndShootController.swift */; };
-		2CAC5D1927BE6457A6049E24B0A31030 /* CameraSettings.swift in Sources */ = {isa = PBXBuildFile; fileRef = 3661A8E7C140CD52E5EB8F3F5C09997F /* CameraSettings.swift */; };
-		2F485B69F51E4F723A38410F31F08550 /* FBSnapshotTestController.h in Headers */ = {isa = PBXBuildFile; fileRef = 1374B79237CAC07693E99442FBED1F15 /* FBSnapshotTestController.h */; settings = {ATTRIBUTES = (Public, ); }; };
-		311913ABF0AC5084A8109844D81B333E /* MediaClipsCollectionController.swift in Sources */ = {isa = PBXBuildFile; fileRef = 6AA15E1EB0985A162084C7E263AEDEE0 /* MediaClipsCollectionController.swift */; };
-		31D13DD6C29C2E9FC4B55B08EE4B1465 /* GifVideoOutputHandler.swift in Sources */ = {isa = PBXBuildFile; fileRef = 9B56E6EF4491BE0DE53C1614D10A5E3B /* GifVideoOutputHandler.swift */; };
-		32A1D985E886ED341F83FFAF8DE0485D /* KanvasCamera-umbrella.h in Headers */ = {isa = PBXBuildFile; fileRef = 1348DCCF0CF3E0617F9EFDBB84738D0A /* KanvasCamera-umbrella.h */; settings = {ATTRIBUTES = (Public, ); }; };
-		34526367A264878C6AE2E8FD5EF1265D /* OptionsController.swift in Sources */ = {isa = PBXBuildFile; fileRef = D3D3C38781E1359A14F2FC8D5F420F19 /* OptionsController.swift */; };
-		35DD05FD595A6FE7F5A0692D12E319DC /* UIImage+Diff.m in Sources */ = {isa = PBXBuildFile; fileRef = B9CEF7D6C5E08AB80E58DABC75D882BC /* UIImage+Diff.m */; };
-		391931A2404F2A4F8F75E5CC48B59066 /* LoadingIndicatorView.swift in Sources */ = {isa = PBXBuildFile; fileRef = D221C8DD2FE2ACBE47E4DB5B7D91B5A6 /* LoadingIndicatorView.swift */; };
-		3FFE545D966B66CE34EB4EA0FE91E4D5 /* MediaClipsEditorViewController.swift in Sources */ = {isa = PBXBuildFile; fileRef = 32E82D90CCAE93C00FB8B37264AADA4B /* MediaClipsEditorViewController.swift */; };
-		421CDD701AEE0F2458A84200366CDD0F /* UIImage+Snapshot.h in Headers */ = {isa = PBXBuildFile; fileRef = 0B161931541BFE46DFEA2092EDDDA815 /* UIImage+Snapshot.h */; settings = {ATTRIBUTES = (Private, ); }; };
-		47DEE95708BDBD11436162D166CD192E /* UIKit.framework in Frameworks */ = {isa = PBXBuildFile; fileRef = BBB6A925DF90E5500E7BDCC094FEBEA7 /* UIKit.framework */; };
-		49E1BF52A06EE8252C0E2B7BD91019C5 /* ModalController.swift in Sources */ = {isa = PBXBuildFile; fileRef = 89A1B4A5ED28E13E73DE21A0A8798717 /* ModalController.swift */; };
-		4C184070AAC7861BCC694DB7F3A9FF7D /* UIFont+Utils.swift in Sources */ = {isa = PBXBuildFile; fileRef = F44A8B128B4200385144D8206088F44F /* UIFont+Utils.swift */; };
-		506D761F91EC3583789A837C559972FE /* FBSnapshotTestCase-dummy.m in Sources */ = {isa = PBXBuildFile; fileRef = 4792533D7EE0F440EE722DA4999E845C /* FBSnapshotTestCase-dummy.m */; };
-		51B14F7F2ADBDAD307186A9FB7E52B7E /* NSURL+Media.swift in Sources */ = {isa = PBXBuildFile; fileRef = 745CD46D29101B4A2875638CB6EA7DA9 /* NSURL+Media.swift */; };
-		5808002A3B8594425C6CFA3F4C4F0706 /* KanvasCameraColors.swift in Sources */ = {isa = PBXBuildFile; fileRef = 869B05F46D156160A2D95E5A21FD140D /* KanvasCameraColors.swift */; };
-		582D8461ED9E8E9BBD7F49C3DFB28689 /* CameraView.swift in Sources */ = {isa = PBXBuildFile; fileRef = C317656E41344BA6506910DB32FEB960 /* CameraView.swift */; };
-		59470EFEF44D79893FF5D540C3188A12 /* CGRect+Center.swift in Sources */ = {isa = PBXBuildFile; fileRef = 89BC2076E4C364A8787551E3209CC98D /* CGRect+Center.swift */; };
-		59F14790A02DD7AF67ACC47AD5D2AF13 /* CameraInputController.swift in Sources */ = {isa = PBXBuildFile; fileRef = 21AE0DD134674939125DF66E6933685B /* CameraInputController.swift */; };
-		5BC12F69E33ABA27B9E0B78128CE336D /* QuartzCore.framework in Frameworks */ = {isa = PBXBuildFile; fileRef = D77B07CA7D221E3EC46B93C00BF37CDE /* QuartzCore.framework */; };
-		5D6C7785A73B1569441732506207CC1C /* ActionsView.swift in Sources */ = {isa = PBXBuildFile; fileRef = A67B179B8AB86AAF6160F00297FE1AA0 /* ActionsView.swift */; };
-		614BC902921BAA8D1430B51EF0B4C78D /* UIView+Layout.swift in Sources */ = {isa = PBXBuildFile; fileRef = F0BDCA0B4CA7977433AD58DA202468D7 /* UIView+Layout.swift */; };
-		68236148E9EC5551FB54DA0A7B454A16 /* Queue.swift in Sources */ = {isa = PBXBuildFile; fileRef = 3A8D1D7028AE260760DF4213F0E8B216 /* Queue.swift */; };
-		69DA8B003216466C60F029CBD79897F1 /* UIImage+Compare.m in Sources */ = {isa = PBXBuildFile; fileRef = 3B5E22F9517F21D3A0251F88FCAB281E /* UIImage+Compare.m */; };
-		6B10D5D61362694BEE2DAF9CAE16C279 /* ModeButtonView.swift in Sources */ = {isa = PBXBuildFile; fileRef = 57AB309CB98A82C661FE221993335979 /* ModeButtonView.swift */; };
-		6C5E2B577774471490E3508F7649BED7 /* Foundation.framework in Frameworks */ = {isa = PBXBuildFile; fileRef = C1A94602875A48A997AD3F08A33E6EAA /* Foundation.framework */; };
-		756564ABAF2892FE7140C92A1CDDCF65 /* UIImage+Snapshot.m in Sources */ = {isa = PBXBuildFile; fileRef = 3DBFBDCC891B770A2AC9EF0FB164B751 /* UIImage+Snapshot.m */; };
-		779FBD0D8FFBC482C83CE3A9A745112B /* CameraRecordingProtocol.swift in Sources */ = {isa = PBXBuildFile; fileRef = 5B50B83CCF3DAFECC1E2F1A2404105B2 /* CameraRecordingProtocol.swift */; };
-		7A7B0C7792BDE67BD8FD641AF4C330F0 /* PhotoOutputHandler.swift in Sources */ = {isa = PBXBuildFile; fileRef = 7DC5589005269B03309431B8405E9F49 /* PhotoOutputHandler.swift */; };
->>>>>>> 88618d5c
 		7B0E352E589DF8118E2A97A2360B4EAF /* Pods-KanvasCameraExample-dummy.m in Sources */ = {isa = PBXBuildFile; fileRef = 570C8B2CE87E47FBD6EB555D507285D5 /* Pods-KanvasCameraExample-dummy.m */; };
-		7CB63804FC9812087BBEE715CF2E1FD4 /* CameraSegmentHandler.swift in Sources */ = {isa = PBXBuildFile; fileRef = B60D0C956598A25E50970B2CAFA01D27 /* CameraSegmentHandler.swift */; };
+		7C757EA1376E29025F4790ECF90A3D91 /* CameraRecorder.swift in Sources */ = {isa = PBXBuildFile; fileRef = 3E6925246F6419EDF48612C177139254 /* CameraRecorder.swift */; };
 		7DEB3F73A53890B315DA3F9EDCDD3FA7 /* Pods-KanvasCameraExampleTests-dummy.m in Sources */ = {isa = PBXBuildFile; fileRef = 586C927EB62F939BE159B57EA8E65356 /* Pods-KanvasCameraExampleTests-dummy.m */; };
-<<<<<<< HEAD
-		8642EF7F3EEDA01B21361AC721D512C1 /* CameraRecorder.swift in Sources */ = {isa = PBXBuildFile; fileRef = 3E6925246F6419EDF48612C177139254 /* CameraRecorder.swift */; };
-		90F47EAD5B3153FFE69912F65B167AAE /* CameraPreviewView.swift in Sources */ = {isa = PBXBuildFile; fileRef = 13A73181B3129C3CF4A9185F73B91663 /* CameraPreviewView.swift */; };
-		947F218693606702639ABE51435DFFEB /* MediaClipsCollectionController.swift in Sources */ = {isa = PBXBuildFile; fileRef = A6971FB382200CF26E9A8C27A0FE8E4E /* MediaClipsCollectionController.swift */; };
-		960189C1C5CA40788BF96F431B69CC8A /* CameraDeviceOption.swift in Sources */ = {isa = PBXBuildFile; fileRef = 69DB29EC9226041827FB3C00E171DE53 /* CameraDeviceOption.swift */; };
+		807654A420D2430B7A49EA330AB6FF19 /* ModeSelectorAndShootView.swift in Sources */ = {isa = PBXBuildFile; fileRef = 9EC70EF9223C51D9BC6FA9F91C8393F5 /* ModeSelectorAndShootView.swift */; };
+		911E8264A4F0A711A9FC4A0505C79967 /* ModalPresentationController.swift in Sources */ = {isa = PBXBuildFile; fileRef = 9F3D27B81538B89EAED776C6C7540E4E /* ModalPresentationController.swift */; };
+		937B4C1376C4F87BD9A033D63460CCD3 /* MediaClipsCollectionView.swift in Sources */ = {isa = PBXBuildFile; fileRef = BF67E2972C2EF2B741CEAC26A7A3B3DD /* MediaClipsCollectionView.swift */; };
+		9671C904F628CF58F0D3CC87EB1F5A01 /* UIViewController+Load.swift in Sources */ = {isa = PBXBuildFile; fileRef = 88ABD7311BB18DD3FCD96C0E5CB7228D /* UIViewController+Load.swift */; };
 		9673CF780F48C8E4EC2A331717B1F67C /* FBSnapshotTestCase.h in Headers */ = {isa = PBXBuildFile; fileRef = E37899BD4B349060AA147E2A3721D3A2 /* FBSnapshotTestCase.h */; settings = {ATTRIBUTES = (Public, ); }; };
 		97014CF014F7F382F0CF2A2B025A057C /* Foundation.framework in Frameworks */ = {isa = PBXBuildFile; fileRef = C1A94602875A48A997AD3F08A33E6EAA /* Foundation.framework */; };
-		97673E5856403D8317926CE476CC0576 /* ModalController.swift in Sources */ = {isa = PBXBuildFile; fileRef = 607EA9258080D27A7466233579B361D3 /* ModalController.swift */; };
-		98100A4DC214634A425E9CB7BBF5C273 /* OptionView.swift in Sources */ = {isa = PBXBuildFile; fileRef = 988DDEE3B534639DC3310FE66CA90B1E /* OptionView.swift */; };
-		990F7901352DEA8DE9210EBA849B3D6C /* GifVideoOutputHandler.swift in Sources */ = {isa = PBXBuildFile; fileRef = ADE4B240F8B3C979C00D31D077825551 /* GifVideoOutputHandler.swift */; };
 		999E8B5A4B39049D017530D79051A0AC /* KanvasCamera-umbrella.h in Headers */ = {isa = PBXBuildFile; fileRef = 816C47355E672C3E153D8BBDC7DD8280 /* KanvasCamera-umbrella.h */; settings = {ATTRIBUTES = (Public, ); }; };
-		9B943E5DF76C249A8BBF75FD678F6506 /* CameraSegmentHandler.swift in Sources */ = {isa = PBXBuildFile; fileRef = 579A31B628062314364D9977C927C4F0 /* CameraSegmentHandler.swift */; };
-		A254C90B1CFA1E8A3E44F6A17A6CFEB3 /* CGRect+Center.swift in Sources */ = {isa = PBXBuildFile; fileRef = 2F1209BAEFC84CB6F44FD80BE12D8A70 /* CGRect+Center.swift */; };
-		A42D6774AD0BFD659B1195D41373A713 /* UIViewController+Load.swift in Sources */ = {isa = PBXBuildFile; fileRef = 88ABD7311BB18DD3FCD96C0E5CB7228D /* UIViewController+Load.swift */; };
-=======
-		7E81F0C05C38E383173E69B503F19701 /* ShootButtonView.swift in Sources */ = {isa = PBXBuildFile; fileRef = 5FBEF05EF1D3796F84DEEDBB66C7F9E3 /* ShootButtonView.swift */; };
-		8947CC990D6150A3025EBFB31F2135A6 /* Assets.xcassets in Resources */ = {isa = PBXBuildFile; fileRef = 6124CC4F6EF0CA5151030CC2B8083C1B /* Assets.xcassets */; };
-		920E9B4533F35074323A1D197FEC67D5 /* KanvasCameraTimes.swift in Sources */ = {isa = PBXBuildFile; fileRef = 6D98CA28831CF68FEB6BFAE25AEE65BD /* KanvasCameraTimes.swift */; };
-		9673CF780F48C8E4EC2A331717B1F67C /* FBSnapshotTestCase.h in Headers */ = {isa = PBXBuildFile; fileRef = E37899BD4B349060AA147E2A3721D3A2 /* FBSnapshotTestCase.h */; settings = {ATTRIBUTES = (Public, ); }; };
-		97014CF014F7F382F0CF2A2B025A057C /* Foundation.framework in Frameworks */ = {isa = PBXBuildFile; fileRef = C1A94602875A48A997AD3F08A33E6EAA /* Foundation.framework */; };
-		98FE16B7ECF58930F78008086C0B1A99 /* UICollectionView+Cells.swift in Sources */ = {isa = PBXBuildFile; fileRef = 6CBE92235413B0CA8B705702E720568D /* UICollectionView+Cells.swift */; };
-		9B8831FEB9B212C93391B7C963EE02CD /* MediaClipsCollectionView.swift in Sources */ = {isa = PBXBuildFile; fileRef = 78FB5C72C217BC91CCB7B15DE911077F /* MediaClipsCollectionView.swift */; };
-		9CF1C6C1B280C4B1E10508D5023A569D /* MediaClipsEditorView.swift in Sources */ = {isa = PBXBuildFile; fileRef = 3C9D7CA5ECFA820151939CA4185BB5B2 /* MediaClipsEditorView.swift */; };
-		9FC6E5F978E0ED7098042EC88AF2DBA9 /* MediaClipsCollectionCell.swift in Sources */ = {isa = PBXBuildFile; fileRef = 982BC460512FA9262758932B44FB53E8 /* MediaClipsCollectionCell.swift */; };
-		A0EE5C81A04454006C825EE94594D162 /* KanvasCamera-dummy.m in Sources */ = {isa = PBXBuildFile; fileRef = 5689C34557E877570C7F0DA8BC5739AF /* KanvasCamera-dummy.m */; };
->>>>>>> 88618d5c
+		9B99EF881CF62F66695598FF5777A0E5 /* IgnoreTouchesView.swift in Sources */ = {isa = PBXBuildFile; fileRef = 079DC46FBD16E11EDF3917D5A4BB043D /* IgnoreTouchesView.swift */; };
+		9D8995F07580248FA0B08C8B7D3C0C13 /* ModeButtonView.swift in Sources */ = {isa = PBXBuildFile; fileRef = B7D078BD030A8B19DE9627C47F440223 /* ModeButtonView.swift */; };
 		A4F69F3477A935285620AC3031C5C848 /* FBSnapshotTestController.m in Sources */ = {isa = PBXBuildFile; fileRef = 052258A488A96C35531FAC73C4F42924 /* FBSnapshotTestController.m */; };
+		A6D13A830A31913C72A59218116F7B0F /* NSURL+Media.swift in Sources */ = {isa = PBXBuildFile; fileRef = 7C43C47C61E8F89B6D1A057B30FD9821 /* NSURL+Media.swift */; };
 		A83A78AB7374A53FD736A8C2B2481911 /* Assets.xcassets in Resources */ = {isa = PBXBuildFile; fileRef = 9F77A04000F804EC27D35B1D076ADC06 /* Assets.xcassets */; };
 		A9FCEFFF6D37CE68EA8634B71884DEAC /* Foundation.framework in Frameworks */ = {isa = PBXBuildFile; fileRef = C1A94602875A48A997AD3F08A33E6EAA /* Foundation.framework */; };
-<<<<<<< HEAD
+		AC65C6CC69F51B6FBB5F720275589BB9 /* MediaClip.swift in Sources */ = {isa = PBXBuildFile; fileRef = D7600A8CEBDF22E01BA88195978CF093 /* MediaClip.swift */; };
+		AF248BF7225200BAECE7988AFA69AB17 /* UIFont+Utils.swift in Sources */ = {isa = PBXBuildFile; fileRef = 32D07FEB002A81FDFCCF1F4407AF1F98 /* UIFont+Utils.swift */; };
 		B20B51C7CB0497FB5ED3B532F4DF3DC9 /* Pods-KanvasCameraExampleTests-umbrella.h in Headers */ = {isa = PBXBuildFile; fileRef = 8683FD17E5C0DA60CD3DE90D22C1BC17 /* Pods-KanvasCameraExampleTests-umbrella.h */; settings = {ATTRIBUTES = (Public, ); }; };
-		B58CE17599F1905D706EFF4617980132 /* AVURLAsset+Thumbnail.swift in Sources */ = {isa = PBXBuildFile; fileRef = 0DA6F4FC4344EFD90DA16184272BE386 /* AVURLAsset+Thumbnail.swift */; };
-		B5B2E7BAA82362349F70FCF337EB6631 /* VideoOutputHandler.swift in Sources */ = {isa = PBXBuildFile; fileRef = 539DA6039FBA319143ABAB75545B5D19 /* VideoOutputHandler.swift */; };
-=======
-		AF863EFE810F284A036CC3D7578BEFE6 /* KanvasCameraImages.swift in Sources */ = {isa = PBXBuildFile; fileRef = 11D41F3152195383637A19BF32C69ED0 /* KanvasCameraImages.swift */; };
-		B20B51C7CB0497FB5ED3B532F4DF3DC9 /* Pods-KanvasCameraExampleTests-umbrella.h in Headers */ = {isa = PBXBuildFile; fileRef = 8683FD17E5C0DA60CD3DE90D22C1BC17 /* Pods-KanvasCameraExampleTests-umbrella.h */; settings = {ATTRIBUTES = (Public, ); }; };
-		B4692B14D377D81FE2B42A2BA94E6B63 /* IgnoreTouchesView.swift in Sources */ = {isa = PBXBuildFile; fileRef = 93A28C6B17A87061D162AF3644261123 /* IgnoreTouchesView.swift */; };
->>>>>>> 88618d5c
 		B758FB09FE2C06C1B8E36A71A9D76D41 /* FBSnapshotTestCase-umbrella.h in Headers */ = {isa = PBXBuildFile; fileRef = A11D5B54955E3381F067364E427B571A /* FBSnapshotTestCase-umbrella.h */; settings = {ATTRIBUTES = (Public, ); }; };
 		BC952FC04FC963C1294DCD619C9B6B3B /* UIApplication+StrictKeyWindow.h in Headers */ = {isa = PBXBuildFile; fileRef = B9109B8B333B5A1A3E92EFC09EDC10AC /* UIApplication+StrictKeyWindow.h */; settings = {ATTRIBUTES = (Project, ); }; };
+		BD0B875FCCA13E531FEE2F7EA42430C8 /* Queue.swift in Sources */ = {isa = PBXBuildFile; fileRef = C8D6D8A4FC20DC17642770B658898131 /* Queue.swift */; };
 		BE14F2198CDB0DAD98A567981D21C7A1 /* FBSnapshotTestCase.m in Sources */ = {isa = PBXBuildFile; fileRef = 39577E2B806B8B2D019998DE60728F63 /* FBSnapshotTestCase.m */; };
 		BFCE460CC33E8872B7156D4166340178 /* FBSnapshotTestCasePlatform.h in Headers */ = {isa = PBXBuildFile; fileRef = 7E3DB4D092B985E76E227F7F313C6981 /* FBSnapshotTestCasePlatform.h */; settings = {ATTRIBUTES = (Public, ); }; };
-<<<<<<< HEAD
-		C1CC727CE122AD875444868EDCCAA038 /* CameraController.swift in Sources */ = {isa = PBXBuildFile; fileRef = 67F347DDD73D3279911417849F2904AC /* CameraController.swift */; };
-		C63BBC16E277ABAC4AE82927214148F4 /* ShootButtonView.swift in Sources */ = {isa = PBXBuildFile; fileRef = 632FF37AAD79563975616F3BE1DD5A02 /* ShootButtonView.swift */; };
+		C140CC483501475A9DA86B4D63182233 /* CameraView.swift in Sources */ = {isa = PBXBuildFile; fileRef = A2B02D0A6B399161952A82A4A4FC1334 /* CameraView.swift */; };
+		C359AB0703342064766126915CF54C91 /* ActionsView.swift in Sources */ = {isa = PBXBuildFile; fileRef = 65D1897727A130E85356D7B1A1B957DB /* ActionsView.swift */; };
 		CAFA5E486BCE117A7D8C0FBF9DA6666B /* UIImage+Compare.h in Headers */ = {isa = PBXBuildFile; fileRef = 432938111B6FF0189EFFEDF2F845B308 /* UIImage+Compare.h */; settings = {ATTRIBUTES = (Private, ); }; };
-		D20280E07822D2925F8239EF0E817AD0 /* AVAssetWriterInputPixelBufferAdaptor+Append.swift in Sources */ = {isa = PBXBuildFile; fileRef = D5B3E37F476F684F2CADA5A6B4AE0E30 /* AVAssetWriterInputPixelBufferAdaptor+Append.swift */; };
-		D56F9F56DAFA5CD3A829F75E660B8F13 /* UIImage+Camera.swift in Sources */ = {isa = PBXBuildFile; fileRef = E32A3ED1A6F8D562F28355E6D9DBF706 /* UIImage+Camera.swift */; };
+		CB1B0D5E2EF307EC68FCF7DEB0ACF199 /* ModalController.swift in Sources */ = {isa = PBXBuildFile; fileRef = 607EA9258080D27A7466233579B361D3 /* ModalController.swift */; };
+		D276499ABF6F76E955DF6F533426D616 /* KanvasCameraImages.swift in Sources */ = {isa = PBXBuildFile; fileRef = B733334794480FE93134DD674DF33BD4 /* KanvasCameraImages.swift */; };
+		D4BDFF01B36668CE809DCFBF93C13D1E /* MediaClipsCollectionController.swift in Sources */ = {isa = PBXBuildFile; fileRef = A6971FB382200CF26E9A8C27A0FE8E4E /* MediaClipsCollectionController.swift */; };
 		D6714A974991CEA2AD4BD467A50AC690 /* Pods-KanvasCameraExample-umbrella.h in Headers */ = {isa = PBXBuildFile; fileRef = 2431DA944FACCCCEEBC3388A96EE92F1 /* Pods-KanvasCameraExample-umbrella.h */; settings = {ATTRIBUTES = (Public, ); }; };
-		D8292D666CE3F196765355BFF99DE74C /* UIUpdate.swift in Sources */ = {isa = PBXBuildFile; fileRef = F4E4447428A28B075879153AE8197AD4 /* UIUpdate.swift */; };
-		D912B48AF2DD551B676F517F96F28C7F /* CameraRecordingProtocol.swift in Sources */ = {isa = PBXBuildFile; fileRef = 38DDEE482F44B76FAC949545F86D1FE5 /* CameraRecordingProtocol.swift */; };
+		D950603A8E51F7FC7281113EFB6E18EE /* CameraPreviewViewController.swift in Sources */ = {isa = PBXBuildFile; fileRef = C3DED85CFC5815E0FC3A2193EFE245A3 /* CameraPreviewViewController.swift */; };
 		DAD9A0E0F40D3984B78A22F8D3CDAB45 /* Foundation.framework in Frameworks */ = {isa = PBXBuildFile; fileRef = C1A94602875A48A997AD3F08A33E6EAA /* Foundation.framework */; };
 		DB7A106243AC974FC7EBEB00B506C786 /* FBSnapshotTestCasePlatform.m in Sources */ = {isa = PBXBuildFile; fileRef = 58A2557E7CE20AACCD1B28B1CD1F920D /* FBSnapshotTestCasePlatform.m */; };
-		DDC1D07F4DB515BDE51095C31D881DE7 /* IgnoreTouchesView.swift in Sources */ = {isa = PBXBuildFile; fileRef = 079DC46FBD16E11EDF3917D5A4BB043D /* IgnoreTouchesView.swift */; };
-		E649D4E8BB7E4618BDFD475886357D43 /* ModeSelectorAndShootController.swift in Sources */ = {isa = PBXBuildFile; fileRef = 873D3D3B4DDA3E3ADA5A8D99D4155E6E /* ModeSelectorAndShootController.swift */; };
-		EC09A6862B26B921ED80B79C21C07A66 /* KanvasCameraStrings.swift in Sources */ = {isa = PBXBuildFile; fileRef = 58326EE3B5AD54F5045FBB7C00734317 /* KanvasCameraStrings.swift */; };
-		F78575865ADD48B57C381161EEEDFC94 /* Queue.swift in Sources */ = {isa = PBXBuildFile; fileRef = C8D6D8A4FC20DC17642770B658898131 /* Queue.swift */; };
-=======
-		C58CF5684F58EDD5266349FB5628AB39 /* MediaClip.swift in Sources */ = {isa = PBXBuildFile; fileRef = F3D261FE9D07F059699B37677CC43938 /* MediaClip.swift */; };
-		CAFA5E486BCE117A7D8C0FBF9DA6666B /* UIImage+Compare.h in Headers */ = {isa = PBXBuildFile; fileRef = 432938111B6FF0189EFFEDF2F845B308 /* UIImage+Compare.h */; settings = {ATTRIBUTES = (Private, ); }; };
-		CC57AA7F973E3AE7CD260CDABB333B0F /* CameraRecorder.swift in Sources */ = {isa = PBXBuildFile; fileRef = 9D1CD90A8293DE41712D5FA3CE717A8B /* CameraRecorder.swift */; };
-		D5F4692B3541F74E95F9DE3865702AE6 /* AVAssetWriterInputPixelBufferAdaptor+Append.swift in Sources */ = {isa = PBXBuildFile; fileRef = 5AD5BA6B5BE2C078F5240D6F24F2588E /* AVAssetWriterInputPixelBufferAdaptor+Append.swift */; };
-		D6714A974991CEA2AD4BD467A50AC690 /* Pods-KanvasCameraExample-umbrella.h in Headers */ = {isa = PBXBuildFile; fileRef = 2431DA944FACCCCEEBC3388A96EE92F1 /* Pods-KanvasCameraExample-umbrella.h */; settings = {ATTRIBUTES = (Public, ); }; };
-		D8477CC2B896BA9897CA7DE472534BD6 /* KanvasCameraStrings.swift in Sources */ = {isa = PBXBuildFile; fileRef = A14D498FE357489265B64B3898EEC2C7 /* KanvasCameraStrings.swift */; };
-		D854D8E866BCE35A505B9F5803D47B43 /* ModalViewModel.swift in Sources */ = {isa = PBXBuildFile; fileRef = 25525A7349089EF836ABFF2660D68D99 /* ModalViewModel.swift */; };
-		D89CF5CDEC6C3D59206EFD925B393EA0 /* ModeSelectorAndShootView.swift in Sources */ = {isa = PBXBuildFile; fileRef = E9B55DE4E6890C2FE7868DB089AF9B5E /* ModeSelectorAndShootView.swift */; };
-		DAD9A0E0F40D3984B78A22F8D3CDAB45 /* Foundation.framework in Frameworks */ = {isa = PBXBuildFile; fileRef = C1A94602875A48A997AD3F08A33E6EAA /* Foundation.framework */; };
-		DB7A106243AC974FC7EBEB00B506C786 /* FBSnapshotTestCasePlatform.m in Sources */ = {isa = PBXBuildFile; fileRef = 58A2557E7CE20AACCD1B28B1CD1F920D /* FBSnapshotTestCasePlatform.m */; };
-		DD89BD50FBD5C25041D56050122241C1 /* CameraPreviewViewController.swift in Sources */ = {isa = PBXBuildFile; fileRef = 96F53303035737F4279568E2F4745339 /* CameraPreviewViewController.swift */; };
-		E1A58DA3E1727D5C2B82254DDD7AB615 /* ModalPresentationAnimationController.swift in Sources */ = {isa = PBXBuildFile; fileRef = 3BBFECE833DE9BBA7161C3A35CB08969 /* ModalPresentationAnimationController.swift */; };
-		EF60371363982B77A3DC09DA539EB46E /* UIViewController+Load.swift in Sources */ = {isa = PBXBuildFile; fileRef = DE5E41B25CA6259EDDC3378409904112 /* UIViewController+Load.swift */; };
-		F0D92E8DE72444D85A59B8BF9F60C02E /* UIButton+Shadows.swift in Sources */ = {isa = PBXBuildFile; fileRef = FCC10B2AAA67EBC503A6B0CF09F740C9 /* UIButton+Shadows.swift */; };
-		F68BF1B7E30BAFE0B934D3D29A9FFA54 /* UIImage+Camera.swift in Sources */ = {isa = PBXBuildFile; fileRef = 26154F5105BFB2A7290401C412716775 /* UIImage+Camera.swift */; };
-		FB90B07C11B05B12074DE9B4B5B7E3A2 /* ModalView.swift in Sources */ = {isa = PBXBuildFile; fileRef = B5F0D86AD4D847CD18CDB4BF48D8A393 /* ModalView.swift */; };
-		FF865B1CFE75D47B824F477EA5116499 /* AVURLAsset+Thumbnail.swift in Sources */ = {isa = PBXBuildFile; fileRef = 0BB286EB7CE23AD7336035E337C09087 /* AVURLAsset+Thumbnail.swift */; };
->>>>>>> 88618d5c
+		DBC67CCAF4E8AE4B5EB8E4176FB927EA /* KanvasCameraTimes.swift in Sources */ = {isa = PBXBuildFile; fileRef = F1C648564D9107F7B93B5CA108231BA4 /* KanvasCameraTimes.swift */; };
+		DE45B01B2B51D1AED7D70F81D454FFD2 /* AVURLAsset+Thumbnail.swift in Sources */ = {isa = PBXBuildFile; fileRef = 0DA6F4FC4344EFD90DA16184272BE386 /* AVURLAsset+Thumbnail.swift */; };
+		DF58EB54F31B49A97D22C138154B815F /* GifVideoOutputHandler.swift in Sources */ = {isa = PBXBuildFile; fileRef = ADE4B240F8B3C979C00D31D077825551 /* GifVideoOutputHandler.swift */; };
+		E5308448777F27F75735037DA2A17AD4 /* VideoOutputHandler.swift in Sources */ = {isa = PBXBuildFile; fileRef = 539DA6039FBA319143ABAB75545B5D19 /* VideoOutputHandler.swift */; };
+		E6E0A7AFF672A7605B3740CB43EE1AE1 /* CGRect+Center.swift in Sources */ = {isa = PBXBuildFile; fileRef = 2F1209BAEFC84CB6F44FD80BE12D8A70 /* CGRect+Center.swift */; };
+		E7C49BA643A245207C0EA38156DD00E6 /* CameraSegmentHandler.swift in Sources */ = {isa = PBXBuildFile; fileRef = 579A31B628062314364D9977C927C4F0 /* CameraSegmentHandler.swift */; };
+		EC80DFFE18A126E643B581C978442023 /* MediaClipsCollectionCell.swift in Sources */ = {isa = PBXBuildFile; fileRef = 95C1153EAFB5F7DF51E5F464F000881E /* MediaClipsCollectionCell.swift */; };
+		F9225F5974848E2ED64C50DC0E8DCFAA /* ModalViewModel.swift in Sources */ = {isa = PBXBuildFile; fileRef = 3B4772FB371382FBB788817335E32BD3 /* ModalViewModel.swift */; };
+		FC1587C86FB8CF230DD56C65DBCA6811 /* ModeSelectorAndShootController.swift in Sources */ = {isa = PBXBuildFile; fileRef = 873D3D3B4DDA3E3ADA5A8D99D4155E6E /* ModeSelectorAndShootController.swift */; };
+		FCA190C6284BE81EAEBC2C2C383590B1 /* LoadingIndicatorView.swift in Sources */ = {isa = PBXBuildFile; fileRef = 4B0C903AF77DA13C0363D3A3F941D688 /* LoadingIndicatorView.swift */; };
 /* End PBXBuildFile section */
 
 /* Begin PBXContainerItemProxy section */
@@ -206,55 +121,30 @@
 		079DC46FBD16E11EDF3917D5A4BB043D /* IgnoreTouchesView.swift */ = {isa = PBXFileReference; includeInIndex = 1; lastKnownFileType = sourcecode.swift; path = IgnoreTouchesView.swift; sourceTree = "<group>"; };
 		0B161931541BFE46DFEA2092EDDDA815 /* UIImage+Snapshot.h */ = {isa = PBXFileReference; includeInIndex = 1; lastKnownFileType = sourcecode.c.h; name = "UIImage+Snapshot.h"; path = "FBSnapshotTestCase/Categories/UIImage+Snapshot.h"; sourceTree = "<group>"; };
 		0B499D640103037E86832BCA986D7418 /* Pods-KanvasCameraExample-acknowledgements.markdown */ = {isa = PBXFileReference; includeInIndex = 1; lastKnownFileType = text; path = "Pods-KanvasCameraExample-acknowledgements.markdown"; sourceTree = "<group>"; };
-<<<<<<< HEAD
 		0DA6F4FC4344EFD90DA16184272BE386 /* AVURLAsset+Thumbnail.swift */ = {isa = PBXFileReference; includeInIndex = 1; lastKnownFileType = sourcecode.swift; path = "AVURLAsset+Thumbnail.swift"; sourceTree = "<group>"; };
 		106C2021EC418ACBACC425A94C4D7F07 /* MediaClipsEditorViewController.swift */ = {isa = PBXFileReference; includeInIndex = 1; lastKnownFileType = sourcecode.swift; path = MediaClipsEditorViewController.swift; sourceTree = "<group>"; };
-=======
-		0BB286EB7CE23AD7336035E337C09087 /* AVURLAsset+Thumbnail.swift */ = {isa = PBXFileReference; includeInIndex = 1; lastKnownFileType = sourcecode.swift; path = "AVURLAsset+Thumbnail.swift"; sourceTree = "<group>"; };
-		11D41F3152195383637A19BF32C69ED0 /* KanvasCameraImages.swift */ = {isa = PBXFileReference; includeInIndex = 1; lastKnownFileType = sourcecode.swift; path = KanvasCameraImages.swift; sourceTree = "<group>"; };
-		1348DCCF0CF3E0617F9EFDBB84738D0A /* KanvasCamera-umbrella.h */ = {isa = PBXFileReference; includeInIndex = 1; lastKnownFileType = sourcecode.c.h; path = "KanvasCamera-umbrella.h"; sourceTree = "<group>"; };
->>>>>>> 88618d5c
 		1374B79237CAC07693E99442FBED1F15 /* FBSnapshotTestController.h */ = {isa = PBXFileReference; includeInIndex = 1; lastKnownFileType = sourcecode.c.h; name = FBSnapshotTestController.h; path = FBSnapshotTestCase/FBSnapshotTestController.h; sourceTree = "<group>"; };
 		13A73181B3129C3CF4A9185F73B91663 /* CameraPreviewView.swift */ = {isa = PBXFileReference; includeInIndex = 1; lastKnownFileType = sourcecode.swift; path = CameraPreviewView.swift; sourceTree = "<group>"; };
-		19FCC94042B0D3E2B033DBDCC2F6240A /* OptionsController.swift */ = {isa = PBXFileReference; includeInIndex = 1; lastKnownFileType = sourcecode.swift; path = OptionsController.swift; sourceTree = "<group>"; };
+		203512BA84EEB86F10435B3995E5D6B7 /* CameraDeviceOption.swift */ = {isa = PBXFileReference; includeInIndex = 1; lastKnownFileType = sourcecode.swift; path = CameraDeviceOption.swift; sourceTree = "<group>"; };
 		2431DA944FACCCCEEBC3388A96EE92F1 /* Pods-KanvasCameraExample-umbrella.h */ = {isa = PBXFileReference; includeInIndex = 1; lastKnownFileType = sourcecode.c.h; path = "Pods-KanvasCameraExample-umbrella.h"; sourceTree = "<group>"; };
-<<<<<<< HEAD
-		2E337FB8D21E6B805862BE61C445670F /* Pods_KanvasCameraExample.framework */ = {isa = PBXFileReference; explicitFileType = wrapper.framework; includeInIndex = 0; path = Pods_KanvasCameraExample.framework; sourceTree = BUILT_PRODUCTS_DIR; };
+		2E337FB8D21E6B805862BE61C445670F /* Pods_KanvasCameraExample.framework */ = {isa = PBXFileReference; explicitFileType = wrapper.framework; includeInIndex = 0; name = Pods_KanvasCameraExample.framework; path = "Pods-KanvasCameraExample.framework"; sourceTree = BUILT_PRODUCTS_DIR; };
 		2EECE81A9AEC1ED1057A9C3C88DBCEBE /* UIApplication+StrictKeyWindow.m */ = {isa = PBXFileReference; includeInIndex = 1; lastKnownFileType = sourcecode.c.objc; name = "UIApplication+StrictKeyWindow.m"; path = "FBSnapshotTestCase/Categories/UIApplication+StrictKeyWindow.m"; sourceTree = "<group>"; };
 		2F1209BAEFC84CB6F44FD80BE12D8A70 /* CGRect+Center.swift */ = {isa = PBXFileReference; includeInIndex = 1; lastKnownFileType = sourcecode.swift; path = "CGRect+Center.swift"; sourceTree = "<group>"; };
 		32D07FEB002A81FDFCCF1F4407AF1F98 /* UIFont+Utils.swift */ = {isa = PBXFileReference; includeInIndex = 1; lastKnownFileType = sourcecode.swift; path = "UIFont+Utils.swift"; sourceTree = "<group>"; };
 		34AAC6A88849285E62450F831CACD490 /* CameraInputController.swift */ = {isa = PBXFileReference; includeInIndex = 1; lastKnownFileType = sourcecode.swift; path = CameraInputController.swift; sourceTree = "<group>"; };
+		37C8F8E4335B75EC241391B3D733C160 /* OptionsController.swift */ = {isa = PBXFileReference; includeInIndex = 1; lastKnownFileType = sourcecode.swift; path = OptionsController.swift; sourceTree = "<group>"; };
 		38DDEE482F44B76FAC949545F86D1FE5 /* CameraRecordingProtocol.swift */ = {isa = PBXFileReference; includeInIndex = 1; lastKnownFileType = sourcecode.swift; path = CameraRecordingProtocol.swift; sourceTree = "<group>"; };
-=======
-		25525A7349089EF836ABFF2660D68D99 /* ModalViewModel.swift */ = {isa = PBXFileReference; includeInIndex = 1; lastKnownFileType = sourcecode.swift; path = ModalViewModel.swift; sourceTree = "<group>"; };
-		26154F5105BFB2A7290401C412716775 /* UIImage+Camera.swift */ = {isa = PBXFileReference; includeInIndex = 1; lastKnownFileType = sourcecode.swift; path = "UIImage+Camera.swift"; sourceTree = "<group>"; };
-		2DB50678EB6F93A9423EF1959D3E286B /* CameraPreviewView.swift */ = {isa = PBXFileReference; includeInIndex = 1; lastKnownFileType = sourcecode.swift; path = CameraPreviewView.swift; sourceTree = "<group>"; };
-		2E337FB8D21E6B805862BE61C445670F /* Pods_KanvasCameraExample.framework */ = {isa = PBXFileReference; explicitFileType = wrapper.framework; includeInIndex = 0; name = Pods_KanvasCameraExample.framework; path = "Pods-KanvasCameraExample.framework"; sourceTree = BUILT_PRODUCTS_DIR; };
-		2EECE81A9AEC1ED1057A9C3C88DBCEBE /* UIApplication+StrictKeyWindow.m */ = {isa = PBXFileReference; includeInIndex = 1; lastKnownFileType = sourcecode.c.objc; name = "UIApplication+StrictKeyWindow.m"; path = "FBSnapshotTestCase/Categories/UIApplication+StrictKeyWindow.m"; sourceTree = "<group>"; };
-		32E82D90CCAE93C00FB8B37264AADA4B /* MediaClipsEditorViewController.swift */ = {isa = PBXFileReference; includeInIndex = 1; lastKnownFileType = sourcecode.swift; path = MediaClipsEditorViewController.swift; sourceTree = "<group>"; };
-		3661A8E7C140CD52E5EB8F3F5C09997F /* CameraSettings.swift */ = {isa = PBXFileReference; includeInIndex = 1; lastKnownFileType = sourcecode.swift; path = CameraSettings.swift; sourceTree = "<group>"; };
-		3956A8B499B5D76608941D49D2AE8783 /* KanvasCamera.xcconfig */ = {isa = PBXFileReference; includeInIndex = 1; lastKnownFileType = text.xcconfig; path = KanvasCamera.xcconfig; sourceTree = "<group>"; };
->>>>>>> 88618d5c
 		39577E2B806B8B2D019998DE60728F63 /* FBSnapshotTestCase.m */ = {isa = PBXFileReference; includeInIndex = 1; lastKnownFileType = sourcecode.c.objc; name = FBSnapshotTestCase.m; path = FBSnapshotTestCase/FBSnapshotTestCase.m; sourceTree = "<group>"; };
 		3B4772FB371382FBB788817335E32BD3 /* ModalViewModel.swift */ = {isa = PBXFileReference; includeInIndex = 1; lastKnownFileType = sourcecode.swift; path = ModalViewModel.swift; sourceTree = "<group>"; };
 		3B5E22F9517F21D3A0251F88FCAB281E /* UIImage+Compare.m */ = {isa = PBXFileReference; includeInIndex = 1; lastKnownFileType = sourcecode.c.objc; name = "UIImage+Compare.m"; path = "FBSnapshotTestCase/Categories/UIImage+Compare.m"; sourceTree = "<group>"; };
-<<<<<<< HEAD
-=======
-		3BBFECE833DE9BBA7161C3A35CB08969 /* ModalPresentationAnimationController.swift */ = {isa = PBXFileReference; includeInIndex = 1; lastKnownFileType = sourcecode.swift; path = ModalPresentationAnimationController.swift; sourceTree = "<group>"; };
-		3C9D7CA5ECFA820151939CA4185BB5B2 /* MediaClipsEditorView.swift */ = {isa = PBXFileReference; includeInIndex = 1; lastKnownFileType = sourcecode.swift; path = MediaClipsEditorView.swift; sourceTree = "<group>"; };
->>>>>>> 88618d5c
 		3DBFBDCC891B770A2AC9EF0FB164B751 /* UIImage+Snapshot.m */ = {isa = PBXFileReference; includeInIndex = 1; lastKnownFileType = sourcecode.c.objc; name = "UIImage+Snapshot.m"; path = "FBSnapshotTestCase/Categories/UIImage+Snapshot.m"; sourceTree = "<group>"; };
 		3E6925246F6419EDF48612C177139254 /* CameraRecorder.swift */ = {isa = PBXFileReference; includeInIndex = 1; lastKnownFileType = sourcecode.swift; path = CameraRecorder.swift; sourceTree = "<group>"; };
 		432938111B6FF0189EFFEDF2F845B308 /* UIImage+Compare.h */ = {isa = PBXFileReference; includeInIndex = 1; lastKnownFileType = sourcecode.c.h; name = "UIImage+Compare.h"; path = "FBSnapshotTestCase/Categories/UIImage+Compare.h"; sourceTree = "<group>"; };
-		44EDA688CBD7DB8E43750CDEA6E1285E /* Pods_KanvasCameraExampleTests.framework */ = {isa = PBXFileReference; explicitFileType = wrapper.framework; includeInIndex = 0; path = Pods_KanvasCameraExampleTests.framework; sourceTree = BUILT_PRODUCTS_DIR; };
+		44EDA688CBD7DB8E43750CDEA6E1285E /* Pods_KanvasCameraExampleTests.framework */ = {isa = PBXFileReference; explicitFileType = wrapper.framework; includeInIndex = 0; name = Pods_KanvasCameraExampleTests.framework; path = "Pods-KanvasCameraExampleTests.framework"; sourceTree = BUILT_PRODUCTS_DIR; };
 		4792533D7EE0F440EE722DA4999E845C /* FBSnapshotTestCase-dummy.m */ = {isa = PBXFileReference; includeInIndex = 1; lastKnownFileType = sourcecode.c.objc; path = "FBSnapshotTestCase-dummy.m"; sourceTree = "<group>"; };
 		4B0C903AF77DA13C0363D3A3F941D688 /* LoadingIndicatorView.swift */ = {isa = PBXFileReference; includeInIndex = 1; lastKnownFileType = sourcecode.swift; path = LoadingIndicatorView.swift; sourceTree = "<group>"; };
 		4C17DA8FD76B879002D669BAA48B1E6E /* Pods-KanvasCameraExampleTests-frameworks.sh */ = {isa = PBXFileReference; includeInIndex = 1; lastKnownFileType = text.script.sh; path = "Pods-KanvasCameraExampleTests-frameworks.sh"; sourceTree = "<group>"; };
-<<<<<<< HEAD
 		539DA6039FBA319143ABAB75545B5D19 /* VideoOutputHandler.swift */ = {isa = PBXFileReference; includeInIndex = 1; lastKnownFileType = sourcecode.swift; path = VideoOutputHandler.swift; sourceTree = "<group>"; };
-=======
-		5689C34557E877570C7F0DA8BC5739AF /* KanvasCamera-dummy.m */ = {isa = PBXFileReference; includeInIndex = 1; lastKnownFileType = sourcecode.c.objc; path = "KanvasCamera-dummy.m"; sourceTree = "<group>"; };
->>>>>>> 88618d5c
 		56A143BDB3C4C9494A7EB0A874253C34 /* Pods-KanvasCameraExampleTests.debug.xcconfig */ = {isa = PBXFileReference; includeInIndex = 1; lastKnownFileType = text.xcconfig; path = "Pods-KanvasCameraExampleTests.debug.xcconfig"; sourceTree = "<group>"; };
 		570C8B2CE87E47FBD6EB555D507285D5 /* Pods-KanvasCameraExample-dummy.m */ = {isa = PBXFileReference; includeInIndex = 1; lastKnownFileType = sourcecode.c.objc; path = "Pods-KanvasCameraExample-dummy.m"; sourceTree = "<group>"; };
 		579A31B628062314364D9977C927C4F0 /* CameraSegmentHandler.swift */ = {isa = PBXFileReference; includeInIndex = 1; lastKnownFileType = sourcecode.swift; path = CameraSegmentHandler.swift; sourceTree = "<group>"; };
@@ -264,27 +154,15 @@
 		607EA9258080D27A7466233579B361D3 /* ModalController.swift */ = {isa = PBXFileReference; includeInIndex = 1; lastKnownFileType = sourcecode.swift; path = ModalController.swift; sourceTree = "<group>"; };
 		632FF37AAD79563975616F3BE1DD5A02 /* ShootButtonView.swift */ = {isa = PBXFileReference; includeInIndex = 1; lastKnownFileType = sourcecode.swift; path = ShootButtonView.swift; sourceTree = "<group>"; };
 		63377C220E90B4D05971DFC31FFCF899 /* Info.plist */ = {isa = PBXFileReference; includeInIndex = 1; lastKnownFileType = text.plist.xml; path = Info.plist; sourceTree = "<group>"; };
-<<<<<<< HEAD
 		65D1897727A130E85356D7B1A1B957DB /* ActionsView.swift */ = {isa = PBXFileReference; includeInIndex = 1; lastKnownFileType = sourcecode.swift; path = ActionsView.swift; sourceTree = "<group>"; };
 		67E276593855381568F725E69496F29C /* Info.plist */ = {isa = PBXFileReference; includeInIndex = 1; lastKnownFileType = text.plist.xml; path = Info.plist; sourceTree = "<group>"; };
 		67F347DDD73D3279911417849F2904AC /* CameraController.swift */ = {isa = PBXFileReference; includeInIndex = 1; lastKnownFileType = sourcecode.swift; path = CameraController.swift; sourceTree = "<group>"; };
 		6815CCD19E103C03DB8F583FC7C7D1AE /* PhotoOutputHandler.swift */ = {isa = PBXFileReference; includeInIndex = 1; lastKnownFileType = sourcecode.swift; path = PhotoOutputHandler.swift; sourceTree = "<group>"; };
-		69DB29EC9226041827FB3C00E171DE53 /* CameraDeviceOption.swift */ = {isa = PBXFileReference; includeInIndex = 1; lastKnownFileType = sourcecode.swift; path = CameraDeviceOption.swift; sourceTree = "<group>"; };
 		73760231042E4E5235E47CEE8A6E93BE /* Pods-KanvasCameraExample-resources.sh */ = {isa = PBXFileReference; includeInIndex = 1; lastKnownFileType = text.script.sh; path = "Pods-KanvasCameraExample-resources.sh"; sourceTree = "<group>"; };
-=======
-		67E276593855381568F725E69496F29C /* Info.plist */ = {isa = PBXFileReference; includeInIndex = 1; lastKnownFileType = text.plist.xml; path = Info.plist; sourceTree = "<group>"; };
-		6AA15E1EB0985A162084C7E263AEDEE0 /* MediaClipsCollectionController.swift */ = {isa = PBXFileReference; includeInIndex = 1; lastKnownFileType = sourcecode.swift; path = MediaClipsCollectionController.swift; sourceTree = "<group>"; };
-		6CBE92235413B0CA8B705702E720568D /* UICollectionView+Cells.swift */ = {isa = PBXFileReference; includeInIndex = 1; lastKnownFileType = sourcecode.swift; path = "UICollectionView+Cells.swift"; sourceTree = "<group>"; };
-		6D98CA28831CF68FEB6BFAE25AEE65BD /* KanvasCameraTimes.swift */ = {isa = PBXFileReference; includeInIndex = 1; lastKnownFileType = sourcecode.swift; path = KanvasCameraTimes.swift; sourceTree = "<group>"; };
-		73760231042E4E5235E47CEE8A6E93BE /* Pods-KanvasCameraExample-resources.sh */ = {isa = PBXFileReference; includeInIndex = 1; lastKnownFileType = text.script.sh; path = "Pods-KanvasCameraExample-resources.sh"; sourceTree = "<group>"; };
-		745CD46D29101B4A2875638CB6EA7DA9 /* NSURL+Media.swift */ = {isa = PBXFileReference; includeInIndex = 1; lastKnownFileType = sourcecode.swift; path = "NSURL+Media.swift"; sourceTree = "<group>"; };
-		78FB5C72C217BC91CCB7B15DE911077F /* MediaClipsCollectionView.swift */ = {isa = PBXFileReference; includeInIndex = 1; lastKnownFileType = sourcecode.swift; path = MediaClipsCollectionView.swift; sourceTree = "<group>"; };
->>>>>>> 88618d5c
 		7B37D7C695D5C6C47A7C093595CD4F06 /* FBSnapshotTestCase.xcconfig */ = {isa = PBXFileReference; includeInIndex = 1; lastKnownFileType = text.xcconfig; path = FBSnapshotTestCase.xcconfig; sourceTree = "<group>"; };
 		7C43C47C61E8F89B6D1A057B30FD9821 /* NSURL+Media.swift */ = {isa = PBXFileReference; includeInIndex = 1; lastKnownFileType = sourcecode.swift; path = "NSURL+Media.swift"; sourceTree = "<group>"; };
 		7DDF12DFB905E8F4E6C52F9DA9990913 /* Pods-KanvasCameraExampleTests.release.xcconfig */ = {isa = PBXFileReference; includeInIndex = 1; lastKnownFileType = text.xcconfig; path = "Pods-KanvasCameraExampleTests.release.xcconfig"; sourceTree = "<group>"; };
 		7E3DB4D092B985E76E227F7F313C6981 /* FBSnapshotTestCasePlatform.h */ = {isa = PBXFileReference; includeInIndex = 1; lastKnownFileType = sourcecode.c.h; name = FBSnapshotTestCasePlatform.h; path = FBSnapshotTestCase/FBSnapshotTestCasePlatform.h; sourceTree = "<group>"; };
-<<<<<<< HEAD
 		816C47355E672C3E153D8BBDC7DD8280 /* KanvasCamera-umbrella.h */ = {isa = PBXFileReference; includeInIndex = 1; lastKnownFileType = sourcecode.c.h; path = "KanvasCamera-umbrella.h"; sourceTree = "<group>"; };
 		85E250EF19C5B5671AEC10BEB508D087 /* UIImage+Diff.h */ = {isa = PBXFileReference; includeInIndex = 1; lastKnownFileType = sourcecode.c.h; name = "UIImage+Diff.h"; path = "FBSnapshotTestCase/Categories/UIImage+Diff.h"; sourceTree = "<group>"; };
 		8683FD17E5C0DA60CD3DE90D22C1BC17 /* Pods-KanvasCameraExampleTests-umbrella.h */ = {isa = PBXFileReference; includeInIndex = 1; lastKnownFileType = sourcecode.c.h; path = "Pods-KanvasCameraExampleTests-umbrella.h"; sourceTree = "<group>"; };
@@ -292,33 +170,15 @@
 		88ABD7311BB18DD3FCD96C0E5CB7228D /* UIViewController+Load.swift */ = {isa = PBXFileReference; includeInIndex = 1; lastKnownFileType = sourcecode.swift; path = "UIViewController+Load.swift"; sourceTree = "<group>"; };
 		894C7506B8F9A22C53F1644D3E540FFA /* UIView+Layout.swift */ = {isa = PBXFileReference; includeInIndex = 1; lastKnownFileType = sourcecode.swift; path = "UIView+Layout.swift"; sourceTree = "<group>"; };
 		9047DF62C9CBD39227C28BDE07F56542 /* KanvasCamera-prefix.pch */ = {isa = PBXFileReference; includeInIndex = 1; lastKnownFileType = sourcecode.c.h; path = "KanvasCamera-prefix.pch"; sourceTree = "<group>"; };
-		93A4A3777CF96A4AAC1D13BA6DCCEA73 /* Podfile */ = {isa = PBXFileReference; explicitFileType = text.script.ruby; includeInIndex = 1; name = Podfile; path = ../Podfile; sourceTree = SOURCE_ROOT; xcLanguageSpecificationIdentifier = xcode.lang.ruby; };
+		93A4A3777CF96A4AAC1D13BA6DCCEA73 /* Podfile */ = {isa = PBXFileReference; explicitFileType = text.script.ruby; includeInIndex = 1; lastKnownFileType = text; name = Podfile; path = ../Podfile; sourceTree = SOURCE_ROOT; xcLanguageSpecificationIdentifier = xcode.lang.ruby; };
 		95C1153EAFB5F7DF51E5F464F000881E /* MediaClipsCollectionCell.swift */ = {isa = PBXFileReference; includeInIndex = 1; lastKnownFileType = sourcecode.swift; path = MediaClipsCollectionCell.swift; sourceTree = "<group>"; };
-		9710A9ABCC87F85543E8DB98EB7905CB /* FBSnapshotTestCase.framework */ = {isa = PBXFileReference; explicitFileType = wrapper.framework; includeInIndex = 0; path = FBSnapshotTestCase.framework; sourceTree = BUILT_PRODUCTS_DIR; };
-		988DDEE3B534639DC3310FE66CA90B1E /* OptionView.swift */ = {isa = PBXFileReference; includeInIndex = 1; lastKnownFileType = sourcecode.swift; path = OptionView.swift; sourceTree = "<group>"; };
+		96F514EE3C1A60E54820FD26B96346A1 /* OptionsStackView.swift */ = {isa = PBXFileReference; includeInIndex = 1; lastKnownFileType = sourcecode.swift; path = OptionsStackView.swift; sourceTree = "<group>"; };
+		9710A9ABCC87F85543E8DB98EB7905CB /* FBSnapshotTestCase.framework */ = {isa = PBXFileReference; explicitFileType = wrapper.framework; includeInIndex = 0; name = FBSnapshotTestCase.framework; path = FBSnapshotTestCase.framework; sourceTree = BUILT_PRODUCTS_DIR; };
 		9DFCF579A86C59784C5E0CD5F675E47F /* ModalPresentationAnimationController.swift */ = {isa = PBXFileReference; includeInIndex = 1; lastKnownFileType = sourcecode.swift; path = ModalPresentationAnimationController.swift; sourceTree = "<group>"; };
 		9EC70EF9223C51D9BC6FA9F91C8393F5 /* ModeSelectorAndShootView.swift */ = {isa = PBXFileReference; includeInIndex = 1; lastKnownFileType = sourcecode.swift; path = ModeSelectorAndShootView.swift; sourceTree = "<group>"; };
 		9F3D27B81538B89EAED776C6C7540E4E /* ModalPresentationController.swift */ = {isa = PBXFileReference; includeInIndex = 1; lastKnownFileType = sourcecode.swift; path = ModalPresentationController.swift; sourceTree = "<group>"; };
 		9F77A04000F804EC27D35B1D076ADC06 /* Assets.xcassets */ = {isa = PBXFileReference; includeInIndex = 1; lastKnownFileType = folder.assetcatalog; name = Assets.xcassets; path = Resources/Assets.xcassets; sourceTree = "<group>"; };
-		A001B444A3514ECF27E76EDDD2DD7388 /* KanvasCamera.framework */ = {isa = PBXFileReference; explicitFileType = wrapper.framework; includeInIndex = 0; path = KanvasCamera.framework; sourceTree = BUILT_PRODUCTS_DIR; };
-=======
-		81124BE60B8632F4465F5C75EB83934D /* OptionView.swift */ = {isa = PBXFileReference; includeInIndex = 1; lastKnownFileType = sourcecode.swift; path = OptionView.swift; sourceTree = "<group>"; };
-		85E250EF19C5B5671AEC10BEB508D087 /* UIImage+Diff.h */ = {isa = PBXFileReference; includeInIndex = 1; lastKnownFileType = sourcecode.c.h; name = "UIImage+Diff.h"; path = "FBSnapshotTestCase/Categories/UIImage+Diff.h"; sourceTree = "<group>"; };
-		8683FD17E5C0DA60CD3DE90D22C1BC17 /* Pods-KanvasCameraExampleTests-umbrella.h */ = {isa = PBXFileReference; includeInIndex = 1; lastKnownFileType = sourcecode.c.h; path = "Pods-KanvasCameraExampleTests-umbrella.h"; sourceTree = "<group>"; };
-		869B05F46D156160A2D95E5A21FD140D /* KanvasCameraColors.swift */ = {isa = PBXFileReference; includeInIndex = 1; lastKnownFileType = sourcecode.swift; path = KanvasCameraColors.swift; sourceTree = "<group>"; };
-		89A1B4A5ED28E13E73DE21A0A8798717 /* ModalController.swift */ = {isa = PBXFileReference; includeInIndex = 1; lastKnownFileType = sourcecode.swift; path = ModalController.swift; sourceTree = "<group>"; };
-		89BC2076E4C364A8787551E3209CC98D /* CGRect+Center.swift */ = {isa = PBXFileReference; includeInIndex = 1; lastKnownFileType = sourcecode.swift; path = "CGRect+Center.swift"; sourceTree = "<group>"; };
-		93A28C6B17A87061D162AF3644261123 /* IgnoreTouchesView.swift */ = {isa = PBXFileReference; includeInIndex = 1; lastKnownFileType = sourcecode.swift; path = IgnoreTouchesView.swift; sourceTree = "<group>"; };
-		93A4A3777CF96A4AAC1D13BA6DCCEA73 /* Podfile */ = {isa = PBXFileReference; explicitFileType = text.script.ruby; includeInIndex = 1; lastKnownFileType = text; name = Podfile; path = ../Podfile; sourceTree = SOURCE_ROOT; xcLanguageSpecificationIdentifier = xcode.lang.ruby; };
-		96F53303035737F4279568E2F4745339 /* CameraPreviewViewController.swift */ = {isa = PBXFileReference; includeInIndex = 1; lastKnownFileType = sourcecode.swift; path = CameraPreviewViewController.swift; sourceTree = "<group>"; };
-		9710A9ABCC87F85543E8DB98EB7905CB /* FBSnapshotTestCase.framework */ = {isa = PBXFileReference; explicitFileType = wrapper.framework; includeInIndex = 0; name = FBSnapshotTestCase.framework; path = FBSnapshotTestCase.framework; sourceTree = BUILT_PRODUCTS_DIR; };
-		982BC460512FA9262758932B44FB53E8 /* MediaClipsCollectionCell.swift */ = {isa = PBXFileReference; includeInIndex = 1; lastKnownFileType = sourcecode.swift; path = MediaClipsCollectionCell.swift; sourceTree = "<group>"; };
-		9AF63AA32ADD86FE086EC877E49249E2 /* KanvasCamera.podspec.json */ = {isa = PBXFileReference; includeInIndex = 1; path = KanvasCamera.podspec.json; sourceTree = "<group>"; };
-		9B56E6EF4491BE0DE53C1614D10A5E3B /* GifVideoOutputHandler.swift */ = {isa = PBXFileReference; includeInIndex = 1; lastKnownFileType = sourcecode.swift; path = GifVideoOutputHandler.swift; sourceTree = "<group>"; };
-		9B6F3162B0EEB3D13085E646B5924932 /* OptionsStackView.swift */ = {isa = PBXFileReference; includeInIndex = 1; lastKnownFileType = sourcecode.swift; path = OptionsStackView.swift; sourceTree = "<group>"; };
-		9D1CD90A8293DE41712D5FA3CE717A8B /* CameraRecorder.swift */ = {isa = PBXFileReference; includeInIndex = 1; lastKnownFileType = sourcecode.swift; path = CameraRecorder.swift; sourceTree = "<group>"; };
 		A001B444A3514ECF27E76EDDD2DD7388 /* KanvasCamera.framework */ = {isa = PBXFileReference; explicitFileType = wrapper.framework; includeInIndex = 0; name = KanvasCamera.framework; path = KanvasCamera.framework; sourceTree = BUILT_PRODUCTS_DIR; };
->>>>>>> 88618d5c
 		A11D5B54955E3381F067364E427B571A /* FBSnapshotTestCase-umbrella.h */ = {isa = PBXFileReference; includeInIndex = 1; lastKnownFileType = sourcecode.c.h; path = "FBSnapshotTestCase-umbrella.h"; sourceTree = "<group>"; };
 		A2B02D0A6B399161952A82A4A4FC1334 /* CameraView.swift */ = {isa = PBXFileReference; includeInIndex = 1; lastKnownFileType = sourcecode.swift; path = CameraView.swift; sourceTree = "<group>"; };
 		A6971FB382200CF26E9A8C27A0FE8E4E /* MediaClipsCollectionController.swift */ = {isa = PBXFileReference; includeInIndex = 1; lastKnownFileType = sourcecode.swift; path = MediaClipsCollectionController.swift; sourceTree = "<group>"; };
@@ -332,6 +192,7 @@
 		B9109B8B333B5A1A3E92EFC09EDC10AC /* UIApplication+StrictKeyWindow.h */ = {isa = PBXFileReference; includeInIndex = 1; lastKnownFileType = sourcecode.c.h; name = "UIApplication+StrictKeyWindow.h"; path = "FBSnapshotTestCase/Categories/UIApplication+StrictKeyWindow.h"; sourceTree = "<group>"; };
 		B9CEF7D6C5E08AB80E58DABC75D882BC /* UIImage+Diff.m */ = {isa = PBXFileReference; includeInIndex = 1; lastKnownFileType = sourcecode.c.objc; name = "UIImage+Diff.m"; path = "FBSnapshotTestCase/Categories/UIImage+Diff.m"; sourceTree = "<group>"; };
 		BBB6A925DF90E5500E7BDCC094FEBEA7 /* UIKit.framework */ = {isa = PBXFileReference; lastKnownFileType = wrapper.framework; name = UIKit.framework; path = Platforms/iPhoneOS.platform/Developer/SDKs/iPhoneOS11.3.sdk/System/Library/Frameworks/UIKit.framework; sourceTree = DEVELOPER_DIR; };
+		BCBEA92750BFD4BB20B016ACEA19E4AF /* OptionView.swift */ = {isa = PBXFileReference; includeInIndex = 1; lastKnownFileType = sourcecode.swift; path = OptionView.swift; sourceTree = "<group>"; };
 		BF67E2972C2EF2B741CEAC26A7A3B3DD /* MediaClipsCollectionView.swift */ = {isa = PBXFileReference; includeInIndex = 1; lastKnownFileType = sourcecode.swift; path = MediaClipsCollectionView.swift; sourceTree = "<group>"; };
 		C1A94602875A48A997AD3F08A33E6EAA /* Foundation.framework */ = {isa = PBXFileReference; lastKnownFileType = wrapper.framework; name = Foundation.framework; path = Platforms/iPhoneOS.platform/Developer/SDKs/iPhoneOS11.3.sdk/System/Library/Frameworks/Foundation.framework; sourceTree = DEVELOPER_DIR; };
 		C3DED85CFC5815E0FC3A2193EFE245A3 /* CameraPreviewViewController.swift */ = {isa = PBXFileReference; includeInIndex = 1; lastKnownFileType = sourcecode.swift; path = CameraPreviewViewController.swift; sourceTree = "<group>"; };
@@ -339,13 +200,8 @@
 		C8D6D8A4FC20DC17642770B658898131 /* Queue.swift */ = {isa = PBXFileReference; includeInIndex = 1; lastKnownFileType = sourcecode.swift; path = Queue.swift; sourceTree = "<group>"; };
 		CD7A7D56274444DC032E52FD1FFDA8C5 /* Pods-KanvasCameraExample-acknowledgements.plist */ = {isa = PBXFileReference; includeInIndex = 1; lastKnownFileType = text.plist.xml; path = "Pods-KanvasCameraExample-acknowledgements.plist"; sourceTree = "<group>"; };
 		D3B6CE6612AF52A4ACEDD89B5022D0C0 /* Pods-KanvasCameraExampleTests-resources.sh */ = {isa = PBXFileReference; includeInIndex = 1; lastKnownFileType = text.script.sh; path = "Pods-KanvasCameraExampleTests-resources.sh"; sourceTree = "<group>"; };
-<<<<<<< HEAD
 		D5B3E37F476F684F2CADA5A6B4AE0E30 /* AVAssetWriterInputPixelBufferAdaptor+Append.swift */ = {isa = PBXFileReference; includeInIndex = 1; lastKnownFileType = sourcecode.swift; path = "AVAssetWriterInputPixelBufferAdaptor+Append.swift"; sourceTree = "<group>"; };
 		D7600A8CEBDF22E01BA88195978CF093 /* MediaClip.swift */ = {isa = PBXFileReference; includeInIndex = 1; lastKnownFileType = sourcecode.swift; path = MediaClip.swift; sourceTree = "<group>"; };
-=======
-		D3D3C38781E1359A14F2FC8D5F420F19 /* OptionsController.swift */ = {isa = PBXFileReference; includeInIndex = 1; lastKnownFileType = sourcecode.swift; path = OptionsController.swift; sourceTree = "<group>"; };
-		D4660C39CD8B2C032FDB495E37DCE693 /* ModeSelectorAndShootController.swift */ = {isa = PBXFileReference; includeInIndex = 1; lastKnownFileType = sourcecode.swift; path = ModeSelectorAndShootController.swift; sourceTree = "<group>"; };
->>>>>>> 88618d5c
 		D77B07CA7D221E3EC46B93C00BF37CDE /* QuartzCore.framework */ = {isa = PBXFileReference; lastKnownFileType = wrapper.framework; name = QuartzCore.framework; path = Platforms/iPhoneOS.platform/Developer/SDKs/iPhoneOS11.3.sdk/System/Library/Frameworks/QuartzCore.framework; sourceTree = DEVELOPER_DIR; };
 		D7F632A97B7692C316CD411ADC1D57D8 /* Pods-KanvasCameraExampleTests-acknowledgements.markdown */ = {isa = PBXFileReference; includeInIndex = 1; lastKnownFileType = text; path = "Pods-KanvasCameraExampleTests-acknowledgements.markdown"; sourceTree = "<group>"; };
 		D81C234A3506B878F6B3660B15CA0038 /* CameraSettings.swift */ = {isa = PBXFileReference; includeInIndex = 1; lastKnownFileType = sourcecode.swift; path = CameraSettings.swift; sourceTree = "<group>"; };
@@ -363,20 +219,11 @@
 		EE01FAD0B1ADB8ECD52E2C89FC0EE97A /* Pods-KanvasCameraExample.debug.xcconfig */ = {isa = PBXFileReference; includeInIndex = 1; lastKnownFileType = text.xcconfig; path = "Pods-KanvasCameraExample.debug.xcconfig"; sourceTree = "<group>"; };
 		EF519A026B10AC73ABBE6E658308B29D /* FBSnapshotTestCase-prefix.pch */ = {isa = PBXFileReference; includeInIndex = 1; lastKnownFileType = sourcecode.c.h; path = "FBSnapshotTestCase-prefix.pch"; sourceTree = "<group>"; };
 		F10CBDEE32E5F6BDECFB3D41F7DD0B03 /* FBSnapshotTestCase.modulemap */ = {isa = PBXFileReference; includeInIndex = 1; lastKnownFileType = sourcecode.module; path = FBSnapshotTestCase.modulemap; sourceTree = "<group>"; };
-<<<<<<< HEAD
 		F1C648564D9107F7B93B5CA108231BA4 /* KanvasCameraTimes.swift */ = {isa = PBXFileReference; includeInIndex = 1; lastKnownFileType = sourcecode.swift; path = KanvasCameraTimes.swift; sourceTree = "<group>"; };
 		F49BF050E4CCE09A635EF76221E3F096 /* Info.plist */ = {isa = PBXFileReference; includeInIndex = 1; lastKnownFileType = text.plist.xml; path = Info.plist; sourceTree = "<group>"; };
 		F4E4447428A28B075879153AE8197AD4 /* UIUpdate.swift */ = {isa = PBXFileReference; includeInIndex = 1; lastKnownFileType = sourcecode.swift; path = UIUpdate.swift; sourceTree = "<group>"; };
 		F6BA1DF104D691A478DC74B352699747 /* KanvasCameraColors.swift */ = {isa = PBXFileReference; includeInIndex = 1; lastKnownFileType = sourcecode.swift; path = KanvasCameraColors.swift; sourceTree = "<group>"; };
-		F9FD96B5346332F4EAACE44D21807FC2 /* KanvasCamera.podspec.json */ = {isa = PBXFileReference; includeInIndex = 1; lastKnownFileType = text.json; path = KanvasCamera.podspec.json; sourceTree = "<group>"; };
-		FF4FB67379C15E2E0F62ECC319FD4846 /* OptionsStackView.swift */ = {isa = PBXFileReference; includeInIndex = 1; lastKnownFileType = sourcecode.swift; path = OptionsStackView.swift; sourceTree = "<group>"; };
-=======
-		F1C62A3226F385A971B79EFA43225588 /* ModalPresentationController.swift */ = {isa = PBXFileReference; includeInIndex = 1; lastKnownFileType = sourcecode.swift; path = ModalPresentationController.swift; sourceTree = "<group>"; };
-		F3D261FE9D07F059699B37677CC43938 /* MediaClip.swift */ = {isa = PBXFileReference; includeInIndex = 1; lastKnownFileType = sourcecode.swift; path = MediaClip.swift; sourceTree = "<group>"; };
-		F44A8B128B4200385144D8206088F44F /* UIFont+Utils.swift */ = {isa = PBXFileReference; includeInIndex = 1; lastKnownFileType = sourcecode.swift; path = "UIFont+Utils.swift"; sourceTree = "<group>"; };
-		FCC10B2AAA67EBC503A6B0CF09F740C9 /* UIButton+Shadows.swift */ = {isa = PBXFileReference; includeInIndex = 1; lastKnownFileType = sourcecode.swift; path = "UIButton+Shadows.swift"; sourceTree = "<group>"; };
-		FE4E4FE6315DB7F254897901D2620B83 /* CameraDeviceOption.swift */ = {isa = PBXFileReference; includeInIndex = 1; lastKnownFileType = sourcecode.swift; path = CameraDeviceOption.swift; sourceTree = "<group>"; };
->>>>>>> 88618d5c
+		F9FD96B5346332F4EAACE44D21807FC2 /* KanvasCamera.podspec.json */ = {isa = PBXFileReference; includeInIndex = 1; path = KanvasCamera.podspec.json; sourceTree = "<group>"; };
 /* End PBXFileReference section */
 
 /* Begin PBXFrameworksBuildPhase section */
@@ -422,29 +269,12 @@
 		023D9A3BF25792416CA2F6DB5F09CFD5 /* MediaClips */ = {
 			isa = PBXGroup;
 			children = (
-<<<<<<< HEAD
 				D7600A8CEBDF22E01BA88195978CF093 /* MediaClip.swift */,
 				95C1153EAFB5F7DF51E5F464F000881E /* MediaClipsCollectionCell.swift */,
 				A6971FB382200CF26E9A8C27A0FE8E4E /* MediaClipsCollectionController.swift */,
 				BF67E2972C2EF2B741CEAC26A7A3B3DD /* MediaClipsCollectionView.swift */,
 				0712DC7B69D4CB940F2C102BB8AF485E /* MediaClipsEditorView.swift */,
 				106C2021EC418ACBACC425A94C4D7F07 /* MediaClipsEditorViewController.swift */,
-=======
-				4AB8CF7B919F5B77F91D82B2016EE1FD /* Camera */,
-				E780DAD5A5D93AC93BD1BBD1D03B7464 /* Constants */,
-				BB8E7DF53F328B25CA1F85C268908D19 /* Extensions */,
-				4D1BF8A88A3781729B720C1FB0055417 /* MediaClips */,
-				90089E264886BCFDF87BDED6F4844A17 /* Modal */,
-				914F9389BF648447F7865FE2332EC9F3 /* ModeSelector */,
-				471362CA8E599749A6BB4FD61D1C6DEC /* Options */,
-				DFBB84234E45AD8204AEF91EB438D9B3 /* Pod */,
-				FF3C485BC9148DCFE012EA0B18372935 /* Preview */,
-				348AB68C102124A15815EA8B21603AC3 /* Recording */,
-				CDC020996B4AF490EE05254CE6F7C97C /* Resources */,
-				4B00A5AD3560FB56F620F8A50FA07E5D /* Settings */,
-				3C3E29DDB39E99F7572BA53326579DC7 /* Support Files */,
-				62C49DCE14DB5F70E05989618111C51E /* Utility */,
->>>>>>> 88618d5c
 			);
 			name = MediaClips;
 			path = Classes/MediaClips;
@@ -492,19 +322,8 @@
 				3288FCB8E15F6401DE6220AE5CA1D27B /* Support Files */,
 				99E46DD4AB2256791F111C718CB0EEF8 /* SwiftSupport */,
 			);
+			name = FBSnapshotTestCase;
 			path = FBSnapshotTestCase;
-			sourceTree = "<group>";
-		};
-		2F52C3303249BB92F57E2487BB306258 /* Options */ = {
-			isa = PBXGroup;
-			children = (
-				19FCC94042B0D3E2B033DBDCC2F6240A /* OptionsController.swift */,
-				FF4FB67379C15E2E0F62ECC319FD4846 /* OptionsStackView.swift */,
-				988DDEE3B534639DC3310FE66CA90B1E /* OptionView.swift */,
-				69DB29EC9226041827FB3C00E171DE53 /* CameraDeviceOption.swift */,
-			);
-			name = Options;
-			path = Classes/Options;
 			sourceTree = "<group>";
 		};
 		3288FCB8E15F6401DE6220AE5CA1D27B /* Support Files */ = {
@@ -552,23 +371,7 @@
 			name = iOS;
 			sourceTree = "<group>";
 		};
-<<<<<<< HEAD
 		5428241CCC2E88D3F762E39B6E9B7B2A /* Recording */ = {
-=======
-		471362CA8E599749A6BB4FD61D1C6DEC /* Options */ = {
-			isa = PBXGroup;
-			children = (
-				FE4E4FE6315DB7F254897901D2620B83 /* CameraDeviceOption.swift */,
-				D3D3C38781E1359A14F2FC8D5F420F19 /* OptionsController.swift */,
-				9B6F3162B0EEB3D13085E646B5924932 /* OptionsStackView.swift */,
-				81124BE60B8632F4465F5C75EB83934D /* OptionView.swift */,
-			);
-			name = Options;
-			path = Classes/Options;
-			sourceTree = "<group>";
-		};
-		4AB8CF7B919F5B77F91D82B2016EE1FD /* Camera */ = {
->>>>>>> 88618d5c
 			isa = PBXGroup;
 			children = (
 				3E6925246F6419EDF48612C177139254 /* CameraRecorder.swift */,
@@ -591,7 +394,7 @@
 				023D9A3BF25792416CA2F6DB5F09CFD5 /* MediaClips */,
 				5B770FF46A5DADCF7E6AA07099FF1BCE /* Modal */,
 				A8BFBF2FA5F7039F6D7DFE4239BC31D1 /* ModeSelector */,
-				2F52C3303249BB92F57E2487BB306258 /* Options */,
+				739E0D5E4133D7B15A5C4F656DAFCA06 /* Options */,
 				13DB546CB10E40E9D0E83B5178AD7F24 /* Pod */,
 				36E89F8AF58A128617047DB7A31E2AD0 /* Preview */,
 				5428241CCC2E88D3F762E39B6E9B7B2A /* Recording */,
@@ -604,25 +407,7 @@
 			path = ../..;
 			sourceTree = "<group>";
 		};
-<<<<<<< HEAD
 		5714B362D91C394A898F0A33B85D90CD /* Camera */ = {
-=======
-		4D1BF8A88A3781729B720C1FB0055417 /* MediaClips */ = {
-			isa = PBXGroup;
-			children = (
-				F3D261FE9D07F059699B37677CC43938 /* MediaClip.swift */,
-				982BC460512FA9262758932B44FB53E8 /* MediaClipsCollectionCell.swift */,
-				6AA15E1EB0985A162084C7E263AEDEE0 /* MediaClipsCollectionController.swift */,
-				78FB5C72C217BC91CCB7B15DE911077F /* MediaClipsCollectionView.swift */,
-				3C9D7CA5ECFA820151939CA4185BB5B2 /* MediaClipsEditorView.swift */,
-				32E82D90CCAE93C00FB8B37264AADA4B /* MediaClipsEditorViewController.swift */,
-			);
-			name = MediaClips;
-			path = Classes/MediaClips;
-			sourceTree = "<group>";
-		};
-		62C49DCE14DB5F70E05989618111C51E /* Utility */ = {
->>>>>>> 88618d5c
 			isa = PBXGroup;
 			children = (
 				65D1897727A130E85356D7B1A1B957DB /* ActionsView.swift */,
@@ -634,7 +419,6 @@
 			path = Classes/Camera;
 			sourceTree = "<group>";
 		};
-<<<<<<< HEAD
 		5B770FF46A5DADCF7E6AA07099FF1BCE /* Modal */ = {
 			isa = PBXGroup;
 			children = (
@@ -660,8 +444,18 @@
 			path = Classes/Constants;
 			sourceTree = "<group>";
 		};
-=======
->>>>>>> 88618d5c
+		739E0D5E4133D7B15A5C4F656DAFCA06 /* Options */ = {
+			isa = PBXGroup;
+			children = (
+				203512BA84EEB86F10435B3995E5D6B7 /* CameraDeviceOption.swift */,
+				37C8F8E4335B75EC241391B3D733C160 /* OptionsController.swift */,
+				96F514EE3C1A60E54820FD26B96346A1 /* OptionsStackView.swift */,
+				BCBEA92750BFD4BB20B016ACEA19E4AF /* OptionView.swift */,
+			);
+			name = Options;
+			path = Classes/Options;
+			sourceTree = "<group>";
+		};
 		75260D2C5426C4665F833899D66A431C /* Pods-KanvasCameraExampleTests */ = {
 			isa = PBXGroup;
 			children = (
@@ -903,17 +697,10 @@
 			isa = PBXNativeTarget;
 			buildConfigurationList = 75987013A36368E7C202719E7930159A /* Build configuration list for PBXNativeTarget "KanvasCamera" */;
 			buildPhases = (
-<<<<<<< HEAD
-				A8EE58151FFEC28486A0ECB8979CC495 /* Sources */,
+				957B56A44A3C1119CF909ED702103748 /* Sources */,
 				8FD80B7A9AA4EA4039B56ED32CC4D858 /* Frameworks */,
 				DCECA527904A93F47A4B6F59991D120C /* Resources */,
 				D2A9386C4BD0C122E8CD4F4A9C127C3D /* Headers */,
-=======
-				D71531B3FB74CCAE87233BDB9C9C9C80 /* Sources */,
-				401A40A563A6761C12518B25B277EE33 /* Frameworks */,
-				E862206BCE4AF2D7531A998D99B884B4 /* Resources */,
-				E5BA4F79CD7671FA5B89AC54F89A7017 /* Headers */,
->>>>>>> 88618d5c
 			);
 			buildRules = (
 			);
@@ -984,6 +771,64 @@
 /* End PBXResourcesBuildPhase section */
 
 /* Begin PBXSourcesBuildPhase section */
+		957B56A44A3C1119CF909ED702103748 /* Sources */ = {
+			isa = PBXSourcesBuildPhase;
+			buildActionMask = 2147483647;
+			files = (
+				C359AB0703342064766126915CF54C91 /* ActionsView.swift in Sources */,
+				60D0D1E271E28B73CE00A15E63D7A2E4 /* AVAssetWriterInputPixelBufferAdaptor+Append.swift in Sources */,
+				DE45B01B2B51D1AED7D70F81D454FFD2 /* AVURLAsset+Thumbnail.swift in Sources */,
+				042083808F1D12831AEA2E6D8487F029 /* CameraController.swift in Sources */,
+				715BA3917A58D41E28D17BFAE47B0AB2 /* CameraDeviceOption.swift in Sources */,
+				5B9C5B20EC83F53CADF1EC4A14F27C58 /* CameraInputController.swift in Sources */,
+				4631EE79C420DCCA1880D65B5090B8A0 /* CameraPreviewView.swift in Sources */,
+				D950603A8E51F7FC7281113EFB6E18EE /* CameraPreviewViewController.swift in Sources */,
+				7C757EA1376E29025F4790ECF90A3D91 /* CameraRecorder.swift in Sources */,
+				2F993EEEA9B442AA81CBF4F21388D4B2 /* CameraRecordingProtocol.swift in Sources */,
+				E7C49BA643A245207C0EA38156DD00E6 /* CameraSegmentHandler.swift in Sources */,
+				3F7E0CE7B2F5247BC424AC8806BCFC43 /* CameraSettings.swift in Sources */,
+				C140CC483501475A9DA86B4D63182233 /* CameraView.swift in Sources */,
+				E6E0A7AFF672A7605B3740CB43EE1AE1 /* CGRect+Center.swift in Sources */,
+				DF58EB54F31B49A97D22C138154B815F /* GifVideoOutputHandler.swift in Sources */,
+				9B99EF881CF62F66695598FF5777A0E5 /* IgnoreTouchesView.swift in Sources */,
+				0C89E657BCE239BBF1CE68171323E7E3 /* KanvasCamera-dummy.m in Sources */,
+				1510FE69C362F6F012778CDC804D6408 /* KanvasCameraColors.swift in Sources */,
+				D276499ABF6F76E955DF6F533426D616 /* KanvasCameraImages.swift in Sources */,
+				3A2DAFA712E3FA4DF1847638ED8A5692 /* KanvasCameraStrings.swift in Sources */,
+				DBC67CCAF4E8AE4B5EB8E4176FB927EA /* KanvasCameraTimes.swift in Sources */,
+				FCA190C6284BE81EAEBC2C2C383590B1 /* LoadingIndicatorView.swift in Sources */,
+				AC65C6CC69F51B6FBB5F720275589BB9 /* MediaClip.swift in Sources */,
+				EC80DFFE18A126E643B581C978442023 /* MediaClipsCollectionCell.swift in Sources */,
+				D4BDFF01B36668CE809DCFBF93C13D1E /* MediaClipsCollectionController.swift in Sources */,
+				937B4C1376C4F87BD9A033D63460CCD3 /* MediaClipsCollectionView.swift in Sources */,
+				73BA99AFB4368CBE187A0B9DB7916532 /* MediaClipsEditorView.swift in Sources */,
+				4F79827A9DB9C1BBFA809415380EF5B3 /* MediaClipsEditorViewController.swift in Sources */,
+				CB1B0D5E2EF307EC68FCF7DEB0ACF199 /* ModalController.swift in Sources */,
+				08BC1177ADEFFE23C4DB05D4C9134333 /* ModalPresentationAnimationController.swift in Sources */,
+				911E8264A4F0A711A9FC4A0505C79967 /* ModalPresentationController.swift in Sources */,
+				2E2EF0C54142198935E2D6B29462236A /* ModalView.swift in Sources */,
+				F9225F5974848E2ED64C50DC0E8DCFAA /* ModalViewModel.swift in Sources */,
+				9D8995F07580248FA0B08C8B7D3C0C13 /* ModeButtonView.swift in Sources */,
+				FC1587C86FB8CF230DD56C65DBCA6811 /* ModeSelectorAndShootController.swift in Sources */,
+				807654A420D2430B7A49EA330AB6FF19 /* ModeSelectorAndShootView.swift in Sources */,
+				A6D13A830A31913C72A59218116F7B0F /* NSURL+Media.swift in Sources */,
+				693FF574B09FC3DC6723AF0BA7882BD6 /* OptionsController.swift in Sources */,
+				07162EC81F9B50E9DBA2422A57E9586B /* OptionsStackView.swift in Sources */,
+				4C87B177ED0E1FD26BF9B5C25E159E90 /* OptionView.swift in Sources */,
+				1340A0565E8FECC78DE09E19A0594876 /* PhotoOutputHandler.swift in Sources */,
+				BD0B875FCCA13E531FEE2F7EA42430C8 /* Queue.swift in Sources */,
+				4115661AFE15D0BDEDAAB703D6539883 /* ShootButtonView.swift in Sources */,
+				328B07D80F626A85E1F6E0FB9D92C71A /* UIButton+Shadows.swift in Sources */,
+				67D421CEE8308437B76DF60598C701C8 /* UICollectionView+Cells.swift in Sources */,
+				AF248BF7225200BAECE7988AFA69AB17 /* UIFont+Utils.swift in Sources */,
+				05089BFA54C0D87088475ECC568A33E2 /* UIImage+Camera.swift in Sources */,
+				68A0BAC398CC1E2E807B1390911CF913 /* UIUpdate.swift in Sources */,
+				11BCD17C7209731A0E1F0043C545FF64 /* UIView+Layout.swift in Sources */,
+				9671C904F628CF58F0D3CC87EB1F5A01 /* UIViewController+Load.swift in Sources */,
+				E5308448777F27F75735037DA2A17AD4 /* VideoOutputHandler.swift in Sources */,
+			);
+			runOnlyForDeploymentPostprocessing = 0;
+		};
 		9AE17A55AD1E4E7B937AEC9D1088E639 /* Sources */ = {
 			isa = PBXSourcesBuildPhase;
 			buildActionMask = 2147483647;
@@ -997,121 +842,6 @@
 			buildActionMask = 2147483647;
 			files = (
 				7B0E352E589DF8118E2A97A2360B4EAF /* Pods-KanvasCameraExample-dummy.m in Sources */,
-			);
-			runOnlyForDeploymentPostprocessing = 0;
-		};
-<<<<<<< HEAD
-		A8EE58151FFEC28486A0ECB8979CC495 /* Sources */ = {
-			isa = PBXSourcesBuildPhase;
-			buildActionMask = 2147483647;
-			files = (
-				2AB3F80ED696FA78CE8837280A57E0DF /* ActionsView.swift in Sources */,
-				D20280E07822D2925F8239EF0E817AD0 /* AVAssetWriterInputPixelBufferAdaptor+Append.swift in Sources */,
-				B58CE17599F1905D706EFF4617980132 /* AVURLAsset+Thumbnail.swift in Sources */,
-				C1CC727CE122AD875444868EDCCAA038 /* CameraController.swift in Sources */,
-				31844A71987CBB2D7742C0DCC5F3926C /* CameraInputController.swift in Sources */,
-				90F47EAD5B3153FFE69912F65B167AAE /* CameraPreviewView.swift in Sources */,
-				24142D22DC03EA2CA741BA632E500298 /* CameraPreviewViewController.swift in Sources */,
-				8642EF7F3EEDA01B21361AC721D512C1 /* CameraRecorder.swift in Sources */,
-				D912B48AF2DD551B676F517F96F28C7F /* CameraRecordingProtocol.swift in Sources */,
-				9B943E5DF76C249A8BBF75FD678F6506 /* CameraSegmentHandler.swift in Sources */,
-				3FDD45715A66F60425D1966FEBA90231 /* CameraSettings.swift in Sources */,
-				3151A87D02582F5AC6ED5AFB6CAFDA9A /* CameraView.swift in Sources */,
-				A254C90B1CFA1E8A3E44F6A17A6CFEB3 /* CGRect+Center.swift in Sources */,
-				990F7901352DEA8DE9210EBA849B3D6C /* GifVideoOutputHandler.swift in Sources */,
-				DDC1D07F4DB515BDE51095C31D881DE7 /* IgnoreTouchesView.swift in Sources */,
-				3FC299B2801E35CFC6F987689FB5D088 /* KanvasCamera-dummy.m in Sources */,
-				76A48EEEFDC006E0EE2ED2AC7986780C /* KanvasCameraColors.swift in Sources */,
-				05982119A31DFDA0E2446656F5A2170C /* KanvasCameraImages.swift in Sources */,
-				EC09A6862B26B921ED80B79C21C07A66 /* KanvasCameraStrings.swift in Sources */,
-				25CC0586D0E1ADB7DF24A5EE8B6D09A7 /* KanvasCameraTimes.swift in Sources */,
-				48433117A6A48A4BBAF29A6BE6CE6AF6 /* LoadingIndicatorView.swift in Sources */,
-				7666B0051FDAC0BE4C9FA61E62AA7BA2 /* MediaClip.swift in Sources */,
-				0D246C444D595C17EB61F3E677EEBC20 /* MediaClipsCollectionCell.swift in Sources */,
-				947F218693606702639ABE51435DFFEB /* MediaClipsCollectionController.swift in Sources */,
-				27DFBBEA35D9A9CB0D2533087169ADE6 /* MediaClipsCollectionView.swift in Sources */,
-				32897125CC77E5DF237A7F0DC83A6EF0 /* MediaClipsEditorView.swift in Sources */,
-				34D0D02DD0B3D99B2DED7BD4F6B2BC04 /* MediaClipsEditorViewController.swift in Sources */,
-				97673E5856403D8317926CE476CC0576 /* ModalController.swift in Sources */,
-				32EC71C89FA0CFA8047E85FBC9C83073 /* ModalPresentationAnimationController.swift in Sources */,
-				55FAEC696A814C1093C1D57F0B648FA1 /* ModalPresentationController.swift in Sources */,
-				690E0DF954054E6B8F3DB55FA7F43DF3 /* ModalView.swift in Sources */,
-				04322D8E2F1F1CF93CBD6EDB5ECCDD48 /* ModalViewModel.swift in Sources */,
-				1443F1B4C6579747FB134ADA3BD87B8D /* ModeButtonView.swift in Sources */,
-				E649D4E8BB7E4618BDFD475886357D43 /* ModeSelectorAndShootController.swift in Sources */,
-				27B1F4B34E00861DB4B17CB81CE802B8 /* ModeSelectorAndShootView.swift in Sources */,
-				32939469343F0423211002A1963E15CB /* NSURL+Media.swift in Sources */,
-				5E7418F1761DC0AD3D5D7B453C669B43 /* OptionsController.swift in Sources */,
-				39DB529974DB87670EE57BB32D65A263 /* OptionsStackView.swift in Sources */,
-				98100A4DC214634A425E9CB7BBF5C273 /* OptionView.swift in Sources */,
-				0915BB2387177308D8BED988A99CF4D4 /* PhotoOutputHandler.swift in Sources */,
-				F78575865ADD48B57C381161EEEDFC94 /* Queue.swift in Sources */,
-				C63BBC16E277ABAC4AE82927214148F4 /* ShootButtonView.swift in Sources */,
-				960189C1C5CA40788BF96F431B69CC8A /* CameraDeviceOption.swift in Sources */,
-				3DB361484E0687E2FE0730E00AA5FBA3 /* UIButton+Shadows.swift in Sources */,
-				5CEB680C18CAFD51FAD38AB6ABBC7A14 /* UICollectionView+Cells.swift in Sources */,
-				2921DD81BC14CCC4BFF0202BC206419C /* UIFont+Utils.swift in Sources */,
-				D56F9F56DAFA5CD3A829F75E660B8F13 /* UIImage+Camera.swift in Sources */,
-				D8292D666CE3F196765355BFF99DE74C /* UIUpdate.swift in Sources */,
-				74E857FDA22F3DE0ED38213491077327 /* UIView+Layout.swift in Sources */,
-				A42D6774AD0BFD659B1195D41373A713 /* UIViewController+Load.swift in Sources */,
-				B5B2E7BAA82362349F70FCF337EB6631 /* VideoOutputHandler.swift in Sources */,
-=======
-		D71531B3FB74CCAE87233BDB9C9C9C80 /* Sources */ = {
-			isa = PBXSourcesBuildPhase;
-			buildActionMask = 2147483647;
-			files = (
-				5D6C7785A73B1569441732506207CC1C /* ActionsView.swift in Sources */,
-				D5F4692B3541F74E95F9DE3865702AE6 /* AVAssetWriterInputPixelBufferAdaptor+Append.swift in Sources */,
-				FF865B1CFE75D47B824F477EA5116499 /* AVURLAsset+Thumbnail.swift in Sources */,
-				21EB71FDD31C899666803610A133F43D /* CameraDeviceOption.swift in Sources */,
-				59F14790A02DD7AF67ACC47AD5D2AF13 /* CameraInputController.swift in Sources */,
-				0C5A9506A188CD5A62930B67045745D4 /* CameraPreviewView.swift in Sources */,
-				DD89BD50FBD5C25041D56050122241C1 /* CameraPreviewViewController.swift in Sources */,
-				CC57AA7F973E3AE7CD260CDABB333B0F /* CameraRecorder.swift in Sources */,
-				779FBD0D8FFBC482C83CE3A9A745112B /* CameraRecordingProtocol.swift in Sources */,
-				7CB63804FC9812087BBEE715CF2E1FD4 /* CameraSegmentHandler.swift in Sources */,
-				2CAC5D1927BE6457A6049E24B0A31030 /* CameraSettings.swift in Sources */,
-				582D8461ED9E8E9BBD7F49C3DFB28689 /* CameraView.swift in Sources */,
-				59470EFEF44D79893FF5D540C3188A12 /* CGRect+Center.swift in Sources */,
-				31D13DD6C29C2E9FC4B55B08EE4B1465 /* GifVideoOutputHandler.swift in Sources */,
-				B4692B14D377D81FE2B42A2BA94E6B63 /* IgnoreTouchesView.swift in Sources */,
-				A0EE5C81A04454006C825EE94594D162 /* KanvasCamera-dummy.m in Sources */,
-				5808002A3B8594425C6CFA3F4C4F0706 /* KanvasCameraColors.swift in Sources */,
-				AF863EFE810F284A036CC3D7578BEFE6 /* KanvasCameraImages.swift in Sources */,
-				D8477CC2B896BA9897CA7DE472534BD6 /* KanvasCameraStrings.swift in Sources */,
-				920E9B4533F35074323A1D197FEC67D5 /* KanvasCameraTimes.swift in Sources */,
-				391931A2404F2A4F8F75E5CC48B59066 /* LoadingIndicatorView.swift in Sources */,
-				C58CF5684F58EDD5266349FB5628AB39 /* MediaClip.swift in Sources */,
-				9FC6E5F978E0ED7098042EC88AF2DBA9 /* MediaClipsCollectionCell.swift in Sources */,
-				311913ABF0AC5084A8109844D81B333E /* MediaClipsCollectionController.swift in Sources */,
-				9B8831FEB9B212C93391B7C963EE02CD /* MediaClipsCollectionView.swift in Sources */,
-				9CF1C6C1B280C4B1E10508D5023A569D /* MediaClipsEditorView.swift in Sources */,
-				3FFE545D966B66CE34EB4EA0FE91E4D5 /* MediaClipsEditorViewController.swift in Sources */,
-				49E1BF52A06EE8252C0E2B7BD91019C5 /* ModalController.swift in Sources */,
-				E1A58DA3E1727D5C2B82254DDD7AB615 /* ModalPresentationAnimationController.swift in Sources */,
-				18434BA2E9B9329B7042FF9F0FC292E4 /* ModalPresentationController.swift in Sources */,
-				FB90B07C11B05B12074DE9B4B5B7E3A2 /* ModalView.swift in Sources */,
-				D854D8E866BCE35A505B9F5803D47B43 /* ModalViewModel.swift in Sources */,
-				6B10D5D61362694BEE2DAF9CAE16C279 /* ModeButtonView.swift in Sources */,
-				25D8D189C052906C8B8E394E1053445E /* ModeSelectorAndShootController.swift in Sources */,
-				D89CF5CDEC6C3D59206EFD925B393EA0 /* ModeSelectorAndShootView.swift in Sources */,
-				51B14F7F2ADBDAD307186A9FB7E52B7E /* NSURL+Media.swift in Sources */,
-				34526367A264878C6AE2E8FD5EF1265D /* OptionsController.swift in Sources */,
-				0C79075ECC32B331F3FE803B032A8AD2 /* OptionsStackView.swift in Sources */,
-				0C4E1C46720348492324AF1B8F5C579E /* OptionView.swift in Sources */,
-				7A7B0C7792BDE67BD8FD641AF4C330F0 /* PhotoOutputHandler.swift in Sources */,
-				68236148E9EC5551FB54DA0A7B454A16 /* Queue.swift in Sources */,
-				7E81F0C05C38E383173E69B503F19701 /* ShootButtonView.swift in Sources */,
-				F0D92E8DE72444D85A59B8BF9F60C02E /* UIButton+Shadows.swift in Sources */,
-				98FE16B7ECF58930F78008086C0B1A99 /* UICollectionView+Cells.swift in Sources */,
-				4C184070AAC7861BCC694DB7F3A9FF7D /* UIFont+Utils.swift in Sources */,
-				F68BF1B7E30BAFE0B934D3D29A9FFA54 /* UIImage+Camera.swift in Sources */,
-				20D4E278EEA394D477E4194C43E2BCDA /* UIUpdate.swift in Sources */,
-				614BC902921BAA8D1430B51EF0B4C78D /* UIView+Layout.swift in Sources */,
-				EF60371363982B77A3DC09DA539EB46E /* UIViewController+Load.swift in Sources */,
-				03C0573E55F57ECE575052C4B967DBF8 /* VideoOutputHandler.swift in Sources */,
->>>>>>> 88618d5c
 			);
 			runOnlyForDeploymentPostprocessing = 0;
 		};
@@ -1231,7 +961,11 @@
 				INFOPLIST_FILE = "Target Support Files/KanvasCamera/Info.plist";
 				INSTALL_PATH = "$(LOCAL_LIBRARY_DIR)/Frameworks";
 				IPHONEOS_DEPLOYMENT_TARGET = 11.0;
-				LD_RUNPATH_SEARCH_PATHS = "$(inherited) @executable_path/Frameworks @loader_path/Frameworks";
+				LD_RUNPATH_SEARCH_PATHS = (
+					"$(inherited)",
+					"@executable_path/Frameworks",
+					"@loader_path/Frameworks",
+				);
 				MODULEMAP_FILE = "Target Support Files/KanvasCamera/KanvasCamera.modulemap";
 				PRODUCT_MODULE_NAME = KanvasCamera;
 				PRODUCT_NAME = KanvasCamera;
@@ -1263,7 +997,11 @@
 				INFOPLIST_FILE = "Target Support Files/FBSnapshotTestCase/Info.plist";
 				INSTALL_PATH = "$(LOCAL_LIBRARY_DIR)/Frameworks";
 				IPHONEOS_DEPLOYMENT_TARGET = 8.0;
-				LD_RUNPATH_SEARCH_PATHS = "$(inherited) @executable_path/Frameworks @loader_path/Frameworks";
+				LD_RUNPATH_SEARCH_PATHS = (
+					"$(inherited)",
+					"@executable_path/Frameworks",
+					"@loader_path/Frameworks",
+				);
 				MODULEMAP_FILE = "Target Support Files/FBSnapshotTestCase/FBSnapshotTestCase.modulemap";
 				PRODUCT_MODULE_NAME = FBSnapshotTestCase;
 				PRODUCT_NAME = FBSnapshotTestCase;
@@ -1296,7 +1034,11 @@
 				INFOPLIST_FILE = "Target Support Files/KanvasCamera/Info.plist";
 				INSTALL_PATH = "$(LOCAL_LIBRARY_DIR)/Frameworks";
 				IPHONEOS_DEPLOYMENT_TARGET = 11.0;
-				LD_RUNPATH_SEARCH_PATHS = "$(inherited) @executable_path/Frameworks @loader_path/Frameworks";
+				LD_RUNPATH_SEARCH_PATHS = (
+					"$(inherited)",
+					"@executable_path/Frameworks",
+					"@loader_path/Frameworks",
+				);
 				MODULEMAP_FILE = "Target Support Files/KanvasCamera/KanvasCamera.modulemap";
 				PRODUCT_MODULE_NAME = KanvasCamera;
 				PRODUCT_NAME = KanvasCamera;
@@ -1330,7 +1072,11 @@
 				INFOPLIST_FILE = "Target Support Files/Pods-KanvasCameraExampleTests/Info.plist";
 				INSTALL_PATH = "$(LOCAL_LIBRARY_DIR)/Frameworks";
 				IPHONEOS_DEPLOYMENT_TARGET = 11.0;
-				LD_RUNPATH_SEARCH_PATHS = "$(inherited) @executable_path/Frameworks @loader_path/Frameworks";
+				LD_RUNPATH_SEARCH_PATHS = (
+					"$(inherited)",
+					"@executable_path/Frameworks",
+					"@loader_path/Frameworks",
+				);
 				MACH_O_TYPE = staticlib;
 				MODULEMAP_FILE = "Target Support Files/Pods-KanvasCameraExampleTests/Pods-KanvasCameraExampleTests.modulemap";
 				OTHER_LDFLAGS = "";
@@ -1366,7 +1112,11 @@
 				INFOPLIST_FILE = "Target Support Files/Pods-KanvasCameraExample/Info.plist";
 				INSTALL_PATH = "$(LOCAL_LIBRARY_DIR)/Frameworks";
 				IPHONEOS_DEPLOYMENT_TARGET = 11.0;
-				LD_RUNPATH_SEARCH_PATHS = "$(inherited) @executable_path/Frameworks @loader_path/Frameworks";
+				LD_RUNPATH_SEARCH_PATHS = (
+					"$(inherited)",
+					"@executable_path/Frameworks",
+					"@loader_path/Frameworks",
+				);
 				MACH_O_TYPE = staticlib;
 				MODULEMAP_FILE = "Target Support Files/Pods-KanvasCameraExample/Pods-KanvasCameraExample.modulemap";
 				OTHER_LDFLAGS = "";
@@ -1465,7 +1215,11 @@
 				INFOPLIST_FILE = "Target Support Files/Pods-KanvasCameraExample/Info.plist";
 				INSTALL_PATH = "$(LOCAL_LIBRARY_DIR)/Frameworks";
 				IPHONEOS_DEPLOYMENT_TARGET = 11.0;
-				LD_RUNPATH_SEARCH_PATHS = "$(inherited) @executable_path/Frameworks @loader_path/Frameworks";
+				LD_RUNPATH_SEARCH_PATHS = (
+					"$(inherited)",
+					"@executable_path/Frameworks",
+					"@loader_path/Frameworks",
+				);
 				MACH_O_TYPE = staticlib;
 				MODULEMAP_FILE = "Target Support Files/Pods-KanvasCameraExample/Pods-KanvasCameraExample.modulemap";
 				OTHER_LDFLAGS = "";
@@ -1501,7 +1255,11 @@
 				INFOPLIST_FILE = "Target Support Files/Pods-KanvasCameraExampleTests/Info.plist";
 				INSTALL_PATH = "$(LOCAL_LIBRARY_DIR)/Frameworks";
 				IPHONEOS_DEPLOYMENT_TARGET = 11.0;
-				LD_RUNPATH_SEARCH_PATHS = "$(inherited) @executable_path/Frameworks @loader_path/Frameworks";
+				LD_RUNPATH_SEARCH_PATHS = (
+					"$(inherited)",
+					"@executable_path/Frameworks",
+					"@loader_path/Frameworks",
+				);
 				MACH_O_TYPE = staticlib;
 				MODULEMAP_FILE = "Target Support Files/Pods-KanvasCameraExampleTests/Pods-KanvasCameraExampleTests.modulemap";
 				OTHER_LDFLAGS = "";
@@ -1536,7 +1294,11 @@
 				INFOPLIST_FILE = "Target Support Files/FBSnapshotTestCase/Info.plist";
 				INSTALL_PATH = "$(LOCAL_LIBRARY_DIR)/Frameworks";
 				IPHONEOS_DEPLOYMENT_TARGET = 8.0;
-				LD_RUNPATH_SEARCH_PATHS = "$(inherited) @executable_path/Frameworks @loader_path/Frameworks";
+				LD_RUNPATH_SEARCH_PATHS = (
+					"$(inherited)",
+					"@executable_path/Frameworks",
+					"@loader_path/Frameworks",
+				);
 				MODULEMAP_FILE = "Target Support Files/FBSnapshotTestCase/FBSnapshotTestCase.modulemap";
 				PRODUCT_MODULE_NAME = FBSnapshotTestCase;
 				PRODUCT_NAME = FBSnapshotTestCase;
