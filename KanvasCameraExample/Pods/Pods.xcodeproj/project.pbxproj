// !$*UTF8*$!
{
	archiveVersion = 1;
	classes = {
	};
	objectVersion = 51;
	objects = {

/* Begin PBXBuildFile section */
		00224C929D57F45B70E87359E719948D /* FBSnapshotTestCase.h in Headers */ = {isa = PBXBuildFile; fileRef = 3E29C50D3CDB46CBCBD20AFA13EB3D8D /* FBSnapshotTestCase.h */; settings = {ATTRIBUTES = (Public, ); }; };
		019E904E690B8FE9B4FA8C54ED265D80 /* ClosedRange+Clamp.swift in Sources */ = {isa = PBXBuildFile; fileRef = F01096310ACF9D8BD45D13169F3B9EFC /* ClosedRange+Clamp.swift */; };
		030D595E33C19BABFF6EBFA206A1A6BE /* UIKit.framework in Frameworks */ = {isa = PBXBuildFile; fileRef = 26847C6EBA8288F0AC82ABD4D3160CEA /* UIKit.framework */; };
		04F2F97C0BD941248846086297E9CB59 /* Foundation.framework in Frameworks */ = {isa = PBXBuildFile; fileRef = 5A87DA8FE73E5A2BA114EEA3B8385D1F /* Foundation.framework */; };
		08D4D5D1918800813D6F4D858DFA04A3 /* Foundation.framework in Frameworks */ = {isa = PBXBuildFile; fileRef = 5A87DA8FE73E5A2BA114EEA3B8385D1F /* Foundation.framework */; };
		09B26E7982DC20D551AB979403FFF9E0 /* Utils-dummy.m in Sources */ = {isa = PBXBuildFile; fileRef = 4D6D2D0697E9286D869BE988090210BD /* Utils-dummy.m */; };
		09E01E91A921DEA1A23F6CF6A6F130B2 /* LoadingIndicatorView.swift in Sources */ = {isa = PBXBuildFile; fileRef = 46089781A45BC0EC36B97CDD2CFE071C /* LoadingIndicatorView.swift */; };
		0A2C9566B86E61894782E82D2D61FEEF /* StylableTextView.swift in Sources */ = {isa = PBXBuildFile; fileRef = BA2F69FE4CD1E1D396C1034861E00E2A /* StylableTextView.swift */; };
		0A5FB299F57EC883A5D74DD92A1FBCA3 /* UITextView+TextOptions.swift in Sources */ = {isa = PBXBuildFile; fileRef = 50F5A6C7948F4A6EE1F1DE3CAC2C0600 /* UITextView+TextOptions.swift */; };
		0CA1D41AE2F38F10BFF4137CBC9B0F90 /* UIKit.framework in Frameworks */ = {isa = PBXBuildFile; fileRef = 26847C6EBA8288F0AC82ABD4D3160CEA /* UIKit.framework */; };
		0DA8F93DFB9E05B354868FB8CB546D7B /* FilterCollectionInnerCell.swift in Sources */ = {isa = PBXBuildFile; fileRef = FF8081291D66F93827BDFF0D24BE62FA /* FilterCollectionInnerCell.swift */; };
		0E030455E693F84A13A6B3679BCC778B /* SuggestedTagsDataSource.swift in Sources */ = {isa = PBXBuildFile; fileRef = 673E0A193683E3AA258C086BF0B5A648 /* SuggestedTagsDataSource.swift */; };
		0ED149F85FA3A6A3C54D50F13C5077F6 /* ScrollHandler.swift in Sources */ = {isa = PBXBuildFile; fileRef = 9887521D9F6A55B1FB96318E79809D3E /* ScrollHandler.swift */; };
		115B25F15A54DC0EB189C1A854085F68 /* CameraInputOutput.swift in Sources */ = {isa = PBXBuildFile; fileRef = F24A35DD66920B10473E72714EC8FCC3 /* CameraInputOutput.swift */; };
		11C410135C7E89353B480AC8DE0BFB77 /* UIApplication+StrictKeyWindow.m in Sources */ = {isa = PBXBuildFile; fileRef = 8F1FE5C23F1BC485C54B92C32E78391F /* UIApplication+StrictKeyWindow.m */; };
		122E2D6D8CAC95A5A7CBEB292F3BB975 /* TagsOptionsModel.swift in Sources */ = {isa = PBXBuildFile; fileRef = EA41FB18FDD59092CD419C36C9AC9816 /* TagsOptionsModel.swift */; };
		130E209A9898DC8A21AEB35B760311D2 /* MediaClip.swift in Sources */ = {isa = PBXBuildFile; fileRef = EA3F33DE9060B74BEEB64CB7F915D0BC /* MediaClip.swift */; };
		14AD81D52FAD9CF2C065C61FB00C3B4F /* UIImage+Diff.m in Sources */ = {isa = PBXBuildFile; fileRef = E0956940883830C651240E754E3ECC52 /* UIImage+Diff.m */; };
		14C511527597E5846AB2627F791C7D8E /* QuartzCore.framework in Frameworks */ = {isa = PBXBuildFile; fileRef = 15B5B893F0D939992DC83B541503A453 /* QuartzCore.framework */; };
		14E7E83F128F5B4DA0EB6DB7E3865710 /* ColorPickerViewController.swift in Sources */ = {isa = PBXBuildFile; fileRef = F3A1F41E37E1B0B67E837835B625E8C7 /* ColorPickerViewController.swift */; };
		154910A8A81D97050E54CFA80E025866 /* UIView+AutoLayout.swift in Sources */ = {isa = PBXBuildFile; fileRef = 7AD6F529F766F65DB944F9CDE2EA5112 /* UIView+AutoLayout.swift */; };
		16F17F8DCAEEFE3131C3AC2257A6687A /* Array+Move.swift in Sources */ = {isa = PBXBuildFile; fileRef = 4E4C1DE9F763C5DBA4189646BB46C7A7 /* Array+Move.swift */; };
		1704175292A1DEA8FAC614C3BB2CA367 /* IgnoreTouchesCollectionView.swift in Sources */ = {isa = PBXBuildFile; fileRef = 406AA164FB94D8A74122AC2E89526D80 /* IgnoreTouchesCollectionView.swift */; };
		179C3B9C9595167C490B0F7D3CA88187 /* TagsViewEditCell.swift in Sources */ = {isa = PBXBuildFile; fileRef = C7B04E59E439686E18AF6D7F7B4160F5 /* TagsViewEditCell.swift */; };
		17DBFC181BD324A3DF71D4E8FB774273 /* Foundation.framework in Frameworks */ = {isa = PBXBuildFile; fileRef = 5A87DA8FE73E5A2BA114EEA3B8385D1F /* Foundation.framework */; };
		18066C7F8E0F281F8DA89D813067802F /* UIImage+PixelBuffer.swift in Sources */ = {isa = PBXBuildFile; fileRef = B36A9F0A4893315BFD614C35BE5EA89C /* UIImage+PixelBuffer.swift */; };
		187EC70309DB04BCB438DD8745B32D9A /* MediaClipsCollectionCell.swift in Sources */ = {isa = PBXBuildFile; fileRef = 1D39EE5AA8AE7F2A8A7BC845D5457406 /* MediaClipsCollectionCell.swift */; };
		191267227697B91BD62B648B4EFAE32E /* MediaClipsCollectionController.swift in Sources */ = {isa = PBXBuildFile; fileRef = 954869422214393E0AEBFB55C4EF37F4 /* MediaClipsCollectionController.swift */; };
		195C1BE2F96756C2518E42FDE1ECD08E /* FilterSettingsView.swift in Sources */ = {isa = PBXBuildFile; fileRef = 9EBA00522596062141EDDD49043879D9 /* FilterSettingsView.swift */; };
		1AAC861CD7B2FAE3DF45C62A8CFE7701 /* EditionOption.swift in Sources */ = {isa = PBXBuildFile; fileRef = DE8B5EFA60AC6AA1D13919AB2C7B72B1 /* EditionOption.swift */; };
		1B4AAC0637B941E2A1CBE64521E04B76 /* ContentTypeDetector.swift in Sources */ = {isa = PBXBuildFile; fileRef = DF050FFACF0F8D0A3B554F454D8CB39D /* ContentTypeDetector.swift */; };
		1CC1626E8901C2BA98CC4A9F38602E08 /* ShaderUtilities.swift in Sources */ = {isa = PBXBuildFile; fileRef = F161723D0865093AB87D73908F00D205 /* ShaderUtilities.swift */; };
		1ED2C018C986133799449FD8F451AAB2 /* TextOptions.swift in Sources */ = {isa = PBXBuildFile; fileRef = 7619E7FC0B8A102DDFD73BA3B5170EF4 /* TextOptions.swift */; };
		21627CB0F5978E6AC653F63DFBE2B4A9 /* ToastPresentationStyle.swift in Sources */ = {isa = PBXBuildFile; fileRef = 02618F3E6C6B8D7A9258A7162A228D3C /* ToastPresentationStyle.swift */; };
		22B25FB750A1FF77FBCC77797C0A128C /* UIFont+Fonts.swift in Sources */ = {isa = PBXBuildFile; fileRef = 488EEF2E9150C96C15B2BC9DF0C3EE9C /* UIFont+Fonts.swift */; };
		2310956E1CFE5E3F77BFA775EDFF0CAB /* EditionMenuCollectionView.swift in Sources */ = {isa = PBXBuildFile; fileRef = 6FEF579A67B77315133840F6193E087D /* EditionMenuCollectionView.swift */; };
		26049EDE1C66CD5ACC477F18CF9AAD58 /* KanvasCamera-dummy.m in Sources */ = {isa = PBXBuildFile; fileRef = 97ECD829F2D237E1030BF32032CBAD3D /* KanvasCamera-dummy.m */; };
		26657518D8EB4D3B39263FC2D133FA25 /* Utils.framework in Frameworks */ = {isa = PBXBuildFile; fileRef = 38DF616A8419350AA28B526670D13B0B /* Utils.framework */; };
		266D6DA0085DD622B8044B6359DE5D60 /* silence.aac in Resources */ = {isa = PBXBuildFile; fileRef = 4A58B2D8D49B9A64DBD648B50AB10A11 /* silence.aac */; };
		2826D33DEE1866EC66870180FA29B2FE /* KanvasCameraImages.swift in Sources */ = {isa = PBXBuildFile; fileRef = 8B1BAD36F55466C3B9715BF5E071E924 /* KanvasCameraImages.swift */; };
		2B9A54AEA204CBDFBD771F266B3D56CC /* EditTagsView.swift in Sources */ = {isa = PBXBuildFile; fileRef = A987953D6EB23CCC6B9F570C88427C36 /* EditTagsView.swift */; };
		2CF7C3FCC4B45DE47A5FCF2B1B14C288 /* UIViewController+Load.swift in Sources */ = {isa = PBXBuildFile; fileRef = 616B0296CAB199C6E219567E96012E60 /* UIViewController+Load.swift */; };
		2DCFF0CE0BD295F1D46D3247F36B192C /* UIImage+Compare.m in Sources */ = {isa = PBXBuildFile; fileRef = EF53D290F564A9B10CEF56C9DC2010F2 /* UIImage+Compare.m */; };
		3148B45C4233D5670E5BD1F9546536E3 /* TagsViewCollectionViewLayout.swift in Sources */ = {isa = PBXBuildFile; fileRef = 8487B5A41E7C0396ED28405D47015A41 /* TagsViewCollectionViewLayout.swift */; };
		32B843A36879480DCE5AFC0983DC5CF2 /* KanvasCameraTimes.swift in Sources */ = {isa = PBXBuildFile; fileRef = 76330555C121C46F6A4DCB986095B830 /* KanvasCameraTimes.swift */; };
		3334F8603C317047276BA8CB04F48EFC /* DrawingCanvas.swift in Sources */ = {isa = PBXBuildFile; fileRef = 3D88D02C5C313A5B49AEE59833BBAFD9 /* DrawingCanvas.swift */; };
		338485C65F7D3939A2552D56C0D1001B /* ComposeNavigationBar.swift in Sources */ = {isa = PBXBuildFile; fileRef = 63B820F6CCF7E367071447BE48A1E7DF /* ComposeNavigationBar.swift */; };
		34AFC3B403BD6B245ACEFB54D1A9AF6A /* CVPixelBuffer+copy.swift in Sources */ = {isa = PBXBuildFile; fileRef = 1BAA37998C53E4BE06A562277CC0B6A9 /* CVPixelBuffer+copy.swift */; };
		3579A94EAF1B3631196958827410384C /* GLError.swift in Sources */ = {isa = PBXBuildFile; fileRef = A3428AAF5171033FB1189E607F8B1A15 /* GLError.swift */; };
		35C20153F8F359027635AB9842A2B540 /* GLRenderer.swift in Sources */ = {isa = PBXBuildFile; fileRef = CDE49255D0E5A2C190E35F79B0E787B7 /* GLRenderer.swift */; };
		3602B9A39E32A1310D3E8166A19AEE46 /* EditorFilterCollectionController.swift in Sources */ = {isa = PBXBuildFile; fileRef = 43714C9C9824B63D278B2A9D508CEC31 /* EditorFilterCollectionController.swift */; };
		367A2EECC92B98425FDAFD716820E202 /* FilterCollectionView.swift in Sources */ = {isa = PBXBuildFile; fileRef = 9E49211056412A1B2505A6C388ABB3E3 /* FilterCollectionView.swift */; };
		36BF4713DB300E024B5A4E83E106566A /* LegoFilter.swift in Sources */ = {isa = PBXBuildFile; fileRef = B914EB1448F3041D1B9DEA4F28ABB656 /* LegoFilter.swift */; };
		36F1D88F588BA285C06C4589CAF8586D /* Shaders in Resources */ = {isa = PBXBuildFile; fileRef = 7B250AC506770743B2453A774E19DD98 /* Shaders */; };
		390B5F4B6BC0B4D1EA91E3C3167140E1 /* CameraPreviewView.swift in Sources */ = {isa = PBXBuildFile; fileRef = 93590B4EF3E23E78B3D52F729C9A1473 /* CameraPreviewView.swift */; };
		3A83B18824CBBE9FDB49A66E2083B3FF /* MirrorTwoFilter.swift in Sources */ = {isa = PBXBuildFile; fileRef = DF62072782DEF25122348C6E3E74AA75 /* MirrorTwoFilter.swift */; };
		3AB5894D5518713527711AEC9127B46F /* UIKit.framework in Frameworks */ = {isa = PBXBuildFile; fileRef = 26847C6EBA8288F0AC82ABD4D3160CEA /* UIKit.framework */; };
		3B128C2D554202E6BD1DD553051FE002 /* WavePoolFilter.swift in Sources */ = {isa = PBXBuildFile; fileRef = EBA70F336912C96DF63118AD1AF164F7 /* WavePoolFilter.swift */; };
		3CEE2A67F19945106CA6CDCD1CD40958 /* CameraOption.swift in Sources */ = {isa = PBXBuildFile; fileRef = C754085268812C2B12F1A500B22E0443 /* CameraOption.swift */; };
		3EBDC7F5AA67883A712FE8E560F72010 /* MediaClipsEditorView.swift in Sources */ = {isa = PBXBuildFile; fileRef = 107B945330C86D20A3B7CCF1950D84DF /* MediaClipsEditorView.swift */; };
		3EC0E03CF1EBFB97A29C36E5889AC9FC /* PostFormKeyboardTracker.swift in Sources */ = {isa = PBXBuildFile; fileRef = 944F36E201990DB0BF12D18304911AFB /* PostFormKeyboardTracker.swift */; };
		40039E0AF0D764360B1D4FC4F7950D2E /* UIApplication+StrictKeyWindow.h in Headers */ = {isa = PBXBuildFile; fileRef = 0A3ACA72AE9B776E644F6D159AB3E80B /* UIApplication+StrictKeyWindow.h */; settings = {ATTRIBUTES = (Project, ); }; };
		404FEB756DA23965B81CEA3BBBDCF908 /* UIFont+PostFonts.swift in Sources */ = {isa = PBXBuildFile; fileRef = 13625E6524882169C7E8CA1650812D40 /* UIFont+PostFonts.swift */; };
		41B828DA8EA3C238C48AD8D7516206B2 /* CGPoint+Addition.swift in Sources */ = {isa = PBXBuildFile; fileRef = F9CAFA3322784E5566CB098208C6B88C /* CGPoint+Addition.swift */; };
		41EEED5B83D0709F6559C2104CAA9318 /* AppUIChangedListener.swift in Sources */ = {isa = PBXBuildFile; fileRef = EA21709410F7E6FF7639B0B277A4C149 /* AppUIChangedListener.swift */; };
		424C8CE63DA03ADFA281E8415CB9720C /* CALayer+Color.swift in Sources */ = {isa = PBXBuildFile; fileRef = B68A47D3FFF5964BCE3BB3FD74EC87D4 /* CALayer+Color.swift */; };
		48229B162B5B536CF2D178F38DD59446 /* UIView+Layout.swift in Sources */ = {isa = PBXBuildFile; fileRef = 0DFDEF4262B8D8D7595F6059C5F98922 /* UIView+Layout.swift */; };
		4888C1CE1D8038FB14379E880FC04D99 /* ModeSelectorAndShootView.swift in Sources */ = {isa = PBXBuildFile; fileRef = 20C51894445225AFCACEA848328BE7E9 /* ModeSelectorAndShootView.swift */; };
		48FF4990BDD5D9A6B6AD645AEA6D636F /* Array+Rotate.swift in Sources */ = {isa = PBXBuildFile; fileRef = A86EBAEF26DCD923DA89FF2580D54B37 /* Array+Rotate.swift */; };
		4AFD5951BCD01AEEB38B1C52E7453102 /* RaveFilter.swift in Sources */ = {isa = PBXBuildFile; fileRef = 58A1B0D9A67A3F6DDDC0EEB6D0972380 /* RaveFilter.swift */; };
		4D710B00C7E722096983D7CD22987B8A /* CameraZoomHandler.swift in Sources */ = {isa = PBXBuildFile; fileRef = 4668507B9696DA69AA30C6E03BC5A27A /* CameraZoomHandler.swift */; };
		50B970E980581DC3E9EB3F3C0B662866 /* FilmFilter.swift in Sources */ = {isa = PBXBuildFile; fileRef = C4292E0604A0293A619236737D6E9654 /* FilmFilter.swift */; };
		510030CD4403F5F7AF5F3CD7F50C5E40 /* UIView+Utils.swift in Sources */ = {isa = PBXBuildFile; fileRef = 5C8C444A6F2F2B23BF2F673101550822 /* UIView+Utils.swift */; };
		5237E6D986CE42993787A2C21B20AFBD /* HorizontalCollectionLayout.swift in Sources */ = {isa = PBXBuildFile; fileRef = EA08339B69E6CA7D4549FAE7E9FAC46D /* HorizontalCollectionLayout.swift */; };
		5372727ADC553892E26F684349B94E4A /* CameraPreviewViewController.swift in Sources */ = {isa = PBXBuildFile; fileRef = D08064A358FD9A2EBAB4C59000E783CD /* CameraPreviewViewController.swift */; };
		55062BB1BA45683BEE8DBA70EB9B44C2 /* MediaPickerButtonView.swift in Sources */ = {isa = PBXBuildFile; fileRef = E25E6C3FD332E7C752B680D0CA1A0350 /* MediaPickerButtonView.swift */; };
		55488D345AA65902E05D2CE81F9A73D5 /* MovableTextView.swift in Sources */ = {isa = PBXBuildFile; fileRef = 9E5A0DBA7E8E333C0666E1607F5C4F9C /* MovableTextView.swift */; };
		560FBC3DFE93CF166E0BC6AFB44F9140 /* MediaClipsCollectionView.swift in Sources */ = {isa = PBXBuildFile; fileRef = 58152DC86BA9C2DCCB62B7E39A43112F /* MediaClipsCollectionView.swift */; };
		5939092BC92B86C2FCA547A9E8FC1487 /* CVPixelBuffer+sampleBuffer.swift in Sources */ = {isa = PBXBuildFile; fileRef = 34B9DC80F49E87FC97F13289A86C7E14 /* CVPixelBuffer+sampleBuffer.swift */; };
		5CDCCCC2EE104809A18D78E5DE1C6DF3 /* EMInterferenceFilter.swift in Sources */ = {isa = PBXBuildFile; fileRef = DD182D6DFE5B542A12D283C5B19F3404 /* EMInterferenceFilter.swift */; };
		5DEEFF29DCCE165369534D4F170EE2A1 /* KanvasCameraStrings.swift in Sources */ = {isa = PBXBuildFile; fileRef = 723A95FC3345B7C34500296C506AC849 /* KanvasCameraStrings.swift */; };
		5E084BA46DD7460078A592C454FAB094 /* CameraFilterCollectionController.swift in Sources */ = {isa = PBXBuildFile; fileRef = BFFCB4F86FEDC63A1EE3644BBB1F07FA /* CameraFilterCollectionController.swift */; };
		5EB37970FFDB3536999CDE2047387487 /* RGBA.swift in Sources */ = {isa = PBXBuildFile; fileRef = D64F180067B19C05C681AE3EA2364193 /* RGBA.swift */; };
		5ECE4D2B9FDF11E0184AB626EDDE521A /* Pods-KanvasCameraExample-dummy.m in Sources */ = {isa = PBXBuildFile; fileRef = 578A9D6BEBE07F91B943DA86A4527049 /* Pods-KanvasCameraExample-dummy.m */; };
<<<<<<< HEAD
		5F863E710C430E736EADCDB695A92608 /* KanvasCamera-umbrella.h in Headers */ = {isa = PBXBuildFile; fileRef = 587DC40029B929D95F8513316400DDE4 /* KanvasCamera-umbrella.h */; settings = {ATTRIBUTES = (Public, ); }; };
		61E16F76F5FA01FBC9006E6DB0566BBE /* Array+Safety.swift in Sources */ = {isa = PBXBuildFile; fileRef = 53473D8E88622C8EB7F1DA203619EE4B /* Array+Safety.swift */; };
		62157F0192EB50752CF444D849EF0CA6 /* CALayer+Color.swift in Sources */ = {isa = PBXBuildFile; fileRef = B68A47D3FFF5964BCE3BB3FD74EC87D4 /* CALayer+Color.swift */; };
		6408A99B545755628FA031263D68074D /* CALayer+Shadows.swift in Sources */ = {isa = PBXBuildFile; fileRef = 1435ED46BA55847D29374E69356BFF63 /* CALayer+Shadows.swift */; };
		64B902522A812FD9385E33DEF872A27D /* RGBA.swift in Sources */ = {isa = PBXBuildFile; fileRef = D64F180067B19C05C681AE3EA2364193 /* RGBA.swift */; };
		6595464A5AFBF42039770360233442F4 /* UIFont+Utils.swift in Sources */ = {isa = PBXBuildFile; fileRef = 30C2CF6906332E2219AC5A2AFD45951B /* UIFont+Utils.swift */; };
		659B6FCF2342655300594964 /* UIGestureRecognizer+Active.swift in Sources */ = {isa = PBXBuildFile; fileRef = 659B6FCE2342655300594964 /* UIGestureRecognizer+Active.swift */; };
		66BA7CA85109926CB16723A6C5D02E31 /* AppColorScheme.swift in Sources */ = {isa = PBXBuildFile; fileRef = 005BD509730C36E7E92B8D693D93CE66 /* AppColorScheme.swift */; };
		66E3244DE318EAB78D722EAF5501A640 /* OpenGLES.framework in Frameworks */ = {isa = PBXBuildFile; fileRef = CCAFAEBE89BE0F9091396494660844D1 /* OpenGLES.framework */; };
		675F583681D0E41A84278BD7BC04D655 /* CameraFilterCollectionCell.swift in Sources */ = {isa = PBXBuildFile; fileRef = 0E6E2E4E052BCC48F312D817AED130D5 /* CameraFilterCollectionCell.swift */; };
		67A15C8D8E25F2E33C05847CC3E15110 /* CGSize+Utils.swift in Sources */ = {isa = PBXBuildFile; fileRef = 2615826682D13BED02AE657ADF6B1774 /* CGSize+Utils.swift */; };
		68ED23D75C071B40B841BED411E0F2FF /* MMCQ.swift in Sources */ = {isa = PBXBuildFile; fileRef = B3F4294C9C6A7D6E74CEA177A088CED3 /* MMCQ.swift */; };
		68F6130361F88CF0BD0234FAC0194A70 /* HorizontalCollectionLayout.swift in Sources */ = {isa = PBXBuildFile; fileRef = EA08339B69E6CA7D4549FAE7E9FAC46D /* HorizontalCollectionLayout.swift */; };
		6943175114AF69812D932FEC1C32549F /* SuggestedTagsDataSource.swift in Sources */ = {isa = PBXBuildFile; fileRef = 673E0A193683E3AA258C086BF0B5A648 /* SuggestedTagsDataSource.swift */; };
		69E6809DF7626DE85E34EF44DEDAE6B4 /* ConicalGradientLayer.swift in Sources */ = {isa = PBXBuildFile; fileRef = B025A7F8C14540AF6B91AA16840D4ACE /* ConicalGradientLayer.swift */; };
		6A30DAE709442D84E07338859B5CEDC7 /* String+HexColor.swift in Sources */ = {isa = PBXBuildFile; fileRef = D58203936586AA24F1FCE823C7CCC283 /* String+HexColor.swift */; };
=======
		5F1A5AB50F87FBC91E3C738AF1D54DB8 /* MediaClipsEditorViewController.swift in Sources */ = {isa = PBXBuildFile; fileRef = 1DB4217B700FB0ECA2CBC6384CF23CB6 /* MediaClipsEditorViewController.swift */; };
		5F77F41D720402CFDB791A7269CCDED7 /* SuggestedTagsView.swift in Sources */ = {isa = PBXBuildFile; fileRef = A8A043D82C83EB18A8494B5B94B3F391 /* SuggestedTagsView.swift */; };
		5FE7DD802BC2118EE2D30DDFD6CA93E0 /* UIImage+Camera.swift in Sources */ = {isa = PBXBuildFile; fileRef = 9C1C7B928DA8BBB317B01EFD12EBABE0 /* UIImage+Camera.swift */; };
		61F55971262D5E2CD8283C3F34A2C87F /* CameraSettings.swift in Sources */ = {isa = PBXBuildFile; fileRef = A5C1AB33852059ED930FE4D57DF98DBE /* CameraSettings.swift */; };
		62AFE3EB3E292D67B24C505A90288367 /* Queue.swift in Sources */ = {isa = PBXBuildFile; fileRef = CFCDEA53422D96B3BE1411A05BD504F9 /* Queue.swift */; };
		6356B02B1DB83BE41FC5628599DCEF6B /* TimelineContaining.swift in Sources */ = {isa = PBXBuildFile; fileRef = 001EDF883682E07DF72550273631AEC4 /* TimelineContaining.swift */; };
		63AB6F535E83A9D9EF5B9CB6B5C8F8ED /* CameraSegmentHandler.swift in Sources */ = {isa = PBXBuildFile; fileRef = 556EBB9B0BB02C98787B033FD9D31AA4 /* CameraSegmentHandler.swift */; };
		64AC526FA95582B6F409B4F19E26BDEB /* Dictionary+Copy.swift in Sources */ = {isa = PBXBuildFile; fileRef = 39BA296EE25247E76527735323B3EF5F /* Dictionary+Copy.swift */; };
		674A3FC5D8E623AA0CB98AB63F5D93EB /* CameraView.swift in Sources */ = {isa = PBXBuildFile; fileRef = D87BCB10D28560E27DAEDCB0ED0683CF /* CameraView.swift */; };
		67E6BCF6638C386E6E93AB4D1B6E662B /* GroupFilter.swift in Sources */ = {isa = PBXBuildFile; fileRef = 39B85104FAB142430CADD7EE5078E7C9 /* GroupFilter.swift */; };
>>>>>>> 2934edb7
		6AE239C5D116E1C06F5705699FB9EAF0 /* XCTest.framework in Frameworks */ = {isa = PBXBuildFile; fileRef = CBF0CCD093AD8EE84FBAAAF873F9865C /* XCTest.framework */; };
		6C1D1E00D53167D7929D0AE8D14FC376 /* UIColor+Lerp.swift in Sources */ = {isa = PBXBuildFile; fileRef = 106A25A1BB5D2F91A38F8F183A52B079 /* UIColor+Lerp.swift */; };
		6D5B3424D724F799AE673E99AC8C22B0 /* OptionsStackView.swift in Sources */ = {isa = PBXBuildFile; fileRef = 8FEECBC4040DD3CE53394AECF17C31E7 /* OptionsStackView.swift */; };
		6DBC8EB7532E931C2FBDA71D1E0B66A4 /* FBSnapshotTestCase-dummy.m in Sources */ = {isa = PBXBuildFile; fileRef = 3A83AE4362CF1D4764E00E4602A2D648 /* FBSnapshotTestCase-dummy.m */; };
		6E327C703FCBE2447904F1132A679851 /* Marker.swift in Sources */ = {isa = PBXBuildFile; fileRef = 81B85754F7C2F166A44ADBC3E3F83452 /* Marker.swift */; };
		6F8ED20DE38D912AE1B55B829F6C8CC6 /* ColorPickerController.swift in Sources */ = {isa = PBXBuildFile; fileRef = F3B4E414DA647B4C934FF1F40C7F1B82 /* ColorPickerController.swift */; };
		6FEBFEB160DAA43A7BC93AF9FBF076F1 /* GLPlayer.swift in Sources */ = {isa = PBXBuildFile; fileRef = 067C54A157F2BB2C58F594041E85FCEF /* GLPlayer.swift */; };
		71760C40E20861EB2229955892C53DD4 /* Synchronized.swift in Sources */ = {isa = PBXBuildFile; fileRef = 708D5B0D54C6273A72CD13E7845B3011 /* Synchronized.swift */; };
		733E61479679D978793208060B55A3DD /* MediaInfo.swift in Sources */ = {isa = PBXBuildFile; fileRef = DC154562E43F2EB17D00EFB8A1C8353E /* MediaInfo.swift */; };
		747866BE1F23CB8F8800C9D36E303FB1 /* CGRect+Center.swift in Sources */ = {isa = PBXBuildFile; fileRef = 346A0373B4642F435A7BA2DF59A7C418 /* CGRect+Center.swift */; };
		75698654F67D92A314576CC1AE0D4C64 /* MediaMetadata.swift in Sources */ = {isa = PBXBuildFile; fileRef = 47366310E9F00A151078EE7B9B5C9D68 /* MediaMetadata.swift */; };
		75B67B402D2D2E72B0C6CAC24CB546DB /* ModeButtonView.swift in Sources */ = {isa = PBXBuildFile; fileRef = 013B760EC29DAA35E33D9900C8E52949 /* ModeButtonView.swift */; };
		766FDAC374340D00FAEBC6CA4C3F60F5 /* EditorView.swift in Sources */ = {isa = PBXBuildFile; fileRef = 0E757D5294C558F213B5FFF6C2071E57 /* EditorView.swift */; };
		77BCE94EAD151C8C866607061A8166B4 /* MangaFilter.swift in Sources */ = {isa = PBXBuildFile; fileRef = 69487A15F20098F3B82C34AF3077402F /* MangaFilter.swift */; };
		785807E73F15FD4A3C0A72428FAFB7E7 /* GifVideoOutputHandler.swift in Sources */ = {isa = PBXBuildFile; fileRef = AA54BC59E3C11B8244FF084C6E200E1A /* GifVideoOutputHandler.swift */; };
		7A1638FD7ACF6F1CE784BE96B28C669D /* TumblrTheme.framework in Frameworks */ = {isa = PBXBuildFile; fileRef = 9B233284383AF6968406119FF5CFB712 /* TumblrTheme.framework */; };
		7C0FE1415BD0D51272EFC940A5A4BF1A /* TumblrTheme-dummy.m in Sources */ = {isa = PBXBuildFile; fileRef = 47184B16607918DCF2F178503536F777 /* TumblrTheme-dummy.m */; };
		7C4833F808C7AFA5EB24E9DA8492E542 /* FilteredInputViewController.swift in Sources */ = {isa = PBXBuildFile; fileRef = 260668A6DA1AB9E412F8E1C122867666 /* FilteredInputViewController.swift */; };
		7DAC1CCFEEA1DACC3B19CB4DD4E4B970 /* IndexPath+Order.swift in Sources */ = {isa = PBXBuildFile; fileRef = 9CBA2FB53E2EE8A6251BEA734220F3DC /* IndexPath+Order.swift */; };
		7EAF88C71308A7AEE4141C49690E016E /* ColorCollectionCell.swift in Sources */ = {isa = PBXBuildFile; fileRef = E6739B1AAFDD9CD5852DC2F602C80026 /* ColorCollectionCell.swift */; };
		7F09EEB1655993E91439563ACA128659 /* SharedUI-umbrella.h in Headers */ = {isa = PBXBuildFile; fileRef = 119A68D3F16BAA2457A2B9A59CAB874C /* SharedUI-umbrella.h */; settings = {ATTRIBUTES = (Public, ); }; };
		80B6E92127F61B7561208D31EE03782E /* CameraInputControllerDelegate.swift in Sources */ = {isa = PBXBuildFile; fileRef = 652C4E4A4A0F5FFB666A50C623EF817D /* CameraInputControllerDelegate.swift */; };
		81BC73C557FD9D08BBF512BAA6B28939 /* NSURL+Media.swift in Sources */ = {isa = PBXBuildFile; fileRef = EE95E670A4DC110A4E6DA7F005035626 /* NSURL+Media.swift */; };
		8394D5E03A9297B2D6C23D9665D40BA0 /* UIFont+Orangina.swift in Sources */ = {isa = PBXBuildFile; fileRef = 93D30F2F9C979F6B11A5134934B1BB25 /* UIFont+Orangina.swift */; };
		845A89F490B2B9FCEBC9CCC1121D528F /* Filter.swift in Sources */ = {isa = PBXBuildFile; fileRef = 44DC52C575A02C64FAD3AD7FB58567A3 /* Filter.swift */; };
		85E4A95B98BC6EB9A12087C854E4B03F /* KanvasCameraAnalyticsProvider.swift in Sources */ = {isa = PBXBuildFile; fileRef = 58529509970F5A9F719DD866C193786F /* KanvasCameraAnalyticsProvider.swift */; };
		85FF517E8D31C2904D96FF73A37D2C5C /* Utils-umbrella.h in Headers */ = {isa = PBXBuildFile; fileRef = E0F7B1EF95082AEFA0D49F7F708EA097 /* Utils-umbrella.h */; settings = {ATTRIBUTES = (Public, ); }; };
		866C73FCB933A73683B842862718209F /* ExtendedButton.swift in Sources */ = {isa = PBXBuildFile; fileRef = F86A706197EE2F317B8A7D9555078F76 /* ExtendedButton.swift */; };
		86D47922422DF502426D936160830203 /* ToonFilter.swift in Sources */ = {isa = PBXBuildFile; fileRef = 56564CB9B242EDE6B3FB06388548CEBD /* ToonFilter.swift */; };
		870767A2E3AB75089A9A248F5B590A65 /* EditorFilterCollectionCell.swift in Sources */ = {isa = PBXBuildFile; fileRef = F9FAC71D380260064A5F8F33FE77144B /* EditorFilterCollectionCell.swift */; };
		8710124EEECEED389EBC9EB4DBFAE44A /* TextureSelectorController.swift in Sources */ = {isa = PBXBuildFile; fileRef = 076C369C82658E336321F843917CC023 /* TextureSelectorController.swift */; };
		88396E68DC05A379282F3B374F75F43C /* FBSnapshotTestController.m in Sources */ = {isa = PBXBuildFile; fileRef = DE35F81C954881204729C569018D98C0 /* FBSnapshotTestController.m */; };
		8B3EB4A4F70FE1642B7AC3AD2E6FEAF0 /* KanvasCameraColors.swift in Sources */ = {isa = PBXBuildFile; fileRef = 14C4F06C865E9CFCEE4F0D75D22EDF67 /* KanvasCameraColors.swift */; };
		8B9551AD63DD653912F22ACEEDF0967E /* UIColor+SharedColors.swift in Sources */ = {isa = PBXBuildFile; fileRef = A2A586EFAD0A7C6DB2B256E660275A97 /* UIColor+SharedColors.swift */; };
		8CE3BF0ACE07EA42DD5DAC871BF4B767 /* FBSnapshotTestCase.m in Sources */ = {isa = PBXBuildFile; fileRef = 13C8BBFE2D9E3A9C566221B1DE04E91C /* FBSnapshotTestCase.m */; };
		8D3EE2C04F4542A446FA0DB433D98E34 /* DrawingController.swift in Sources */ = {isa = PBXBuildFile; fileRef = E36FC30392EBE0F72D0C997E8C6C9B68 /* DrawingController.swift */; };
		8D4377E6BBBC5323940B956180724FBC /* SharedUI-dummy.m in Sources */ = {isa = PBXBuildFile; fileRef = 747008D08148BF11271658C553C6A165 /* SharedUI-dummy.m */; };
		8D85C049A5C2873DCCC8346F2A33071A /* VideoOutputHandler.swift in Sources */ = {isa = PBXBuildFile; fileRef = DBFEA389C4BDBFB1E57F8C7FF18A8198 /* VideoOutputHandler.swift */; };
		8DE53264ADFE9164EA2027CF67DDCA17 /* EditorTextController.swift in Sources */ = {isa = PBXBuildFile; fileRef = FBDE3C4A58892BE487DFDCEDFFE5D54E /* EditorTextController.swift */; };
		8E914A3A27E3E114371480E6DF235A53 /* AppColorSource.swift in Sources */ = {isa = PBXBuildFile; fileRef = 2D90B9E7A3C9B3D0AC16A9FA3F821ED5 /* AppColorSource.swift */; };
		8EDCAED53BE5AB9439E200175E3F92BF /* EditorTextView.swift in Sources */ = {isa = PBXBuildFile; fileRef = 88B2BF4F9994F9777064627F337DE61A /* EditorTextView.swift */; };
		90142C6259374E18E640396A59AD379A /* FBSnapshotTestController.h in Headers */ = {isa = PBXBuildFile; fileRef = 88EE4F95531D217A595AA8D85A24FA39 /* FBSnapshotTestController.h */; settings = {ATTRIBUTES = (Public, ); }; };
		9113ABCF1DD9101928120301B365C786 /* StrokeSelectorController.swift in Sources */ = {isa = PBXBuildFile; fileRef = 7BF8BBB21EAEA192A5805A8ECE596B28 /* StrokeSelectorController.swift */; };
		918066D4D825C2F7D6648869FA117B0F /* NumTypes+Conversion.swift in Sources */ = {isa = PBXBuildFile; fileRef = 950459AA746BE972F9115CD0D80FD1EA /* NumTypes+Conversion.swift */; };
		92BC1DBF16144627CC58224609F2F143 /* KanvasCamera-umbrella.h in Headers */ = {isa = PBXBuildFile; fileRef = 587DC40029B929D95F8513316400DDE4 /* KanvasCamera-umbrella.h */; settings = {ATTRIBUTES = (Public, ); }; };
		9498513785A687A829ECD2221C68ECB8 /* NavigationBarStyleDefining.swift in Sources */ = {isa = PBXBuildFile; fileRef = 2FAD5ACE725254DC2C207E647B7B2585 /* NavigationBarStyleDefining.swift */; };
		9604F5DD8B21D8CDCE12D42C2C5E69F2 /* AppColorPalette.swift in Sources */ = {isa = PBXBuildFile; fileRef = 4C871F926BE8FD00FD71ED2DF74F4773 /* AppColorPalette.swift */; };
		9779DF0B47A78A5C73CEF1550698F319 /* TagsViewController.swift in Sources */ = {isa = PBXBuildFile; fileRef = C60EA839AB47F5EA2CD762FD4DD0BDD6 /* TagsViewController.swift */; };
		9905C0318C704B1AD50C0796A8165C10 /* CGSize+Utils.swift in Sources */ = {isa = PBXBuildFile; fileRef = 2615826682D13BED02AE657ADF6B1774 /* CGSize+Utils.swift */; };
		9B06B5374347CEAAF75F927F238BBC1D /* Pencil.swift in Sources */ = {isa = PBXBuildFile; fileRef = E70A1D978281C0A3CECCFED66F5A1C88 /* Pencil.swift */; };
		9B19EBCDAE7EE512607836F92898FA06 /* MirrorFourFilter.swift in Sources */ = {isa = PBXBuildFile; fileRef = 136555B0ECE2B46BF630A13728CFF2F6 /* MirrorFourFilter.swift */; };
		9D65089019D558E5A9661F2DCAD20313 /* SwiftSupport.swift in Sources */ = {isa = PBXBuildFile; fileRef = 82D2DF1ABBBD85F5E079D7D0EB5479BC /* SwiftSupport.swift */; };
		9DF105D513798854B31F90FDF28E7061 /* UIView+Image.swift in Sources */ = {isa = PBXBuildFile; fileRef = D94B539836CC3DB1E6900ABFCAD85899 /* UIView+Image.swift */; };
		9E048992519557C7532D4655791ADCC1 /* GLPixelBufferView.swift in Sources */ = {isa = PBXBuildFile; fileRef = 207CCDAE9EE581DE27062F8904F0FE5A /* GLPixelBufferView.swift */; };
		9E1D532908BF7CA61A867FA924C77C50 /* ColorThief.swift in Sources */ = {isa = PBXBuildFile; fileRef = 9794DCA217FF93FEF29D15CC81873A9A /* ColorThief.swift */; };
		A138827E4E67E8AD01F962E4CFDAE5C9 /* CircularImageView.swift in Sources */ = {isa = PBXBuildFile; fileRef = 5618A2C57AA62DE58AF6A8C9214E2671 /* CircularImageView.swift */; };
		A18BE850C7C8E470763E276CF40B8EAF /* FilterFactory.swift in Sources */ = {isa = PBXBuildFile; fileRef = C8A4B154A11CFBD1327357F3CED5FEE8 /* FilterFactory.swift */; };
		A2F70E4D08F6D9497474CFC8635B4863 /* UIColor+Hex.swift in Sources */ = {isa = PBXBuildFile; fileRef = 2C53FAE87517052D8B24D87396E78937 /* UIColor+Hex.swift */; };
		A31D6AE0916CD7DFCAF8D3FEACD35062 /* EditorViewController.swift in Sources */ = {isa = PBXBuildFile; fileRef = CB1180C5A36438BEE49AC6236B1671AE /* EditorViewController.swift */; };
		A3A8735BB3559DF2555302288885B709 /* EasyTipView.swift in Sources */ = {isa = PBXBuildFile; fileRef = 4D43E49B8DDEFB2C12CE566839958204 /* EasyTipView.swift */; };
		A3F354CED398E618E6A85A560F3C6047 /* TMPageViewController.swift in Sources */ = {isa = PBXBuildFile; fileRef = 91D263C87CC2158EABCFEA5F871A628F /* TMPageViewController.swift */; };
		A525E29E0A8079B35B793D8A2B5FBDF2 /* UIImage+Snapshot.m in Sources */ = {isa = PBXBuildFile; fileRef = AA172EA1A198EEFBE0794EACF7993C02 /* UIImage+Snapshot.m */; };
		A545475AC5098B86BCC87908CC3B1E05 /* ChromaFilter.swift in Sources */ = {isa = PBXBuildFile; fileRef = 5400D7164FCA8958DA9045D62FCC1B0E /* ChromaFilter.swift */; };
		A6037B07C7B04E4FF6AAA65EF41A2F21 /* TagsView.swift in Sources */ = {isa = PBXBuildFile; fileRef = DCB3A95666ED2C5FE63901EDABBD9D10 /* TagsView.swift */; };
		A62C1717D2E777FD6A03DDD9010F84EE /* Foundation.framework in Frameworks */ = {isa = PBXBuildFile; fileRef = 5A87DA8FE73E5A2BA114EEA3B8385D1F /* Foundation.framework */; };
		A8286EBE6952AD3821EFB839A7F9B687 /* RoundedTexture.swift in Sources */ = {isa = PBXBuildFile; fileRef = 82C74A443A470169ED5F0828C09558B5 /* RoundedTexture.swift */; };
		ABEBA2A12FEDDE27ADCD6D8CA273DB64 /* GrayscaleFilter.swift in Sources */ = {isa = PBXBuildFile; fileRef = A2C5FC1B5191CE012F5B63932274EF9A /* GrayscaleFilter.swift */; };
		AD251E6EB775F7ADD2D1C68227A4F011 /* Assets.xcassets in Resources */ = {isa = PBXBuildFile; fileRef = 1256107E93D3079775B65F1666BBE6FC /* Assets.xcassets */; };
		AE449875BF63C58B0622E878A005B77D /* TextureSelectorView.swift in Sources */ = {isa = PBXBuildFile; fileRef = 969D53172564D2D0E1B7E2C07B1C14DF /* TextureSelectorView.swift */; };
		AF14FFC525887F2113D92991BEF23827 /* TagsViewTagCell.swift in Sources */ = {isa = PBXBuildFile; fileRef = 3F559A5FD9DDA325AEDF6B396F0FF654 /* TagsViewTagCell.swift */; };
		AFB96F2AD2D0DA570DEC86272F768AC2 /* OpenGLES.framework in Frameworks */ = {isa = PBXBuildFile; fileRef = CCAFAEBE89BE0F9091396494660844D1 /* OpenGLES.framework */; };
		B03114557C6BD45BE80425A28E12A964 /* CALayer+Shadows.swift in Sources */ = {isa = PBXBuildFile; fileRef = 1435ED46BA55847D29374E69356BFF63 /* CALayer+Shadows.swift */; };
		B0D07439291C31D485C7536E209BCD8D /* Shader.swift in Sources */ = {isa = PBXBuildFile; fileRef = 0F18C92A7F6A12287FD7E4785609B8D5 /* Shader.swift */; };
		B14ADDCA0EE5C465BE0F97E54D97924C /* ColorCollectionController.swift in Sources */ = {isa = PBXBuildFile; fileRef = 3A047086E330BCC7002ADE7AF3E33B5D /* ColorCollectionController.swift */; };
		B25D795BDC4F426BC01EFC911F368B81 /* Foundation.framework in Frameworks */ = {isa = PBXBuildFile; fileRef = 5A87DA8FE73E5A2BA114EEA3B8385D1F /* Foundation.framework */; };
		B35BF8B9CCE2FCF294B417AE2D92CA19 /* GLMediaExporter.swift in Sources */ = {isa = PBXBuildFile; fileRef = B24EE7A47AD9EE0A03B6C7508337A803 /* GLMediaExporter.swift */; };
		B37CB01079A3C53D298FCCC964589D69 /* TextCanvas.swift in Sources */ = {isa = PBXBuildFile; fileRef = 52B95F4D55BC22B5D98070EB46A02881 /* TextCanvas.swift */; };
		B3AD9370372B4F5272DEC535658B7AA8 /* UIFont+Utils.swift in Sources */ = {isa = PBXBuildFile; fileRef = 30C2CF6906332E2219AC5A2AFD45951B /* UIFont+Utils.swift */; };
		B3DE806E43A691F04724537A5E3245BC /* WaveFilter.swift in Sources */ = {isa = PBXBuildFile; fileRef = 6EEE54738A5714840EB7431079DC8ECC /* WaveFilter.swift */; };
		B3FF33073D9A0ACA3551D8DCB0B9624E /* Assets.xcassets in Resources */ = {isa = PBXBuildFile; fileRef = 0FF0969F1301C23606C91E84103C7A12 /* Assets.xcassets */; };
		B5748AB400F120FF8307E57146F87831 /* FilterProtocol.swift in Sources */ = {isa = PBXBuildFile; fileRef = 5E6C2F5FBF27403BC18FEB29B78BADCA /* FilterProtocol.swift */; };
		B5C894B79990802D656DD347AAE40E73 /* StrokeSelectorView.swift in Sources */ = {isa = PBXBuildFile; fileRef = 25012B29AAAB2E1BB853AC82F4041678 /* StrokeSelectorView.swift */; };
		B63BB0DBAB2159091AC63CB550CE3C75 /* Device.swift in Sources */ = {isa = PBXBuildFile; fileRef = A21A57341A330A17D9CAE1A7DAC478EA /* Device.swift */; };
		B665B636795513696D40FC2220FF83BB /* PlasmaFilter.swift in Sources */ = {isa = PBXBuildFile; fileRef = DBFBA4008E6D45C4F9ADCA7C291FB13F /* PlasmaFilter.swift */; };
		B6AC531B045C60F593568A65F58219B4 /* Pods-KanvasCameraExampleTests-umbrella.h in Headers */ = {isa = PBXBuildFile; fileRef = 364E22867428947B7B5E38D54E3AB833 /* Pods-KanvasCameraExampleTests-umbrella.h */; settings = {ATTRIBUTES = (Public, ); }; };
		B74CD6E6EBEA0B642776BCB37850415D /* UIImage+Snapshot.h in Headers */ = {isa = PBXBuildFile; fileRef = EA718A72E676291836EBB46B85242155 /* UIImage+Snapshot.h */; settings = {ATTRIBUTES = (Private, ); }; };
		B9A236FF3DECA9406C406455BFB853DF /* NSLayoutConstraint+Utils.swift in Sources */ = {isa = PBXBuildFile; fileRef = 502220331BBEE30DDAD29A7935B3C604 /* NSLayoutConstraint+Utils.swift */; };
		B9E11DA9C8B63907E578C0858077ACA2 /* Array+Object.swift in Sources */ = {isa = PBXBuildFile; fileRef = 7B8F626A5B2D628DBE337922C6382DD2 /* Array+Object.swift */; };
		BAB4AA7DDA5B9ED941CE16BCA1F6686B /* ColorPickerView.swift in Sources */ = {isa = PBXBuildFile; fileRef = 5DED708572D61C3B82CB52735ECCA8CD /* ColorPickerView.swift */; };
		BC239B6EB4854391CF2F5FB065535475 /* SharedUI.framework in Frameworks */ = {isa = PBXBuildFile; fileRef = 259E1B7377A05A9BAE45D73A6C3FDF1A /* SharedUI.framework */; };
		BDA6AB9FCEAC788F4F318B742EBAF717 /* UIView+Snaphot.swift in Sources */ = {isa = PBXBuildFile; fileRef = C475782BAB28BD7C5219B884764960D2 /* UIView+Snaphot.swift */; };
		BF3FA08061039A58BB3E0E7499163D59 /* HapticFeedbackGenerator.swift in Sources */ = {isa = PBXBuildFile; fileRef = 5DBA922053650C55D17FACF2763BF020 /* HapticFeedbackGenerator.swift */; };
		C16465CD811F47E29B11D9C57711E090 /* IgnoreTouchesView.swift in Sources */ = {isa = PBXBuildFile; fileRef = 297FF6F219AA7A9E2A72F4FBCCEA9EB9 /* IgnoreTouchesView.swift */; };
		C2691F8B5764DE4EF8B1926771F0BFAE /* OptionsController.swift in Sources */ = {isa = PBXBuildFile; fileRef = CE6BE4A34CC2F5CFAFA6856A0E62CF0F /* OptionsController.swift */; };
		C46A059799A3349BE91550EFCEDCB801 /* AVURLAsset+Thumbnail.swift in Sources */ = {isa = PBXBuildFile; fileRef = F3C9C9871138DE5146A885936382E6C4 /* AVURLAsset+Thumbnail.swift */; };
		C49D52712466511E332C952834C81FE1 /* FBSnapshotTestCasePlatform.h in Headers */ = {isa = PBXBuildFile; fileRef = D3067EAFD5B0A06885968D137840DB70 /* FBSnapshotTestCasePlatform.h */; settings = {ATTRIBUTES = (Public, ); }; };
		C4B09C88E9C1078E293FAE51F50FF575 /* TrashView.swift in Sources */ = {isa = PBXBuildFile; fileRef = 5334574C14E3086B49C8A7DB11EBC90D /* TrashView.swift */; };
		C4C71385BAFD84F7153543087F308FE9 /* FilterCollectionCell.swift in Sources */ = {isa = PBXBuildFile; fileRef = A5245987F48643365FBBF01CEDED14AC /* FilterCollectionCell.swift */; };
		C51F9890866A6429DAF05BFB7E62F076 /* EditorFilterView.swift in Sources */ = {isa = PBXBuildFile; fileRef = 8D803DCF387485239C873B334967616C /* EditorFilterView.swift */; };
		C740827FA47CD00280D97D60DBF7A22E /* DrawingView.swift in Sources */ = {isa = PBXBuildFile; fileRef = 98259B36F7E5CC1D3E76AFBAEF96607B /* DrawingView.swift */; };
		C80801D7AE515550C0D5EECBFFFA64D7 /* UIImage+FlipLeftMirrored.swift in Sources */ = {isa = PBXBuildFile; fileRef = 998C490F7B35B0FD1C65AB15C077F912 /* UIImage+FlipLeftMirrored.swift */; };
		C891F738B5A97EC30F50969384F94E51 /* TumblrTheme.framework in Frameworks */ = {isa = PBXBuildFile; fileRef = 9B233284383AF6968406119FF5CFB712 /* TumblrTheme.framework */; };
		CA37412AEB7A45875E54097A010B9602 /* UIImage+DominantColors.swift in Sources */ = {isa = PBXBuildFile; fileRef = 6B0EDC6A2850E03EB73B17F978EABB8E /* UIImage+DominantColors.swift */; };
		CAD0FFD8F932F1ADFACFA2F9A0AA3A1A /* ImagePreviewController.swift in Sources */ = {isa = PBXBuildFile; fileRef = 16A23F48B6CACFEFB0A0891828D43C58 /* ImagePreviewController.swift */; };
		CB54D55E921DE33512930232FF5CD3D1 /* Pods-KanvasCameraExampleTests-dummy.m in Sources */ = {isa = PBXBuildFile; fileRef = 7D462DE960272556D85C81551A6CB399 /* Pods-KanvasCameraExampleTests-dummy.m */; };
		CE53645B95A77D88C4A4C3AED48A36E6 /* CameraInputController.swift in Sources */ = {isa = PBXBuildFile; fileRef = DDCF7FBF93FB2D3E66C67487C4EB73EE /* CameraInputController.swift */; };
		D04AAC8B22E4A4DC4F39891C4E52F251 /* UIImage+Diff.h in Headers */ = {isa = PBXBuildFile; fileRef = E354F8FD537351F26F7949B4EBFA5101 /* UIImage+Diff.h */; settings = {ATTRIBUTES = (Private, ); }; };
		D17C7C04681643618B689C3DDFC371A3 /* HashCodeBuilder.swift in Sources */ = {isa = PBXBuildFile; fileRef = 0CA14E3B1F7066D129DCD177596E40B7 /* HashCodeBuilder.swift */; };
		D1F9C7042FE41DD8D0B319A2684C5947 /* ColorDrop.swift in Sources */ = {isa = PBXBuildFile; fileRef = 73AE9D0AE25AAC617884CE54050AACD3 /* ColorDrop.swift */; };
		D4049270AECB57AD869F6C8C4FFCF000 /* EditionMenuCollectionController.swift in Sources */ = {isa = PBXBuildFile; fileRef = 6DD26CABE89DC7E5AEABF3C702239DF6 /* EditionMenuCollectionController.swift */; };
		D48704FA324218C6B2185216094183F2 /* UIFont+ComposeFonts.swift in Sources */ = {isa = PBXBuildFile; fileRef = 9BE4B2EDEEA49FE44644C0467C68126B /* UIFont+ComposeFonts.swift */; };
		D4961DD67907EF295962FD63E5D85806 /* AppColorScheme.swift in Sources */ = {isa = PBXBuildFile; fileRef = 005BD509730C36E7E92B8D693D93CE66 /* AppColorScheme.swift */; };
		D4CFF2E87E1270ECCB7A76307BD21F6A /* GLVideoCompositor.swift in Sources */ = {isa = PBXBuildFile; fileRef = 913333C72DF1656D625086AAFD6BD489 /* GLVideoCompositor.swift */; };
		D854FAC8AE8FFDD5890C50BA5852F884 /* UIColor+Brightness.swift in Sources */ = {isa = PBXBuildFile; fileRef = F5DB156A15B1C99CB4A7C1EE51EBFC4E /* UIColor+Brightness.swift */; };
		D92BFA9E38A1991E2B1E446205DAC632 /* ViewTransformations.swift in Sources */ = {isa = PBXBuildFile; fileRef = 0ED13541B5CA6585802D29FD2DD85D49 /* ViewTransformations.swift */; };
		DA45B03C287E91BEEA138CFC85874BCE /* CameraRecordingProtocol.swift in Sources */ = {isa = PBXBuildFile; fileRef = 30F00CF5CF84725D478A81A93FB227A5 /* CameraRecordingProtocol.swift */; };
		DAD5EDB5B14A7EEE859D88B5AEDC594E /* Foundation.framework in Frameworks */ = {isa = PBXBuildFile; fileRef = 5A87DA8FE73E5A2BA114EEA3B8385D1F /* Foundation.framework */; };
		DD82AF183F5C5955C4BF67CA0968257B /* ShowModalFromTopAnimator.swift in Sources */ = {isa = PBXBuildFile; fileRef = B7F909317E58EF8585BEC77F9ED8A653 /* ShowModalFromTopAnimator.swift */; };
		DD8FF67C46B39C2EACECA7DE332CD403 /* LightLeaksFilter.swift in Sources */ = {isa = PBXBuildFile; fileRef = 8B17C00423D03BFCE76C894B6FD40826 /* LightLeaksFilter.swift */; };
		DE0D512BA6988B2DAA4EF66136930514 /* UICollectionView+Cells.swift in Sources */ = {isa = PBXBuildFile; fileRef = 657B1006719957E168367DF3A242C86E /* UICollectionView+Cells.swift */; };
		DE42EC4DEFB968B508EDECABC62E9A33 /* TMUserInterfaceIdiom.swift in Sources */ = {isa = PBXBuildFile; fileRef = B30D3662773FF8DCD8DDB6995832B420 /* TMUserInterfaceIdiom.swift */; };
		DE5F0D4F9411E2FCAD66DF644D4D8E08 /* Texture.swift in Sources */ = {isa = PBXBuildFile; fileRef = 3B82AE13FA03D1AE0A4AD3F167185123 /* Texture.swift */; };
		DE6EB7BF0CC6DFA1F58711766AE01482 /* PhotoOutputHandler.swift in Sources */ = {isa = PBXBuildFile; fileRef = 3B7EA09F9B8A9FE0155AE0A74CB15DAB /* PhotoOutputHandler.swift */; };
		DFDA89AAD66FEE2BE7D2A9BE4A4C8850 /* ModeSelectorAndShootController.swift in Sources */ = {isa = PBXBuildFile; fileRef = B6B02D52FCA1A65B8878C5D5B74850CF /* ModeSelectorAndShootController.swift */; };
		E013C3F527373C355A7B4B6ABB1B0627 /* FilterSettingsController.swift in Sources */ = {isa = PBXBuildFile; fileRef = 2D9E70FE0F85DE66B5DD88A1858AC81E /* FilterSettingsController.swift */; };
		E0B8D095C732352C854D365B9E5B993D /* UIKit.framework in Frameworks */ = {isa = PBXBuildFile; fileRef = 26847C6EBA8288F0AC82ABD4D3160CEA /* UIKit.framework */; };
		E0F9EBA300A654B5440CDDA67E62D31E /* Array+Safety.swift in Sources */ = {isa = PBXBuildFile; fileRef = 53473D8E88622C8EB7F1DA203619EE4B /* Array+Safety.swift */; };
		E1C7499CB5EB4D00A3C291F5CECEE49A /* ImagePoolFilter.swift in Sources */ = {isa = PBXBuildFile; fileRef = 15EAA8C5077A488564FAAEC1E23335D6 /* ImagePoolFilter.swift */; };
		E3051EE81D4370FF47216045DD834341 /* OptionView.swift in Sources */ = {isa = PBXBuildFile; fileRef = BC6BEABCF0117646009089CC23482204 /* OptionView.swift */; };
		E4EB2362B094855026EB17840F4DC9B2 /* UIColor+Util.swift in Sources */ = {isa = PBXBuildFile; fileRef = F41D1B4A4F9922C080DCF44A0A67F5E8 /* UIColor+Util.swift */; };
		E57E309F1F59B8E5168779A4DF5904AA /* String+HexColor.swift in Sources */ = {isa = PBXBuildFile; fileRef = D58203936586AA24F1FCE823C7CCC283 /* String+HexColor.swift */; };
		E79E3F600CEE69E6D3ECEF088A5BC2B2 /* PostOptionsTagsDelegate.swift in Sources */ = {isa = PBXBuildFile; fileRef = 2C7DC7B64ACB55D09898A8074D53A27B /* PostOptionsTagsDelegate.swift */; };
		E820111900ECF02BC2F64407CE255DA0 /* HapticFeedbackGenerating.swift in Sources */ = {isa = PBXBuildFile; fileRef = CF423D33AEF805583E2C0718E895A0CE /* HapticFeedbackGenerating.swift */; };
		E8AC509D18EBF21B1FEA909652A01108 /* FBSnapshotTestCasePlatform.m in Sources */ = {isa = PBXBuildFile; fileRef = AD0B81AC7DF4855803A0FA70985F8A99 /* FBSnapshotTestCasePlatform.m */; };
		E8BBCDA01C14E37A534CA7508C3ABB97 /* ColorCollectionView.swift in Sources */ = {isa = PBXBuildFile; fileRef = 2F59B1D6F35CEE0B9EFF633B8A46A547 /* ColorCollectionView.swift */; };
		E950B4615DB80BFDE079D62185F6C48B /* ShootButtonView.swift in Sources */ = {isa = PBXBuildFile; fileRef = E226FFCF27C3E1F805B7AE9B9B632BC3 /* ShootButtonView.swift */; };
		EA43D630888E20475CB3797937209165 /* TumblrTheme-umbrella.h in Headers */ = {isa = PBXBuildFile; fileRef = 09047F72FF04E957899434B983692560 /* TumblrTheme-umbrella.h */; settings = {ATTRIBUTES = (Public, ); }; };
		EBE17A9F5634266B6E0D2E7FE8B9849B /* UIFont+TumblrTheme.swift in Sources */ = {isa = PBXBuildFile; fileRef = 90E713C0AB71FEF2B0A2B36A1C4C7A9E /* UIFont+TumblrTheme.swift */; };
		EBE671B72129B2FAE287023149C90B48 /* EditionMenuCollectionCell.swift in Sources */ = {isa = PBXBuildFile; fileRef = C5C93F1F7C25872116D2C21BAB558FED /* EditionMenuCollectionCell.swift */; };
		EC5E35F273C6DB95F131FE066DFAE711 /* AlphaBlendFilter.swift in Sources */ = {isa = PBXBuildFile; fileRef = E7D5EB6F27D47987E10BB914030CB38B /* AlphaBlendFilter.swift */; };
		ED35550904148D6AEDC81A7E25460367 /* FilterItem.swift in Sources */ = {isa = PBXBuildFile; fileRef = DBED4ECBDAA4B0260E87291506C42DD2 /* FilterItem.swift */; };
		EDA0223EF7B50CD573CE5A705F03F64D /* StatusBarStyleDefining.swift in Sources */ = {isa = PBXBuildFile; fileRef = B42A1834E88A05AE7933705864ABF334 /* StatusBarStyleDefining.swift */; };
		EDB6030C14A49DEDAEBC45466E216B43 /* TagsViewAnimationCoordinator.swift in Sources */ = {isa = PBXBuildFile; fileRef = D34A51EF959E1A4DD04581266C74449B /* TagsViewAnimationCoordinator.swift */; };
		EFBFF0DA0110535E011D869233C3C63B /* FilterType.swift in Sources */ = {isa = PBXBuildFile; fileRef = 53B21A2E15A82A50FD801273F3AE96F2 /* FilterType.swift */; };
		F19E04E331336F18644B78B94D68E5EC /* Foundation.framework in Frameworks */ = {isa = PBXBuildFile; fileRef = 5A87DA8FE73E5A2BA114EEA3B8385D1F /* Foundation.framework */; };
		F1AAAE00BB32B733B238E2B4E8424506 /* UIImage+Compare.h in Headers */ = {isa = PBXBuildFile; fileRef = A25844C26701FA4BCAEF64150B56777F /* UIImage+Compare.h */; settings = {ATTRIBUTES = (Private, ); }; };
		F1FECD301E1E3F495AA9D7B783DA0699 /* Sharpie.swift in Sources */ = {isa = PBXBuildFile; fileRef = 0C6E759709043979722278C1D12AC82E /* Sharpie.swift */; };
		F3344AF2095CA72B49DDC72D8BD8A8F2 /* CameraRecorder.swift in Sources */ = {isa = PBXBuildFile; fileRef = 0B69BAD87CB80C860B24BC8B4DB4314E /* CameraRecorder.swift */; };
		F38D005AD9850AD45AAC2861B149E14A /* RGBFilter.swift in Sources */ = {isa = PBXBuildFile; fileRef = BEB92470EF20447CF09E5A025A2CB771 /* RGBFilter.swift */; };
		F4FFA09315B9826509194F2C96B89467 /* ExtendedStackView.swift in Sources */ = {isa = PBXBuildFile; fileRef = 3170EE3E77F9C4C05E8C7B6F96032EC4 /* ExtendedStackView.swift */; };
		F5E4CA0B9AFA4DCD0A83A4A2BCA1B213 /* EditorFilterController.swift in Sources */ = {isa = PBXBuildFile; fileRef = CF0680D437A6502469DBE03A50299435 /* EditorFilterController.swift */; };
		F633003E8D194843B5DCA42D6EF3BAA5 /* PostOptionsConstants.swift in Sources */ = {isa = PBXBuildFile; fileRef = AD56BC6F3FE5241CD187BDF9070BE805 /* PostOptionsConstants.swift */; };
		F70B3B9BCF32749BAA68CFC0AD10A817 /* HorizontalCollectionView.swift in Sources */ = {isa = PBXBuildFile; fileRef = 0D7796C308553841FF37036FDD05F5A7 /* HorizontalCollectionView.swift */; };
		F720FAF13A108CE6901E0A8B0580E1E8 /* FBSnapshotTestCase-umbrella.h in Headers */ = {isa = PBXBuildFile; fileRef = E621F768263424D9C5C35D58513625CB /* FBSnapshotTestCase-umbrella.h */; settings = {ATTRIBUTES = (Public, ); }; };
		F74149D6F76A9DEB45B4F03CD84163D1 /* UIUpdate.swift in Sources */ = {isa = PBXBuildFile; fileRef = AF76282570ADCEDF7518560D33AA052A /* UIUpdate.swift */; };
		F7C5D0121477464EC69B8EF229D0DC75 /* MMCQ.swift in Sources */ = {isa = PBXBuildFile; fileRef = B3F4294C9C6A7D6E74CEA177A088CED3 /* MMCQ.swift */; };
		F8B2C4E99E62D3B7B7D0847C91369A28 /* CameraFilterCollectionCell.swift in Sources */ = {isa = PBXBuildFile; fileRef = 0E6E2E4E052BCC48F312D817AED130D5 /* CameraFilterCollectionCell.swift */; };
		FB2546327E27989AB2979052C3570F59 /* GLKit.framework in Frameworks */ = {isa = PBXBuildFile; fileRef = 635B8EF611C5053183706BE4A6AD5DD0 /* GLKit.framework */; };
		FC004D5098D1A4082FC5AEB2198EFCD1 /* CALayer+CGImage.swift in Sources */ = {isa = PBXBuildFile; fileRef = 316499108D881D598BEFD3E8651C5820 /* CALayer+CGImage.swift */; };
		FD7E7390F651C8F6B7CC8F063518EE51 /* KanvasUIImagePickerViewController.swift in Sources */ = {isa = PBXBuildFile; fileRef = E7F41E466F117F16739548833582799E /* KanvasUIImagePickerViewController.swift */; };
		FDEB55771DAC3351076239AE71486FE8 /* CameraController.swift in Sources */ = {isa = PBXBuildFile; fileRef = 38A2C4795082317C7F667144B719602A /* CameraController.swift */; };
		FE19B68A381ED3EB5BA9E488F240E032 /* ConicalGradientLayer.swift in Sources */ = {isa = PBXBuildFile; fileRef = B025A7F8C14540AF6B91AA16840D4ACE /* ConicalGradientLayer.swift */; };
		FE4B2CA275DA692CF6B7BC2A5DDBE51E /* SuggestedTagView.swift in Sources */ = {isa = PBXBuildFile; fileRef = D8AE10F8241E23EC547B346CC10938D8 /* SuggestedTagView.swift */; };
		FF94F0D825B31A17F620199274642A96 /* Pods-KanvasCameraExample-umbrella.h in Headers */ = {isa = PBXBuildFile; fileRef = B133F234B95CF873AE850D0C7E57B610 /* Pods-KanvasCameraExample-umbrella.h */; settings = {ATTRIBUTES = (Public, ); }; };
		FFDC5CCB8D75FA81FD158455C42ABC9A /* UIView+Shadows.swift in Sources */ = {isa = PBXBuildFile; fileRef = C3A5E6450486CF1D6FA02FC488B871CD /* UIView+Shadows.swift */; };
/* End PBXBuildFile section */

/* Begin PBXContainerItemProxy section */
		2E82BE1640D5CF65B1DC0C3B350F16FD /* PBXContainerItemProxy */ = {
			isa = PBXContainerItemProxy;
			containerPortal = BFDFE7DC352907FC980B868725387E98 /* Project object */;
			proxyType = 1;
			remoteGlobalIDString = 5E1C9C4892FA8FEB28F32737904729A4;
			remoteInfo = Utils;
		};
		31E61EDC5B7B5602E00B1087492F256E /* PBXContainerItemProxy */ = {
			isa = PBXContainerItemProxy;
			containerPortal = BFDFE7DC352907FC980B868725387E98 /* Project object */;
			proxyType = 1;
			remoteGlobalIDString = 97690FB9AA16497E774B413B7C6B9506;
			remoteInfo = TumblrTheme;
		};
		3A11C541D8A4093C013616FFF324320F /* PBXContainerItemProxy */ = {
			isa = PBXContainerItemProxy;
			containerPortal = BFDFE7DC352907FC980B868725387E98 /* Project object */;
			proxyType = 1;
			remoteGlobalIDString = 5A8AA14BB4E2075C7AF275F5A37A8613;
			remoteInfo = SharedUI;
		};
		4C3F91E41323FE0CC677A326EBB0D2F8 /* PBXContainerItemProxy */ = {
			isa = PBXContainerItemProxy;
			containerPortal = BFDFE7DC352907FC980B868725387E98 /* Project object */;
			proxyType = 1;
			remoteGlobalIDString = 97690FB9AA16497E774B413B7C6B9506;
			remoteInfo = TumblrTheme;
		};
		4E3753948A34E8C7215F8C3C15D76F9E /* PBXContainerItemProxy */ = {
			isa = PBXContainerItemProxy;
			containerPortal = BFDFE7DC352907FC980B868725387E98 /* Project object */;
			proxyType = 1;
			remoteGlobalIDString = 5A8AA14BB4E2075C7AF275F5A37A8613;
			remoteInfo = SharedUI;
		};
		5C01C72F375428E5B57BA8EC1908A1CA /* PBXContainerItemProxy */ = {
			isa = PBXContainerItemProxy;
			containerPortal = BFDFE7DC352907FC980B868725387E98 /* Project object */;
			proxyType = 1;
			remoteGlobalIDString = EEA7BBCE1AEABC4574550F0FCA071779;
			remoteInfo = KanvasCamera;
		};
		5D06D4F7D341C0A1BE0DFFFDB1462314 /* PBXContainerItemProxy */ = {
			isa = PBXContainerItemProxy;
			containerPortal = BFDFE7DC352907FC980B868725387E98 /* Project object */;
			proxyType = 1;
			remoteGlobalIDString = 97690FB9AA16497E774B413B7C6B9506;
			remoteInfo = TumblrTheme;
		};
		74DDC50109EDA9C9F63F3641ECBCEF98 /* PBXContainerItemProxy */ = {
			isa = PBXContainerItemProxy;
			containerPortal = BFDFE7DC352907FC980B868725387E98 /* Project object */;
			proxyType = 1;
			remoteGlobalIDString = 5E1C9C4892FA8FEB28F32737904729A4;
			remoteInfo = Utils;
		};
		987463C8F6FD85D57F8CFB51B11CB3FC /* PBXContainerItemProxy */ = {
			isa = PBXContainerItemProxy;
			containerPortal = BFDFE7DC352907FC980B868725387E98 /* Project object */;
			proxyType = 1;
			remoteGlobalIDString = 5A8AA14BB4E2075C7AF275F5A37A8613;
			remoteInfo = SharedUI;
		};
		9C0797AE6FCDD62BFAE4EA99F8204D7C /* PBXContainerItemProxy */ = {
			isa = PBXContainerItemProxy;
			containerPortal = BFDFE7DC352907FC980B868725387E98 /* Project object */;
			proxyType = 1;
			remoteGlobalIDString = 97690FB9AA16497E774B413B7C6B9506;
			remoteInfo = TumblrTheme;
		};
		CDA2DA05D5B0E2CC20E64A30F072EAFE /* PBXContainerItemProxy */ = {
			isa = PBXContainerItemProxy;
			containerPortal = BFDFE7DC352907FC980B868725387E98 /* Project object */;
			proxyType = 1;
			remoteGlobalIDString = 98A98149697C80CEF8D5772791E92E66;
			remoteInfo = FBSnapshotTestCase;
		};
		D3072593E1F4F34441418360B6655ECC /* PBXContainerItemProxy */ = {
			isa = PBXContainerItemProxy;
			containerPortal = BFDFE7DC352907FC980B868725387E98 /* Project object */;
			proxyType = 1;
			remoteGlobalIDString = 5E1C9C4892FA8FEB28F32737904729A4;
			remoteInfo = Utils;
		};
		EAC29C22E64E0F90BA3C29D27CC05DE0 /* PBXContainerItemProxy */ = {
			isa = PBXContainerItemProxy;
			containerPortal = BFDFE7DC352907FC980B868725387E98 /* Project object */;
			proxyType = 1;
			remoteGlobalIDString = EEA7BBCE1AEABC4574550F0FCA071779;
			remoteInfo = KanvasCamera;
		};
/* End PBXContainerItemProxy section */

/* Begin PBXFileReference section */
		001EDF883682E07DF72550273631AEC4 /* TimelineContaining.swift */ = {isa = PBXFileReference; includeInIndex = 1; lastKnownFileType = sourcecode.swift; name = TimelineContaining.swift; path = Source/TimelineContaining.swift; sourceTree = "<group>"; };
		005BD509730C36E7E92B8D693D93CE66 /* AppColorScheme.swift */ = {isa = PBXFileReference; includeInIndex = 1; lastKnownFileType = sourcecode.swift; name = AppColorScheme.swift; path = Source/AppColorScheme.swift; sourceTree = "<group>"; };
		013B760EC29DAA35E33D9900C8E52949 /* ModeButtonView.swift */ = {isa = PBXFileReference; includeInIndex = 1; lastKnownFileType = sourcecode.swift; path = ModeButtonView.swift; sourceTree = "<group>"; };
		02618F3E6C6B8D7A9258A7162A228D3C /* ToastPresentationStyle.swift */ = {isa = PBXFileReference; includeInIndex = 1; lastKnownFileType = sourcecode.swift; name = ToastPresentationStyle.swift; path = Source/ToastPresentationStyle.swift; sourceTree = "<group>"; };
		067C54A157F2BB2C58F594041E85FCEF /* GLPlayer.swift */ = {isa = PBXFileReference; includeInIndex = 1; lastKnownFileType = sourcecode.swift; path = GLPlayer.swift; sourceTree = "<group>"; };
		076C369C82658E336321F843917CC023 /* TextureSelectorController.swift */ = {isa = PBXFileReference; includeInIndex = 1; lastKnownFileType = sourcecode.swift; path = TextureSelectorController.swift; sourceTree = "<group>"; };
		0900276B8BB191353E0B1AE3DA1BA800 /* TumblrTheme.podspec */ = {isa = PBXFileReference; explicitFileType = text.script.ruby; includeInIndex = 1; indentWidth = 2; path = TumblrTheme.podspec; sourceTree = "<group>"; tabWidth = 2; xcLanguageSpecificationIdentifier = xcode.lang.ruby; };
		09047F72FF04E957899434B983692560 /* TumblrTheme-umbrella.h */ = {isa = PBXFileReference; includeInIndex = 1; lastKnownFileType = sourcecode.c.h; path = "TumblrTheme-umbrella.h"; sourceTree = "<group>"; };
		0A3ACA72AE9B776E644F6D159AB3E80B /* UIApplication+StrictKeyWindow.h */ = {isa = PBXFileReference; includeInIndex = 1; lastKnownFileType = sourcecode.c.h; name = "UIApplication+StrictKeyWindow.h"; path = "FBSnapshotTestCase/Categories/UIApplication+StrictKeyWindow.h"; sourceTree = "<group>"; };
		0A966F8CC02AF6C9C4D66DDF06B58364 /* Pods_KanvasCameraExample.framework */ = {isa = PBXFileReference; explicitFileType = wrapper.framework; includeInIndex = 0; path = Pods_KanvasCameraExample.framework; sourceTree = BUILT_PRODUCTS_DIR; };
		0B69BAD87CB80C860B24BC8B4DB4314E /* CameraRecorder.swift */ = {isa = PBXFileReference; includeInIndex = 1; lastKnownFileType = sourcecode.swift; path = CameraRecorder.swift; sourceTree = "<group>"; };
		0C6E759709043979722278C1D12AC82E /* Sharpie.swift */ = {isa = PBXFileReference; includeInIndex = 1; lastKnownFileType = sourcecode.swift; path = Sharpie.swift; sourceTree = "<group>"; };
		0CA14E3B1F7066D129DCD177596E40B7 /* HashCodeBuilder.swift */ = {isa = PBXFileReference; includeInIndex = 1; lastKnownFileType = sourcecode.swift; name = HashCodeBuilder.swift; path = Source/HashCodeBuilder.swift; sourceTree = "<group>"; };
		0D7796C308553841FF37036FDD05F5A7 /* HorizontalCollectionView.swift */ = {isa = PBXFileReference; includeInIndex = 1; lastKnownFileType = sourcecode.swift; path = HorizontalCollectionView.swift; sourceTree = "<group>"; };
		0DFDEF4262B8D8D7595F6059C5F98922 /* UIView+Layout.swift */ = {isa = PBXFileReference; includeInIndex = 1; lastKnownFileType = sourcecode.swift; path = "UIView+Layout.swift"; sourceTree = "<group>"; };
		0E6E2E4E052BCC48F312D817AED130D5 /* CameraFilterCollectionCell.swift */ = {isa = PBXFileReference; includeInIndex = 1; lastKnownFileType = sourcecode.swift; path = CameraFilterCollectionCell.swift; sourceTree = "<group>"; };
		0E757D5294C558F213B5FFF6C2071E57 /* EditorView.swift */ = {isa = PBXFileReference; includeInIndex = 1; lastKnownFileType = sourcecode.swift; path = EditorView.swift; sourceTree = "<group>"; };
		0ED13541B5CA6585802D29FD2DD85D49 /* ViewTransformations.swift */ = {isa = PBXFileReference; includeInIndex = 1; lastKnownFileType = sourcecode.swift; path = ViewTransformations.swift; sourceTree = "<group>"; };
		0F18C92A7F6A12287FD7E4785609B8D5 /* Shader.swift */ = {isa = PBXFileReference; includeInIndex = 1; lastKnownFileType = sourcecode.swift; path = Shader.swift; sourceTree = "<group>"; };
		0FF0969F1301C23606C91E84103C7A12 /* Assets.xcassets */ = {isa = PBXFileReference; includeInIndex = 1; lastKnownFileType = folder.assetcatalog; name = Assets.xcassets; path = Resources/Assets.xcassets; sourceTree = "<group>"; };
		106A25A1BB5D2F91A38F8F183A52B079 /* UIColor+Lerp.swift */ = {isa = PBXFileReference; includeInIndex = 1; lastKnownFileType = sourcecode.swift; path = "UIColor+Lerp.swift"; sourceTree = "<group>"; };
		107B945330C86D20A3B7CCF1950D84DF /* MediaClipsEditorView.swift */ = {isa = PBXFileReference; includeInIndex = 1; lastKnownFileType = sourcecode.swift; path = MediaClipsEditorView.swift; sourceTree = "<group>"; };
		119A68D3F16BAA2457A2B9A59CAB874C /* SharedUI-umbrella.h */ = {isa = PBXFileReference; includeInIndex = 1; lastKnownFileType = sourcecode.c.h; path = "SharedUI-umbrella.h"; sourceTree = "<group>"; };
		1256107E93D3079775B65F1666BBE6FC /* Assets.xcassets */ = {isa = PBXFileReference; includeInIndex = 1; lastKnownFileType = folder.assetcatalog; name = Assets.xcassets; path = Resources/Assets.xcassets; sourceTree = "<group>"; };
		13625E6524882169C7E8CA1650812D40 /* UIFont+PostFonts.swift */ = {isa = PBXFileReference; includeInIndex = 1; lastKnownFileType = sourcecode.swift; name = "UIFont+PostFonts.swift"; path = "Source/UIFont+PostFonts.swift"; sourceTree = "<group>"; };
		136555B0ECE2B46BF630A13728CFF2F6 /* MirrorFourFilter.swift */ = {isa = PBXFileReference; includeInIndex = 1; lastKnownFileType = sourcecode.swift; path = MirrorFourFilter.swift; sourceTree = "<group>"; };
		13C8BBFE2D9E3A9C566221B1DE04E91C /* FBSnapshotTestCase.m */ = {isa = PBXFileReference; includeInIndex = 1; lastKnownFileType = sourcecode.c.objc; name = FBSnapshotTestCase.m; path = FBSnapshotTestCase/FBSnapshotTestCase.m; sourceTree = "<group>"; };
		1435ED46BA55847D29374E69356BFF63 /* CALayer+Shadows.swift */ = {isa = PBXFileReference; includeInIndex = 1; lastKnownFileType = sourcecode.swift; path = "CALayer+Shadows.swift"; sourceTree = "<group>"; };
		14C4F06C865E9CFCEE4F0D75D22EDF67 /* KanvasCameraColors.swift */ = {isa = PBXFileReference; includeInIndex = 1; lastKnownFileType = sourcecode.swift; path = KanvasCameraColors.swift; sourceTree = "<group>"; };
		158609F8F1D7A234A81BE167E578BBDE /* SharedUI.xcconfig */ = {isa = PBXFileReference; includeInIndex = 1; lastKnownFileType = text.xcconfig; path = SharedUI.xcconfig; sourceTree = "<group>"; };
		15B5B893F0D939992DC83B541503A453 /* QuartzCore.framework */ = {isa = PBXFileReference; lastKnownFileType = wrapper.framework; name = QuartzCore.framework; path = Platforms/iPhoneOS.platform/Developer/SDKs/iPhoneOS12.2.sdk/System/Library/Frameworks/QuartzCore.framework; sourceTree = DEVELOPER_DIR; };
		15EAA8C5077A488564FAAEC1E23335D6 /* ImagePoolFilter.swift */ = {isa = PBXFileReference; includeInIndex = 1; lastKnownFileType = sourcecode.swift; path = ImagePoolFilter.swift; sourceTree = "<group>"; };
		16A23F48B6CACFEFB0A0891828D43C58 /* ImagePreviewController.swift */ = {isa = PBXFileReference; includeInIndex = 1; lastKnownFileType = sourcecode.swift; path = ImagePreviewController.swift; sourceTree = "<group>"; };
		1AD316C211996D8C047C6E7B945E24AD /* Pods-KanvasCameraExample-acknowledgements.plist */ = {isa = PBXFileReference; includeInIndex = 1; lastKnownFileType = text.plist.xml; path = "Pods-KanvasCameraExample-acknowledgements.plist"; sourceTree = "<group>"; };
		1B8ABEEA76ECDF1975B6D0787700F929 /* FBSnapshotTestCase-Info.plist */ = {isa = PBXFileReference; includeInIndex = 1; lastKnownFileType = text.plist.xml; path = "FBSnapshotTestCase-Info.plist"; sourceTree = "<group>"; };
		1BAA37998C53E4BE06A562277CC0B6A9 /* CVPixelBuffer+copy.swift */ = {isa = PBXFileReference; includeInIndex = 1; lastKnownFileType = sourcecode.swift; path = "CVPixelBuffer+copy.swift"; sourceTree = "<group>"; };
		1D39EE5AA8AE7F2A8A7BC845D5457406 /* MediaClipsCollectionCell.swift */ = {isa = PBXFileReference; includeInIndex = 1; lastKnownFileType = sourcecode.swift; path = MediaClipsCollectionCell.swift; sourceTree = "<group>"; };
		1DB4217B700FB0ECA2CBC6384CF23CB6 /* MediaClipsEditorViewController.swift */ = {isa = PBXFileReference; includeInIndex = 1; lastKnownFileType = sourcecode.swift; path = MediaClipsEditorViewController.swift; sourceTree = "<group>"; };
<<<<<<< HEAD
		1DF61DA1F9AC397EF265A9EC75BF3AE1 /* SharedUI.framework */ = {isa = PBXFileReference; explicitFileType = wrapper.framework; includeInIndex = 0; path = SharedUI.framework; sourceTree = BUILT_PRODUCTS_DIR; };
=======
		1DF61DA1F9AC397EF265A9EC75BF3AE1 /* SharedUI.framework */ = {isa = PBXFileReference; explicitFileType = wrapper.framework; includeInIndex = 0; name = SharedUI.framework; path = SharedUI.framework; sourceTree = BUILT_PRODUCTS_DIR; };
		207CCDAE9EE581DE27062F8904F0FE5A /* GLPixelBufferView.swift */ = {isa = PBXFileReference; includeInIndex = 1; lastKnownFileType = sourcecode.swift; path = GLPixelBufferView.swift; sourceTree = "<group>"; };
>>>>>>> 2934edb7
		20C51894445225AFCACEA848328BE7E9 /* ModeSelectorAndShootView.swift */ = {isa = PBXFileReference; includeInIndex = 1; lastKnownFileType = sourcecode.swift; path = ModeSelectorAndShootView.swift; sourceTree = "<group>"; };
		2383078A6D28DE6A15E11489708BA4FD /* Pods_KanvasCameraExampleTests.framework */ = {isa = PBXFileReference; explicitFileType = wrapper.framework; includeInIndex = 0; path = Pods_KanvasCameraExampleTests.framework; sourceTree = BUILT_PRODUCTS_DIR; };
		25012B29AAAB2E1BB853AC82F4041678 /* StrokeSelectorView.swift */ = {isa = PBXFileReference; includeInIndex = 1; lastKnownFileType = sourcecode.swift; path = StrokeSelectorView.swift; sourceTree = "<group>"; };
		259E1B7377A05A9BAE45D73A6C3FDF1A /* SharedUI.framework */ = {isa = PBXFileReference; explicitFileType = wrapper.framework; includeInIndex = 0; path = SharedUI.framework; sourceTree = BUILT_PRODUCTS_DIR; };
		260668A6DA1AB9E412F8E1C122867666 /* FilteredInputViewController.swift */ = {isa = PBXFileReference; includeInIndex = 1; lastKnownFileType = sourcecode.swift; path = FilteredInputViewController.swift; sourceTree = "<group>"; };
		2615826682D13BED02AE657ADF6B1774 /* CGSize+Utils.swift */ = {isa = PBXFileReference; includeInIndex = 1; lastKnownFileType = sourcecode.swift; name = "CGSize+Utils.swift"; path = "Source/CGSize+Utils.swift"; sourceTree = "<group>"; };
		26847C6EBA8288F0AC82ABD4D3160CEA /* UIKit.framework */ = {isa = PBXFileReference; lastKnownFileType = wrapper.framework; name = UIKit.framework; path = Platforms/iPhoneOS.platform/Developer/SDKs/iPhoneOS12.2.sdk/System/Library/Frameworks/UIKit.framework; sourceTree = DEVELOPER_DIR; };
		297FF6F219AA7A9E2A72F4FBCCEA9EB9 /* IgnoreTouchesView.swift */ = {isa = PBXFileReference; includeInIndex = 1; lastKnownFileType = sourcecode.swift; path = IgnoreTouchesView.swift; sourceTree = "<group>"; };
		2ACBEEE4EB056C9D9B34E80EE9FEF0C5 /* KanvasCamera.modulemap */ = {isa = PBXFileReference; includeInIndex = 1; lastKnownFileType = sourcecode.module; path = KanvasCamera.modulemap; sourceTree = "<group>"; };
		2C53FAE87517052D8B24D87396E78937 /* UIColor+Hex.swift */ = {isa = PBXFileReference; includeInIndex = 1; lastKnownFileType = sourcecode.swift; name = "UIColor+Hex.swift"; path = "Source/UIColor+Hex.swift"; sourceTree = "<group>"; };
		2C7DC7B64ACB55D09898A8074D53A27B /* PostOptionsTagsDelegate.swift */ = {isa = PBXFileReference; includeInIndex = 1; lastKnownFileType = sourcecode.swift; path = PostOptionsTagsDelegate.swift; sourceTree = "<group>"; };
		2D90B9E7A3C9B3D0AC16A9FA3F821ED5 /* AppColorSource.swift */ = {isa = PBXFileReference; includeInIndex = 1; lastKnownFileType = sourcecode.swift; name = AppColorSource.swift; path = Source/AppColorSource.swift; sourceTree = "<group>"; };
		2D9E70FE0F85DE66B5DD88A1858AC81E /* FilterSettingsController.swift */ = {isa = PBXFileReference; includeInIndex = 1; lastKnownFileType = sourcecode.swift; path = FilterSettingsController.swift; sourceTree = "<group>"; };
		2F59B1D6F35CEE0B9EFF633B8A46A547 /* ColorCollectionView.swift */ = {isa = PBXFileReference; includeInIndex = 1; lastKnownFileType = sourcecode.swift; path = ColorCollectionView.swift; sourceTree = "<group>"; };
		2FAD5ACE725254DC2C207E647B7B2585 /* NavigationBarStyleDefining.swift */ = {isa = PBXFileReference; includeInIndex = 1; lastKnownFileType = sourcecode.swift; name = NavigationBarStyleDefining.swift; path = Source/NavigationBarStyleDefining.swift; sourceTree = "<group>"; };
		30C2CF6906332E2219AC5A2AFD45951B /* UIFont+Utils.swift */ = {isa = PBXFileReference; includeInIndex = 1; lastKnownFileType = sourcecode.swift; path = "UIFont+Utils.swift"; sourceTree = "<group>"; };
		30F00CF5CF84725D478A81A93FB227A5 /* CameraRecordingProtocol.swift */ = {isa = PBXFileReference; includeInIndex = 1; lastKnownFileType = sourcecode.swift; path = CameraRecordingProtocol.swift; sourceTree = "<group>"; };
		316499108D881D598BEFD3E8651C5820 /* CALayer+CGImage.swift */ = {isa = PBXFileReference; includeInIndex = 1; lastKnownFileType = sourcecode.swift; path = "CALayer+CGImage.swift"; sourceTree = "<group>"; };
		3170EE3E77F9C4C05E8C7B6F96032EC4 /* ExtendedStackView.swift */ = {isa = PBXFileReference; includeInIndex = 1; lastKnownFileType = sourcecode.swift; path = ExtendedStackView.swift; sourceTree = "<group>"; };
		346A0373B4642F435A7BA2DF59A7C418 /* CGRect+Center.swift */ = {isa = PBXFileReference; includeInIndex = 1; lastKnownFileType = sourcecode.swift; path = "CGRect+Center.swift"; sourceTree = "<group>"; };
		34B9DC80F49E87FC97F13289A86C7E14 /* CVPixelBuffer+sampleBuffer.swift */ = {isa = PBXFileReference; includeInIndex = 1; lastKnownFileType = sourcecode.swift; path = "CVPixelBuffer+sampleBuffer.swift"; sourceTree = "<group>"; };
		364E22867428947B7B5E38D54E3AB833 /* Pods-KanvasCameraExampleTests-umbrella.h */ = {isa = PBXFileReference; includeInIndex = 1; lastKnownFileType = sourcecode.c.h; path = "Pods-KanvasCameraExampleTests-umbrella.h"; sourceTree = "<group>"; };
		38A2C4795082317C7F667144B719602A /* CameraController.swift */ = {isa = PBXFileReference; includeInIndex = 1; lastKnownFileType = sourcecode.swift; path = CameraController.swift; sourceTree = "<group>"; };
		38DF616A8419350AA28B526670D13B0B /* Utils.framework */ = {isa = PBXFileReference; explicitFileType = wrapper.framework; includeInIndex = 0; path = Utils.framework; sourceTree = BUILT_PRODUCTS_DIR; };
		39B85104FAB142430CADD7EE5078E7C9 /* GroupFilter.swift */ = {isa = PBXFileReference; includeInIndex = 1; lastKnownFileType = sourcecode.swift; path = GroupFilter.swift; sourceTree = "<group>"; };
		39BA296EE25247E76527735323B3EF5F /* Dictionary+Copy.swift */ = {isa = PBXFileReference; includeInIndex = 1; lastKnownFileType = sourcecode.swift; name = "Dictionary+Copy.swift"; path = "Source/Dictionary+Copy.swift"; sourceTree = "<group>"; };
		3A047086E330BCC7002ADE7AF3E33B5D /* ColorCollectionController.swift */ = {isa = PBXFileReference; includeInIndex = 1; lastKnownFileType = sourcecode.swift; path = ColorCollectionController.swift; sourceTree = "<group>"; };
		3A83AE4362CF1D4764E00E4602A2D648 /* FBSnapshotTestCase-dummy.m */ = {isa = PBXFileReference; includeInIndex = 1; lastKnownFileType = sourcecode.c.objc; path = "FBSnapshotTestCase-dummy.m"; sourceTree = "<group>"; };
		3B7EA09F9B8A9FE0155AE0A74CB15DAB /* PhotoOutputHandler.swift */ = {isa = PBXFileReference; includeInIndex = 1; lastKnownFileType = sourcecode.swift; path = PhotoOutputHandler.swift; sourceTree = "<group>"; };
		3B82AE13FA03D1AE0A4AD3F167185123 /* Texture.swift */ = {isa = PBXFileReference; includeInIndex = 1; lastKnownFileType = sourcecode.swift; path = Texture.swift; sourceTree = "<group>"; };
		3D88D02C5C313A5B49AEE59833BBAFD9 /* DrawingCanvas.swift */ = {isa = PBXFileReference; includeInIndex = 1; lastKnownFileType = sourcecode.swift; path = DrawingCanvas.swift; sourceTree = "<group>"; };
		3E29C50D3CDB46CBCBD20AFA13EB3D8D /* FBSnapshotTestCase.h */ = {isa = PBXFileReference; includeInIndex = 1; lastKnownFileType = sourcecode.c.h; name = FBSnapshotTestCase.h; path = FBSnapshotTestCase/FBSnapshotTestCase.h; sourceTree = "<group>"; };
		3F559A5FD9DDA325AEDF6B396F0FF654 /* TagsViewTagCell.swift */ = {isa = PBXFileReference; includeInIndex = 1; lastKnownFileType = sourcecode.swift; path = TagsViewTagCell.swift; sourceTree = "<group>"; };
		406AA164FB94D8A74122AC2E89526D80 /* IgnoreTouchesCollectionView.swift */ = {isa = PBXFileReference; includeInIndex = 1; lastKnownFileType = sourcecode.swift; path = IgnoreTouchesCollectionView.swift; sourceTree = "<group>"; };
		418E0471655A8CDB5EB2C290498D2FD3 /* FBSnapshotTestCase.xcconfig */ = {isa = PBXFileReference; includeInIndex = 1; lastKnownFileType = text.xcconfig; path = FBSnapshotTestCase.xcconfig; sourceTree = "<group>"; };
		43714C9C9824B63D278B2A9D508CEC31 /* EditorFilterCollectionController.swift */ = {isa = PBXFileReference; includeInIndex = 1; lastKnownFileType = sourcecode.swift; path = EditorFilterCollectionController.swift; sourceTree = "<group>"; };
		44DC52C575A02C64FAD3AD7FB58567A3 /* Filter.swift */ = {isa = PBXFileReference; includeInIndex = 1; lastKnownFileType = sourcecode.swift; path = Filter.swift; sourceTree = "<group>"; };
		46089781A45BC0EC36B97CDD2CFE071C /* LoadingIndicatorView.swift */ = {isa = PBXFileReference; includeInIndex = 1; lastKnownFileType = sourcecode.swift; path = LoadingIndicatorView.swift; sourceTree = "<group>"; };
		4668507B9696DA69AA30C6E03BC5A27A /* CameraZoomHandler.swift */ = {isa = PBXFileReference; includeInIndex = 1; lastKnownFileType = sourcecode.swift; path = CameraZoomHandler.swift; sourceTree = "<group>"; };
		47184B16607918DCF2F178503536F777 /* TumblrTheme-dummy.m */ = {isa = PBXFileReference; includeInIndex = 1; lastKnownFileType = sourcecode.c.objc; path = "TumblrTheme-dummy.m"; sourceTree = "<group>"; };
		47366310E9F00A151078EE7B9B5C9D68 /* MediaMetadata.swift */ = {isa = PBXFileReference; includeInIndex = 1; lastKnownFileType = sourcecode.swift; path = MediaMetadata.swift; sourceTree = "<group>"; };
		488EEF2E9150C96C15B2BC9DF0C3EE9C /* UIFont+Fonts.swift */ = {isa = PBXFileReference; includeInIndex = 1; lastKnownFileType = sourcecode.swift; path = "UIFont+Fonts.swift"; sourceTree = "<group>"; };
		493700E787715244ACFCC95EAE5E5D5B /* Utils.modulemap */ = {isa = PBXFileReference; includeInIndex = 1; lastKnownFileType = sourcecode.module; path = Utils.modulemap; sourceTree = "<group>"; };
		4A58B2D8D49B9A64DBD648B50AB10A11 /* silence.aac */ = {isa = PBXFileReference; includeInIndex = 1; lastKnownFileType = file; name = silence.aac; path = Resources/silence.aac; sourceTree = "<group>"; };
		4C871F926BE8FD00FD71ED2DF74F4773 /* AppColorPalette.swift */ = {isa = PBXFileReference; includeInIndex = 1; lastKnownFileType = sourcecode.swift; name = AppColorPalette.swift; path = Source/AppColorPalette.swift; sourceTree = "<group>"; };
		4D43E49B8DDEFB2C12CE566839958204 /* EasyTipView.swift */ = {isa = PBXFileReference; includeInIndex = 1; lastKnownFileType = sourcecode.swift; name = EasyTipView.swift; path = Source/EasyTipView.swift; sourceTree = "<group>"; };
		4D6D2D0697E9286D869BE988090210BD /* Utils-dummy.m */ = {isa = PBXFileReference; includeInIndex = 1; lastKnownFileType = sourcecode.c.objc; path = "Utils-dummy.m"; sourceTree = "<group>"; };
		4DF89C59DC3634A821241CD099BDA3D1 /* Pods-KanvasCameraExampleTests-frameworks.sh */ = {isa = PBXFileReference; includeInIndex = 1; lastKnownFileType = text.script.sh; path = "Pods-KanvasCameraExampleTests-frameworks.sh"; sourceTree = "<group>"; };
		4E4C1DE9F763C5DBA4189646BB46C7A7 /* Array+Move.swift */ = {isa = PBXFileReference; includeInIndex = 1; lastKnownFileType = sourcecode.swift; path = "Array+Move.swift"; sourceTree = "<group>"; };
		4F082B706F8AB6FBCC8E92402A098C05 /* Pods-KanvasCameraExample.debug.xcconfig */ = {isa = PBXFileReference; includeInIndex = 1; lastKnownFileType = text.xcconfig; path = "Pods-KanvasCameraExample.debug.xcconfig"; sourceTree = "<group>"; };
		502220331BBEE30DDAD29A7935B3C604 /* NSLayoutConstraint+Utils.swift */ = {isa = PBXFileReference; includeInIndex = 1; lastKnownFileType = sourcecode.swift; name = "NSLayoutConstraint+Utils.swift"; path = "Source/NSLayoutConstraint+Utils.swift"; sourceTree = "<group>"; };
		50F5A6C7948F4A6EE1F1DE3CAC2C0600 /* UITextView+TextOptions.swift */ = {isa = PBXFileReference; includeInIndex = 1; lastKnownFileType = sourcecode.swift; path = "UITextView+TextOptions.swift"; sourceTree = "<group>"; };
		52B95F4D55BC22B5D98070EB46A02881 /* TextCanvas.swift */ = {isa = PBXFileReference; includeInIndex = 1; lastKnownFileType = sourcecode.swift; path = TextCanvas.swift; sourceTree = "<group>"; };
		5334574C14E3086B49C8A7DB11EBC90D /* TrashView.swift */ = {isa = PBXFileReference; includeInIndex = 1; lastKnownFileType = sourcecode.swift; path = TrashView.swift; sourceTree = "<group>"; };
		53473D8E88622C8EB7F1DA203619EE4B /* Array+Safety.swift */ = {isa = PBXFileReference; includeInIndex = 1; lastKnownFileType = sourcecode.swift; name = "Array+Safety.swift"; path = "Source/Array+Safety.swift"; sourceTree = "<group>"; };
		53B21A2E15A82A50FD801273F3AE96F2 /* FilterType.swift */ = {isa = PBXFileReference; includeInIndex = 1; lastKnownFileType = sourcecode.swift; path = FilterType.swift; sourceTree = "<group>"; };
		53F2ED46A581E7FDA42E25C64BFE10C8 /* Utils.xcconfig */ = {isa = PBXFileReference; includeInIndex = 1; lastKnownFileType = text.xcconfig; path = Utils.xcconfig; sourceTree = "<group>"; };
		5400D7164FCA8958DA9045D62FCC1B0E /* ChromaFilter.swift */ = {isa = PBXFileReference; includeInIndex = 1; lastKnownFileType = sourcecode.swift; path = ChromaFilter.swift; sourceTree = "<group>"; };
		556EBB9B0BB02C98787B033FD9D31AA4 /* CameraSegmentHandler.swift */ = {isa = PBXFileReference; includeInIndex = 1; lastKnownFileType = sourcecode.swift; path = CameraSegmentHandler.swift; sourceTree = "<group>"; };
		5618A2C57AA62DE58AF6A8C9214E2671 /* CircularImageView.swift */ = {isa = PBXFileReference; includeInIndex = 1; lastKnownFileType = sourcecode.swift; path = CircularImageView.swift; sourceTree = "<group>"; };
		56564CB9B242EDE6B3FB06388548CEBD /* ToonFilter.swift */ = {isa = PBXFileReference; includeInIndex = 1; lastKnownFileType = sourcecode.swift; path = ToonFilter.swift; sourceTree = "<group>"; };
		578A9D6BEBE07F91B943DA86A4527049 /* Pods-KanvasCameraExample-dummy.m */ = {isa = PBXFileReference; includeInIndex = 1; lastKnownFileType = sourcecode.c.objc; path = "Pods-KanvasCameraExample-dummy.m"; sourceTree = "<group>"; };
		58152DC86BA9C2DCCB62B7E39A43112F /* MediaClipsCollectionView.swift */ = {isa = PBXFileReference; includeInIndex = 1; lastKnownFileType = sourcecode.swift; path = MediaClipsCollectionView.swift; sourceTree = "<group>"; };
		58529509970F5A9F719DD866C193786F /* KanvasCameraAnalyticsProvider.swift */ = {isa = PBXFileReference; includeInIndex = 1; lastKnownFileType = sourcecode.swift; path = KanvasCameraAnalyticsProvider.swift; sourceTree = "<group>"; };
		587DC40029B929D95F8513316400DDE4 /* KanvasCamera-umbrella.h */ = {isa = PBXFileReference; includeInIndex = 1; lastKnownFileType = sourcecode.c.h; path = "KanvasCamera-umbrella.h"; sourceTree = "<group>"; };
		589104E9BEF2D9C142FA9E634139A3F7 /* Pods-KanvasCameraExampleTests-acknowledgements.plist */ = {isa = PBXFileReference; includeInIndex = 1; lastKnownFileType = text.plist.xml; path = "Pods-KanvasCameraExampleTests-acknowledgements.plist"; sourceTree = "<group>"; };
		58A1B0D9A67A3F6DDDC0EEB6D0972380 /* RaveFilter.swift */ = {isa = PBXFileReference; includeInIndex = 1; lastKnownFileType = sourcecode.swift; path = RaveFilter.swift; sourceTree = "<group>"; };
		5A87DA8FE73E5A2BA114EEA3B8385D1F /* Foundation.framework */ = {isa = PBXFileReference; lastKnownFileType = wrapper.framework; name = Foundation.framework; path = Platforms/iPhoneOS.platform/Developer/SDKs/iPhoneOS12.2.sdk/System/Library/Frameworks/Foundation.framework; sourceTree = DEVELOPER_DIR; };
		5C4F31330DFA99D699E4BDC8C3573D73 /* FBSnapshotTestCase.framework */ = {isa = PBXFileReference; explicitFileType = wrapper.framework; includeInIndex = 0; path = FBSnapshotTestCase.framework; sourceTree = BUILT_PRODUCTS_DIR; };
		5C8C444A6F2F2B23BF2F673101550822 /* UIView+Utils.swift */ = {isa = PBXFileReference; includeInIndex = 1; lastKnownFileType = sourcecode.swift; name = "UIView+Utils.swift"; path = "Source/UIView+Utils.swift"; sourceTree = "<group>"; };
		5D6E4E76BEDFFF1CE149DD837855FF3A /* TumblrTheme-Info.plist */ = {isa = PBXFileReference; includeInIndex = 1; lastKnownFileType = text.plist.xml; path = "TumblrTheme-Info.plist"; sourceTree = "<group>"; };
		5DBA922053650C55D17FACF2763BF020 /* HapticFeedbackGenerator.swift */ = {isa = PBXFileReference; includeInIndex = 1; lastKnownFileType = sourcecode.swift; name = HapticFeedbackGenerator.swift; path = Source/HapticFeedbackGenerator.swift; sourceTree = "<group>"; };
		5DED708572D61C3B82CB52735ECCA8CD /* ColorPickerView.swift */ = {isa = PBXFileReference; includeInIndex = 1; lastKnownFileType = sourcecode.swift; path = ColorPickerView.swift; sourceTree = "<group>"; };
		5E6C2F5FBF27403BC18FEB29B78BADCA /* FilterProtocol.swift */ = {isa = PBXFileReference; includeInIndex = 1; lastKnownFileType = sourcecode.swift; path = FilterProtocol.swift; sourceTree = "<group>"; };
		5F6A1B877A3D42FBD51B34CEE69FCE91 /* SharedUI-prefix.pch */ = {isa = PBXFileReference; includeInIndex = 1; lastKnownFileType = sourcecode.c.h; path = "SharedUI-prefix.pch"; sourceTree = "<group>"; };
		6072D4E814DE302D0CE585EF608D6441 /* TumblrTheme-prefix.pch */ = {isa = PBXFileReference; includeInIndex = 1; lastKnownFileType = sourcecode.c.h; path = "TumblrTheme-prefix.pch"; sourceTree = "<group>"; };
		616B0296CAB199C6E219567E96012E60 /* UIViewController+Load.swift */ = {isa = PBXFileReference; includeInIndex = 1; lastKnownFileType = sourcecode.swift; path = "UIViewController+Load.swift"; sourceTree = "<group>"; };
		635B8EF611C5053183706BE4A6AD5DD0 /* GLKit.framework */ = {isa = PBXFileReference; lastKnownFileType = wrapper.framework; name = GLKit.framework; path = Platforms/iPhoneOS.platform/Developer/SDKs/iPhoneOS12.2.sdk/System/Library/Frameworks/GLKit.framework; sourceTree = DEVELOPER_DIR; };
		63B820F6CCF7E367071447BE48A1E7DF /* ComposeNavigationBar.swift */ = {isa = PBXFileReference; includeInIndex = 1; lastKnownFileType = sourcecode.swift; name = ComposeNavigationBar.swift; path = Source/ComposeNavigationBar.swift; sourceTree = "<group>"; };
		64457138DDB7B1AE99A1F334D6C685CB /* Utils.podspec */ = {isa = PBXFileReference; explicitFileType = text.script.ruby; includeInIndex = 1; indentWidth = 2; path = Utils.podspec; sourceTree = "<group>"; tabWidth = 2; xcLanguageSpecificationIdentifier = xcode.lang.ruby; };
		652C4E4A4A0F5FFB666A50C623EF817D /* CameraInputControllerDelegate.swift */ = {isa = PBXFileReference; includeInIndex = 1; lastKnownFileType = sourcecode.swift; path = CameraInputControllerDelegate.swift; sourceTree = "<group>"; };
		657B1006719957E168367DF3A242C86E /* UICollectionView+Cells.swift */ = {isa = PBXFileReference; includeInIndex = 1; lastKnownFileType = sourcecode.swift; path = "UICollectionView+Cells.swift"; sourceTree = "<group>"; };
		659B6FCE2342655300594964 /* UIGestureRecognizer+Active.swift */ = {isa = PBXFileReference; lastKnownFileType = sourcecode.swift; path = "UIGestureRecognizer+Active.swift"; sourceTree = "<group>"; };
		673E0A193683E3AA258C086BF0B5A648 /* SuggestedTagsDataSource.swift */ = {isa = PBXFileReference; includeInIndex = 1; lastKnownFileType = sourcecode.swift; path = SuggestedTagsDataSource.swift; sourceTree = "<group>"; };
		69487A15F20098F3B82C34AF3077402F /* MangaFilter.swift */ = {isa = PBXFileReference; includeInIndex = 1; lastKnownFileType = sourcecode.swift; path = MangaFilter.swift; sourceTree = "<group>"; };
		6B0EDC6A2850E03EB73B17F978EABB8E /* UIImage+DominantColors.swift */ = {isa = PBXFileReference; includeInIndex = 1; lastKnownFileType = sourcecode.swift; path = "UIImage+DominantColors.swift"; sourceTree = "<group>"; };
		6DD26CABE89DC7E5AEABF3C702239DF6 /* EditionMenuCollectionController.swift */ = {isa = PBXFileReference; includeInIndex = 1; lastKnownFileType = sourcecode.swift; path = EditionMenuCollectionController.swift; sourceTree = "<group>"; };
		6EEE54738A5714840EB7431079DC8ECC /* WaveFilter.swift */ = {isa = PBXFileReference; includeInIndex = 1; lastKnownFileType = sourcecode.swift; path = WaveFilter.swift; sourceTree = "<group>"; };
		6F1AA878AEA74F9DE6FEB9E5F7C2DBA9 /* Utils-prefix.pch */ = {isa = PBXFileReference; includeInIndex = 1; lastKnownFileType = sourcecode.c.h; path = "Utils-prefix.pch"; sourceTree = "<group>"; };
		6FEF579A67B77315133840F6193E087D /* EditionMenuCollectionView.swift */ = {isa = PBXFileReference; includeInIndex = 1; lastKnownFileType = sourcecode.swift; path = EditionMenuCollectionView.swift; sourceTree = "<group>"; };
		708D5B0D54C6273A72CD13E7845B3011 /* Synchronized.swift */ = {isa = PBXFileReference; includeInIndex = 1; lastKnownFileType = sourcecode.swift; path = Synchronized.swift; sourceTree = "<group>"; };
		723A95FC3345B7C34500296C506AC849 /* KanvasCameraStrings.swift */ = {isa = PBXFileReference; includeInIndex = 1; lastKnownFileType = sourcecode.swift; path = KanvasCameraStrings.swift; sourceTree = "<group>"; };
		73AE9D0AE25AAC617884CE54050AACD3 /* ColorDrop.swift */ = {isa = PBXFileReference; includeInIndex = 1; lastKnownFileType = sourcecode.swift; path = ColorDrop.swift; sourceTree = "<group>"; };
		746CC9C9E1B0E104CD1BA120C69A2526 /* FBSnapshotTestCase-prefix.pch */ = {isa = PBXFileReference; includeInIndex = 1; lastKnownFileType = sourcecode.c.h; path = "FBSnapshotTestCase-prefix.pch"; sourceTree = "<group>"; };
		747008D08148BF11271658C553C6A165 /* SharedUI-dummy.m */ = {isa = PBXFileReference; includeInIndex = 1; lastKnownFileType = sourcecode.c.objc; path = "SharedUI-dummy.m"; sourceTree = "<group>"; };
		7619E7FC0B8A102DDFD73BA3B5170EF4 /* TextOptions.swift */ = {isa = PBXFileReference; includeInIndex = 1; lastKnownFileType = sourcecode.swift; path = TextOptions.swift; sourceTree = "<group>"; };
		76330555C121C46F6A4DCB986095B830 /* KanvasCameraTimes.swift */ = {isa = PBXFileReference; includeInIndex = 1; lastKnownFileType = sourcecode.swift; path = KanvasCameraTimes.swift; sourceTree = "<group>"; };
		7AD6F529F766F65DB944F9CDE2EA5112 /* UIView+AutoLayout.swift */ = {isa = PBXFileReference; includeInIndex = 1; lastKnownFileType = sourcecode.swift; name = "UIView+AutoLayout.swift"; path = "Source/UIView+AutoLayout.swift"; sourceTree = "<group>"; };
		7B250AC506770743B2453A774E19DD98 /* Shaders */ = {isa = PBXFileReference; includeInIndex = 1; lastKnownFileType = folder; name = Shaders; path = Resources/Shaders; sourceTree = "<group>"; };
		7B8F626A5B2D628DBE337922C6382DD2 /* Array+Object.swift */ = {isa = PBXFileReference; includeInIndex = 1; lastKnownFileType = sourcecode.swift; path = "Array+Object.swift"; sourceTree = "<group>"; };
		7BF8BBB21EAEA192A5805A8ECE596B28 /* StrokeSelectorController.swift */ = {isa = PBXFileReference; includeInIndex = 1; lastKnownFileType = sourcecode.swift; path = StrokeSelectorController.swift; sourceTree = "<group>"; };
		7D462DE960272556D85C81551A6CB399 /* Pods-KanvasCameraExampleTests-dummy.m */ = {isa = PBXFileReference; includeInIndex = 1; lastKnownFileType = sourcecode.c.objc; path = "Pods-KanvasCameraExampleTests-dummy.m"; sourceTree = "<group>"; };
		7E6AACA27B133032C9103A5B18647BF6 /* Pods-KanvasCameraExampleTests.modulemap */ = {isa = PBXFileReference; includeInIndex = 1; lastKnownFileType = sourcecode.module; path = "Pods-KanvasCameraExampleTests.modulemap"; sourceTree = "<group>"; };
		81B85754F7C2F166A44ADBC3E3F83452 /* Marker.swift */ = {isa = PBXFileReference; includeInIndex = 1; lastKnownFileType = sourcecode.swift; path = Marker.swift; sourceTree = "<group>"; };
		82C74A443A470169ED5F0828C09558B5 /* RoundedTexture.swift */ = {isa = PBXFileReference; includeInIndex = 1; lastKnownFileType = sourcecode.swift; path = RoundedTexture.swift; sourceTree = "<group>"; };
		82D2DF1ABBBD85F5E079D7D0EB5479BC /* SwiftSupport.swift */ = {isa = PBXFileReference; includeInIndex = 1; lastKnownFileType = sourcecode.swift; name = SwiftSupport.swift; path = FBSnapshotTestCase/SwiftSupport.swift; sourceTree = "<group>"; };
		8487B5A41E7C0396ED28405D47015A41 /* TagsViewCollectionViewLayout.swift */ = {isa = PBXFileReference; includeInIndex = 1; lastKnownFileType = sourcecode.swift; path = TagsViewCollectionViewLayout.swift; sourceTree = "<group>"; };
		88B2BF4F9994F9777064627F337DE61A /* EditorTextView.swift */ = {isa = PBXFileReference; includeInIndex = 1; lastKnownFileType = sourcecode.swift; path = EditorTextView.swift; sourceTree = "<group>"; };
		88EE4F95531D217A595AA8D85A24FA39 /* FBSnapshotTestController.h */ = {isa = PBXFileReference; includeInIndex = 1; lastKnownFileType = sourcecode.c.h; name = FBSnapshotTestController.h; path = FBSnapshotTestCase/FBSnapshotTestController.h; sourceTree = "<group>"; };
<<<<<<< HEAD
		8A228F963CC9F56777C747E06F648344 /* TumblrTheme.framework */ = {isa = PBXFileReference; explicitFileType = wrapper.framework; includeInIndex = 0; path = TumblrTheme.framework; sourceTree = BUILT_PRODUCTS_DIR; };
=======
		8A228F963CC9F56777C747E06F648344 /* TumblrTheme.framework */ = {isa = PBXFileReference; explicitFileType = wrapper.framework; includeInIndex = 0; name = TumblrTheme.framework; path = TumblrTheme.framework; sourceTree = BUILT_PRODUCTS_DIR; };
		8B17C00423D03BFCE76C894B6FD40826 /* LightLeaksFilter.swift */ = {isa = PBXFileReference; includeInIndex = 1; lastKnownFileType = sourcecode.swift; path = LightLeaksFilter.swift; sourceTree = "<group>"; };
>>>>>>> 2934edb7
		8B1BAD36F55466C3B9715BF5E071E924 /* KanvasCameraImages.swift */ = {isa = PBXFileReference; includeInIndex = 1; lastKnownFileType = sourcecode.swift; path = KanvasCameraImages.swift; sourceTree = "<group>"; };
		8D803DCF387485239C873B334967616C /* EditorFilterView.swift */ = {isa = PBXFileReference; includeInIndex = 1; lastKnownFileType = sourcecode.swift; path = EditorFilterView.swift; sourceTree = "<group>"; };
		8F1FE5C23F1BC485C54B92C32E78391F /* UIApplication+StrictKeyWindow.m */ = {isa = PBXFileReference; includeInIndex = 1; lastKnownFileType = sourcecode.c.objc; name = "UIApplication+StrictKeyWindow.m"; path = "FBSnapshotTestCase/Categories/UIApplication+StrictKeyWindow.m"; sourceTree = "<group>"; };
		8FEECBC4040DD3CE53394AECF17C31E7 /* OptionsStackView.swift */ = {isa = PBXFileReference; includeInIndex = 1; lastKnownFileType = sourcecode.swift; path = OptionsStackView.swift; sourceTree = "<group>"; };
<<<<<<< HEAD
		906270B4E5F2F378D3A0AC26BC499541 /* KanvasCamera.podspec.json */ = {isa = PBXFileReference; includeInIndex = 1; lastKnownFileType = text.json; path = KanvasCamera.podspec.json; sourceTree = "<group>"; };
		90AD6F929669863DCBF696E7DFB927DB /* WavePoolFilter.swift */ = {isa = PBXFileReference; includeInIndex = 1; lastKnownFileType = sourcecode.swift; path = WavePoolFilter.swift; sourceTree = "<group>"; };
=======
		906270B4E5F2F378D3A0AC26BC499541 /* KanvasCamera.podspec.json */ = {isa = PBXFileReference; includeInIndex = 1; path = KanvasCamera.podspec.json; sourceTree = "<group>"; };
>>>>>>> 2934edb7
		90E713C0AB71FEF2B0A2B36A1C4C7A9E /* UIFont+TumblrTheme.swift */ = {isa = PBXFileReference; includeInIndex = 1; lastKnownFileType = sourcecode.swift; name = "UIFont+TumblrTheme.swift"; path = "Source/UIFont+TumblrTheme.swift"; sourceTree = "<group>"; };
		913333C72DF1656D625086AAFD6BD489 /* GLVideoCompositor.swift */ = {isa = PBXFileReference; includeInIndex = 1; lastKnownFileType = sourcecode.swift; path = GLVideoCompositor.swift; sourceTree = "<group>"; };
		91D263C87CC2158EABCFEA5F871A628F /* TMPageViewController.swift */ = {isa = PBXFileReference; includeInIndex = 1; lastKnownFileType = sourcecode.swift; name = TMPageViewController.swift; path = Source/TMPageViewController.swift; sourceTree = "<group>"; };
		920B35E9EA88519E9A3BA77D838BFF3E /* TumblrTheme.modulemap */ = {isa = PBXFileReference; includeInIndex = 1; lastKnownFileType = sourcecode.module; path = TumblrTheme.modulemap; sourceTree = "<group>"; };
		92BC8D8E30A829B43FBA2B477A052A29 /* Pods-KanvasCameraExampleTests.debug.xcconfig */ = {isa = PBXFileReference; includeInIndex = 1; lastKnownFileType = text.xcconfig; path = "Pods-KanvasCameraExampleTests.debug.xcconfig"; sourceTree = "<group>"; };
		93590B4EF3E23E78B3D52F729C9A1473 /* CameraPreviewView.swift */ = {isa = PBXFileReference; includeInIndex = 1; lastKnownFileType = sourcecode.swift; path = CameraPreviewView.swift; sourceTree = "<group>"; };
		93D08623E833189BCE80116FE3E8DBBA /* Pods-KanvasCameraExampleTests.release.xcconfig */ = {isa = PBXFileReference; includeInIndex = 1; lastKnownFileType = text.xcconfig; path = "Pods-KanvasCameraExampleTests.release.xcconfig"; sourceTree = "<group>"; };
		93D30F2F9C979F6B11A5134934B1BB25 /* UIFont+Orangina.swift */ = {isa = PBXFileReference; includeInIndex = 1; lastKnownFileType = sourcecode.swift; name = "UIFont+Orangina.swift"; path = "Source/UIFont+Orangina.swift"; sourceTree = "<group>"; };
		944F36E201990DB0BF12D18304911AFB /* PostFormKeyboardTracker.swift */ = {isa = PBXFileReference; includeInIndex = 1; lastKnownFileType = sourcecode.swift; name = PostFormKeyboardTracker.swift; path = Source/PostFormKeyboardTracker.swift; sourceTree = "<group>"; };
		950459AA746BE972F9115CD0D80FD1EA /* NumTypes+Conversion.swift */ = {isa = PBXFileReference; includeInIndex = 1; lastKnownFileType = sourcecode.swift; path = "NumTypes+Conversion.swift"; sourceTree = "<group>"; };
		954869422214393E0AEBFB55C4EF37F4 /* MediaClipsCollectionController.swift */ = {isa = PBXFileReference; includeInIndex = 1; lastKnownFileType = sourcecode.swift; path = MediaClipsCollectionController.swift; sourceTree = "<group>"; };
		958B6D5BB9CE633D29A3259245D5E75E /* Pods-KanvasCameraExampleTests-Info.plist */ = {isa = PBXFileReference; includeInIndex = 1; lastKnownFileType = text.plist.xml; path = "Pods-KanvasCameraExampleTests-Info.plist"; sourceTree = "<group>"; };
		969D53172564D2D0E1B7E2C07B1C14DF /* TextureSelectorView.swift */ = {isa = PBXFileReference; includeInIndex = 1; lastKnownFileType = sourcecode.swift; path = TextureSelectorView.swift; sourceTree = "<group>"; };
		9794DCA217FF93FEF29D15CC81873A9A /* ColorThief.swift */ = {isa = PBXFileReference; includeInIndex = 1; lastKnownFileType = sourcecode.swift; path = ColorThief.swift; sourceTree = "<group>"; };
		97ECD829F2D237E1030BF32032CBAD3D /* KanvasCamera-dummy.m */ = {isa = PBXFileReference; includeInIndex = 1; lastKnownFileType = sourcecode.c.objc; path = "KanvasCamera-dummy.m"; sourceTree = "<group>"; };
		98259B36F7E5CC1D3E76AFBAEF96607B /* DrawingView.swift */ = {isa = PBXFileReference; includeInIndex = 1; lastKnownFileType = sourcecode.swift; path = DrawingView.swift; sourceTree = "<group>"; };
		9831168340B63F19B1956AF98D1535F7 /* KanvasCamera.framework */ = {isa = PBXFileReference; explicitFileType = wrapper.framework; includeInIndex = 0; path = KanvasCamera.framework; sourceTree = BUILT_PRODUCTS_DIR; };
		9887521D9F6A55B1FB96318E79809D3E /* ScrollHandler.swift */ = {isa = PBXFileReference; includeInIndex = 1; lastKnownFileType = sourcecode.swift; path = ScrollHandler.swift; sourceTree = "<group>"; };
		98FD387DFA194173633270BAF1BCD859 /* FBSnapshotTestCase.modulemap */ = {isa = PBXFileReference; includeInIndex = 1; lastKnownFileType = sourcecode.module; path = FBSnapshotTestCase.modulemap; sourceTree = "<group>"; };
		998C490F7B35B0FD1C65AB15C077F912 /* UIImage+FlipLeftMirrored.swift */ = {isa = PBXFileReference; includeInIndex = 1; lastKnownFileType = sourcecode.swift; path = "UIImage+FlipLeftMirrored.swift"; sourceTree = "<group>"; };
		9B233284383AF6968406119FF5CFB712 /* TumblrTheme.framework */ = {isa = PBXFileReference; explicitFileType = wrapper.framework; includeInIndex = 0; path = TumblrTheme.framework; sourceTree = BUILT_PRODUCTS_DIR; };
		9BE4B2EDEEA49FE44644C0467C68126B /* UIFont+ComposeFonts.swift */ = {isa = PBXFileReference; includeInIndex = 1; lastKnownFileType = sourcecode.swift; name = "UIFont+ComposeFonts.swift"; path = "Source/UIFont+ComposeFonts.swift"; sourceTree = "<group>"; };
		9C1C7B928DA8BBB317B01EFD12EBABE0 /* UIImage+Camera.swift */ = {isa = PBXFileReference; includeInIndex = 1; lastKnownFileType = sourcecode.swift; path = "UIImage+Camera.swift"; sourceTree = "<group>"; };
		9CBA2FB53E2EE8A6251BEA734220F3DC /* IndexPath+Order.swift */ = {isa = PBXFileReference; includeInIndex = 1; lastKnownFileType = sourcecode.swift; path = "IndexPath+Order.swift"; sourceTree = "<group>"; };
		9D940727FF8FB9C785EB98E56350EF41 /* Podfile */ = {isa = PBXFileReference; explicitFileType = text.script.ruby; includeInIndex = 1; indentWidth = 2; name = Podfile; path = ../Podfile; sourceTree = SOURCE_ROOT; tabWidth = 2; xcLanguageSpecificationIdentifier = xcode.lang.ruby; };
		9DB3008623233EB1D7EB92D6B9E5811B /* KanvasCamera.xcconfig */ = {isa = PBXFileReference; includeInIndex = 1; lastKnownFileType = text.xcconfig; path = KanvasCamera.xcconfig; sourceTree = "<group>"; };
		9E49211056412A1B2505A6C388ABB3E3 /* FilterCollectionView.swift */ = {isa = PBXFileReference; includeInIndex = 1; lastKnownFileType = sourcecode.swift; path = FilterCollectionView.swift; sourceTree = "<group>"; };
		9E5A0DBA7E8E333C0666E1607F5C4F9C /* MovableTextView.swift */ = {isa = PBXFileReference; includeInIndex = 1; lastKnownFileType = sourcecode.swift; path = MovableTextView.swift; sourceTree = "<group>"; };
		9EBA00522596062141EDDD49043879D9 /* FilterSettingsView.swift */ = {isa = PBXFileReference; includeInIndex = 1; lastKnownFileType = sourcecode.swift; path = FilterSettingsView.swift; sourceTree = "<group>"; };
		A21A57341A330A17D9CAE1A7DAC478EA /* Device.swift */ = {isa = PBXFileReference; includeInIndex = 1; lastKnownFileType = sourcecode.swift; path = Device.swift; sourceTree = "<group>"; };
		A21F5824C74195D7ED213D1D42DF388D /* SharedUI.podspec */ = {isa = PBXFileReference; explicitFileType = text.script.ruby; includeInIndex = 1; indentWidth = 2; path = SharedUI.podspec; sourceTree = "<group>"; tabWidth = 2; xcLanguageSpecificationIdentifier = xcode.lang.ruby; };
		A25844C26701FA4BCAEF64150B56777F /* UIImage+Compare.h */ = {isa = PBXFileReference; includeInIndex = 1; lastKnownFileType = sourcecode.c.h; name = "UIImage+Compare.h"; path = "FBSnapshotTestCase/Categories/UIImage+Compare.h"; sourceTree = "<group>"; };
		A2A586EFAD0A7C6DB2B256E660275A97 /* UIColor+SharedColors.swift */ = {isa = PBXFileReference; includeInIndex = 1; lastKnownFileType = sourcecode.swift; name = "UIColor+SharedColors.swift"; path = "Source/UIColor+SharedColors.swift"; sourceTree = "<group>"; };
		A2C5FC1B5191CE012F5B63932274EF9A /* GrayscaleFilter.swift */ = {isa = PBXFileReference; includeInIndex = 1; lastKnownFileType = sourcecode.swift; path = GrayscaleFilter.swift; sourceTree = "<group>"; };
		A3428AAF5171033FB1189E607F8B1A15 /* GLError.swift */ = {isa = PBXFileReference; includeInIndex = 1; lastKnownFileType = sourcecode.swift; path = GLError.swift; sourceTree = "<group>"; };
		A5245987F48643365FBBF01CEDED14AC /* FilterCollectionCell.swift */ = {isa = PBXFileReference; includeInIndex = 1; lastKnownFileType = sourcecode.swift; path = FilterCollectionCell.swift; sourceTree = "<group>"; };
		A5C1AB33852059ED930FE4D57DF98DBE /* CameraSettings.swift */ = {isa = PBXFileReference; includeInIndex = 1; lastKnownFileType = sourcecode.swift; path = CameraSettings.swift; sourceTree = "<group>"; };
		A7049DE7E19B88F8EB1631CCD4C849AF /* Utils-Info.plist */ = {isa = PBXFileReference; includeInIndex = 1; lastKnownFileType = text.plist.xml; path = "Utils-Info.plist"; sourceTree = "<group>"; };
		A86EBAEF26DCD923DA89FF2580D54B37 /* Array+Rotate.swift */ = {isa = PBXFileReference; includeInIndex = 1; lastKnownFileType = sourcecode.swift; path = "Array+Rotate.swift"; sourceTree = "<group>"; };
		A8A043D82C83EB18A8494B5B94B3F391 /* SuggestedTagsView.swift */ = {isa = PBXFileReference; includeInIndex = 1; lastKnownFileType = sourcecode.swift; path = SuggestedTagsView.swift; sourceTree = "<group>"; };
		A987953D6EB23CCC6B9F570C88427C36 /* EditTagsView.swift */ = {isa = PBXFileReference; includeInIndex = 1; lastKnownFileType = sourcecode.swift; path = EditTagsView.swift; sourceTree = "<group>"; };
		AA172EA1A198EEFBE0794EACF7993C02 /* UIImage+Snapshot.m */ = {isa = PBXFileReference; includeInIndex = 1; lastKnownFileType = sourcecode.c.objc; name = "UIImage+Snapshot.m"; path = "FBSnapshotTestCase/Categories/UIImage+Snapshot.m"; sourceTree = "<group>"; };
		AA54BC59E3C11B8244FF084C6E200E1A /* GifVideoOutputHandler.swift */ = {isa = PBXFileReference; includeInIndex = 1; lastKnownFileType = sourcecode.swift; path = GifVideoOutputHandler.swift; sourceTree = "<group>"; };
		AD0B81AC7DF4855803A0FA70985F8A99 /* FBSnapshotTestCasePlatform.m */ = {isa = PBXFileReference; includeInIndex = 1; lastKnownFileType = sourcecode.c.objc; name = FBSnapshotTestCasePlatform.m; path = FBSnapshotTestCase/FBSnapshotTestCasePlatform.m; sourceTree = "<group>"; };
		AD56BC6F3FE5241CD187BDF9070BE805 /* PostOptionsConstants.swift */ = {isa = PBXFileReference; includeInIndex = 1; lastKnownFileType = sourcecode.swift; path = PostOptionsConstants.swift; sourceTree = "<group>"; };
		AF76282570ADCEDF7518560D33AA052A /* UIUpdate.swift */ = {isa = PBXFileReference; includeInIndex = 1; lastKnownFileType = sourcecode.swift; path = UIUpdate.swift; sourceTree = "<group>"; };
		B025A7F8C14540AF6B91AA16840D4ACE /* ConicalGradientLayer.swift */ = {isa = PBXFileReference; includeInIndex = 1; lastKnownFileType = sourcecode.swift; path = ConicalGradientLayer.swift; sourceTree = "<group>"; };
		B133F234B95CF873AE850D0C7E57B610 /* Pods-KanvasCameraExample-umbrella.h */ = {isa = PBXFileReference; includeInIndex = 1; lastKnownFileType = sourcecode.c.h; path = "Pods-KanvasCameraExample-umbrella.h"; sourceTree = "<group>"; };
		B24EE7A47AD9EE0A03B6C7508337A803 /* GLMediaExporter.swift */ = {isa = PBXFileReference; includeInIndex = 1; lastKnownFileType = sourcecode.swift; path = GLMediaExporter.swift; sourceTree = "<group>"; };
		B30D3662773FF8DCD8DDB6995832B420 /* TMUserInterfaceIdiom.swift */ = {isa = PBXFileReference; includeInIndex = 1; lastKnownFileType = sourcecode.swift; name = TMUserInterfaceIdiom.swift; path = Source/TMUserInterfaceIdiom.swift; sourceTree = "<group>"; };
<<<<<<< HEAD
		B321C73955714AFB57F9DB8F1090071D /* Utils.framework */ = {isa = PBXFileReference; explicitFileType = wrapper.framework; includeInIndex = 0; path = Utils.framework; sourceTree = BUILT_PRODUCTS_DIR; };
		B3D7B92D5D049BC7303D461F27DD3FE9 /* CVPixelBuffer+copy.swift */ = {isa = PBXFileReference; includeInIndex = 1; lastKnownFileType = sourcecode.swift; path = "CVPixelBuffer+copy.swift"; sourceTree = "<group>"; };
=======
		B321C73955714AFB57F9DB8F1090071D /* Utils.framework */ = {isa = PBXFileReference; explicitFileType = wrapper.framework; includeInIndex = 0; name = Utils.framework; path = Utils.framework; sourceTree = BUILT_PRODUCTS_DIR; };
		B36A9F0A4893315BFD614C35BE5EA89C /* UIImage+PixelBuffer.swift */ = {isa = PBXFileReference; includeInIndex = 1; lastKnownFileType = sourcecode.swift; path = "UIImage+PixelBuffer.swift"; sourceTree = "<group>"; };
>>>>>>> 2934edb7
		B3F4294C9C6A7D6E74CEA177A088CED3 /* MMCQ.swift */ = {isa = PBXFileReference; includeInIndex = 1; lastKnownFileType = sourcecode.swift; path = MMCQ.swift; sourceTree = "<group>"; };
		B42A1834E88A05AE7933705864ABF334 /* StatusBarStyleDefining.swift */ = {isa = PBXFileReference; includeInIndex = 1; lastKnownFileType = sourcecode.swift; name = StatusBarStyleDefining.swift; path = Source/StatusBarStyleDefining.swift; sourceTree = "<group>"; };
		B68A47D3FFF5964BCE3BB3FD74EC87D4 /* CALayer+Color.swift */ = {isa = PBXFileReference; includeInIndex = 1; lastKnownFileType = sourcecode.swift; path = "CALayer+Color.swift"; sourceTree = "<group>"; };
		B6B02D52FCA1A65B8878C5D5B74850CF /* ModeSelectorAndShootController.swift */ = {isa = PBXFileReference; includeInIndex = 1; lastKnownFileType = sourcecode.swift; path = ModeSelectorAndShootController.swift; sourceTree = "<group>"; };
		B7F909317E58EF8585BEC77F9ED8A653 /* ShowModalFromTopAnimator.swift */ = {isa = PBXFileReference; includeInIndex = 1; lastKnownFileType = sourcecode.swift; name = ShowModalFromTopAnimator.swift; path = Source/ShowModalFromTopAnimator.swift; sourceTree = "<group>"; };
		B914EB1448F3041D1B9DEA4F28ABB656 /* LegoFilter.swift */ = {isa = PBXFileReference; includeInIndex = 1; lastKnownFileType = sourcecode.swift; path = LegoFilter.swift; sourceTree = "<group>"; };
		BA2F69FE4CD1E1D396C1034861E00E2A /* StylableTextView.swift */ = {isa = PBXFileReference; includeInIndex = 1; lastKnownFileType = sourcecode.swift; path = StylableTextView.swift; sourceTree = "<group>"; };
		BC6BEABCF0117646009089CC23482204 /* OptionView.swift */ = {isa = PBXFileReference; includeInIndex = 1; lastKnownFileType = sourcecode.swift; path = OptionView.swift; sourceTree = "<group>"; };
		BC944AAEAF15A8E42A88653064AF4C0E /* Pods-KanvasCameraExampleTests-acknowledgements.markdown */ = {isa = PBXFileReference; includeInIndex = 1; lastKnownFileType = text; path = "Pods-KanvasCameraExampleTests-acknowledgements.markdown"; sourceTree = "<group>"; };
		BEB92470EF20447CF09E5A025A2CB771 /* RGBFilter.swift */ = {isa = PBXFileReference; includeInIndex = 1; lastKnownFileType = sourcecode.swift; path = RGBFilter.swift; sourceTree = "<group>"; };
		BFFCB4F86FEDC63A1EE3644BBB1F07FA /* CameraFilterCollectionController.swift */ = {isa = PBXFileReference; includeInIndex = 1; lastKnownFileType = sourcecode.swift; path = CameraFilterCollectionController.swift; sourceTree = "<group>"; };
		C3A5E6450486CF1D6FA02FC488B871CD /* UIView+Shadows.swift */ = {isa = PBXFileReference; includeInIndex = 1; lastKnownFileType = sourcecode.swift; name = "UIView+Shadows.swift"; path = "Source/UIView+Shadows.swift"; sourceTree = "<group>"; };
		C4292E0604A0293A619236737D6E9654 /* FilmFilter.swift */ = {isa = PBXFileReference; includeInIndex = 1; lastKnownFileType = sourcecode.swift; path = FilmFilter.swift; sourceTree = "<group>"; };
		C475782BAB28BD7C5219B884764960D2 /* UIView+Snaphot.swift */ = {isa = PBXFileReference; includeInIndex = 1; lastKnownFileType = sourcecode.swift; name = "UIView+Snaphot.swift"; path = "Source/UIView+Snaphot.swift"; sourceTree = "<group>"; };
		C48A1042C282F264456C3970E655BC33 /* SharedUI.modulemap */ = {isa = PBXFileReference; includeInIndex = 1; lastKnownFileType = sourcecode.module; path = SharedUI.modulemap; sourceTree = "<group>"; };
		C5C93F1F7C25872116D2C21BAB558FED /* EditionMenuCollectionCell.swift */ = {isa = PBXFileReference; includeInIndex = 1; lastKnownFileType = sourcecode.swift; path = EditionMenuCollectionCell.swift; sourceTree = "<group>"; };
		C60EA839AB47F5EA2CD762FD4DD0BDD6 /* TagsViewController.swift */ = {isa = PBXFileReference; includeInIndex = 1; lastKnownFileType = sourcecode.swift; path = TagsViewController.swift; sourceTree = "<group>"; };
		C754085268812C2B12F1A500B22E0443 /* CameraOption.swift */ = {isa = PBXFileReference; includeInIndex = 1; lastKnownFileType = sourcecode.swift; path = CameraOption.swift; sourceTree = "<group>"; };
		C7B04E59E439686E18AF6D7F7B4160F5 /* TagsViewEditCell.swift */ = {isa = PBXFileReference; includeInIndex = 1; lastKnownFileType = sourcecode.swift; path = TagsViewEditCell.swift; sourceTree = "<group>"; };
		C8A4B154A11CFBD1327357F3CED5FEE8 /* FilterFactory.swift */ = {isa = PBXFileReference; includeInIndex = 1; lastKnownFileType = sourcecode.swift; path = FilterFactory.swift; sourceTree = "<group>"; };
		CB1180C5A36438BEE49AC6236B1671AE /* EditorViewController.swift */ = {isa = PBXFileReference; includeInIndex = 1; lastKnownFileType = sourcecode.swift; path = EditorViewController.swift; sourceTree = "<group>"; };
		CBF0CCD093AD8EE84FBAAAF873F9865C /* XCTest.framework */ = {isa = PBXFileReference; lastKnownFileType = wrapper.framework; name = XCTest.framework; path = Platforms/iPhoneOS.platform/Developer/SDKs/iPhoneOS12.2.sdk/System/Library/Frameworks/XCTest.framework; sourceTree = DEVELOPER_DIR; };
		CCAFAEBE89BE0F9091396494660844D1 /* OpenGLES.framework */ = {isa = PBXFileReference; lastKnownFileType = wrapper.framework; name = OpenGLES.framework; path = Platforms/iPhoneOS.platform/Developer/SDKs/iPhoneOS12.2.sdk/System/Library/Frameworks/OpenGLES.framework; sourceTree = DEVELOPER_DIR; };
		CDE49255D0E5A2C190E35F79B0E787B7 /* GLRenderer.swift */ = {isa = PBXFileReference; includeInIndex = 1; lastKnownFileType = sourcecode.swift; path = GLRenderer.swift; sourceTree = "<group>"; };
		CE6BE4A34CC2F5CFAFA6856A0E62CF0F /* OptionsController.swift */ = {isa = PBXFileReference; includeInIndex = 1; lastKnownFileType = sourcecode.swift; path = OptionsController.swift; sourceTree = "<group>"; };
		CF0680D437A6502469DBE03A50299435 /* EditorFilterController.swift */ = {isa = PBXFileReference; includeInIndex = 1; lastKnownFileType = sourcecode.swift; path = EditorFilterController.swift; sourceTree = "<group>"; };
		CF423D33AEF805583E2C0718E895A0CE /* HapticFeedbackGenerating.swift */ = {isa = PBXFileReference; includeInIndex = 1; lastKnownFileType = sourcecode.swift; name = HapticFeedbackGenerating.swift; path = Source/HapticFeedbackGenerating.swift; sourceTree = "<group>"; };
		CFCDEA53422D96B3BE1411A05BD504F9 /* Queue.swift */ = {isa = PBXFileReference; includeInIndex = 1; lastKnownFileType = sourcecode.swift; path = Queue.swift; sourceTree = "<group>"; };
		D08064A358FD9A2EBAB4C59000E783CD /* CameraPreviewViewController.swift */ = {isa = PBXFileReference; includeInIndex = 1; lastKnownFileType = sourcecode.swift; path = CameraPreviewViewController.swift; sourceTree = "<group>"; };
		D3067EAFD5B0A06885968D137840DB70 /* FBSnapshotTestCasePlatform.h */ = {isa = PBXFileReference; includeInIndex = 1; lastKnownFileType = sourcecode.c.h; name = FBSnapshotTestCasePlatform.h; path = FBSnapshotTestCase/FBSnapshotTestCasePlatform.h; sourceTree = "<group>"; };
		D34A51EF959E1A4DD04581266C74449B /* TagsViewAnimationCoordinator.swift */ = {isa = PBXFileReference; includeInIndex = 1; lastKnownFileType = sourcecode.swift; path = TagsViewAnimationCoordinator.swift; sourceTree = "<group>"; };
		D58203936586AA24F1FCE823C7CCC283 /* String+HexColor.swift */ = {isa = PBXFileReference; includeInIndex = 1; lastKnownFileType = sourcecode.swift; name = "String+HexColor.swift"; path = "Source/String+HexColor.swift"; sourceTree = "<group>"; };
		D64F180067B19C05C681AE3EA2364193 /* RGBA.swift */ = {isa = PBXFileReference; includeInIndex = 1; lastKnownFileType = sourcecode.swift; path = RGBA.swift; sourceTree = "<group>"; };
		D7548B56A4C1CE12F56C61E6624C5DC0 /* TumblrTheme.xcconfig */ = {isa = PBXFileReference; includeInIndex = 1; lastKnownFileType = text.xcconfig; path = TumblrTheme.xcconfig; sourceTree = "<group>"; };
		D87BCB10D28560E27DAEDCB0ED0683CF /* CameraView.swift */ = {isa = PBXFileReference; includeInIndex = 1; lastKnownFileType = sourcecode.swift; path = CameraView.swift; sourceTree = "<group>"; };
		D8AE10F8241E23EC547B346CC10938D8 /* SuggestedTagView.swift */ = {isa = PBXFileReference; includeInIndex = 1; lastKnownFileType = sourcecode.swift; path = SuggestedTagView.swift; sourceTree = "<group>"; };
		D94B539836CC3DB1E6900ABFCAD85899 /* UIView+Image.swift */ = {isa = PBXFileReference; includeInIndex = 1; lastKnownFileType = sourcecode.swift; path = "UIView+Image.swift"; sourceTree = "<group>"; };
		DBED4ECBDAA4B0260E87291506C42DD2 /* FilterItem.swift */ = {isa = PBXFileReference; includeInIndex = 1; lastKnownFileType = sourcecode.swift; path = FilterItem.swift; sourceTree = "<group>"; };
		DBFBA4008E6D45C4F9ADCA7C291FB13F /* PlasmaFilter.swift */ = {isa = PBXFileReference; includeInIndex = 1; lastKnownFileType = sourcecode.swift; path = PlasmaFilter.swift; sourceTree = "<group>"; };
		DBFEA389C4BDBFB1E57F8C7FF18A8198 /* VideoOutputHandler.swift */ = {isa = PBXFileReference; includeInIndex = 1; lastKnownFileType = sourcecode.swift; path = VideoOutputHandler.swift; sourceTree = "<group>"; };
		DC154562E43F2EB17D00EFB8A1C8353E /* MediaInfo.swift */ = {isa = PBXFileReference; includeInIndex = 1; lastKnownFileType = sourcecode.swift; path = MediaInfo.swift; sourceTree = "<group>"; };
		DCB3A95666ED2C5FE63901EDABBD9D10 /* TagsView.swift */ = {isa = PBXFileReference; includeInIndex = 1; lastKnownFileType = sourcecode.swift; path = TagsView.swift; sourceTree = "<group>"; };
		DD182D6DFE5B542A12D283C5B19F3404 /* EMInterferenceFilter.swift */ = {isa = PBXFileReference; includeInIndex = 1; lastKnownFileType = sourcecode.swift; path = EMInterferenceFilter.swift; sourceTree = "<group>"; };
		DDCF7FBF93FB2D3E66C67487C4EB73EE /* CameraInputController.swift */ = {isa = PBXFileReference; includeInIndex = 1; lastKnownFileType = sourcecode.swift; path = CameraInputController.swift; sourceTree = "<group>"; };
		DE35F81C954881204729C569018D98C0 /* FBSnapshotTestController.m */ = {isa = PBXFileReference; includeInIndex = 1; lastKnownFileType = sourcecode.c.objc; name = FBSnapshotTestController.m; path = FBSnapshotTestCase/FBSnapshotTestController.m; sourceTree = "<group>"; };
		DE8B5EFA60AC6AA1D13919AB2C7B72B1 /* EditionOption.swift */ = {isa = PBXFileReference; includeInIndex = 1; lastKnownFileType = sourcecode.swift; path = EditionOption.swift; sourceTree = "<group>"; };
		DF050FFACF0F8D0A3B554F454D8CB39D /* ContentTypeDetector.swift */ = {isa = PBXFileReference; includeInIndex = 1; lastKnownFileType = sourcecode.swift; name = ContentTypeDetector.swift; path = Source/ContentTypeDetector.swift; sourceTree = "<group>"; };
		DF62072782DEF25122348C6E3E74AA75 /* MirrorTwoFilter.swift */ = {isa = PBXFileReference; includeInIndex = 1; lastKnownFileType = sourcecode.swift; path = MirrorTwoFilter.swift; sourceTree = "<group>"; };
		DFE3B885D482EBB73356633A05D70D5A /* Pods-KanvasCameraExample-acknowledgements.markdown */ = {isa = PBXFileReference; includeInIndex = 1; lastKnownFileType = text; path = "Pods-KanvasCameraExample-acknowledgements.markdown"; sourceTree = "<group>"; };
		E0956940883830C651240E754E3ECC52 /* UIImage+Diff.m */ = {isa = PBXFileReference; includeInIndex = 1; lastKnownFileType = sourcecode.c.objc; name = "UIImage+Diff.m"; path = "FBSnapshotTestCase/Categories/UIImage+Diff.m"; sourceTree = "<group>"; };
		E0F7B1EF95082AEFA0D49F7F708EA097 /* Utils-umbrella.h */ = {isa = PBXFileReference; includeInIndex = 1; lastKnownFileType = sourcecode.c.h; path = "Utils-umbrella.h"; sourceTree = "<group>"; };
		E210612917AB33F11E161C9CA1E101E5 /* SharedUI-Info.plist */ = {isa = PBXFileReference; includeInIndex = 1; lastKnownFileType = text.plist.xml; path = "SharedUI-Info.plist"; sourceTree = "<group>"; };
		E226FFCF27C3E1F805B7AE9B9B632BC3 /* ShootButtonView.swift */ = {isa = PBXFileReference; includeInIndex = 1; lastKnownFileType = sourcecode.swift; path = ShootButtonView.swift; sourceTree = "<group>"; };
		E25B88F25CD48FE1638FD52911A6824F /* Pods-KanvasCameraExample.modulemap */ = {isa = PBXFileReference; includeInIndex = 1; lastKnownFileType = sourcecode.module; path = "Pods-KanvasCameraExample.modulemap"; sourceTree = "<group>"; };
		E25E6C3FD332E7C752B680D0CA1A0350 /* MediaPickerButtonView.swift */ = {isa = PBXFileReference; includeInIndex = 1; lastKnownFileType = sourcecode.swift; path = MediaPickerButtonView.swift; sourceTree = "<group>"; };
		E354F8FD537351F26F7949B4EBFA5101 /* UIImage+Diff.h */ = {isa = PBXFileReference; includeInIndex = 1; lastKnownFileType = sourcecode.c.h; name = "UIImage+Diff.h"; path = "FBSnapshotTestCase/Categories/UIImage+Diff.h"; sourceTree = "<group>"; };
		E36FC30392EBE0F72D0C997E8C6C9B68 /* DrawingController.swift */ = {isa = PBXFileReference; includeInIndex = 1; lastKnownFileType = sourcecode.swift; path = DrawingController.swift; sourceTree = "<group>"; };
		E621F768263424D9C5C35D58513625CB /* FBSnapshotTestCase-umbrella.h */ = {isa = PBXFileReference; includeInIndex = 1; lastKnownFileType = sourcecode.c.h; path = "FBSnapshotTestCase-umbrella.h"; sourceTree = "<group>"; };
		E6739B1AAFDD9CD5852DC2F602C80026 /* ColorCollectionCell.swift */ = {isa = PBXFileReference; includeInIndex = 1; lastKnownFileType = sourcecode.swift; path = ColorCollectionCell.swift; sourceTree = "<group>"; };
		E70A1D978281C0A3CECCFED66F5A1C88 /* Pencil.swift */ = {isa = PBXFileReference; includeInIndex = 1; lastKnownFileType = sourcecode.swift; path = Pencil.swift; sourceTree = "<group>"; };
		E7D5EB6F27D47987E10BB914030CB38B /* AlphaBlendFilter.swift */ = {isa = PBXFileReference; includeInIndex = 1; lastKnownFileType = sourcecode.swift; path = AlphaBlendFilter.swift; sourceTree = "<group>"; };
		E7F41E466F117F16739548833582799E /* KanvasUIImagePickerViewController.swift */ = {isa = PBXFileReference; includeInIndex = 1; lastKnownFileType = sourcecode.swift; path = KanvasUIImagePickerViewController.swift; sourceTree = "<group>"; };
		EA08339B69E6CA7D4549FAE7E9FAC46D /* HorizontalCollectionLayout.swift */ = {isa = PBXFileReference; includeInIndex = 1; lastKnownFileType = sourcecode.swift; path = HorizontalCollectionLayout.swift; sourceTree = "<group>"; };
		EA21709410F7E6FF7639B0B277A4C149 /* AppUIChangedListener.swift */ = {isa = PBXFileReference; includeInIndex = 1; lastKnownFileType = sourcecode.swift; name = AppUIChangedListener.swift; path = Source/AppUIChangedListener.swift; sourceTree = "<group>"; };
		EA3F33DE9060B74BEEB64CB7F915D0BC /* MediaClip.swift */ = {isa = PBXFileReference; includeInIndex = 1; lastKnownFileType = sourcecode.swift; path = MediaClip.swift; sourceTree = "<group>"; };
		EA41FB18FDD59092CD419C36C9AC9816 /* TagsOptionsModel.swift */ = {isa = PBXFileReference; includeInIndex = 1; lastKnownFileType = sourcecode.swift; path = TagsOptionsModel.swift; sourceTree = "<group>"; };
		EA718A72E676291836EBB46B85242155 /* UIImage+Snapshot.h */ = {isa = PBXFileReference; includeInIndex = 1; lastKnownFileType = sourcecode.c.h; name = "UIImage+Snapshot.h"; path = "FBSnapshotTestCase/Categories/UIImage+Snapshot.h"; sourceTree = "<group>"; };
		EB650864B416AD9C16CC66A8E69D8544 /* Pods-KanvasCameraExample-frameworks.sh */ = {isa = PBXFileReference; includeInIndex = 1; lastKnownFileType = text.script.sh; path = "Pods-KanvasCameraExample-frameworks.sh"; sourceTree = "<group>"; };
		EBA70F336912C96DF63118AD1AF164F7 /* WavePoolFilter.swift */ = {isa = PBXFileReference; includeInIndex = 1; lastKnownFileType = sourcecode.swift; path = WavePoolFilter.swift; sourceTree = "<group>"; };
		EC4E21110729C7A0E309C3DB073D1ECD /* Pods-KanvasCameraExample-Info.plist */ = {isa = PBXFileReference; includeInIndex = 1; lastKnownFileType = text.plist.xml; path = "Pods-KanvasCameraExample-Info.plist"; sourceTree = "<group>"; };
		EE95E670A4DC110A4E6DA7F005035626 /* NSURL+Media.swift */ = {isa = PBXFileReference; includeInIndex = 1; lastKnownFileType = sourcecode.swift; path = "NSURL+Media.swift"; sourceTree = "<group>"; };
		EF53D290F564A9B10CEF56C9DC2010F2 /* UIImage+Compare.m */ = {isa = PBXFileReference; includeInIndex = 1; lastKnownFileType = sourcecode.c.objc; name = "UIImage+Compare.m"; path = "FBSnapshotTestCase/Categories/UIImage+Compare.m"; sourceTree = "<group>"; };
		F01096310ACF9D8BD45D13169F3B9EFC /* ClosedRange+Clamp.swift */ = {isa = PBXFileReference; includeInIndex = 1; lastKnownFileType = sourcecode.swift; path = "ClosedRange+Clamp.swift"; sourceTree = "<group>"; };
		F161723D0865093AB87D73908F00D205 /* ShaderUtilities.swift */ = {isa = PBXFileReference; includeInIndex = 1; lastKnownFileType = sourcecode.swift; path = ShaderUtilities.swift; sourceTree = "<group>"; };
		F24A35DD66920B10473E72714EC8FCC3 /* CameraInputOutput.swift */ = {isa = PBXFileReference; includeInIndex = 1; lastKnownFileType = sourcecode.swift; path = CameraInputOutput.swift; sourceTree = "<group>"; };
		F3A1F41E37E1B0B67E837835B625E8C7 /* ColorPickerViewController.swift */ = {isa = PBXFileReference; includeInIndex = 1; lastKnownFileType = sourcecode.swift; name = ColorPickerViewController.swift; path = Source/ColorPickerViewController.swift; sourceTree = "<group>"; };
		F3B4E414DA647B4C934FF1F40C7F1B82 /* ColorPickerController.swift */ = {isa = PBXFileReference; includeInIndex = 1; lastKnownFileType = sourcecode.swift; path = ColorPickerController.swift; sourceTree = "<group>"; };
		F3C9C9871138DE5146A885936382E6C4 /* AVURLAsset+Thumbnail.swift */ = {isa = PBXFileReference; includeInIndex = 1; lastKnownFileType = sourcecode.swift; path = "AVURLAsset+Thumbnail.swift"; sourceTree = "<group>"; };
		F41D1B4A4F9922C080DCF44A0A67F5E8 /* UIColor+Util.swift */ = {isa = PBXFileReference; includeInIndex = 1; lastKnownFileType = sourcecode.swift; name = "UIColor+Util.swift"; path = "Source/UIColor+Util.swift"; sourceTree = "<group>"; };
		F5DB156A15B1C99CB4A7C1EE51EBFC4E /* UIColor+Brightness.swift */ = {isa = PBXFileReference; includeInIndex = 1; lastKnownFileType = sourcecode.swift; path = "UIColor+Brightness.swift"; sourceTree = "<group>"; };
		F7145EAD1EBFABC7C4F51391B4C46BCA /* KanvasCamera-prefix.pch */ = {isa = PBXFileReference; includeInIndex = 1; lastKnownFileType = sourcecode.c.h; path = "KanvasCamera-prefix.pch"; sourceTree = "<group>"; };
		F86A706197EE2F317B8A7D9555078F76 /* ExtendedButton.swift */ = {isa = PBXFileReference; includeInIndex = 1; lastKnownFileType = sourcecode.swift; path = ExtendedButton.swift; sourceTree = "<group>"; };
		F9CAFA3322784E5566CB098208C6B88C /* CGPoint+Addition.swift */ = {isa = PBXFileReference; includeInIndex = 1; lastKnownFileType = sourcecode.swift; path = "CGPoint+Addition.swift"; sourceTree = "<group>"; };
		F9FAC71D380260064A5F8F33FE77144B /* EditorFilterCollectionCell.swift */ = {isa = PBXFileReference; includeInIndex = 1; lastKnownFileType = sourcecode.swift; path = EditorFilterCollectionCell.swift; sourceTree = "<group>"; };
		FA5E750D777F8812B73B90F8308F9F11 /* Pods-KanvasCameraExample.release.xcconfig */ = {isa = PBXFileReference; includeInIndex = 1; lastKnownFileType = text.xcconfig; path = "Pods-KanvasCameraExample.release.xcconfig"; sourceTree = "<group>"; };
		FBDE3C4A58892BE487DFDCEDFFE5D54E /* EditorTextController.swift */ = {isa = PBXFileReference; includeInIndex = 1; lastKnownFileType = sourcecode.swift; path = EditorTextController.swift; sourceTree = "<group>"; };
		FCE984B930A4164205F0602E4507A351 /* KanvasCamera-Info.plist */ = {isa = PBXFileReference; includeInIndex = 1; lastKnownFileType = text.plist.xml; path = "KanvasCamera-Info.plist"; sourceTree = "<group>"; };
		FF8081291D66F93827BDFF0D24BE62FA /* FilterCollectionInnerCell.swift */ = {isa = PBXFileReference; includeInIndex = 1; lastKnownFileType = sourcecode.swift; path = FilterCollectionInnerCell.swift; sourceTree = "<group>"; };
/* End PBXFileReference section */

/* Begin PBXFrameworksBuildPhase section */
		0F634D4AE40B89100911C558187DFE89 /* Frameworks */ = {
			isa = PBXFrameworksBuildPhase;
			buildActionMask = 2147483647;
			files = (
				04F2F97C0BD941248846086297E9CB59 /* Foundation.framework in Frameworks */,
			);
			runOnlyForDeploymentPostprocessing = 0;
		};
		7EF931D08BF7BADDA694B4104FFAB455 /* Frameworks */ = {
			isa = PBXFrameworksBuildPhase;
			buildActionMask = 2147483647;
			files = (
				A62C1717D2E777FD6A03DDD9010F84EE /* Foundation.framework in Frameworks */,
				C891F738B5A97EC30F50969384F94E51 /* TumblrTheme.framework in Frameworks */,
				0CA1D41AE2F38F10BFF4137CBC9B0F90 /* UIKit.framework in Frameworks */,
			);
			runOnlyForDeploymentPostprocessing = 0;
		};
		916BF1FA5C4FA84A902037F19F3C0B09 /* Frameworks */ = {
			isa = PBXFrameworksBuildPhase;
			buildActionMask = 2147483647;
			files = (
				17DBFC181BD324A3DF71D4E8FB774273 /* Foundation.framework in Frameworks */,
			);
			runOnlyForDeploymentPostprocessing = 0;
		};
		BEB700CCC9589F719ADAE7868B2138CC /* Frameworks */ = {
			isa = PBXFrameworksBuildPhase;
			buildActionMask = 2147483647;
			files = (
				08D4D5D1918800813D6F4D858DFA04A3 /* Foundation.framework in Frameworks */,
				030D595E33C19BABFF6EBFA206A1A6BE /* UIKit.framework in Frameworks */,
				26657518D8EB4D3B39263FC2D133FA25 /* Utils.framework in Frameworks */,
			);
			runOnlyForDeploymentPostprocessing = 0;
		};
		C7E2F89880E66CC447ABED041D66FD03 /* Frameworks */ = {
			isa = PBXFrameworksBuildPhase;
			buildActionMask = 2147483647;
			files = (
				DAD5EDB5B14A7EEE859D88B5AEDC594E /* Foundation.framework in Frameworks */,
				FB2546327E27989AB2979052C3570F59 /* GLKit.framework in Frameworks */,
				AFB96F2AD2D0DA570DEC86272F768AC2 /* OpenGLES.framework in Frameworks */,
				BC239B6EB4854391CF2F5FB065535475 /* SharedUI.framework in Frameworks */,
				7A1638FD7ACF6F1CE784BE96B28C669D /* TumblrTheme.framework in Frameworks */,
				3AB5894D5518713527711AEC9127B46F /* UIKit.framework in Frameworks */,
			);
			runOnlyForDeploymentPostprocessing = 0;
		};
		D644F3A3AB0BC951D57B5B5AB072708E /* Frameworks */ = {
			isa = PBXFrameworksBuildPhase;
			buildActionMask = 2147483647;
			files = (
				F19E04E331336F18644B78B94D68E5EC /* Foundation.framework in Frameworks */,
			);
			runOnlyForDeploymentPostprocessing = 0;
		};
		E581515110D66F94F80A6937831489A1 /* Frameworks */ = {
			isa = PBXFrameworksBuildPhase;
			buildActionMask = 2147483647;
			files = (
				B25D795BDC4F426BC01EFC911F368B81 /* Foundation.framework in Frameworks */,
				14C511527597E5846AB2627F791C7D8E /* QuartzCore.framework in Frameworks */,
				E0B8D095C732352C854D365B9E5B993D /* UIKit.framework in Frameworks */,
				6AE239C5D116E1C06F5705699FB9EAF0 /* XCTest.framework in Frameworks */,
			);
			runOnlyForDeploymentPostprocessing = 0;
		};
/* End PBXFrameworksBuildPhase section */

/* Begin PBXGroup section */
		03632308CDB565282398EF126477EC88 /* SharedUI */ = {
			isa = PBXGroup;
			children = (
				F3A1F41E37E1B0B67E837835B625E8C7 /* ColorPickerViewController.swift */,
				63B820F6CCF7E367071447BE48A1E7DF /* ComposeNavigationBar.swift */,
				4D43E49B8DDEFB2C12CE566839958204 /* EasyTipView.swift */,
				CF423D33AEF805583E2C0718E895A0CE /* HapticFeedbackGenerating.swift */,
				5DBA922053650C55D17FACF2763BF020 /* HapticFeedbackGenerator.swift */,
				502220331BBEE30DDAD29A7935B3C604 /* NSLayoutConstraint+Utils.swift */,
				944F36E201990DB0BF12D18304911AFB /* PostFormKeyboardTracker.swift */,
				B7F909317E58EF8585BEC77F9ED8A653 /* ShowModalFromTopAnimator.swift */,
				001EDF883682E07DF72550273631AEC4 /* TimelineContaining.swift */,
				91D263C87CC2158EABCFEA5F871A628F /* TMPageViewController.swift */,
				02618F3E6C6B8D7A9258A7162A228D3C /* ToastPresentationStyle.swift */,
				7AD6F529F766F65DB944F9CDE2EA5112 /* UIView+AutoLayout.swift */,
				C3A5E6450486CF1D6FA02FC488B871CD /* UIView+Shadows.swift */,
				C475782BAB28BD7C5219B884764960D2 /* UIView+Snaphot.swift */,
				5C8C444A6F2F2B23BF2F673101550822 /* UIView+Utils.swift */,
				C3534B78C3CF647B458B7614B13CFDEB /* Pod */,
				7C2C0CCE5C5B48B2F1C771F62AC6421B /* Resources */,
				C87C61378987FCECC2498EC39D5A1CDB /* Support Files */,
				C9B779CF8EA75FD55DB44089E4940FC3 /* Tags */,
			);
			name = SharedUI;
			path = ../../../SharedUI;
			sourceTree = "<group>";
		};
		0654359D63A9DDF281614A6D1A37EB6F /* Recording */ = {
			isa = PBXGroup;
			children = (
				0B69BAD87CB80C860B24BC8B4DB4314E /* CameraRecorder.swift */,
				30F00CF5CF84725D478A81A93FB227A5 /* CameraRecordingProtocol.swift */,
				556EBB9B0BB02C98787B033FD9D31AA4 /* CameraSegmentHandler.swift */,
				AA54BC59E3C11B8244FF084C6E200E1A /* GifVideoOutputHandler.swift */,
				3B7EA09F9B8A9FE0155AE0A74CB15DAB /* PhotoOutputHandler.swift */,
				DBFEA389C4BDBFB1E57F8C7FF18A8198 /* VideoOutputHandler.swift */,
			);
			name = Recording;
			path = Classes/Recording;
			sourceTree = "<group>";
		};
		0679DE93744F98C1741380A7BDF38472 /* Text */ = {
			isa = PBXGroup;
			children = (
				FBDE3C4A58892BE487DFDCEDFFE5D54E /* EditorTextController.swift */,
				88B2BF4F9994F9777064627F337DE61A /* EditorTextView.swift */,
				9E5A0DBA7E8E333C0666E1607F5C4F9C /* MovableTextView.swift */,
				BA2F69FE4CD1E1D396C1034861E00E2A /* StylableTextView.swift */,
				52B95F4D55BC22B5D98070EB46A02881 /* TextCanvas.swift */,
				7619E7FC0B8A102DDFD73BA3B5170EF4 /* TextOptions.swift */,
				0ED13541B5CA6585802D29FD2DD85D49 /* ViewTransformations.swift */,
			);
			path = Text;
			sourceTree = "<group>";
		};
		106D14B065D5110F31C65D49A4E136F1 /* Analytics */ = {
			isa = PBXGroup;
			children = (
				58529509970F5A9F719DD866C193786F /* KanvasCameraAnalyticsProvider.swift */,
				DC154562E43F2EB17D00EFB8A1C8353E /* MediaInfo.swift */,
			);
			name = Analytics;
			path = Classes/Analytics;
			sourceTree = "<group>";
		};
		1100FA7526011186F0488BEAF64A9022 /* ModeSelector */ = {
			isa = PBXGroup;
			children = (
				E25E6C3FD332E7C752B680D0CA1A0350 /* MediaPickerButtonView.swift */,
				013B760EC29DAA35E33D9900C8E52949 /* ModeButtonView.swift */,
				B6B02D52FCA1A65B8878C5D5B74850CF /* ModeSelectorAndShootController.swift */,
				20C51894445225AFCACEA848328BE7E9 /* ModeSelectorAndShootView.swift */,
				E226FFCF27C3E1F805B7AE9B9B632BC3 /* ShootButtonView.swift */,
			);
			name = ModeSelector;
			path = Classes/ModeSelector;
			sourceTree = "<group>";
		};
		1D5FCD56F62633A2AE5B0D4B9DC35FCE /* Utility */ = {
			isa = PBXGroup;
			children = (
				B025A7F8C14540AF6B91AA16840D4ACE /* ConicalGradientLayer.swift */,
				A21A57341A330A17D9CAE1A7DAC478EA /* Device.swift */,
				406AA164FB94D8A74122AC2E89526D80 /* IgnoreTouchesCollectionView.swift */,
				297FF6F219AA7A9E2A72F4FBCCEA9EB9 /* IgnoreTouchesView.swift */,
				47366310E9F00A151078EE7B9B5C9D68 /* MediaMetadata.swift */,
				CFCDEA53422D96B3BE1411A05BD504F9 /* Queue.swift */,
				D64F180067B19C05C681AE3EA2364193 /* RGBA.swift */,
				708D5B0D54C6273A72CD13E7845B3011 /* Synchronized.swift */,
				5334574C14E3086B49C8A7DB11EBC90D /* TrashView.swift */,
				AF76282570ADCEDF7518560D33AA052A /* UIUpdate.swift */,
				B3CA5831A82DD49AEE8DDF04F1FB4A45 /* ColorThief */,
				B21C271B56219686A89D513AEAAC01EF /* HorizontalCollectionView */,
			);
			name = Utility;
			path = Classes/Utility;
			sourceTree = "<group>";
		};
		1E6DF8A6A62AB4126E6C7B6A43A252FD /* Filters */ = {
			isa = PBXGroup;
			children = (
				A5245987F48643365FBBF01CEDED14AC /* FilterCollectionCell.swift */,
				FF8081291D66F93827BDFF0D24BE62FA /* FilterCollectionInnerCell.swift */,
				9E49211056412A1B2505A6C388ABB3E3 /* FilterCollectionView.swift */,
				DBED4ECBDAA4B0260E87291506C42DD2 /* FilterItem.swift */,
				9887521D9F6A55B1FB96318E79809D3E /* ScrollHandler.swift */,
			);
			name = Filters;
			path = Classes/Filters;
			sourceTree = "<group>";
		};
		27C23CB9A8601EAF854454D49BB72E32 /* Development Pods */ = {
			isa = PBXGroup;
			children = (
				F0B5DB949F10FAF474FD50D776ABA643 /* KanvasCamera */,
				03632308CDB565282398EF126477EC88 /* SharedUI */,
				D5BDE35B4D4907D2197CF58FE32AEEFE /* TumblrTheme */,
				A45E0965CF0DC50964AABCB92F26EB97 /* Utils */,
			);
			name = "Development Pods";
			sourceTree = "<group>";
		};
		2D2B9428F0C167C1ECF5369181E67B08 /* OpenGL */ = {
			isa = PBXGroup;
			children = (
				1BAA37998C53E4BE06A562277CC0B6A9 /* CVPixelBuffer+copy.swift */,
				34B9DC80F49E87FC97F13289A86C7E14 /* CVPixelBuffer+sampleBuffer.swift */,
				C8A4B154A11CFBD1327357F3CED5FEE8 /* FilterFactory.swift */,
				53B21A2E15A82A50FD801273F3AE96F2 /* FilterType.swift */,
				B24EE7A47AD9EE0A03B6C7508337A803 /* GLMediaExporter.swift */,
				207CCDAE9EE581DE27062F8904F0FE5A /* GLPixelBufferView.swift */,
				067C54A157F2BB2C58F594041E85FCEF /* GLPlayer.swift */,
				CDE49255D0E5A2C190E35F79B0E787B7 /* GLRenderer.swift */,
				913333C72DF1656D625086AAFD6BD489 /* GLVideoCompositor.swift */,
				950459AA746BE972F9115CD0D80FD1EA /* NumTypes+Conversion.swift */,
				0F18C92A7F6A12287FD7E4785609B8D5 /* Shader.swift */,
				F161723D0865093AB87D73908F00D205 /* ShaderUtilities.swift */,
				B36A9F0A4893315BFD614C35BE5EA89C /* UIImage+PixelBuffer.swift */,
				732C526D1BECA403CB96EE1F506688DC /* Filter instances */,
				C9C7E80E79724FF30437AA4418764A17 /* Filters */,
			);
			name = OpenGL;
			path = Classes/OpenGL;
			sourceTree = "<group>";
		};
		30666D97DDBB5E0E3A206695F2910CCC /* Support Files */ = {
			isa = PBXGroup;
			children = (
				2ACBEEE4EB056C9D9B34E80EE9FEF0C5 /* KanvasCamera.modulemap */,
				9DB3008623233EB1D7EB92D6B9E5811B /* KanvasCamera.xcconfig */,
				97ECD829F2D237E1030BF32032CBAD3D /* KanvasCamera-dummy.m */,
				FCE984B930A4164205F0602E4507A351 /* KanvasCamera-Info.plist */,
				F7145EAD1EBFABC7C4F51391B4C46BCA /* KanvasCamera-prefix.pch */,
				587DC40029B929D95F8513316400DDE4 /* KanvasCamera-umbrella.h */,
			);
			name = "Support Files";
			path = "KanvasCameraExample/Pods/Target Support Files/KanvasCamera";
			sourceTree = "<group>";
		};
		37DA8FB3F577AC6E77609BE5C99AF203 /* Preview */ = {
			isa = PBXGroup;
			children = (
				93590B4EF3E23E78B3D52F729C9A1473 /* CameraPreviewView.swift */,
				D08064A358FD9A2EBAB4C59000E783CD /* CameraPreviewViewController.swift */,
				46089781A45BC0EC36B97CDD2CFE071C /* LoadingIndicatorView.swift */,
			);
			name = Preview;
			path = Classes/Preview;
			sourceTree = "<group>";
		};
		45E4BEB48F67ECE4946F86A2669DF19F /* Support Files */ = {
			isa = PBXGroup;
			children = (
				98FD387DFA194173633270BAF1BCD859 /* FBSnapshotTestCase.modulemap */,
				418E0471655A8CDB5EB2C290498D2FD3 /* FBSnapshotTestCase.xcconfig */,
				3A83AE4362CF1D4764E00E4602A2D648 /* FBSnapshotTestCase-dummy.m */,
				1B8ABEEA76ECDF1975B6D0787700F929 /* FBSnapshotTestCase-Info.plist */,
				746CC9C9E1B0E104CD1BA120C69A2526 /* FBSnapshotTestCase-prefix.pch */,
				E621F768263424D9C5C35D58513625CB /* FBSnapshotTestCase-umbrella.h */,
			);
			name = "Support Files";
			path = "../Target Support Files/FBSnapshotTestCase";
			sourceTree = "<group>";
		};
		4B8BA43CD469CED740C28F0F596783EB /* Constants */ = {
			isa = PBXGroup;
			children = (
				14C4F06C865E9CFCEE4F0D75D22EDF67 /* KanvasCameraColors.swift */,
				8B1BAD36F55466C3B9715BF5E071E924 /* KanvasCameraImages.swift */,
				723A95FC3345B7C34500296C506AC849 /* KanvasCameraStrings.swift */,
				76330555C121C46F6A4DCB986095B830 /* KanvasCameraTimes.swift */,
			);
			name = Constants;
			path = Classes/Constants;
			sourceTree = "<group>";
		};
		521A5BFF35642426B96228446DF17068 /* Editor */ = {
			isa = PBXGroup;
			children = (
				C5C93F1F7C25872116D2C21BAB558FED /* EditionMenuCollectionCell.swift */,
				6DD26CABE89DC7E5AEABF3C702239DF6 /* EditionMenuCollectionController.swift */,
				6FEF579A67B77315133840F6193E087D /* EditionMenuCollectionView.swift */,
				DE8B5EFA60AC6AA1D13919AB2C7B72B1 /* EditionOption.swift */,
				0E757D5294C558F213B5FFF6C2071E57 /* EditorView.swift */,
				CB1180C5A36438BEE49AC6236B1671AE /* EditorViewController.swift */,
				E2853BE530B8A0246003EB53DC32487A /* Drawing */,
				D8E5D16239BC16BD417FD81B08CF625A /* Filters */,
				0679DE93744F98C1741380A7BDF38472 /* Text */,
			);
			name = Editor;
			path = Classes/Editor;
			sourceTree = "<group>";
		};
		572840308FF31801162EC238F3EA58AD /* Frameworks */ = {
			isa = PBXGroup;
			children = (
				259E1B7377A05A9BAE45D73A6C3FDF1A /* SharedUI.framework */,
				9B233284383AF6968406119FF5CFB712 /* TumblrTheme.framework */,
				38DF616A8419350AA28B526670D13B0B /* Utils.framework */,
				DC203099162093B8289C7D7E395818BF /* iOS */,
			);
			name = Frameworks;
			sourceTree = "<group>";
		};
		5CD8883AFFB5FF3EC214B37DF2D9A610 /* Pods-KanvasCameraExample */ = {
			isa = PBXGroup;
			children = (
				E25B88F25CD48FE1638FD52911A6824F /* Pods-KanvasCameraExample.modulemap */,
				DFE3B885D482EBB73356633A05D70D5A /* Pods-KanvasCameraExample-acknowledgements.markdown */,
				1AD316C211996D8C047C6E7B945E24AD /* Pods-KanvasCameraExample-acknowledgements.plist */,
				578A9D6BEBE07F91B943DA86A4527049 /* Pods-KanvasCameraExample-dummy.m */,
				EB650864B416AD9C16CC66A8E69D8544 /* Pods-KanvasCameraExample-frameworks.sh */,
				EC4E21110729C7A0E309C3DB073D1ECD /* Pods-KanvasCameraExample-Info.plist */,
				B133F234B95CF873AE850D0C7E57B610 /* Pods-KanvasCameraExample-umbrella.h */,
				4F082B706F8AB6FBCC8E92402A098C05 /* Pods-KanvasCameraExample.debug.xcconfig */,
				FA5E750D777F8812B73B90F8308F9F11 /* Pods-KanvasCameraExample.release.xcconfig */,
			);
			name = "Pods-KanvasCameraExample";
			path = "Target Support Files/Pods-KanvasCameraExample";
			sourceTree = "<group>";
		};
		617DC8B9AD8E91E7AEA66867350F30E1 /* Targets Support Files */ = {
			isa = PBXGroup;
			children = (
				5CD8883AFFB5FF3EC214B37DF2D9A610 /* Pods-KanvasCameraExample */,
				9AB1CE40138872966372E40451B81D5D /* Pods-KanvasCameraExampleTests */,
			);
			name = "Targets Support Files";
			sourceTree = "<group>";
		};
<<<<<<< HEAD
		651E523511BA3711B7A4C8279FDB0D91 /* Filter instances */ = {
			isa = PBXGroup;
			children = (
				77D311EAE94D5BB7751DED1BA3D1142A /* ChromaFilter.swift */,
				EB9AFFC7903FE2EB31C9A72CB85BBBF3 /* EMInterferenceFilter.swift */,
				437B39576B804DE127580BD77976F8C7 /* FilmFilter.swift */,
				3451BA73F77D551569E99424F94FC52F /* GrayscaleFilter.swift */,
				5DE8AEFB69E5BA10EAB18BDAC2AD89DC /* ImagePoolFilter.swift */,
				3442EE0933BAEFAB92C646D99C6F2F69 /* LegoFilter.swift */,
				AF0ABB19E17CC8539F7466A1855294DF /* LightLeaksFilter.swift */,
				9367C1E9516E6FF1B3528D833338C76B /* MangaFilter.swift */,
				AD1EEB5190631509294D7551625C3A98 /* MirrorFourFilter.swift */,
				C82A503B80F1FEA669DC74A9FF0F8A4D /* MirrorTwoFilter.swift */,
				97C74508570DFF65B38BAB2F0294B900 /* PlasmaFilter.swift */,
				A5C7710E5EBF23851A27C72AEA714FAF /* RaveFilter.swift */,
				D5F8E0DDE9FB0C8204DBCD4F77EA6DC1 /* RGBFilter.swift */,
				1BC7DFD64B270493EABED08811000882 /* ToonFilter.swift */,
				18BDFFD8B31E1E9C2803300EBC4D0D58 /* WaveFilter.swift */,
				90AD6F929669863DCBF696E7DFB927DB /* WavePoolFilter.swift */,
			);
			path = "Filter instances";
			sourceTree = "<group>";
		};
=======
>>>>>>> 2934edb7
		6F6FAF92FB636ACC31633421B2EDAEE4 /* Textures */ = {
			isa = PBXGroup;
			children = (
				81B85754F7C2F166A44ADBC3E3F83452 /* Marker.swift */,
				E70A1D978281C0A3CECCFED66F5A1C88 /* Pencil.swift */,
				82C74A443A470169ED5F0828C09558B5 /* RoundedTexture.swift */,
				0C6E759709043979722278C1D12AC82E /* Sharpie.swift */,
				3B82AE13FA03D1AE0A4AD3F167185123 /* Texture.swift */,
			);
			path = Textures;
			sourceTree = "<group>";
		};
		7067115CCD88BBE87A39FA8412F45D72 /* Pod */ = {
			isa = PBXGroup;
			children = (
				64457138DDB7B1AE99A1F334D6C685CB /* Utils.podspec */,
			);
			name = Pod;
			sourceTree = "<group>";
		};
		732C526D1BECA403CB96EE1F506688DC /* Filter instances */ = {
			isa = PBXGroup;
			children = (
				E7D5EB6F27D47987E10BB914030CB38B /* AlphaBlendFilter.swift */,
				5400D7164FCA8958DA9045D62FCC1B0E /* ChromaFilter.swift */,
				DD182D6DFE5B542A12D283C5B19F3404 /* EMInterferenceFilter.swift */,
				C4292E0604A0293A619236737D6E9654 /* FilmFilter.swift */,
				A2C5FC1B5191CE012F5B63932274EF9A /* GrayscaleFilter.swift */,
				15EAA8C5077A488564FAAEC1E23335D6 /* ImagePoolFilter.swift */,
				B914EB1448F3041D1B9DEA4F28ABB656 /* LegoFilter.swift */,
				8B17C00423D03BFCE76C894B6FD40826 /* LightLeaksFilter.swift */,
				69487A15F20098F3B82C34AF3077402F /* MangaFilter.swift */,
				136555B0ECE2B46BF630A13728CFF2F6 /* MirrorFourFilter.swift */,
				DF62072782DEF25122348C6E3E74AA75 /* MirrorTwoFilter.swift */,
				DBFBA4008E6D45C4F9ADCA7C291FB13F /* PlasmaFilter.swift */,
				58A1B0D9A67A3F6DDDC0EEB6D0972380 /* RaveFilter.swift */,
				BEB92470EF20447CF09E5A025A2CB771 /* RGBFilter.swift */,
				56564CB9B242EDE6B3FB06388548CEBD /* ToonFilter.swift */,
				6EEE54738A5714840EB7431079DC8ECC /* WaveFilter.swift */,
				EBA70F336912C96DF63118AD1AF164F7 /* WavePoolFilter.swift */,
			);
			name = "Filter instances";
			path = "Filter instances";
			sourceTree = "<group>";
		};
		7A588DF2F8758FE528A3CFB69774DB26 /* Pod */ = {
			isa = PBXGroup;
			children = (
				0900276B8BB191353E0B1AE3DA1BA800 /* TumblrTheme.podspec */,
			);
			name = Pod;
			sourceTree = "<group>";
		};
		7BB638343E7ADE2F13DBD1A92FDC065C /* Support Files */ = {
			isa = PBXGroup;
			children = (
				920B35E9EA88519E9A3BA77D838BFF3E /* TumblrTheme.modulemap */,
				D7548B56A4C1CE12F56C61E6624C5DC0 /* TumblrTheme.xcconfig */,
				47184B16607918DCF2F178503536F777 /* TumblrTheme-dummy.m */,
				5D6E4E76BEDFFF1CE149DD837855FF3A /* TumblrTheme-Info.plist */,
				6072D4E814DE302D0CE585EF608D6441 /* TumblrTheme-prefix.pch */,
				09047F72FF04E957899434B983692560 /* TumblrTheme-umbrella.h */,
			);
			name = "Support Files";
			path = "../KanvasCamera/KanvasCameraExample/Pods/Target Support Files/TumblrTheme";
			sourceTree = "<group>";
		};
		7C2C0CCE5C5B48B2F1C771F62AC6421B /* Resources */ = {
			isa = PBXGroup;
			children = (
				1256107E93D3079775B65F1666BBE6FC /* Assets.xcassets */,
			);
			name = Resources;
			sourceTree = "<group>";
		};
		820C839EC049005CB82FAAF13AFDCB95 /* SwiftSupport */ = {
			isa = PBXGroup;
			children = (
				82D2DF1ABBBD85F5E079D7D0EB5479BC /* SwiftSupport.swift */,
			);
			name = SwiftSupport;
			sourceTree = "<group>";
		};
		86B3DDA6D1FCC5C5E0FDAE419EB2620D /* Extensions */ = {
			isa = PBXGroup;
			children = (
				4E4C1DE9F763C5DBA4189646BB46C7A7 /* Array+Move.swift */,
				7B8F626A5B2D628DBE337922C6382DD2 /* Array+Object.swift */,
				A86EBAEF26DCD923DA89FF2580D54B37 /* Array+Rotate.swift */,
				F3C9C9871138DE5146A885936382E6C4 /* AVURLAsset+Thumbnail.swift */,
				316499108D881D598BEFD3E8651C5820 /* CALayer+CGImage.swift */,
				B68A47D3FFF5964BCE3BB3FD74EC87D4 /* CALayer+Color.swift */,
				1435ED46BA55847D29374E69356BFF63 /* CALayer+Shadows.swift */,
				F9CAFA3322784E5566CB098208C6B88C /* CGPoint+Addition.swift */,
				346A0373B4642F435A7BA2DF59A7C418 /* CGRect+Center.swift */,
				F01096310ACF9D8BD45D13169F3B9EFC /* ClosedRange+Clamp.swift */,
				9CBA2FB53E2EE8A6251BEA734220F3DC /* IndexPath+Order.swift */,
				EE95E670A4DC110A4E6DA7F005035626 /* NSURL+Media.swift */,
				657B1006719957E168367DF3A242C86E /* UICollectionView+Cells.swift */,
				F5DB156A15B1C99CB4A7C1EE51EBFC4E /* UIColor+Brightness.swift */,
				106A25A1BB5D2F91A38F8F183A52B079 /* UIColor+Lerp.swift */,
				488EEF2E9150C96C15B2BC9DF0C3EE9C /* UIFont+Fonts.swift */,
				30C2CF6906332E2219AC5A2AFD45951B /* UIFont+Utils.swift */,
				659B6FCE2342655300594964 /* UIGestureRecognizer+Active.swift */,
				9C1C7B928DA8BBB317B01EFD12EBABE0 /* UIImage+Camera.swift */,
				6B0EDC6A2850E03EB73B17F978EABB8E /* UIImage+DominantColors.swift */,
				998C490F7B35B0FD1C65AB15C077F912 /* UIImage+FlipLeftMirrored.swift */,
				50F5A6C7948F4A6EE1F1DE3CAC2C0600 /* UITextView+TextOptions.swift */,
				D94B539836CC3DB1E6900ABFCAD85899 /* UIView+Image.swift */,
				0DFDEF4262B8D8D7595F6059C5F98922 /* UIView+Layout.swift */,
				616B0296CAB199C6E219567E96012E60 /* UIViewController+Load.swift */,
			);
			name = Extensions;
			path = Classes/Extensions;
			sourceTree = "<group>";
		};
		8DE3E58CFA3B308DAEA0DAAFBF0075A8 /* ColorPicker */ = {
			isa = PBXGroup;
			children = (
				F3B4E414DA647B4C934FF1F40C7F1B82 /* ColorPickerController.swift */,
				5DED708572D61C3B82CB52735ECCA8CD /* ColorPickerView.swift */,
			);
			path = ColorPicker;
			sourceTree = "<group>";
		};
		92B9827D134822FECA2FBE88A0585CBA /* FBSnapshotTestCase */ = {
			isa = PBXGroup;
			children = (
				9DD967528FC2F5BD41E45879D4B78BEE /* Core */,
				45E4BEB48F67ECE4946F86A2669DF19F /* Support Files */,
				820C839EC049005CB82FAAF13AFDCB95 /* SwiftSupport */,
			);
			path = FBSnapshotTestCase;
			sourceTree = "<group>";
		};
		933989E97E1ABAD4A6D82EB9D3DC9F26 /* Support Files */ = {
			isa = PBXGroup;
			children = (
				493700E787715244ACFCC95EAE5E5D5B /* Utils.modulemap */,
				53F2ED46A581E7FDA42E25C64BFE10C8 /* Utils.xcconfig */,
				4D6D2D0697E9286D869BE988090210BD /* Utils-dummy.m */,
				A7049DE7E19B88F8EB1631CCD4C849AF /* Utils-Info.plist */,
				6F1AA878AEA74F9DE6FEB9E5F7C2DBA9 /* Utils-prefix.pch */,
				E0F7B1EF95082AEFA0D49F7F708EA097 /* Utils-umbrella.h */,
			);
			name = "Support Files";
			path = "../KanvasCamera/KanvasCameraExample/Pods/Target Support Files/Utils";
			sourceTree = "<group>";
		};
		9AB1CE40138872966372E40451B81D5D /* Pods-KanvasCameraExampleTests */ = {
			isa = PBXGroup;
			children = (
				7E6AACA27B133032C9103A5B18647BF6 /* Pods-KanvasCameraExampleTests.modulemap */,
				BC944AAEAF15A8E42A88653064AF4C0E /* Pods-KanvasCameraExampleTests-acknowledgements.markdown */,
				589104E9BEF2D9C142FA9E634139A3F7 /* Pods-KanvasCameraExampleTests-acknowledgements.plist */,
				7D462DE960272556D85C81551A6CB399 /* Pods-KanvasCameraExampleTests-dummy.m */,
				4DF89C59DC3634A821241CD099BDA3D1 /* Pods-KanvasCameraExampleTests-frameworks.sh */,
				958B6D5BB9CE633D29A3259245D5E75E /* Pods-KanvasCameraExampleTests-Info.plist */,
				364E22867428947B7B5E38D54E3AB833 /* Pods-KanvasCameraExampleTests-umbrella.h */,
				92BC8D8E30A829B43FBA2B477A052A29 /* Pods-KanvasCameraExampleTests.debug.xcconfig */,
				93D08623E833189BCE80116FE3E8DBBA /* Pods-KanvasCameraExampleTests.release.xcconfig */,
			);
			name = "Pods-KanvasCameraExampleTests";
			path = "Target Support Files/Pods-KanvasCameraExampleTests";
			sourceTree = "<group>";
		};
		9CA54B171CEC7EFBB338E10DAD850D8D /* Options */ = {
			isa = PBXGroup;
			children = (
				C754085268812C2B12F1A500B22E0443 /* CameraOption.swift */,
				F86A706197EE2F317B8A7D9555078F76 /* ExtendedButton.swift */,
				3170EE3E77F9C4C05E8C7B6F96032EC4 /* ExtendedStackView.swift */,
				CE6BE4A34CC2F5CFAFA6856A0E62CF0F /* OptionsController.swift */,
				8FEECBC4040DD3CE53394AECF17C31E7 /* OptionsStackView.swift */,
				BC6BEABCF0117646009089CC23482204 /* OptionView.swift */,
			);
			name = Options;
			path = Classes/Options;
			sourceTree = "<group>";
		};
		9DD967528FC2F5BD41E45879D4B78BEE /* Core */ = {
			isa = PBXGroup;
			children = (
				3E29C50D3CDB46CBCBD20AFA13EB3D8D /* FBSnapshotTestCase.h */,
				13C8BBFE2D9E3A9C566221B1DE04E91C /* FBSnapshotTestCase.m */,
				D3067EAFD5B0A06885968D137840DB70 /* FBSnapshotTestCasePlatform.h */,
				AD0B81AC7DF4855803A0FA70985F8A99 /* FBSnapshotTestCasePlatform.m */,
				88EE4F95531D217A595AA8D85A24FA39 /* FBSnapshotTestController.h */,
				DE35F81C954881204729C569018D98C0 /* FBSnapshotTestController.m */,
				0A3ACA72AE9B776E644F6D159AB3E80B /* UIApplication+StrictKeyWindow.h */,
				8F1FE5C23F1BC485C54B92C32E78391F /* UIApplication+StrictKeyWindow.m */,
				A25844C26701FA4BCAEF64150B56777F /* UIImage+Compare.h */,
				EF53D290F564A9B10CEF56C9DC2010F2 /* UIImage+Compare.m */,
				E354F8FD537351F26F7949B4EBFA5101 /* UIImage+Diff.h */,
				E0956940883830C651240E754E3ECC52 /* UIImage+Diff.m */,
				EA718A72E676291836EBB46B85242155 /* UIImage+Snapshot.h */,
				AA172EA1A198EEFBE0794EACF7993C02 /* UIImage+Snapshot.m */,
			);
			name = Core;
			sourceTree = "<group>";
		};
		A0C3972968097D52E532EF592F588A2D /* Settings */ = {
			isa = PBXGroup;
			children = (
				A5C1AB33852059ED930FE4D57DF98DBE /* CameraSettings.swift */,
			);
			name = Settings;
			path = Classes/Settings;
			sourceTree = "<group>";
		};
		A45E0965CF0DC50964AABCB92F26EB97 /* Utils */ = {
			isa = PBXGroup;
			children = (
				53473D8E88622C8EB7F1DA203619EE4B /* Array+Safety.swift */,
				2615826682D13BED02AE657ADF6B1774 /* CGSize+Utils.swift */,
				DF050FFACF0F8D0A3B554F454D8CB39D /* ContentTypeDetector.swift */,
				39BA296EE25247E76527735323B3EF5F /* Dictionary+Copy.swift */,
				0CA14E3B1F7066D129DCD177596E40B7 /* HashCodeBuilder.swift */,
				D58203936586AA24F1FCE823C7CCC283 /* String+HexColor.swift */,
				B30D3662773FF8DCD8DDB6995832B420 /* TMUserInterfaceIdiom.swift */,
				2C53FAE87517052D8B24D87396E78937 /* UIColor+Hex.swift */,
				7067115CCD88BBE87A39FA8412F45D72 /* Pod */,
				933989E97E1ABAD4A6D82EB9D3DC9F26 /* Support Files */,
			);
			name = Utils;
			path = ../../../Utils;
			sourceTree = "<group>";
		};
		B21C271B56219686A89D513AEAAC01EF /* HorizontalCollectionView */ = {
			isa = PBXGroup;
			children = (
				EA08339B69E6CA7D4549FAE7E9FAC46D /* HorizontalCollectionLayout.swift */,
				0D7796C308553841FF37036FDD05F5A7 /* HorizontalCollectionView.swift */,
			);
			path = HorizontalCollectionView;
			sourceTree = "<group>";
		};
		B2D747BA005D44E4E7EB5203A117448F /* StrokeSelector */ = {
			isa = PBXGroup;
			children = (
				7BF8BBB21EAEA192A5805A8ECE596B28 /* StrokeSelectorController.swift */,
				25012B29AAAB2E1BB853AC82F4041678 /* StrokeSelectorView.swift */,
			);
			path = StrokeSelector;
			sourceTree = "<group>";
		};
		B3CA5831A82DD49AEE8DDF04F1FB4A45 /* ColorThief */ = {
			isa = PBXGroup;
			children = (
				9794DCA217FF93FEF29D15CC81873A9A /* ColorThief.swift */,
				B3F4294C9C6A7D6E74CEA177A088CED3 /* MMCQ.swift */,
			);
			path = ColorThief;
			sourceTree = "<group>";
		};
		B4635D78EA793793B41465A4A0B6EBE4 /* Pod */ = {
			isa = PBXGroup;
			children = (
				906270B4E5F2F378D3A0AC26BC499541 /* KanvasCamera.podspec.json */,
			);
			name = Pod;
			sourceTree = "<group>";
		};
		C0110BA7EB239E56A31CF8AD645D0A03 /* Filters */ = {
			isa = PBXGroup;
			children = (
				0E6E2E4E052BCC48F312D817AED130D5 /* CameraFilterCollectionCell.swift */,
				BFFCB4F86FEDC63A1EE3644BBB1F07FA /* CameraFilterCollectionController.swift */,
				2D9E70FE0F85DE66B5DD88A1858AC81E /* FilterSettingsController.swift */,
				9EBA00522596062141EDDD49043879D9 /* FilterSettingsView.swift */,
			);
			path = Filters;
			sourceTree = "<group>";
		};
		C3534B78C3CF647B458B7614B13CFDEB /* Pod */ = {
			isa = PBXGroup;
			children = (
				A21F5824C74195D7ED213D1D42DF388D /* SharedUI.podspec */,
			);
			name = Pod;
			sourceTree = "<group>";
		};
		C87C61378987FCECC2498EC39D5A1CDB /* Support Files */ = {
			isa = PBXGroup;
			children = (
				C48A1042C282F264456C3970E655BC33 /* SharedUI.modulemap */,
				158609F8F1D7A234A81BE167E578BBDE /* SharedUI.xcconfig */,
				747008D08148BF11271658C553C6A165 /* SharedUI-dummy.m */,
				E210612917AB33F11E161C9CA1E101E5 /* SharedUI-Info.plist */,
				5F6A1B877A3D42FBD51B34CEE69FCE91 /* SharedUI-prefix.pch */,
				119A68D3F16BAA2457A2B9A59CAB874C /* SharedUI-umbrella.h */,
			);
			name = "Support Files";
			path = "../KanvasCamera/KanvasCameraExample/Pods/Target Support Files/SharedUI";
			sourceTree = "<group>";
		};
		C9B779CF8EA75FD55DB44089E4940FC3 /* Tags */ = {
			isa = PBXGroup;
			children = (
				A987953D6EB23CCC6B9F570C88427C36 /* EditTagsView.swift */,
				AD56BC6F3FE5241CD187BDF9070BE805 /* PostOptionsConstants.swift */,
				2C7DC7B64ACB55D09898A8074D53A27B /* PostOptionsTagsDelegate.swift */,
				673E0A193683E3AA258C086BF0B5A648 /* SuggestedTagsDataSource.swift */,
				A8A043D82C83EB18A8494B5B94B3F391 /* SuggestedTagsView.swift */,
				D8AE10F8241E23EC547B346CC10938D8 /* SuggestedTagView.swift */,
				EA41FB18FDD59092CD419C36C9AC9816 /* TagsOptionsModel.swift */,
				DCB3A95666ED2C5FE63901EDABBD9D10 /* TagsView.swift */,
				D34A51EF959E1A4DD04581266C74449B /* TagsViewAnimationCoordinator.swift */,
				8487B5A41E7C0396ED28405D47015A41 /* TagsViewCollectionViewLayout.swift */,
				C60EA839AB47F5EA2CD762FD4DD0BDD6 /* TagsViewController.swift */,
				C7B04E59E439686E18AF6D7F7B4160F5 /* TagsViewEditCell.swift */,
				3F559A5FD9DDA325AEDF6B396F0FF654 /* TagsViewTagCell.swift */,
			);
			name = Tags;
			path = Source/Tags;
			sourceTree = "<group>";
		};
		C9C7E80E79724FF30437AA4418764A17 /* Filters */ = {
			isa = PBXGroup;
			children = (
				44DC52C575A02C64FAD3AD7FB58567A3 /* Filter.swift */,
				5E6C2F5FBF27403BC18FEB29B78BADCA /* FilterProtocol.swift */,
				A3428AAF5171033FB1189E607F8B1A15 /* GLError.swift */,
				39B85104FAB142430CADD7EE5078E7C9 /* GroupFilter.swift */,
			);
			name = Filters;
			path = Filters;
			sourceTree = "<group>";
		};
		C9D375952984748C3EE8B6FCD033A640 /* TextureSelector */ = {
			isa = PBXGroup;
			children = (
				076C369C82658E336321F843917CC023 /* TextureSelectorController.swift */,
				969D53172564D2D0E1B7E2C07B1C14DF /* TextureSelectorView.swift */,
			);
			path = TextureSelector;
			sourceTree = "<group>";
		};
		CF1408CF629C7361332E53B88F7BD30C = {
			isa = PBXGroup;
			children = (
				9D940727FF8FB9C785EB98E56350EF41 /* Podfile */,
				27C23CB9A8601EAF854454D49BB72E32 /* Development Pods */,
				572840308FF31801162EC238F3EA58AD /* Frameworks */,
				E81A37DBDE41E671312C56736544E2FA /* Pods */,
				D1D670DB0C1C01D7D3DEE35222B2513B /* Products */,
				617DC8B9AD8E91E7AEA66867350F30E1 /* Targets Support Files */,
			);
			sourceTree = "<group>";
		};
		D1D670DB0C1C01D7D3DEE35222B2513B /* Products */ = {
			isa = PBXGroup;
			children = (
				5C4F31330DFA99D699E4BDC8C3573D73 /* FBSnapshotTestCase.framework */,
				9831168340B63F19B1956AF98D1535F7 /* KanvasCamera.framework */,
				0A966F8CC02AF6C9C4D66DDF06B58364 /* Pods_KanvasCameraExample.framework */,
				2383078A6D28DE6A15E11489708BA4FD /* Pods_KanvasCameraExampleTests.framework */,
				1DF61DA1F9AC397EF265A9EC75BF3AE1 /* SharedUI.framework */,
				8A228F963CC9F56777C747E06F648344 /* TumblrTheme.framework */,
				B321C73955714AFB57F9DB8F1090071D /* Utils.framework */,
			);
			name = Products;
			sourceTree = "<group>";
		};
		D5BDE35B4D4907D2197CF58FE32AEEFE /* TumblrTheme */ = {
			isa = PBXGroup;
			children = (
				4C871F926BE8FD00FD71ED2DF74F4773 /* AppColorPalette.swift */,
				005BD509730C36E7E92B8D693D93CE66 /* AppColorScheme.swift */,
				2D90B9E7A3C9B3D0AC16A9FA3F821ED5 /* AppColorSource.swift */,
				EA21709410F7E6FF7639B0B277A4C149 /* AppUIChangedListener.swift */,
				2FAD5ACE725254DC2C207E647B7B2585 /* NavigationBarStyleDefining.swift */,
				B42A1834E88A05AE7933705864ABF334 /* StatusBarStyleDefining.swift */,
				A2A586EFAD0A7C6DB2B256E660275A97 /* UIColor+SharedColors.swift */,
				F41D1B4A4F9922C080DCF44A0A67F5E8 /* UIColor+Util.swift */,
				9BE4B2EDEEA49FE44644C0467C68126B /* UIFont+ComposeFonts.swift */,
				93D30F2F9C979F6B11A5134934B1BB25 /* UIFont+Orangina.swift */,
				13625E6524882169C7E8CA1650812D40 /* UIFont+PostFonts.swift */,
				90E713C0AB71FEF2B0A2B36A1C4C7A9E /* UIFont+TumblrTheme.swift */,
				7A588DF2F8758FE528A3CFB69774DB26 /* Pod */,
				7BB638343E7ADE2F13DBD1A92FDC065C /* Support Files */,
			);
			name = TumblrTheme;
			path = ../../../TumblrTheme;
			sourceTree = "<group>";
		};
		D8E5D16239BC16BD417FD81B08CF625A /* Filters */ = {
			isa = PBXGroup;
			children = (
				F9FAC71D380260064A5F8F33FE77144B /* EditorFilterCollectionCell.swift */,
				43714C9C9824B63D278B2A9D508CEC31 /* EditorFilterCollectionController.swift */,
				CF0680D437A6502469DBE03A50299435 /* EditorFilterController.swift */,
				8D803DCF387485239C873B334967616C /* EditorFilterView.swift */,
			);
			path = Filters;
			sourceTree = "<group>";
		};
		DB15BC8CFE032C503DD8993DDFFC6CB0 /* MediaClips */ = {
			isa = PBXGroup;
			children = (
				EA3F33DE9060B74BEEB64CB7F915D0BC /* MediaClip.swift */,
				1D39EE5AA8AE7F2A8A7BC845D5457406 /* MediaClipsCollectionCell.swift */,
				954869422214393E0AEBFB55C4EF37F4 /* MediaClipsCollectionController.swift */,
				58152DC86BA9C2DCCB62B7E39A43112F /* MediaClipsCollectionView.swift */,
				107B945330C86D20A3B7CCF1950D84DF /* MediaClipsEditorView.swift */,
				1DB4217B700FB0ECA2CBC6384CF23CB6 /* MediaClipsEditorViewController.swift */,
			);
			name = MediaClips;
			path = Classes/MediaClips;
			sourceTree = "<group>";
		};
		DC203099162093B8289C7D7E395818BF /* iOS */ = {
			isa = PBXGroup;
			children = (
				5A87DA8FE73E5A2BA114EEA3B8385D1F /* Foundation.framework */,
				635B8EF611C5053183706BE4A6AD5DD0 /* GLKit.framework */,
				CCAFAEBE89BE0F9091396494660844D1 /* OpenGLES.framework */,
				15B5B893F0D939992DC83B541503A453 /* QuartzCore.framework */,
				26847C6EBA8288F0AC82ABD4D3160CEA /* UIKit.framework */,
				CBF0CCD093AD8EE84FBAAAF873F9865C /* XCTest.framework */,
			);
			name = iOS;
			sourceTree = "<group>";
		};
		E2853BE530B8A0246003EB53DC32487A /* Drawing */ = {
			isa = PBXGroup;
			children = (
				5618A2C57AA62DE58AF6A8C9214E2671 /* CircularImageView.swift */,
				73AE9D0AE25AAC617884CE54050AACD3 /* ColorDrop.swift */,
				3D88D02C5C313A5B49AEE59833BBAFD9 /* DrawingCanvas.swift */,
				E36FC30392EBE0F72D0C997E8C6C9B68 /* DrawingController.swift */,
				98259B36F7E5CC1D3E76AFBAEF96607B /* DrawingView.swift */,
				F384B025A7523AE1E7B80B5AC8F2D760 /* ColorCollection */,
				8DE3E58CFA3B308DAEA0DAAFBF0075A8 /* ColorPicker */,
				B2D747BA005D44E4E7EB5203A117448F /* StrokeSelector */,
				6F6FAF92FB636ACC31633421B2EDAEE4 /* Textures */,
				C9D375952984748C3EE8B6FCD033A640 /* TextureSelector */,
			);
			path = Drawing;
			sourceTree = "<group>";
		};
<<<<<<< HEAD
		E7E44040224920443E9723B110DF19CA /* Filters */ = {
			isa = PBXGroup;
			children = (
				9CB1A68A29928C4090540FBCD2C7ED48 /* Filter.swift */,
				BFD7725FD874B471B38A0DDB79D7491E /* FilterProtocol.swift */,
				A89F8E2E469366E32CD69F0FEA6A391E /* GLError.swift */,
				45E2F0BBDE3468E45775C86823A9A245 /* GroupFilter.swift */,
			);
			path = Filters;
			sourceTree = "<group>";
		};
=======
>>>>>>> 2934edb7
		E81A37DBDE41E671312C56736544E2FA /* Pods */ = {
			isa = PBXGroup;
			children = (
				92B9827D134822FECA2FBE88A0585CBA /* FBSnapshotTestCase */,
			);
			name = Pods;
			sourceTree = "<group>";
		};
		EFCD06AAE434E235A37EA55A90E6DDA9 /* Resources */ = {
			isa = PBXGroup;
			children = (
				0FF0969F1301C23606C91E84103C7A12 /* Assets.xcassets */,
				7B250AC506770743B2453A774E19DD98 /* Shaders */,
				4A58B2D8D49B9A64DBD648B50AB10A11 /* silence.aac */,
			);
			name = Resources;
			sourceTree = "<group>";
		};
		F0B5DB949F10FAF474FD50D776ABA643 /* KanvasCamera */ = {
			isa = PBXGroup;
			children = (
				106D14B065D5110F31C65D49A4E136F1 /* Analytics */,
				F22A40796149F0B47F65D9F6B949630E /* Camera */,
				4B8BA43CD469CED740C28F0F596783EB /* Constants */,
				521A5BFF35642426B96228446DF17068 /* Editor */,
				86B3DDA6D1FCC5C5E0FDAE419EB2620D /* Extensions */,
				1E6DF8A6A62AB4126E6C7B6A43A252FD /* Filters */,
				DB15BC8CFE032C503DD8993DDFFC6CB0 /* MediaClips */,
				1100FA7526011186F0488BEAF64A9022 /* ModeSelector */,
				2D2B9428F0C167C1ECF5369181E67B08 /* OpenGL */,
				9CA54B171CEC7EFBB338E10DAD850D8D /* Options */,
				B4635D78EA793793B41465A4A0B6EBE4 /* Pod */,
				37DA8FB3F577AC6E77609BE5C99AF203 /* Preview */,
				0654359D63A9DDF281614A6D1A37EB6F /* Recording */,
				EFCD06AAE434E235A37EA55A90E6DDA9 /* Resources */,
				A0C3972968097D52E532EF592F588A2D /* Settings */,
				30666D97DDBB5E0E3A206695F2910CCC /* Support Files */,
				1D5FCD56F62633A2AE5B0D4B9DC35FCE /* Utility */,
			);
			name = KanvasCamera;
			path = ../..;
			sourceTree = "<group>";
		};
		F22A40796149F0B47F65D9F6B949630E /* Camera */ = {
			isa = PBXGroup;
			children = (
				38A2C4795082317C7F667144B719602A /* CameraController.swift */,
				DDCF7FBF93FB2D3E66C67487C4EB73EE /* CameraInputController.swift */,
				652C4E4A4A0F5FFB666A50C623EF817D /* CameraInputControllerDelegate.swift */,
				F24A35DD66920B10473E72714EC8FCC3 /* CameraInputOutput.swift */,
				D87BCB10D28560E27DAEDCB0ED0683CF /* CameraView.swift */,
				4668507B9696DA69AA30C6E03BC5A27A /* CameraZoomHandler.swift */,
				260668A6DA1AB9E412F8E1C122867666 /* FilteredInputViewController.swift */,
				16A23F48B6CACFEFB0A0891828D43C58 /* ImagePreviewController.swift */,
				E7F41E466F117F16739548833582799E /* KanvasUIImagePickerViewController.swift */,
				C0110BA7EB239E56A31CF8AD645D0A03 /* Filters */,
			);
			name = Camera;
			path = Classes/Camera;
			sourceTree = "<group>";
		};
		F384B025A7523AE1E7B80B5AC8F2D760 /* ColorCollection */ = {
			isa = PBXGroup;
			children = (
				E6739B1AAFDD9CD5852DC2F602C80026 /* ColorCollectionCell.swift */,
				3A047086E330BCC7002ADE7AF3E33B5D /* ColorCollectionController.swift */,
				2F59B1D6F35CEE0B9EFF633B8A46A547 /* ColorCollectionView.swift */,
			);
			path = ColorCollection;
			sourceTree = "<group>";
		};
/* End PBXGroup section */

/* Begin PBXHeadersBuildPhase section */
		37D94B83907E1737A50C68EDE5EEEE16 /* Headers */ = {
			isa = PBXHeadersBuildPhase;
			buildActionMask = 2147483647;
			files = (
				7F09EEB1655993E91439563ACA128659 /* SharedUI-umbrella.h in Headers */,
			);
			runOnlyForDeploymentPostprocessing = 0;
		};
		384DE8A8021C5DA5E256BCFEC3D478A9 /* Headers */ = {
			isa = PBXHeadersBuildPhase;
			buildActionMask = 2147483647;
			files = (
				F720FAF13A108CE6901E0A8B0580E1E8 /* FBSnapshotTestCase-umbrella.h in Headers */,
				00224C929D57F45B70E87359E719948D /* FBSnapshotTestCase.h in Headers */,
				C49D52712466511E332C952834C81FE1 /* FBSnapshotTestCasePlatform.h in Headers */,
				90142C6259374E18E640396A59AD379A /* FBSnapshotTestController.h in Headers */,
				40039E0AF0D764360B1D4FC4F7950D2E /* UIApplication+StrictKeyWindow.h in Headers */,
				F1AAAE00BB32B733B238E2B4E8424506 /* UIImage+Compare.h in Headers */,
				D04AAC8B22E4A4DC4F39891C4E52F251 /* UIImage+Diff.h in Headers */,
				B74CD6E6EBEA0B642776BCB37850415D /* UIImage+Snapshot.h in Headers */,
			);
			runOnlyForDeploymentPostprocessing = 0;
		};
		578C703AEDCC8CC1E1D45C70DB892B43 /* Headers */ = {
			isa = PBXHeadersBuildPhase;
			buildActionMask = 2147483647;
			files = (
				92BC1DBF16144627CC58224609F2F143 /* KanvasCamera-umbrella.h in Headers */,
			);
			runOnlyForDeploymentPostprocessing = 0;
		};
		8C93956FE30A3C4D7A5E44F83BD7A2E3 /* Headers */ = {
			isa = PBXHeadersBuildPhase;
			buildActionMask = 2147483647;
			files = (
				FF94F0D825B31A17F620199274642A96 /* Pods-KanvasCameraExample-umbrella.h in Headers */,
			);
			runOnlyForDeploymentPostprocessing = 0;
		};
		92CDF7CFA0303149A25ED330797FC92E /* Headers */ = {
			isa = PBXHeadersBuildPhase;
			buildActionMask = 2147483647;
			files = (
				85FF517E8D31C2904D96FF73A37D2C5C /* Utils-umbrella.h in Headers */,
			);
			runOnlyForDeploymentPostprocessing = 0;
		};
		E8458B89698648532E85A43850499B05 /* Headers */ = {
			isa = PBXHeadersBuildPhase;
			buildActionMask = 2147483647;
			files = (
				EA43D630888E20475CB3797937209165 /* TumblrTheme-umbrella.h in Headers */,
			);
			runOnlyForDeploymentPostprocessing = 0;
		};
		ED3B94B9B5DEB8216A2F213C99AFE78F /* Headers */ = {
			isa = PBXHeadersBuildPhase;
			buildActionMask = 2147483647;
			files = (
				B6AC531B045C60F593568A65F58219B4 /* Pods-KanvasCameraExampleTests-umbrella.h in Headers */,
			);
			runOnlyForDeploymentPostprocessing = 0;
		};
/* End PBXHeadersBuildPhase section */

/* Begin PBXNativeTarget section */
		137B6CAA262428441796238359BBCE5E /* Pods-KanvasCameraExampleTests */ = {
			isa = PBXNativeTarget;
			buildConfigurationList = 9F5765F60ACC21BA2B794B38F7A77470 /* Build configuration list for PBXNativeTarget "Pods-KanvasCameraExampleTests" */;
			buildPhases = (
				ED3B94B9B5DEB8216A2F213C99AFE78F /* Headers */,
				DC8BCC4C65054F0D223EE69D0922D4A7 /* Sources */,
				D644F3A3AB0BC951D57B5B5AB072708E /* Frameworks */,
				752B4D47F7B5911C444CF73361C23F80 /* Resources */,
			);
			buildRules = (
			);
			dependencies = (
				E102E6D7E78D1030F804AC00FEF9FD26 /* PBXTargetDependency */,
				53D4E97A8AB3E28FA96E1C1A7DDB05D1 /* PBXTargetDependency */,
				9C2915290253F373F120460D7A858372 /* PBXTargetDependency */,
				FC03871CF8DC038908C1AE860B4B2D0C /* PBXTargetDependency */,
				EEE5BF2ABC4D4EA7621F246C78294E9C /* PBXTargetDependency */,
			);
			name = "Pods-KanvasCameraExampleTests";
			productName = "Pods-KanvasCameraExampleTests";
			productReference = 2383078A6D28DE6A15E11489708BA4FD /* Pods_KanvasCameraExampleTests.framework */;
			productType = "com.apple.product-type.framework";
		};
		5A8AA14BB4E2075C7AF275F5A37A8613 /* SharedUI */ = {
			isa = PBXNativeTarget;
			buildConfigurationList = 5300909176A6DE82B987D810DEFCA694 /* Build configuration list for PBXNativeTarget "SharedUI" */;
			buildPhases = (
				37D94B83907E1737A50C68EDE5EEEE16 /* Headers */,
				02FC15840529525B1572100E07E1239C /* Sources */,
				7EF931D08BF7BADDA694B4104FFAB455 /* Frameworks */,
				B0B142ECA4BBC4B67CC79CD5528E92CB /* Resources */,
			);
			buildRules = (
			);
			dependencies = (
				8B153185029CD2CD285F01C76499107D /* PBXTargetDependency */,
			);
			name = SharedUI;
			productName = SharedUI;
			productReference = 1DF61DA1F9AC397EF265A9EC75BF3AE1 /* SharedUI.framework */;
			productType = "com.apple.product-type.framework";
		};
		5E1C9C4892FA8FEB28F32737904729A4 /* Utils */ = {
			isa = PBXNativeTarget;
			buildConfigurationList = F0A9F85B155898701540036098660BF0 /* Build configuration list for PBXNativeTarget "Utils" */;
			buildPhases = (
				92CDF7CFA0303149A25ED330797FC92E /* Headers */,
				89E2C1014288D76B9BB21BB5CE8BFBA2 /* Sources */,
				916BF1FA5C4FA84A902037F19F3C0B09 /* Frameworks */,
				27B2AEAD21807E6543D009C8713D3202 /* Resources */,
			);
			buildRules = (
			);
			dependencies = (
			);
			name = Utils;
			productName = Utils;
			productReference = B321C73955714AFB57F9DB8F1090071D /* Utils.framework */;
			productType = "com.apple.product-type.framework";
		};
		97690FB9AA16497E774B413B7C6B9506 /* TumblrTheme */ = {
			isa = PBXNativeTarget;
			buildConfigurationList = EE5F35C866F0FA390A8AE3B00D6996BE /* Build configuration list for PBXNativeTarget "TumblrTheme" */;
			buildPhases = (
				E8458B89698648532E85A43850499B05 /* Headers */,
				0993EAFA2C38AB977AC649FA619960C1 /* Sources */,
				BEB700CCC9589F719ADAE7868B2138CC /* Frameworks */,
				DA8E6E8DFEAAB1EDB99B6E3F8C2F23B7 /* Resources */,
			);
			buildRules = (
			);
			dependencies = (
				32797015462A050FB25C3331C2D67E25 /* PBXTargetDependency */,
			);
			name = TumblrTheme;
			productName = TumblrTheme;
			productReference = 8A228F963CC9F56777C747E06F648344 /* TumblrTheme.framework */;
			productType = "com.apple.product-type.framework";
		};
		98A98149697C80CEF8D5772791E92E66 /* FBSnapshotTestCase */ = {
			isa = PBXNativeTarget;
			buildConfigurationList = A38070E189561F257BBD5A0A55CACCCF /* Build configuration list for PBXNativeTarget "FBSnapshotTestCase" */;
			buildPhases = (
				384DE8A8021C5DA5E256BCFEC3D478A9 /* Headers */,
				A48201AC594B2E6B09C0EE0396BC1377 /* Sources */,
				E581515110D66F94F80A6937831489A1 /* Frameworks */,
				5CC655F1A6C7A45A9693160581076BAE /* Resources */,
			);
			buildRules = (
			);
			dependencies = (
			);
			name = FBSnapshotTestCase;
			productName = FBSnapshotTestCase;
			productReference = 5C4F31330DFA99D699E4BDC8C3573D73 /* FBSnapshotTestCase.framework */;
			productType = "com.apple.product-type.framework";
		};
		BDB175D784A4B1E7FCB709777D7A6ADF /* Pods-KanvasCameraExample */ = {
			isa = PBXNativeTarget;
			buildConfigurationList = E40F5E0FEACC10E0427B9CF95E20B83F /* Build configuration list for PBXNativeTarget "Pods-KanvasCameraExample" */;
			buildPhases = (
				8C93956FE30A3C4D7A5E44F83BD7A2E3 /* Headers */,
				AACE49F87FCAAB9ABB4BB310F7E27C6C /* Sources */,
				0F634D4AE40B89100911C558187DFE89 /* Frameworks */,
				1E72BFDDF8D9949324257BA1A5C5A318 /* Resources */,
			);
			buildRules = (
			);
			dependencies = (
				A8A80F67F9117E224D38D104B6F433A9 /* PBXTargetDependency */,
				37FBB93E3DAF0DDC0F2063A84C8B524F /* PBXTargetDependency */,
				38ECD3D07F2449A2CC67E51EB8231CA7 /* PBXTargetDependency */,
				7079038F53EB8168E5DABC06E7F03DFB /* PBXTargetDependency */,
			);
			name = "Pods-KanvasCameraExample";
			productName = "Pods-KanvasCameraExample";
			productReference = 0A966F8CC02AF6C9C4D66DDF06B58364 /* Pods_KanvasCameraExample.framework */;
			productType = "com.apple.product-type.framework";
		};
		EEA7BBCE1AEABC4574550F0FCA071779 /* KanvasCamera */ = {
			isa = PBXNativeTarget;
			buildConfigurationList = 03570EFA83CD77FA633401BDA041E1E9 /* Build configuration list for PBXNativeTarget "KanvasCamera" */;
			buildPhases = (
				578C703AEDCC8CC1E1D45C70DB892B43 /* Headers */,
				B9550FBB6F8EAA945A0338C222F2A12C /* Sources */,
				C7E2F89880E66CC447ABED041D66FD03 /* Frameworks */,
				3F90F33955854F470DD6EDB58E4F17FF /* Resources */,
			);
			buildRules = (
			);
			dependencies = (
				E6477A27D3F850E569210A0741B7D9C2 /* PBXTargetDependency */,
				806342BD509C9F690374E5A5C046CA5B /* PBXTargetDependency */,
			);
			name = KanvasCamera;
			productName = KanvasCamera;
			productReference = 9831168340B63F19B1956AF98D1535F7 /* KanvasCamera.framework */;
			productType = "com.apple.product-type.framework";
		};
/* End PBXNativeTarget section */

/* Begin PBXProject section */
		BFDFE7DC352907FC980B868725387E98 /* Project object */ = {
			isa = PBXProject;
			attributes = {
				LastSwiftUpdateCheck = 1100;
				LastUpgradeCheck = 1100;
			};
			buildConfigurationList = 4821239608C13582E20E6DA73FD5F1F9 /* Build configuration list for PBXProject "Pods" */;
			compatibilityVersion = "Xcode 10.0";
			developmentRegion = en;
			hasScannedForEncodings = 0;
			knownRegions = (
				en,
			);
			mainGroup = CF1408CF629C7361332E53B88F7BD30C;
			productRefGroup = D1D670DB0C1C01D7D3DEE35222B2513B /* Products */;
			projectDirPath = "";
			projectRoot = "";
			targets = (
				98A98149697C80CEF8D5772791E92E66 /* FBSnapshotTestCase */,
				EEA7BBCE1AEABC4574550F0FCA071779 /* KanvasCamera */,
				BDB175D784A4B1E7FCB709777D7A6ADF /* Pods-KanvasCameraExample */,
				137B6CAA262428441796238359BBCE5E /* Pods-KanvasCameraExampleTests */,
				5A8AA14BB4E2075C7AF275F5A37A8613 /* SharedUI */,
				97690FB9AA16497E774B413B7C6B9506 /* TumblrTheme */,
				5E1C9C4892FA8FEB28F32737904729A4 /* Utils */,
			);
		};
/* End PBXProject section */

/* Begin PBXResourcesBuildPhase section */
		1E72BFDDF8D9949324257BA1A5C5A318 /* Resources */ = {
			isa = PBXResourcesBuildPhase;
			buildActionMask = 2147483647;
			files = (
			);
			runOnlyForDeploymentPostprocessing = 0;
		};
		27B2AEAD21807E6543D009C8713D3202 /* Resources */ = {
			isa = PBXResourcesBuildPhase;
			buildActionMask = 2147483647;
			files = (
			);
			runOnlyForDeploymentPostprocessing = 0;
		};
		3F90F33955854F470DD6EDB58E4F17FF /* Resources */ = {
			isa = PBXResourcesBuildPhase;
			buildActionMask = 2147483647;
			files = (
				B3FF33073D9A0ACA3551D8DCB0B9624E /* Assets.xcassets in Resources */,
				36F1D88F588BA285C06C4589CAF8586D /* Shaders in Resources */,
				266D6DA0085DD622B8044B6359DE5D60 /* silence.aac in Resources */,
			);
			runOnlyForDeploymentPostprocessing = 0;
		};
		5CC655F1A6C7A45A9693160581076BAE /* Resources */ = {
			isa = PBXResourcesBuildPhase;
			buildActionMask = 2147483647;
			files = (
			);
			runOnlyForDeploymentPostprocessing = 0;
		};
		752B4D47F7B5911C444CF73361C23F80 /* Resources */ = {
			isa = PBXResourcesBuildPhase;
			buildActionMask = 2147483647;
			files = (
			);
			runOnlyForDeploymentPostprocessing = 0;
		};
		B0B142ECA4BBC4B67CC79CD5528E92CB /* Resources */ = {
			isa = PBXResourcesBuildPhase;
			buildActionMask = 2147483647;
			files = (
				AD251E6EB775F7ADD2D1C68227A4F011 /* Assets.xcassets in Resources */,
			);
			runOnlyForDeploymentPostprocessing = 0;
		};
		DA8E6E8DFEAAB1EDB99B6E3F8C2F23B7 /* Resources */ = {
			isa = PBXResourcesBuildPhase;
			buildActionMask = 2147483647;
			files = (
			);
			runOnlyForDeploymentPostprocessing = 0;
		};
/* End PBXResourcesBuildPhase section */

/* Begin PBXSourcesBuildPhase section */
		02FC15840529525B1572100E07E1239C /* Sources */ = {
			isa = PBXSourcesBuildPhase;
			buildActionMask = 2147483647;
			files = (
				14E7E83F128F5B4DA0EB6DB7E3865710 /* ColorPickerViewController.swift in Sources */,
				338485C65F7D3939A2552D56C0D1001B /* ComposeNavigationBar.swift in Sources */,
				A3A8735BB3559DF2555302288885B709 /* EasyTipView.swift in Sources */,
				2B9A54AEA204CBDFBD771F266B3D56CC /* EditTagsView.swift in Sources */,
				E820111900ECF02BC2F64407CE255DA0 /* HapticFeedbackGenerating.swift in Sources */,
				BF3FA08061039A58BB3E0E7499163D59 /* HapticFeedbackGenerator.swift in Sources */,
				B9A236FF3DECA9406C406455BFB853DF /* NSLayoutConstraint+Utils.swift in Sources */,
				3EC0E03CF1EBFB97A29C36E5889AC9FC /* PostFormKeyboardTracker.swift in Sources */,
				F633003E8D194843B5DCA42D6EF3BAA5 /* PostOptionsConstants.swift in Sources */,
				E79E3F600CEE69E6D3ECEF088A5BC2B2 /* PostOptionsTagsDelegate.swift in Sources */,
				8D4377E6BBBC5323940B956180724FBC /* SharedUI-dummy.m in Sources */,
				DD82AF183F5C5955C4BF67CA0968257B /* ShowModalFromTopAnimator.swift in Sources */,
				0E030455E693F84A13A6B3679BCC778B /* SuggestedTagsDataSource.swift in Sources */,
				5F77F41D720402CFDB791A7269CCDED7 /* SuggestedTagsView.swift in Sources */,
				FE4B2CA275DA692CF6B7BC2A5DDBE51E /* SuggestedTagView.swift in Sources */,
				122E2D6D8CAC95A5A7CBEB292F3BB975 /* TagsOptionsModel.swift in Sources */,
				A6037B07C7B04E4FF6AAA65EF41A2F21 /* TagsView.swift in Sources */,
				EDB6030C14A49DEDAEBC45466E216B43 /* TagsViewAnimationCoordinator.swift in Sources */,
				3148B45C4233D5670E5BD1F9546536E3 /* TagsViewCollectionViewLayout.swift in Sources */,
				9779DF0B47A78A5C73CEF1550698F319 /* TagsViewController.swift in Sources */,
				179C3B9C9595167C490B0F7D3CA88187 /* TagsViewEditCell.swift in Sources */,
				AF14FFC525887F2113D92991BEF23827 /* TagsViewTagCell.swift in Sources */,
				6356B02B1DB83BE41FC5628599DCEF6B /* TimelineContaining.swift in Sources */,
				A3F354CED398E618E6A85A560F3C6047 /* TMPageViewController.swift in Sources */,
				21627CB0F5978E6AC653F63DFBE2B4A9 /* ToastPresentationStyle.swift in Sources */,
				154910A8A81D97050E54CFA80E025866 /* UIView+AutoLayout.swift in Sources */,
				FFDC5CCB8D75FA81FD158455C42ABC9A /* UIView+Shadows.swift in Sources */,
				BDA6AB9FCEAC788F4F318B742EBAF717 /* UIView+Snaphot.swift in Sources */,
				510030CD4403F5F7AF5F3CD7F50C5E40 /* UIView+Utils.swift in Sources */,
			);
			runOnlyForDeploymentPostprocessing = 0;
		};
		0993EAFA2C38AB977AC649FA619960C1 /* Sources */ = {
			isa = PBXSourcesBuildPhase;
			buildActionMask = 2147483647;
			files = (
				9604F5DD8B21D8CDCE12D42C2C5E69F2 /* AppColorPalette.swift in Sources */,
				D4961DD67907EF295962FD63E5D85806 /* AppColorScheme.swift in Sources */,
				8E914A3A27E3E114371480E6DF235A53 /* AppColorSource.swift in Sources */,
				41EEED5B83D0709F6559C2104CAA9318 /* AppUIChangedListener.swift in Sources */,
				9498513785A687A829ECD2221C68ECB8 /* NavigationBarStyleDefining.swift in Sources */,
				EDA0223EF7B50CD573CE5A705F03F64D /* StatusBarStyleDefining.swift in Sources */,
				7C0FE1415BD0D51272EFC940A5A4BF1A /* TumblrTheme-dummy.m in Sources */,
				8B9551AD63DD653912F22ACEEDF0967E /* UIColor+SharedColors.swift in Sources */,
				E4EB2362B094855026EB17840F4DC9B2 /* UIColor+Util.swift in Sources */,
				D48704FA324218C6B2185216094183F2 /* UIFont+ComposeFonts.swift in Sources */,
				8394D5E03A9297B2D6C23D9665D40BA0 /* UIFont+Orangina.swift in Sources */,
				404FEB756DA23965B81CEA3BBBDCF908 /* UIFont+PostFonts.swift in Sources */,
				EBE17A9F5634266B6E0D2E7FE8B9849B /* UIFont+TumblrTheme.swift in Sources */,
			);
			runOnlyForDeploymentPostprocessing = 0;
		};
		89E2C1014288D76B9BB21BB5CE8BFBA2 /* Sources */ = {
			isa = PBXSourcesBuildPhase;
			buildActionMask = 2147483647;
			files = (
<<<<<<< HEAD
				0F50388C009D4D603CDE848507A8B653 /* Array+Move.swift in Sources */,
				8E5FC8F593F36F1417F637999751A91E /* Array+Object.swift in Sources */,
				1757B6D6AB357AEE4871FDA5410893EF /* Array+Rotate.swift in Sources */,
				D9F1CF49DE22D1D6B2A5576D5E205FFD /* AVURLAsset+Thumbnail.swift in Sources */,
				DE0F22C11E0BB83562DBEB7E1A31734A /* CALayer+CGImage.swift in Sources */,
				62157F0192EB50752CF444D849EF0CA6 /* CALayer+Color.swift in Sources */,
				6408A99B545755628FA031263D68074D /* CALayer+Shadows.swift in Sources */,
				501C6B52B5E4F2B870319ACC3836EA10 /* CameraController.swift in Sources */,
				675F583681D0E41A84278BD7BC04D655 /* CameraFilterCollectionCell.swift in Sources */,
				3A9A2A2A41916BFD2FE0ED0D217A52FF /* CameraFilterCollectionController.swift in Sources */,
				09E9584ACEDB8AF1117F61E326EBE782 /* CameraInputController.swift in Sources */,
				D8F5A6423DE29DDE1001A04476319DA8 /* CameraInputControllerDelegate.swift in Sources */,
				6D06FB521D418A891769BCEE1FF90046 /* CameraInputOutput.swift in Sources */,
				D295D9A42D32D266D7BA47E75E3589D9 /* CameraOption.swift in Sources */,
				E1964F6E97F8C423492A0D66DBF6FECA /* CameraPreviewView.swift in Sources */,
				14B496491A1D9D406BC9C57DA01936E1 /* CameraPreviewViewController.swift in Sources */,
				C9E063E9D3CC3551F623880EEC16A644 /* CameraRecorder.swift in Sources */,
				900E64843C856759FF4957737D9218A9 /* CameraRecordingProtocol.swift in Sources */,
				EE9DFB426B6B29518782D691B59872D0 /* CameraSegmentHandler.swift in Sources */,
				6E14E476D46B7C92870BE1572EF3781C /* CameraSettings.swift in Sources */,
				F220313BD014E2C5EC2251874C31C900 /* CameraView.swift in Sources */,
				1C2FDC222091123C90E59DCD2AF8E2C4 /* CameraZoomHandler.swift in Sources */,
				5CD50E66556ABF0E0B4568643F69174A /* CGPoint+Addition.swift in Sources */,
				A9E0DC705748D4DFD4CE3B6A73DAE85C /* CGRect+Center.swift in Sources */,
				EA151951E066EBFAC9D93AB82CDEF1C9 /* ChromaFilter.swift in Sources */,
				FB010ECC0F0C479DA374A6589644EE70 /* CircularImageView.swift in Sources */,
				CB640CDDD2BDEC2B5876F6BA99E107CA /* ClosedRange+Clamp.swift in Sources */,
				DF98E1E2234849F4AC0A45DABED6CB2A /* ColorCollectionCell.swift in Sources */,
				8DD057C37900CB423F6E281C1AFB18A6 /* ColorCollectionController.swift in Sources */,
				A716FFEB98BED6B0C21EB81B974AE3B6 /* ColorCollectionView.swift in Sources */,
				914446E354A87378DD9AB2D8F6B5343B /* ColorDrop.swift in Sources */,
				74CE9AEADD1ADE8D85591C13F7D2C3FF /* ColorPickerController.swift in Sources */,
				A9E62AFC41AB3CA52FB00269D6424B7B /* ColorPickerView.swift in Sources */,
				D40931DFEDF14123BA1F270360475199 /* ColorThief.swift in Sources */,
				69E6809DF7626DE85E34EF44DEDAE6B4 /* ConicalGradientLayer.swift in Sources */,
				53474CE344C764A07EB8092BEEE37637 /* CVPixelBuffer+copy.swift in Sources */,
				AF32C7A606A923855F84BC2D45900760 /* CVPixelBuffer+sampleBuffer.swift in Sources */,
				B94C9130A58C5B8BD8545B2FDDBCB650 /* Device.swift in Sources */,
				0AC6E25F3A7F36DEDCAC07EA738F3C8B /* DrawingCanvas.swift in Sources */,
				DC6123609E459C9E52F7AF2DAFACE232 /* DrawingController.swift in Sources */,
				313C46C6EC8BCFDAAB486579E7A6D991 /* DrawingView.swift in Sources */,
				6FFA56656F9C3A5BFC86046CCC8ECB84 /* EditionMenuCollectionCell.swift in Sources */,
				4D272651F7607AE7D6FEF1C704EDB82C /* EditionMenuCollectionController.swift in Sources */,
				5C73115C4976556CECB1357439F2E99C /* EditionMenuCollectionView.swift in Sources */,
				27B397F54189361DAF90181C1AD31351 /* EditionOption.swift in Sources */,
				243C78CC28795FE9CDCD3057E623E778 /* EditorFilterCollectionCell.swift in Sources */,
				BF55CF4FF12F4C292A4F765150601449 /* EditorFilterCollectionController.swift in Sources */,
				385C3CAF37F94E0BF78055F36CCC5FA6 /* EditorFilterController.swift in Sources */,
				42257EACBC989A90D979CD21453BE2C0 /* EditorFilterView.swift in Sources */,
				C6000249FE9405517F86779D5F08ABEC /* EditorTextController.swift in Sources */,
				8803FCC44A4BBDD488CF7DFC0C1CCB89 /* EditorTextView.swift in Sources */,
				11512A8A3F8F93190FC6F8637FC11FAB /* EditorView.swift in Sources */,
				3FD875DD1D7FED03733B5B125A19ADE9 /* EditorViewController.swift in Sources */,
				0E37548D86D5EF892BFD2DF00E5C6F73 /* EMInterferenceFilter.swift in Sources */,
				EE910D69A22254F0A2303E082EC5376D /* ExtendedButton.swift in Sources */,
				B8F1FCB7F3A23466A6E9F3EE2198A57D /* ExtendedStackView.swift in Sources */,
				D0821D5499300EDAF2E899E6E0C738E9 /* FilmFilter.swift in Sources */,
				1ACAFDEDD991B823FB24350B55B0DA6F /* Filter.swift in Sources */,
				BAEEC74ED142457996ECE3F3001F6AB0 /* FilterCollectionCell.swift in Sources */,
				EAA95A5365C2F17C50B3EC4A0D0440AF /* FilterCollectionInnerCell.swift in Sources */,
				D3D6CD69B9FA733174FF90FA442E66EF /* FilterCollectionView.swift in Sources */,
				EE85D63E044F9B5BFCF78B0201CC88FA /* FilteredInputViewController.swift in Sources */,
				434A9D9CE1744C9CB84298B2445F6752 /* FilterFactory.swift in Sources */,
				BE928F9C37C31A6D7BD6572B81087A46 /* FilterItem.swift in Sources */,
				075087FD133DA83552C52A3BAE87B0D8 /* FilterProtocol.swift in Sources */,
				1C731EA35D398B4F9A4956A3D1B13177 /* FilterSettingsController.swift in Sources */,
				EFD056F2AF5254A75F69BB1B79707A53 /* FilterSettingsView.swift in Sources */,
				23321C028C3DB639EA834E79D1C1AFBB /* FilterType.swift in Sources */,
				BB11EA9DB0A865584AA7B85FD8B6F38F /* GifVideoOutputHandler.swift in Sources */,
				CEA7E2DE7E371370C86F87D51F5DFD34 /* GLError.swift in Sources */,
				B3ABE464990BA1EC87FB0D48A7C43F85 /* GLMediaExporter.swift in Sources */,
				0D65BAF882CD1C12511A392D8F038144 /* GLPixelBufferView.swift in Sources */,
				9D7B1C07BB018F0F571F9C2F3714E2D3 /* GLPlayer.swift in Sources */,
				40F24652FD203E2A9D4096B47AF9931B /* GLRenderer.swift in Sources */,
				074D30FEB47D5545342068C04FFF7522 /* GLVideoCompositor.swift in Sources */,
				4956D4BE3A017F6CE5E9390D710E67E7 /* GrayscaleFilter.swift in Sources */,
				723EF00C5B188DE7FA4A0BB0FAD3A844 /* GroupFilter.swift in Sources */,
				68F6130361F88CF0BD0234FAC0194A70 /* HorizontalCollectionLayout.swift in Sources */,
				533DEFBA8BBE51F2E016A4D375B8121B /* HorizontalCollectionView.swift in Sources */,
				83CF1DBD59C860A980E10D993B55E48A /* IgnoreTouchesCollectionView.swift in Sources */,
				71577F10249FEACF3C34626E4A9929C6 /* IgnoreTouchesView.swift in Sources */,
				B7E0F8A577E81F3222610169C4482E76 /* ImagePoolFilter.swift in Sources */,
				73BAEC0829C99D8485860F0E2842453A /* ImagePreviewController.swift in Sources */,
				D500421F6A88D009DF22492DA7612CF4 /* IndexPath+Order.swift in Sources */,
				AC1377D8C3D157098520666220F594E6 /* KanvasCamera-dummy.m in Sources */,
				0BD89BAA56CFE58273A7515A5EC75A7F /* KanvasCameraAnalyticsProvider.swift in Sources */,
				EFC3223EC542C7D0C848CBA91E08484B /* KanvasCameraColors.swift in Sources */,
				5D16CBCADE0158C851DF56124BC14091 /* KanvasCameraImages.swift in Sources */,
				75869CC8D7B39562A8D239D452646A00 /* KanvasCameraStrings.swift in Sources */,
				A4EE2A1F84C439501C9B921DDB0DD9C7 /* KanvasCameraTimes.swift in Sources */,
				0A4AA5B38AA62FDA60D95617047CB3FC /* KanvasUIImagePickerViewController.swift in Sources */,
				4AAFC988383F03FA1FCEF64D7682D11C /* LegoFilter.swift in Sources */,
				70630A836C34C9A0A15B33E36121246F /* LightLeaksFilter.swift in Sources */,
				08D588EC85CE5203FDE84B6E59A30C4A /* LoadingIndicatorView.swift in Sources */,
				37476928FD4153EC59BE0EFCE6E58DA7 /* MangaFilter.swift in Sources */,
				2DE20AEC107DF47F7D76BABEAF3E2693 /* Marker.swift in Sources */,
				3A64E0D7183413E2F06A28A8A19E6F13 /* MediaClip.swift in Sources */,
				0179EDB4414C77C17ED113C0EB2B6CCB /* MediaClipsCollectionCell.swift in Sources */,
				9D5824583D95F76E67EC63AC7FBFD5F1 /* MediaClipsCollectionController.swift in Sources */,
				D30CE426EEA9363C02BD903FADBA0304 /* MediaClipsCollectionView.swift in Sources */,
				A50AED2B98496C276A27A88F99CC138F /* MediaClipsEditorView.swift in Sources */,
				9CC16E186AA1CE39ACD510C8F7615316 /* MediaClipsEditorViewController.swift in Sources */,
				FC7C415DACBEA10B1CF88BCF74C88765 /* MediaInfo.swift in Sources */,
				2D0120433B4977B420914CD969666290 /* MediaMetadata.swift in Sources */,
				7E1BF48B890C40073E9F5FAA8F7DDAB7 /* MediaPickerButtonView.swift in Sources */,
				4CAF99CC9D9FAD8C606D66BDEC348370 /* MirrorFourFilter.swift in Sources */,
				FE9551E33FAADB127DCC71EF68E5D69D /* MirrorTwoFilter.swift in Sources */,
				68ED23D75C071B40B841BED411E0F2FF /* MMCQ.swift in Sources */,
				D602535ED02DCB267A7C8C02011090F4 /* ModeButtonView.swift in Sources */,
				994D96BDF6D264FB276C6A1AC6F9AE66 /* ModeSelectorAndShootController.swift in Sources */,
				0DF186346124DB51F645B1458BDC1F17 /* ModeSelectorAndShootView.swift in Sources */,
				4BE58506196173339356054F217916FF /* MovableTextView.swift in Sources */,
				659B6FCF2342655300594964 /* UIGestureRecognizer+Active.swift in Sources */,
				5992F577E1A7BB0D58AFE510CE230D6C /* NSURL+Media.swift in Sources */,
				D3B9FA02DB5EDA80F2C0A3B1FEFD8879 /* NumTypes+Conversion.swift in Sources */,
				4C25860BBCE3CAFD78C56B7AD6C88316 /* OptionsController.swift in Sources */,
				509CCBCE686F558FB1442EFC848978FD /* OptionsStackView.swift in Sources */,
				F2487936B7E92BFB4EA851EC7E559DFC /* OptionView.swift in Sources */,
				5195AA4BC0B6074CAC7078EDD8727885 /* Pencil.swift in Sources */,
				861F2FA5A8245BB7E3584A3E021688AC /* PhotoOutputHandler.swift in Sources */,
				C95310B29A023C4847DDB440C51F0C56 /* PlasmaFilter.swift in Sources */,
				D7DCDD01B91D7EC086008DEFB02EDDB2 /* Queue.swift in Sources */,
				4B8BA22D93B525F25C746810FEE91E21 /* RaveFilter.swift in Sources */,
				64B902522A812FD9385E33DEF872A27D /* RGBA.swift in Sources */,
				8FF068D86E06492BCEB38613319E54D0 /* RGBFilter.swift in Sources */,
				507BE8058960D5262525D640329D5BE8 /* RoundedTexture.swift in Sources */,
				6BFCBEA454AE28EE221A3431F9340771 /* ScrollHandler.swift in Sources */,
				91916B18C958DC157317A3029B29D494 /* Shader.swift in Sources */,
				B6FD46C656126834DFAF97F286E0C1FE /* ShaderUtilities.swift in Sources */,
				D76422F07076CE4F05FCAC4129448854 /* Sharpie.swift in Sources */,
				0E3A0021D03CD89ADAFA2CED80A7BFE5 /* ShootButtonView.swift in Sources */,
				7551155CC1BF22322B16CBC3A73B313D /* StrokeSelectorController.swift in Sources */,
				31286D35092272E031F53FFB2BE7A867 /* StrokeSelectorView.swift in Sources */,
				9EC78FCB7FE5B00371D5EE1555DF0A6D /* StylableTextView.swift in Sources */,
				132F472C1513DFDE39F1B62BB9FDD8BD /* Synchronized.swift in Sources */,
				0998D5CA6EDECB592D8E79357B0CD3AD /* TextCanvas.swift in Sources */,
				87C56149644C3DB6AB85CAB52332B9D8 /* TextOptions.swift in Sources */,
				6CCABAEA1AE7615E0C31970EDB99FBD5 /* Texture.swift in Sources */,
				736A664707E52196711772A95B1FCFB5 /* TextureSelectorController.swift in Sources */,
				2BC705F883761EF42B9555F814043D53 /* TextureSelectorView.swift in Sources */,
				7E12087C46F49F94073EB6DBE9B4FEE8 /* ToonFilter.swift in Sources */,
				48E5BC47E1D89A785D8EA16CDD99D9F8 /* TrashView.swift in Sources */,
				E8FB31A35DB5E286CA33A3AD1F0F47B2 /* UICollectionView+Cells.swift in Sources */,
				DA87C2057AF2225046649621379328DF /* UIColor+Brightness.swift in Sources */,
				C7783CFBB41BC7361AB2D31A5AC6AF1A /* UIColor+Lerp.swift in Sources */,
				3E3821C51073A2059C5C934E4D1B7F63 /* UIFont+Fonts.swift in Sources */,
				6595464A5AFBF42039770360233442F4 /* UIFont+Utils.swift in Sources */,
				1C2C64C3E7899D4FA57327115F6FFF4B /* UIImage+Camera.swift in Sources */,
				33F54B31BE813CB57D9A5715FFBADA94 /* UIImage+DominantColors.swift in Sources */,
				34F58CBDEF4543A0DD87F767A3B889DE /* UIImage+FlipLeftMirrored.swift in Sources */,
				7477A55617562708B4216BF46A996671 /* UIImage+PixelBuffer.swift in Sources */,
				C0B9048C3F2E1ACEA61B8E915678FE50 /* UITextView+TextOptions.swift in Sources */,
				BDD504268F4466542D299861799F34EF /* UIUpdate.swift in Sources */,
				2572C8CF38562F11F030AA86FCB89B9C /* UIView+Image.swift in Sources */,
				3FF696768735069B2D760487C9D6B5D0 /* UIView+Layout.swift in Sources */,
				26851D232AC5F54620A4524004EB42AA /* UIViewController+Load.swift in Sources */,
				DB967ACD12539F41D3D3034B910AFE14 /* VideoOutputHandler.swift in Sources */,
				C5B98C6FA89A4BE5595E6032F712A47D /* ViewTransformations.swift in Sources */,
				15D9855D76F3DC0C606C0408A4991325 /* WaveFilter.swift in Sources */,
				832AB030D185A4EC5CFC5372E2B46C9E /* WavePoolFilter.swift in Sources */,
=======
				E0F9EBA300A654B5440CDDA67E62D31E /* Array+Safety.swift in Sources */,
				9905C0318C704B1AD50C0796A8165C10 /* CGSize+Utils.swift in Sources */,
				1B4AAC0637B941E2A1CBE64521E04B76 /* ContentTypeDetector.swift in Sources */,
				64AC526FA95582B6F409B4F19E26BDEB /* Dictionary+Copy.swift in Sources */,
				D17C7C04681643618B689C3DDFC371A3 /* HashCodeBuilder.swift in Sources */,
				E57E309F1F59B8E5168779A4DF5904AA /* String+HexColor.swift in Sources */,
				DE42EC4DEFB968B508EDECABC62E9A33 /* TMUserInterfaceIdiom.swift in Sources */,
				A2F70E4D08F6D9497474CFC8635B4863 /* UIColor+Hex.swift in Sources */,
				09B26E7982DC20D551AB979403FFF9E0 /* Utils-dummy.m in Sources */,
>>>>>>> 2934edb7
			);
			runOnlyForDeploymentPostprocessing = 0;
		};
		A48201AC594B2E6B09C0EE0396BC1377 /* Sources */ = {
			isa = PBXSourcesBuildPhase;
			buildActionMask = 2147483647;
			files = (
				6DBC8EB7532E931C2FBDA71D1E0B66A4 /* FBSnapshotTestCase-dummy.m in Sources */,
				8CE3BF0ACE07EA42DD5DAC871BF4B767 /* FBSnapshotTestCase.m in Sources */,
				E8AC509D18EBF21B1FEA909652A01108 /* FBSnapshotTestCasePlatform.m in Sources */,
				88396E68DC05A379282F3B374F75F43C /* FBSnapshotTestController.m in Sources */,
				9D65089019D558E5A9661F2DCAD20313 /* SwiftSupport.swift in Sources */,
				11C410135C7E89353B480AC8DE0BFB77 /* UIApplication+StrictKeyWindow.m in Sources */,
				2DCFF0CE0BD295F1D46D3247F36B192C /* UIImage+Compare.m in Sources */,
				14AD81D52FAD9CF2C065C61FB00C3B4F /* UIImage+Diff.m in Sources */,
				A525E29E0A8079B35B793D8A2B5FBDF2 /* UIImage+Snapshot.m in Sources */,
			);
			runOnlyForDeploymentPostprocessing = 0;
		};
		AACE49F87FCAAB9ABB4BB310F7E27C6C /* Sources */ = {
			isa = PBXSourcesBuildPhase;
			buildActionMask = 2147483647;
			files = (
				5ECE4D2B9FDF11E0184AB626EDDE521A /* Pods-KanvasCameraExample-dummy.m in Sources */,
			);
			runOnlyForDeploymentPostprocessing = 0;
		};
		B9550FBB6F8EAA945A0338C222F2A12C /* Sources */ = {
			isa = PBXSourcesBuildPhase;
			buildActionMask = 2147483647;
			files = (
				EC5E35F273C6DB95F131FE066DFAE711 /* AlphaBlendFilter.swift in Sources */,
				16F17F8DCAEEFE3131C3AC2257A6687A /* Array+Move.swift in Sources */,
				B9E11DA9C8B63907E578C0858077ACA2 /* Array+Object.swift in Sources */,
				48FF4990BDD5D9A6B6AD645AEA6D636F /* Array+Rotate.swift in Sources */,
				C46A059799A3349BE91550EFCEDCB801 /* AVURLAsset+Thumbnail.swift in Sources */,
				FC004D5098D1A4082FC5AEB2198EFCD1 /* CALayer+CGImage.swift in Sources */,
				424C8CE63DA03ADFA281E8415CB9720C /* CALayer+Color.swift in Sources */,
				B03114557C6BD45BE80425A28E12A964 /* CALayer+Shadows.swift in Sources */,
				FDEB55771DAC3351076239AE71486FE8 /* CameraController.swift in Sources */,
				F8B2C4E99E62D3B7B7D0847C91369A28 /* CameraFilterCollectionCell.swift in Sources */,
				5E084BA46DD7460078A592C454FAB094 /* CameraFilterCollectionController.swift in Sources */,
				CE53645B95A77D88C4A4C3AED48A36E6 /* CameraInputController.swift in Sources */,
				80B6E92127F61B7561208D31EE03782E /* CameraInputControllerDelegate.swift in Sources */,
				115B25F15A54DC0EB189C1A854085F68 /* CameraInputOutput.swift in Sources */,
				3CEE2A67F19945106CA6CDCD1CD40958 /* CameraOption.swift in Sources */,
				390B5F4B6BC0B4D1EA91E3C3167140E1 /* CameraPreviewView.swift in Sources */,
				5372727ADC553892E26F684349B94E4A /* CameraPreviewViewController.swift in Sources */,
				F3344AF2095CA72B49DDC72D8BD8A8F2 /* CameraRecorder.swift in Sources */,
				DA45B03C287E91BEEA138CFC85874BCE /* CameraRecordingProtocol.swift in Sources */,
				63AB6F535E83A9D9EF5B9CB6B5C8F8ED /* CameraSegmentHandler.swift in Sources */,
				61F55971262D5E2CD8283C3F34A2C87F /* CameraSettings.swift in Sources */,
				674A3FC5D8E623AA0CB98AB63F5D93EB /* CameraView.swift in Sources */,
				4D710B00C7E722096983D7CD22987B8A /* CameraZoomHandler.swift in Sources */,
				41B828DA8EA3C238C48AD8D7516206B2 /* CGPoint+Addition.swift in Sources */,
				747866BE1F23CB8F8800C9D36E303FB1 /* CGRect+Center.swift in Sources */,
				A545475AC5098B86BCC87908CC3B1E05 /* ChromaFilter.swift in Sources */,
				A138827E4E67E8AD01F962E4CFDAE5C9 /* CircularImageView.swift in Sources */,
				019E904E690B8FE9B4FA8C54ED265D80 /* ClosedRange+Clamp.swift in Sources */,
				7EAF88C71308A7AEE4141C49690E016E /* ColorCollectionCell.swift in Sources */,
				B14ADDCA0EE5C465BE0F97E54D97924C /* ColorCollectionController.swift in Sources */,
				E8BBCDA01C14E37A534CA7508C3ABB97 /* ColorCollectionView.swift in Sources */,
				D1F9C7042FE41DD8D0B319A2684C5947 /* ColorDrop.swift in Sources */,
				6F8ED20DE38D912AE1B55B829F6C8CC6 /* ColorPickerController.swift in Sources */,
				BAB4AA7DDA5B9ED941CE16BCA1F6686B /* ColorPickerView.swift in Sources */,
				9E1D532908BF7CA61A867FA924C77C50 /* ColorThief.swift in Sources */,
				FE19B68A381ED3EB5BA9E488F240E032 /* ConicalGradientLayer.swift in Sources */,
				34AFC3B403BD6B245ACEFB54D1A9AF6A /* CVPixelBuffer+copy.swift in Sources */,
				5939092BC92B86C2FCA547A9E8FC1487 /* CVPixelBuffer+sampleBuffer.swift in Sources */,
				B63BB0DBAB2159091AC63CB550CE3C75 /* Device.swift in Sources */,
				3334F8603C317047276BA8CB04F48EFC /* DrawingCanvas.swift in Sources */,
				8D3EE2C04F4542A446FA0DB433D98E34 /* DrawingController.swift in Sources */,
				C740827FA47CD00280D97D60DBF7A22E /* DrawingView.swift in Sources */,
				EBE671B72129B2FAE287023149C90B48 /* EditionMenuCollectionCell.swift in Sources */,
				D4049270AECB57AD869F6C8C4FFCF000 /* EditionMenuCollectionController.swift in Sources */,
				2310956E1CFE5E3F77BFA775EDFF0CAB /* EditionMenuCollectionView.swift in Sources */,
				1AAC861CD7B2FAE3DF45C62A8CFE7701 /* EditionOption.swift in Sources */,
				870767A2E3AB75089A9A248F5B590A65 /* EditorFilterCollectionCell.swift in Sources */,
				3602B9A39E32A1310D3E8166A19AEE46 /* EditorFilterCollectionController.swift in Sources */,
				F5E4CA0B9AFA4DCD0A83A4A2BCA1B213 /* EditorFilterController.swift in Sources */,
				C51F9890866A6429DAF05BFB7E62F076 /* EditorFilterView.swift in Sources */,
				8DE53264ADFE9164EA2027CF67DDCA17 /* EditorTextController.swift in Sources */,
				8EDCAED53BE5AB9439E200175E3F92BF /* EditorTextView.swift in Sources */,
				766FDAC374340D00FAEBC6CA4C3F60F5 /* EditorView.swift in Sources */,
				A31D6AE0916CD7DFCAF8D3FEACD35062 /* EditorViewController.swift in Sources */,
				5CDCCCC2EE104809A18D78E5DE1C6DF3 /* EMInterferenceFilter.swift in Sources */,
				866C73FCB933A73683B842862718209F /* ExtendedButton.swift in Sources */,
				F4FFA09315B9826509194F2C96B89467 /* ExtendedStackView.swift in Sources */,
				50B970E980581DC3E9EB3F3C0B662866 /* FilmFilter.swift in Sources */,
				845A89F490B2B9FCEBC9CCC1121D528F /* Filter.swift in Sources */,
				C4C71385BAFD84F7153543087F308FE9 /* FilterCollectionCell.swift in Sources */,
				0DA8F93DFB9E05B354868FB8CB546D7B /* FilterCollectionInnerCell.swift in Sources */,
				367A2EECC92B98425FDAFD716820E202 /* FilterCollectionView.swift in Sources */,
				7C4833F808C7AFA5EB24E9DA8492E542 /* FilteredInputViewController.swift in Sources */,
				A18BE850C7C8E470763E276CF40B8EAF /* FilterFactory.swift in Sources */,
				ED35550904148D6AEDC81A7E25460367 /* FilterItem.swift in Sources */,
				B5748AB400F120FF8307E57146F87831 /* FilterProtocol.swift in Sources */,
				E013C3F527373C355A7B4B6ABB1B0627 /* FilterSettingsController.swift in Sources */,
				195C1BE2F96756C2518E42FDE1ECD08E /* FilterSettingsView.swift in Sources */,
				EFBFF0DA0110535E011D869233C3C63B /* FilterType.swift in Sources */,
				785807E73F15FD4A3C0A72428FAFB7E7 /* GifVideoOutputHandler.swift in Sources */,
				3579A94EAF1B3631196958827410384C /* GLError.swift in Sources */,
				B35BF8B9CCE2FCF294B417AE2D92CA19 /* GLMediaExporter.swift in Sources */,
				9E048992519557C7532D4655791ADCC1 /* GLPixelBufferView.swift in Sources */,
				6FEBFEB160DAA43A7BC93AF9FBF076F1 /* GLPlayer.swift in Sources */,
				35C20153F8F359027635AB9842A2B540 /* GLRenderer.swift in Sources */,
				D4CFF2E87E1270ECCB7A76307BD21F6A /* GLVideoCompositor.swift in Sources */,
				ABEBA2A12FEDDE27ADCD6D8CA273DB64 /* GrayscaleFilter.swift in Sources */,
				67E6BCF6638C386E6E93AB4D1B6E662B /* GroupFilter.swift in Sources */,
				5237E6D986CE42993787A2C21B20AFBD /* HorizontalCollectionLayout.swift in Sources */,
				F70B3B9BCF32749BAA68CFC0AD10A817 /* HorizontalCollectionView.swift in Sources */,
				1704175292A1DEA8FAC614C3BB2CA367 /* IgnoreTouchesCollectionView.swift in Sources */,
				C16465CD811F47E29B11D9C57711E090 /* IgnoreTouchesView.swift in Sources */,
				E1C7499CB5EB4D00A3C291F5CECEE49A /* ImagePoolFilter.swift in Sources */,
				CAD0FFD8F932F1ADFACFA2F9A0AA3A1A /* ImagePreviewController.swift in Sources */,
				7DAC1CCFEEA1DACC3B19CB4DD4E4B970 /* IndexPath+Order.swift in Sources */,
				26049EDE1C66CD5ACC477F18CF9AAD58 /* KanvasCamera-dummy.m in Sources */,
				85E4A95B98BC6EB9A12087C854E4B03F /* KanvasCameraAnalyticsProvider.swift in Sources */,
				8B3EB4A4F70FE1642B7AC3AD2E6FEAF0 /* KanvasCameraColors.swift in Sources */,
				2826D33DEE1866EC66870180FA29B2FE /* KanvasCameraImages.swift in Sources */,
				5DEEFF29DCCE165369534D4F170EE2A1 /* KanvasCameraStrings.swift in Sources */,
				32B843A36879480DCE5AFC0983DC5CF2 /* KanvasCameraTimes.swift in Sources */,
				FD7E7390F651C8F6B7CC8F063518EE51 /* KanvasUIImagePickerViewController.swift in Sources */,
				36BF4713DB300E024B5A4E83E106566A /* LegoFilter.swift in Sources */,
				DD8FF67C46B39C2EACECA7DE332CD403 /* LightLeaksFilter.swift in Sources */,
				09E01E91A921DEA1A23F6CF6A6F130B2 /* LoadingIndicatorView.swift in Sources */,
				77BCE94EAD151C8C866607061A8166B4 /* MangaFilter.swift in Sources */,
				6E327C703FCBE2447904F1132A679851 /* Marker.swift in Sources */,
				130E209A9898DC8A21AEB35B760311D2 /* MediaClip.swift in Sources */,
				187EC70309DB04BCB438DD8745B32D9A /* MediaClipsCollectionCell.swift in Sources */,
				191267227697B91BD62B648B4EFAE32E /* MediaClipsCollectionController.swift in Sources */,
				560FBC3DFE93CF166E0BC6AFB44F9140 /* MediaClipsCollectionView.swift in Sources */,
				3EBDC7F5AA67883A712FE8E560F72010 /* MediaClipsEditorView.swift in Sources */,
				5F1A5AB50F87FBC91E3C738AF1D54DB8 /* MediaClipsEditorViewController.swift in Sources */,
				733E61479679D978793208060B55A3DD /* MediaInfo.swift in Sources */,
				75698654F67D92A314576CC1AE0D4C64 /* MediaMetadata.swift in Sources */,
				55062BB1BA45683BEE8DBA70EB9B44C2 /* MediaPickerButtonView.swift in Sources */,
				9B19EBCDAE7EE512607836F92898FA06 /* MirrorFourFilter.swift in Sources */,
				3A83B18824CBBE9FDB49A66E2083B3FF /* MirrorTwoFilter.swift in Sources */,
				F7C5D0121477464EC69B8EF229D0DC75 /* MMCQ.swift in Sources */,
				75B67B402D2D2E72B0C6CAC24CB546DB /* ModeButtonView.swift in Sources */,
				DFDA89AAD66FEE2BE7D2A9BE4A4C8850 /* ModeSelectorAndShootController.swift in Sources */,
				4888C1CE1D8038FB14379E880FC04D99 /* ModeSelectorAndShootView.swift in Sources */,
				55488D345AA65902E05D2CE81F9A73D5 /* MovableTextView.swift in Sources */,
				81BC73C557FD9D08BBF512BAA6B28939 /* NSURL+Media.swift in Sources */,
				918066D4D825C2F7D6648869FA117B0F /* NumTypes+Conversion.swift in Sources */,
				C2691F8B5764DE4EF8B1926771F0BFAE /* OptionsController.swift in Sources */,
				6D5B3424D724F799AE673E99AC8C22B0 /* OptionsStackView.swift in Sources */,
				E3051EE81D4370FF47216045DD834341 /* OptionView.swift in Sources */,
				9B06B5374347CEAAF75F927F238BBC1D /* Pencil.swift in Sources */,
				DE6EB7BF0CC6DFA1F58711766AE01482 /* PhotoOutputHandler.swift in Sources */,
				B665B636795513696D40FC2220FF83BB /* PlasmaFilter.swift in Sources */,
				62AFE3EB3E292D67B24C505A90288367 /* Queue.swift in Sources */,
				4AFD5951BCD01AEEB38B1C52E7453102 /* RaveFilter.swift in Sources */,
				5EB37970FFDB3536999CDE2047387487 /* RGBA.swift in Sources */,
				F38D005AD9850AD45AAC2861B149E14A /* RGBFilter.swift in Sources */,
				A8286EBE6952AD3821EFB839A7F9B687 /* RoundedTexture.swift in Sources */,
				0ED149F85FA3A6A3C54D50F13C5077F6 /* ScrollHandler.swift in Sources */,
				B0D07439291C31D485C7536E209BCD8D /* Shader.swift in Sources */,
				1CC1626E8901C2BA98CC4A9F38602E08 /* ShaderUtilities.swift in Sources */,
				F1FECD301E1E3F495AA9D7B783DA0699 /* Sharpie.swift in Sources */,
				E950B4615DB80BFDE079D62185F6C48B /* ShootButtonView.swift in Sources */,
				9113ABCF1DD9101928120301B365C786 /* StrokeSelectorController.swift in Sources */,
				B5C894B79990802D656DD347AAE40E73 /* StrokeSelectorView.swift in Sources */,
				0A2C9566B86E61894782E82D2D61FEEF /* StylableTextView.swift in Sources */,
				71760C40E20861EB2229955892C53DD4 /* Synchronized.swift in Sources */,
				B37CB01079A3C53D298FCCC964589D69 /* TextCanvas.swift in Sources */,
				1ED2C018C986133799449FD8F451AAB2 /* TextOptions.swift in Sources */,
				DE5F0D4F9411E2FCAD66DF644D4D8E08 /* Texture.swift in Sources */,
				8710124EEECEED389EBC9EB4DBFAE44A /* TextureSelectorController.swift in Sources */,
				AE449875BF63C58B0622E878A005B77D /* TextureSelectorView.swift in Sources */,
				86D47922422DF502426D936160830203 /* ToonFilter.swift in Sources */,
				C4B09C88E9C1078E293FAE51F50FF575 /* TrashView.swift in Sources */,
				DE0D512BA6988B2DAA4EF66136930514 /* UICollectionView+Cells.swift in Sources */,
				D854FAC8AE8FFDD5890C50BA5852F884 /* UIColor+Brightness.swift in Sources */,
				6C1D1E00D53167D7929D0AE8D14FC376 /* UIColor+Lerp.swift in Sources */,
				22B25FB750A1FF77FBCC77797C0A128C /* UIFont+Fonts.swift in Sources */,
				B3AD9370372B4F5272DEC535658B7AA8 /* UIFont+Utils.swift in Sources */,
				5FE7DD802BC2118EE2D30DDFD6CA93E0 /* UIImage+Camera.swift in Sources */,
				CA37412AEB7A45875E54097A010B9602 /* UIImage+DominantColors.swift in Sources */,
				C80801D7AE515550C0D5EECBFFFA64D7 /* UIImage+FlipLeftMirrored.swift in Sources */,
				18066C7F8E0F281F8DA89D813067802F /* UIImage+PixelBuffer.swift in Sources */,
				0A5FB299F57EC883A5D74DD92A1FBCA3 /* UITextView+TextOptions.swift in Sources */,
				F74149D6F76A9DEB45B4F03CD84163D1 /* UIUpdate.swift in Sources */,
				9DF105D513798854B31F90FDF28E7061 /* UIView+Image.swift in Sources */,
				48229B162B5B536CF2D178F38DD59446 /* UIView+Layout.swift in Sources */,
				2CF7C3FCC4B45DE47A5FCF2B1B14C288 /* UIViewController+Load.swift in Sources */,
				8D85C049A5C2873DCCC8346F2A33071A /* VideoOutputHandler.swift in Sources */,
				D92BFA9E38A1991E2B1E446205DAC632 /* ViewTransformations.swift in Sources */,
				B3DE806E43A691F04724537A5E3245BC /* WaveFilter.swift in Sources */,
				3B128C2D554202E6BD1DD553051FE002 /* WavePoolFilter.swift in Sources */,
			);
			runOnlyForDeploymentPostprocessing = 0;
		};
		DC8BCC4C65054F0D223EE69D0922D4A7 /* Sources */ = {
			isa = PBXSourcesBuildPhase;
			buildActionMask = 2147483647;
			files = (
				CB54D55E921DE33512930232FF5CD3D1 /* Pods-KanvasCameraExampleTests-dummy.m in Sources */,
			);
			runOnlyForDeploymentPostprocessing = 0;
		};
/* End PBXSourcesBuildPhase section */

/* Begin PBXTargetDependency section */
		32797015462A050FB25C3331C2D67E25 /* PBXTargetDependency */ = {
			isa = PBXTargetDependency;
			name = Utils;
			target = 5E1C9C4892FA8FEB28F32737904729A4 /* Utils */;
			targetProxy = 74DDC50109EDA9C9F63F3641ECBCEF98 /* PBXContainerItemProxy */;
		};
		37FBB93E3DAF0DDC0F2063A84C8B524F /* PBXTargetDependency */ = {
			isa = PBXTargetDependency;
			name = SharedUI;
			target = 5A8AA14BB4E2075C7AF275F5A37A8613 /* SharedUI */;
			targetProxy = 3A11C541D8A4093C013616FFF324320F /* PBXContainerItemProxy */;
		};
		38ECD3D07F2449A2CC67E51EB8231CA7 /* PBXTargetDependency */ = {
			isa = PBXTargetDependency;
			name = TumblrTheme;
			target = 97690FB9AA16497E774B413B7C6B9506 /* TumblrTheme */;
			targetProxy = 5D06D4F7D341C0A1BE0DFFFDB1462314 /* PBXContainerItemProxy */;
		};
		53D4E97A8AB3E28FA96E1C1A7DDB05D1 /* PBXTargetDependency */ = {
			isa = PBXTargetDependency;
			name = KanvasCamera;
			target = EEA7BBCE1AEABC4574550F0FCA071779 /* KanvasCamera */;
			targetProxy = 5C01C72F375428E5B57BA8EC1908A1CA /* PBXContainerItemProxy */;
		};
		7079038F53EB8168E5DABC06E7F03DFB /* PBXTargetDependency */ = {
			isa = PBXTargetDependency;
			name = Utils;
			target = 5E1C9C4892FA8FEB28F32737904729A4 /* Utils */;
			targetProxy = 2E82BE1640D5CF65B1DC0C3B350F16FD /* PBXContainerItemProxy */;
		};
		806342BD509C9F690374E5A5C046CA5B /* PBXTargetDependency */ = {
			isa = PBXTargetDependency;
			name = TumblrTheme;
			target = 97690FB9AA16497E774B413B7C6B9506 /* TumblrTheme */;
			targetProxy = 31E61EDC5B7B5602E00B1087492F256E /* PBXContainerItemProxy */;
		};
		8B153185029CD2CD285F01C76499107D /* PBXTargetDependency */ = {
			isa = PBXTargetDependency;
			name = TumblrTheme;
			target = 97690FB9AA16497E774B413B7C6B9506 /* TumblrTheme */;
			targetProxy = 9C0797AE6FCDD62BFAE4EA99F8204D7C /* PBXContainerItemProxy */;
		};
		9C2915290253F373F120460D7A858372 /* PBXTargetDependency */ = {
			isa = PBXTargetDependency;
			name = SharedUI;
			target = 5A8AA14BB4E2075C7AF275F5A37A8613 /* SharedUI */;
			targetProxy = 4E3753948A34E8C7215F8C3C15D76F9E /* PBXContainerItemProxy */;
		};
		A8A80F67F9117E224D38D104B6F433A9 /* PBXTargetDependency */ = {
			isa = PBXTargetDependency;
			name = KanvasCamera;
			target = EEA7BBCE1AEABC4574550F0FCA071779 /* KanvasCamera */;
			targetProxy = EAC29C22E64E0F90BA3C29D27CC05DE0 /* PBXContainerItemProxy */;
		};
		E102E6D7E78D1030F804AC00FEF9FD26 /* PBXTargetDependency */ = {
			isa = PBXTargetDependency;
			name = FBSnapshotTestCase;
			target = 98A98149697C80CEF8D5772791E92E66 /* FBSnapshotTestCase */;
			targetProxy = CDA2DA05D5B0E2CC20E64A30F072EAFE /* PBXContainerItemProxy */;
		};
		E6477A27D3F850E569210A0741B7D9C2 /* PBXTargetDependency */ = {
			isa = PBXTargetDependency;
			name = SharedUI;
			target = 5A8AA14BB4E2075C7AF275F5A37A8613 /* SharedUI */;
			targetProxy = 987463C8F6FD85D57F8CFB51B11CB3FC /* PBXContainerItemProxy */;
		};
		EEE5BF2ABC4D4EA7621F246C78294E9C /* PBXTargetDependency */ = {
			isa = PBXTargetDependency;
			name = Utils;
			target = 5E1C9C4892FA8FEB28F32737904729A4 /* Utils */;
			targetProxy = D3072593E1F4F34441418360B6655ECC /* PBXContainerItemProxy */;
		};
		FC03871CF8DC038908C1AE860B4B2D0C /* PBXTargetDependency */ = {
			isa = PBXTargetDependency;
			name = TumblrTheme;
			target = 97690FB9AA16497E774B413B7C6B9506 /* TumblrTheme */;
			targetProxy = 4C3F91E41323FE0CC677A326EBB0D2F8 /* PBXContainerItemProxy */;
		};
/* End PBXTargetDependency section */

/* Begin XCBuildConfiguration section */
		004E22A133F1B6C8C8867A62F9237BD0 /* Debug */ = {
			isa = XCBuildConfiguration;
			baseConfigurationReference = 53F2ED46A581E7FDA42E25C64BFE10C8 /* Utils.xcconfig */;
			buildSettings = {
				CLANG_ENABLE_OBJC_WEAK = NO;
				CODE_SIGN_IDENTITY = "";
				"CODE_SIGN_IDENTITY[sdk=appletvos*]" = "";
				"CODE_SIGN_IDENTITY[sdk=iphoneos*]" = "";
				"CODE_SIGN_IDENTITY[sdk=watchos*]" = "";
				CURRENT_PROJECT_VERSION = 1;
				DEFINES_MODULE = YES;
				DYLIB_COMPATIBILITY_VERSION = 1;
				DYLIB_CURRENT_VERSION = 1;
				DYLIB_INSTALL_NAME_BASE = "@rpath";
				GCC_PREFIX_HEADER = "Target Support Files/Utils/Utils-prefix.pch";
				INFOPLIST_FILE = "Target Support Files/Utils/Utils-Info.plist";
				INSTALL_PATH = "$(LOCAL_LIBRARY_DIR)/Frameworks";
				IPHONEOS_DEPLOYMENT_TARGET = 11.0;
				LD_RUNPATH_SEARCH_PATHS = (
					"$(inherited)",
					"@executable_path/Frameworks",
					"@loader_path/Frameworks",
				);
				MODULEMAP_FILE = "Target Support Files/Utils/Utils.modulemap";
				PRODUCT_MODULE_NAME = Utils;
				PRODUCT_NAME = Utils;
				SDKROOT = iphoneos;
				SKIP_INSTALL = YES;
				SWIFT_ACTIVE_COMPILATION_CONDITIONS = "$(inherited) ";
				SWIFT_VERSION = 4.2;
				TARGETED_DEVICE_FAMILY = "1,2";
				VERSIONING_SYSTEM = "apple-generic";
				VERSION_INFO_PREFIX = "";
			};
			name = Debug;
		};
		131356BE54884448CA49C07BEDF4BB2A /* Debug */ = {
			isa = XCBuildConfiguration;
			buildSettings = {
				ALWAYS_SEARCH_USER_PATHS = NO;
				CLANG_ANALYZER_NONNULL = YES;
				CLANG_ANALYZER_NUMBER_OBJECT_CONVERSION = YES_AGGRESSIVE;
				CLANG_CXX_LANGUAGE_STANDARD = "gnu++14";
				CLANG_CXX_LIBRARY = "libc++";
				CLANG_ENABLE_MODULES = YES;
				CLANG_ENABLE_OBJC_ARC = YES;
				CLANG_ENABLE_OBJC_WEAK = YES;
				CLANG_WARN_BLOCK_CAPTURE_AUTORELEASING = YES;
				CLANG_WARN_BOOL_CONVERSION = YES;
				CLANG_WARN_COMMA = YES;
				CLANG_WARN_CONSTANT_CONVERSION = YES;
				CLANG_WARN_DEPRECATED_OBJC_IMPLEMENTATIONS = YES;
				CLANG_WARN_DIRECT_OBJC_ISA_USAGE = YES_ERROR;
				CLANG_WARN_DOCUMENTATION_COMMENTS = YES;
				CLANG_WARN_EMPTY_BODY = YES;
				CLANG_WARN_ENUM_CONVERSION = YES;
				CLANG_WARN_INFINITE_RECURSION = YES;
				CLANG_WARN_INT_CONVERSION = YES;
				CLANG_WARN_NON_LITERAL_NULL_CONVERSION = YES;
				CLANG_WARN_OBJC_IMPLICIT_RETAIN_SELF = YES;
				CLANG_WARN_OBJC_LITERAL_CONVERSION = YES;
				CLANG_WARN_OBJC_ROOT_CLASS = YES_ERROR;
				CLANG_WARN_RANGE_LOOP_ANALYSIS = YES;
				CLANG_WARN_STRICT_PROTOTYPES = YES;
				CLANG_WARN_SUSPICIOUS_MOVE = YES;
				CLANG_WARN_UNGUARDED_AVAILABILITY = YES_AGGRESSIVE;
				CLANG_WARN_UNREACHABLE_CODE = YES;
				CLANG_WARN__DUPLICATE_METHOD_MATCH = YES;
				COPY_PHASE_STRIP = NO;
				DEBUG_INFORMATION_FORMAT = dwarf;
				ENABLE_STRICT_OBJC_MSGSEND = YES;
				ENABLE_TESTABILITY = YES;
				GCC_C_LANGUAGE_STANDARD = gnu11;
				GCC_DYNAMIC_NO_PIC = NO;
				GCC_NO_COMMON_BLOCKS = YES;
				GCC_OPTIMIZATION_LEVEL = 0;
				GCC_PREPROCESSOR_DEFINITIONS = (
					"POD_CONFIGURATION_DEBUG=1",
					"DEBUG=1",
					"$(inherited)",
				);
				GCC_WARN_64_TO_32_BIT_CONVERSION = YES;
				GCC_WARN_ABOUT_RETURN_TYPE = YES_ERROR;
				GCC_WARN_UNDECLARED_SELECTOR = YES;
				GCC_WARN_UNINITIALIZED_AUTOS = YES_AGGRESSIVE;
				GCC_WARN_UNUSED_FUNCTION = YES;
				GCC_WARN_UNUSED_VARIABLE = YES;
				IPHONEOS_DEPLOYMENT_TARGET = 12.0;
				MTL_ENABLE_DEBUG_INFO = INCLUDE_SOURCE;
				MTL_FAST_MATH = YES;
				ONLY_ACTIVE_ARCH = YES;
				PRODUCT_NAME = "$(TARGET_NAME)";
				STRIP_INSTALLED_PRODUCT = NO;
				SWIFT_ACTIVE_COMPILATION_CONDITIONS = DEBUG;
				SWIFT_OPTIMIZATION_LEVEL = "-Onone";
				SWIFT_VERSION = 5.0;
				SYMROOT = "${SRCROOT}/../build";
			};
			name = Debug;
		};
		1A719310CB949E9E1C949C08DE5CFD80 /* Release */ = {
			isa = XCBuildConfiguration;
			baseConfigurationReference = 9DB3008623233EB1D7EB92D6B9E5811B /* KanvasCamera.xcconfig */;
			buildSettings = {
				CLANG_ENABLE_OBJC_WEAK = NO;
				CODE_SIGN_IDENTITY = "";
				"CODE_SIGN_IDENTITY[sdk=appletvos*]" = "";
				"CODE_SIGN_IDENTITY[sdk=iphoneos*]" = "";
				"CODE_SIGN_IDENTITY[sdk=watchos*]" = "";
				CURRENT_PROJECT_VERSION = 1;
				DEFINES_MODULE = YES;
				DYLIB_COMPATIBILITY_VERSION = 1;
				DYLIB_CURRENT_VERSION = 1;
				DYLIB_INSTALL_NAME_BASE = "@rpath";
				GCC_PREFIX_HEADER = "Target Support Files/KanvasCamera/KanvasCamera-prefix.pch";
				INFOPLIST_FILE = "Target Support Files/KanvasCamera/KanvasCamera-Info.plist";
				INSTALL_PATH = "$(LOCAL_LIBRARY_DIR)/Frameworks";
				IPHONEOS_DEPLOYMENT_TARGET = 11.0;
				LD_RUNPATH_SEARCH_PATHS = (
					"$(inherited)",
					"@executable_path/Frameworks",
					"@loader_path/Frameworks",
				);
				MODULEMAP_FILE = "Target Support Files/KanvasCamera/KanvasCamera.modulemap";
				PRODUCT_MODULE_NAME = KanvasCamera;
				PRODUCT_NAME = KanvasCamera;
				SDKROOT = iphoneos;
				SKIP_INSTALL = YES;
				SWIFT_ACTIVE_COMPILATION_CONDITIONS = "$(inherited) ";
				SWIFT_VERSION = 4.2;
				TARGETED_DEVICE_FAMILY = "1,2";
				VALIDATE_PRODUCT = YES;
				VERSIONING_SYSTEM = "apple-generic";
				VERSION_INFO_PREFIX = "";
			};
			name = Release;
		};
		29B89AC39698C1A037CDDC9554A421A4 /* Release */ = {
			isa = XCBuildConfiguration;
			baseConfigurationReference = 418E0471655A8CDB5EB2C290498D2FD3 /* FBSnapshotTestCase.xcconfig */;
			buildSettings = {
				CODE_SIGN_IDENTITY = "";
				"CODE_SIGN_IDENTITY[sdk=appletvos*]" = "";
				"CODE_SIGN_IDENTITY[sdk=iphoneos*]" = "";
				"CODE_SIGN_IDENTITY[sdk=watchos*]" = "";
				CURRENT_PROJECT_VERSION = 1;
				DEFINES_MODULE = YES;
				DYLIB_COMPATIBILITY_VERSION = 1;
				DYLIB_CURRENT_VERSION = 1;
				DYLIB_INSTALL_NAME_BASE = "@rpath";
				GCC_PREFIX_HEADER = "Target Support Files/FBSnapshotTestCase/FBSnapshotTestCase-prefix.pch";
				INFOPLIST_FILE = "Target Support Files/FBSnapshotTestCase/FBSnapshotTestCase-Info.plist";
				INSTALL_PATH = "$(LOCAL_LIBRARY_DIR)/Frameworks";
				IPHONEOS_DEPLOYMENT_TARGET = 8.0;
				LD_RUNPATH_SEARCH_PATHS = (
					"$(inherited)",
					"@executable_path/Frameworks",
					"@loader_path/Frameworks",
				);
				MODULEMAP_FILE = "Target Support Files/FBSnapshotTestCase/FBSnapshotTestCase.modulemap";
				PRODUCT_MODULE_NAME = FBSnapshotTestCase;
				PRODUCT_NAME = FBSnapshotTestCase;
				SDKROOT = iphoneos;
				SKIP_INSTALL = YES;
				SWIFT_ACTIVE_COMPILATION_CONDITIONS = "$(inherited) ";
				SWIFT_VERSION = 4.2;
				TARGETED_DEVICE_FAMILY = "1,2";
				VALIDATE_PRODUCT = YES;
				VERSIONING_SYSTEM = "apple-generic";
				VERSION_INFO_PREFIX = "";
			};
			name = Release;
		};
		2C41BC42459E190246C31A8D5ADA64A9 /* Release */ = {
			isa = XCBuildConfiguration;
			baseConfigurationReference = D7548B56A4C1CE12F56C61E6624C5DC0 /* TumblrTheme.xcconfig */;
			buildSettings = {
				CLANG_ENABLE_OBJC_WEAK = NO;
				CODE_SIGN_IDENTITY = "";
				"CODE_SIGN_IDENTITY[sdk=appletvos*]" = "";
				"CODE_SIGN_IDENTITY[sdk=iphoneos*]" = "";
				"CODE_SIGN_IDENTITY[sdk=watchos*]" = "";
				CURRENT_PROJECT_VERSION = 1;
				DEFINES_MODULE = YES;
				DYLIB_COMPATIBILITY_VERSION = 1;
				DYLIB_CURRENT_VERSION = 1;
				DYLIB_INSTALL_NAME_BASE = "@rpath";
				GCC_PREFIX_HEADER = "Target Support Files/TumblrTheme/TumblrTheme-prefix.pch";
				INFOPLIST_FILE = "Target Support Files/TumblrTheme/TumblrTheme-Info.plist";
				INSTALL_PATH = "$(LOCAL_LIBRARY_DIR)/Frameworks";
				IPHONEOS_DEPLOYMENT_TARGET = 11.0;
				LD_RUNPATH_SEARCH_PATHS = (
					"$(inherited)",
					"@executable_path/Frameworks",
					"@loader_path/Frameworks",
				);
				MODULEMAP_FILE = "Target Support Files/TumblrTheme/TumblrTheme.modulemap";
				PRODUCT_MODULE_NAME = TumblrTheme;
				PRODUCT_NAME = TumblrTheme;
				SDKROOT = iphoneos;
				SKIP_INSTALL = YES;
				SWIFT_ACTIVE_COMPILATION_CONDITIONS = "$(inherited) ";
				SWIFT_VERSION = 4.2;
				TARGETED_DEVICE_FAMILY = "1,2";
				VALIDATE_PRODUCT = YES;
				VERSIONING_SYSTEM = "apple-generic";
				VERSION_INFO_PREFIX = "";
			};
			name = Release;
		};
		5041E290EC40F5A30E5263EA34D27637 /* Debug */ = {
			isa = XCBuildConfiguration;
			baseConfigurationReference = 158609F8F1D7A234A81BE167E578BBDE /* SharedUI.xcconfig */;
			buildSettings = {
				CLANG_ENABLE_OBJC_WEAK = NO;
				CODE_SIGN_IDENTITY = "";
				"CODE_SIGN_IDENTITY[sdk=appletvos*]" = "";
				"CODE_SIGN_IDENTITY[sdk=iphoneos*]" = "";
				"CODE_SIGN_IDENTITY[sdk=watchos*]" = "";
				CURRENT_PROJECT_VERSION = 1;
				DEFINES_MODULE = YES;
				DYLIB_COMPATIBILITY_VERSION = 1;
				DYLIB_CURRENT_VERSION = 1;
				DYLIB_INSTALL_NAME_BASE = "@rpath";
				GCC_PREFIX_HEADER = "Target Support Files/SharedUI/SharedUI-prefix.pch";
				INFOPLIST_FILE = "Target Support Files/SharedUI/SharedUI-Info.plist";
				INSTALL_PATH = "$(LOCAL_LIBRARY_DIR)/Frameworks";
				IPHONEOS_DEPLOYMENT_TARGET = 11.0;
				LD_RUNPATH_SEARCH_PATHS = (
					"$(inherited)",
					"@executable_path/Frameworks",
					"@loader_path/Frameworks",
				);
				MODULEMAP_FILE = "Target Support Files/SharedUI/SharedUI.modulemap";
				PRODUCT_MODULE_NAME = SharedUI;
				PRODUCT_NAME = SharedUI;
				SDKROOT = iphoneos;
				SKIP_INSTALL = YES;
				SWIFT_ACTIVE_COMPILATION_CONDITIONS = "$(inherited) ";
				SWIFT_VERSION = 4.2;
				TARGETED_DEVICE_FAMILY = "1,2";
				VERSIONING_SYSTEM = "apple-generic";
				VERSION_INFO_PREFIX = "";
			};
			name = Debug;
		};
		6B7F94926883C09FCDDCB74412678EA3 /* Debug */ = {
			isa = XCBuildConfiguration;
			baseConfigurationReference = D7548B56A4C1CE12F56C61E6624C5DC0 /* TumblrTheme.xcconfig */;
			buildSettings = {
				CLANG_ENABLE_OBJC_WEAK = NO;
				CODE_SIGN_IDENTITY = "";
				"CODE_SIGN_IDENTITY[sdk=appletvos*]" = "";
				"CODE_SIGN_IDENTITY[sdk=iphoneos*]" = "";
				"CODE_SIGN_IDENTITY[sdk=watchos*]" = "";
				CURRENT_PROJECT_VERSION = 1;
				DEFINES_MODULE = YES;
				DYLIB_COMPATIBILITY_VERSION = 1;
				DYLIB_CURRENT_VERSION = 1;
				DYLIB_INSTALL_NAME_BASE = "@rpath";
				GCC_PREFIX_HEADER = "Target Support Files/TumblrTheme/TumblrTheme-prefix.pch";
				INFOPLIST_FILE = "Target Support Files/TumblrTheme/TumblrTheme-Info.plist";
				INSTALL_PATH = "$(LOCAL_LIBRARY_DIR)/Frameworks";
				IPHONEOS_DEPLOYMENT_TARGET = 11.0;
				LD_RUNPATH_SEARCH_PATHS = (
					"$(inherited)",
					"@executable_path/Frameworks",
					"@loader_path/Frameworks",
				);
				MODULEMAP_FILE = "Target Support Files/TumblrTheme/TumblrTheme.modulemap";
				PRODUCT_MODULE_NAME = TumblrTheme;
				PRODUCT_NAME = TumblrTheme;
				SDKROOT = iphoneos;
				SKIP_INSTALL = YES;
				SWIFT_ACTIVE_COMPILATION_CONDITIONS = "$(inherited) ";
				SWIFT_VERSION = 4.2;
				TARGETED_DEVICE_FAMILY = "1,2";
				VERSIONING_SYSTEM = "apple-generic";
				VERSION_INFO_PREFIX = "";
			};
			name = Debug;
		};
		76D9DBDF92836EA0ED1A55705614544E /* Release */ = {
			isa = XCBuildConfiguration;
			baseConfigurationReference = 158609F8F1D7A234A81BE167E578BBDE /* SharedUI.xcconfig */;
			buildSettings = {
				CLANG_ENABLE_OBJC_WEAK = NO;
				CODE_SIGN_IDENTITY = "";
				"CODE_SIGN_IDENTITY[sdk=appletvos*]" = "";
				"CODE_SIGN_IDENTITY[sdk=iphoneos*]" = "";
				"CODE_SIGN_IDENTITY[sdk=watchos*]" = "";
				CURRENT_PROJECT_VERSION = 1;
				DEFINES_MODULE = YES;
				DYLIB_COMPATIBILITY_VERSION = 1;
				DYLIB_CURRENT_VERSION = 1;
				DYLIB_INSTALL_NAME_BASE = "@rpath";
				GCC_PREFIX_HEADER = "Target Support Files/SharedUI/SharedUI-prefix.pch";
				INFOPLIST_FILE = "Target Support Files/SharedUI/SharedUI-Info.plist";
				INSTALL_PATH = "$(LOCAL_LIBRARY_DIR)/Frameworks";
				IPHONEOS_DEPLOYMENT_TARGET = 11.0;
				LD_RUNPATH_SEARCH_PATHS = (
					"$(inherited)",
					"@executable_path/Frameworks",
					"@loader_path/Frameworks",
				);
				MODULEMAP_FILE = "Target Support Files/SharedUI/SharedUI.modulemap";
				PRODUCT_MODULE_NAME = SharedUI;
				PRODUCT_NAME = SharedUI;
				SDKROOT = iphoneos;
				SKIP_INSTALL = YES;
				SWIFT_ACTIVE_COMPILATION_CONDITIONS = "$(inherited) ";
				SWIFT_VERSION = 4.2;
				TARGETED_DEVICE_FAMILY = "1,2";
				VALIDATE_PRODUCT = YES;
				VERSIONING_SYSTEM = "apple-generic";
				VERSION_INFO_PREFIX = "";
			};
			name = Release;
		};
		83F255647CB6265002A522ECBFF45823 /* Release */ = {
			isa = XCBuildConfiguration;
			baseConfigurationReference = 53F2ED46A581E7FDA42E25C64BFE10C8 /* Utils.xcconfig */;
			buildSettings = {
				CLANG_ENABLE_OBJC_WEAK = NO;
				CODE_SIGN_IDENTITY = "";
				"CODE_SIGN_IDENTITY[sdk=appletvos*]" = "";
				"CODE_SIGN_IDENTITY[sdk=iphoneos*]" = "";
				"CODE_SIGN_IDENTITY[sdk=watchos*]" = "";
				CURRENT_PROJECT_VERSION = 1;
				DEFINES_MODULE = YES;
				DYLIB_COMPATIBILITY_VERSION = 1;
				DYLIB_CURRENT_VERSION = 1;
				DYLIB_INSTALL_NAME_BASE = "@rpath";
				GCC_PREFIX_HEADER = "Target Support Files/Utils/Utils-prefix.pch";
				INFOPLIST_FILE = "Target Support Files/Utils/Utils-Info.plist";
				INSTALL_PATH = "$(LOCAL_LIBRARY_DIR)/Frameworks";
				IPHONEOS_DEPLOYMENT_TARGET = 11.0;
				LD_RUNPATH_SEARCH_PATHS = (
					"$(inherited)",
					"@executable_path/Frameworks",
					"@loader_path/Frameworks",
				);
				MODULEMAP_FILE = "Target Support Files/Utils/Utils.modulemap";
				PRODUCT_MODULE_NAME = Utils;
				PRODUCT_NAME = Utils;
				SDKROOT = iphoneos;
				SKIP_INSTALL = YES;
				SWIFT_ACTIVE_COMPILATION_CONDITIONS = "$(inherited) ";
				SWIFT_VERSION = 4.2;
				TARGETED_DEVICE_FAMILY = "1,2";
				VALIDATE_PRODUCT = YES;
				VERSIONING_SYSTEM = "apple-generic";
				VERSION_INFO_PREFIX = "";
			};
			name = Release;
		};
		9F32E5021011A3C0435769E35866722C /* Debug */ = {
			isa = XCBuildConfiguration;
			baseConfigurationReference = 4F082B706F8AB6FBCC8E92402A098C05 /* Pods-KanvasCameraExample.debug.xcconfig */;
			buildSettings = {
				ALWAYS_EMBED_SWIFT_STANDARD_LIBRARIES = NO;
				CLANG_ENABLE_OBJC_WEAK = NO;
				CODE_SIGN_IDENTITY = "";
				"CODE_SIGN_IDENTITY[sdk=appletvos*]" = "";
				"CODE_SIGN_IDENTITY[sdk=iphoneos*]" = "";
				"CODE_SIGN_IDENTITY[sdk=watchos*]" = "";
				CURRENT_PROJECT_VERSION = 1;
				DEFINES_MODULE = YES;
				DYLIB_COMPATIBILITY_VERSION = 1;
				DYLIB_CURRENT_VERSION = 1;
				DYLIB_INSTALL_NAME_BASE = "@rpath";
				INFOPLIST_FILE = "Target Support Files/Pods-KanvasCameraExample/Pods-KanvasCameraExample-Info.plist";
				INSTALL_PATH = "$(LOCAL_LIBRARY_DIR)/Frameworks";
				IPHONEOS_DEPLOYMENT_TARGET = 12.0;
				LD_RUNPATH_SEARCH_PATHS = (
					"$(inherited)",
					"@executable_path/Frameworks",
					"@loader_path/Frameworks",
				);
				MACH_O_TYPE = staticlib;
				MODULEMAP_FILE = "Target Support Files/Pods-KanvasCameraExample/Pods-KanvasCameraExample.modulemap";
				OTHER_LDFLAGS = "";
				OTHER_LIBTOOLFLAGS = "";
				PODS_ROOT = "$(SRCROOT)";
				PRODUCT_BUNDLE_IDENTIFIER = "org.cocoapods.${PRODUCT_NAME:rfc1034identifier}";
				PRODUCT_NAME = "$(TARGET_NAME:c99extidentifier)";
				SDKROOT = iphoneos;
				SKIP_INSTALL = YES;
				TARGETED_DEVICE_FAMILY = "1,2";
				VERSIONING_SYSTEM = "apple-generic";
				VERSION_INFO_PREFIX = "";
			};
			name = Debug;
		};
		A2E31A4E2F05F32E368FCC787603DD05 /* Debug */ = {
			isa = XCBuildConfiguration;
			baseConfigurationReference = 92BC8D8E30A829B43FBA2B477A052A29 /* Pods-KanvasCameraExampleTests.debug.xcconfig */;
			buildSettings = {
				ALWAYS_EMBED_SWIFT_STANDARD_LIBRARIES = NO;
				CLANG_ENABLE_OBJC_WEAK = NO;
				CODE_SIGN_IDENTITY = "";
				"CODE_SIGN_IDENTITY[sdk=appletvos*]" = "";
				"CODE_SIGN_IDENTITY[sdk=iphoneos*]" = "";
				"CODE_SIGN_IDENTITY[sdk=watchos*]" = "";
				CURRENT_PROJECT_VERSION = 1;
				DEFINES_MODULE = YES;
				DYLIB_COMPATIBILITY_VERSION = 1;
				DYLIB_CURRENT_VERSION = 1;
				DYLIB_INSTALL_NAME_BASE = "@rpath";
				INFOPLIST_FILE = "Target Support Files/Pods-KanvasCameraExampleTests/Pods-KanvasCameraExampleTests-Info.plist";
				INSTALL_PATH = "$(LOCAL_LIBRARY_DIR)/Frameworks";
				IPHONEOS_DEPLOYMENT_TARGET = 12.0;
				LD_RUNPATH_SEARCH_PATHS = (
					"$(inherited)",
					"@executable_path/Frameworks",
					"@loader_path/Frameworks",
				);
				MACH_O_TYPE = staticlib;
				MODULEMAP_FILE = "Target Support Files/Pods-KanvasCameraExampleTests/Pods-KanvasCameraExampleTests.modulemap";
				OTHER_LDFLAGS = "";
				OTHER_LIBTOOLFLAGS = "";
				PODS_ROOT = "$(SRCROOT)";
				PRODUCT_BUNDLE_IDENTIFIER = "org.cocoapods.${PRODUCT_NAME:rfc1034identifier}";
				PRODUCT_NAME = "$(TARGET_NAME:c99extidentifier)";
				SDKROOT = iphoneos;
				SKIP_INSTALL = YES;
				TARGETED_DEVICE_FAMILY = "1,2";
				VERSIONING_SYSTEM = "apple-generic";
				VERSION_INFO_PREFIX = "";
			};
			name = Debug;
		};
		B8984FCFE944516664ACE26D16B89160 /* Release */ = {
			isa = XCBuildConfiguration;
			baseConfigurationReference = 93D08623E833189BCE80116FE3E8DBBA /* Pods-KanvasCameraExampleTests.release.xcconfig */;
			buildSettings = {
				ALWAYS_EMBED_SWIFT_STANDARD_LIBRARIES = NO;
				CLANG_ENABLE_OBJC_WEAK = NO;
				CODE_SIGN_IDENTITY = "";
				"CODE_SIGN_IDENTITY[sdk=appletvos*]" = "";
				"CODE_SIGN_IDENTITY[sdk=iphoneos*]" = "";
				"CODE_SIGN_IDENTITY[sdk=watchos*]" = "";
				CURRENT_PROJECT_VERSION = 1;
				DEFINES_MODULE = YES;
				DYLIB_COMPATIBILITY_VERSION = 1;
				DYLIB_CURRENT_VERSION = 1;
				DYLIB_INSTALL_NAME_BASE = "@rpath";
				INFOPLIST_FILE = "Target Support Files/Pods-KanvasCameraExampleTests/Pods-KanvasCameraExampleTests-Info.plist";
				INSTALL_PATH = "$(LOCAL_LIBRARY_DIR)/Frameworks";
				IPHONEOS_DEPLOYMENT_TARGET = 12.0;
				LD_RUNPATH_SEARCH_PATHS = (
					"$(inherited)",
					"@executable_path/Frameworks",
					"@loader_path/Frameworks",
				);
				MACH_O_TYPE = staticlib;
				MODULEMAP_FILE = "Target Support Files/Pods-KanvasCameraExampleTests/Pods-KanvasCameraExampleTests.modulemap";
				OTHER_LDFLAGS = "";
				OTHER_LIBTOOLFLAGS = "";
				PODS_ROOT = "$(SRCROOT)";
				PRODUCT_BUNDLE_IDENTIFIER = "org.cocoapods.${PRODUCT_NAME:rfc1034identifier}";
				PRODUCT_NAME = "$(TARGET_NAME:c99extidentifier)";
				SDKROOT = iphoneos;
				SKIP_INSTALL = YES;
				TARGETED_DEVICE_FAMILY = "1,2";
				VALIDATE_PRODUCT = YES;
				VERSIONING_SYSTEM = "apple-generic";
				VERSION_INFO_PREFIX = "";
			};
			name = Release;
		};
		C58F7A2D3D1CFFEEB9FF9E4B69DE48CD /* Debug */ = {
			isa = XCBuildConfiguration;
			baseConfigurationReference = 9DB3008623233EB1D7EB92D6B9E5811B /* KanvasCamera.xcconfig */;
			buildSettings = {
				CLANG_ENABLE_OBJC_WEAK = NO;
				CODE_SIGN_IDENTITY = "";
				"CODE_SIGN_IDENTITY[sdk=appletvos*]" = "";
				"CODE_SIGN_IDENTITY[sdk=iphoneos*]" = "";
				"CODE_SIGN_IDENTITY[sdk=watchos*]" = "";
				CURRENT_PROJECT_VERSION = 1;
				DEFINES_MODULE = YES;
				DYLIB_COMPATIBILITY_VERSION = 1;
				DYLIB_CURRENT_VERSION = 1;
				DYLIB_INSTALL_NAME_BASE = "@rpath";
				GCC_PREFIX_HEADER = "Target Support Files/KanvasCamera/KanvasCamera-prefix.pch";
				INFOPLIST_FILE = "Target Support Files/KanvasCamera/KanvasCamera-Info.plist";
				INSTALL_PATH = "$(LOCAL_LIBRARY_DIR)/Frameworks";
				IPHONEOS_DEPLOYMENT_TARGET = 11.0;
				LD_RUNPATH_SEARCH_PATHS = (
					"$(inherited)",
					"@executable_path/Frameworks",
					"@loader_path/Frameworks",
				);
				MODULEMAP_FILE = "Target Support Files/KanvasCamera/KanvasCamera.modulemap";
				PRODUCT_MODULE_NAME = KanvasCamera;
				PRODUCT_NAME = KanvasCamera;
				SDKROOT = iphoneos;
				SKIP_INSTALL = YES;
				SWIFT_ACTIVE_COMPILATION_CONDITIONS = "$(inherited) ";
				SWIFT_VERSION = 4.2;
				TARGETED_DEVICE_FAMILY = "1,2";
				VERSIONING_SYSTEM = "apple-generic";
				VERSION_INFO_PREFIX = "";
			};
			name = Debug;
		};
		CB4B9E66570C56945F88757F0D437544 /* Release */ = {
			isa = XCBuildConfiguration;
			baseConfigurationReference = FA5E750D777F8812B73B90F8308F9F11 /* Pods-KanvasCameraExample.release.xcconfig */;
			buildSettings = {
				ALWAYS_EMBED_SWIFT_STANDARD_LIBRARIES = NO;
				CLANG_ENABLE_OBJC_WEAK = NO;
				CODE_SIGN_IDENTITY = "";
				"CODE_SIGN_IDENTITY[sdk=appletvos*]" = "";
				"CODE_SIGN_IDENTITY[sdk=iphoneos*]" = "";
				"CODE_SIGN_IDENTITY[sdk=watchos*]" = "";
				CURRENT_PROJECT_VERSION = 1;
				DEFINES_MODULE = YES;
				DYLIB_COMPATIBILITY_VERSION = 1;
				DYLIB_CURRENT_VERSION = 1;
				DYLIB_INSTALL_NAME_BASE = "@rpath";
				INFOPLIST_FILE = "Target Support Files/Pods-KanvasCameraExample/Pods-KanvasCameraExample-Info.plist";
				INSTALL_PATH = "$(LOCAL_LIBRARY_DIR)/Frameworks";
				IPHONEOS_DEPLOYMENT_TARGET = 12.0;
				LD_RUNPATH_SEARCH_PATHS = (
					"$(inherited)",
					"@executable_path/Frameworks",
					"@loader_path/Frameworks",
				);
				MACH_O_TYPE = staticlib;
				MODULEMAP_FILE = "Target Support Files/Pods-KanvasCameraExample/Pods-KanvasCameraExample.modulemap";
				OTHER_LDFLAGS = "";
				OTHER_LIBTOOLFLAGS = "";
				PODS_ROOT = "$(SRCROOT)";
				PRODUCT_BUNDLE_IDENTIFIER = "org.cocoapods.${PRODUCT_NAME:rfc1034identifier}";
				PRODUCT_NAME = "$(TARGET_NAME:c99extidentifier)";
				SDKROOT = iphoneos;
				SKIP_INSTALL = YES;
				TARGETED_DEVICE_FAMILY = "1,2";
				VALIDATE_PRODUCT = YES;
				VERSIONING_SYSTEM = "apple-generic";
				VERSION_INFO_PREFIX = "";
			};
			name = Release;
		};
		D874327C5BAF66319F3A454EF4963A9A /* Debug */ = {
			isa = XCBuildConfiguration;
			baseConfigurationReference = 418E0471655A8CDB5EB2C290498D2FD3 /* FBSnapshotTestCase.xcconfig */;
			buildSettings = {
				CODE_SIGN_IDENTITY = "";
				"CODE_SIGN_IDENTITY[sdk=appletvos*]" = "";
				"CODE_SIGN_IDENTITY[sdk=iphoneos*]" = "";
				"CODE_SIGN_IDENTITY[sdk=watchos*]" = "";
				CURRENT_PROJECT_VERSION = 1;
				DEFINES_MODULE = YES;
				DYLIB_COMPATIBILITY_VERSION = 1;
				DYLIB_CURRENT_VERSION = 1;
				DYLIB_INSTALL_NAME_BASE = "@rpath";
				GCC_PREFIX_HEADER = "Target Support Files/FBSnapshotTestCase/FBSnapshotTestCase-prefix.pch";
				INFOPLIST_FILE = "Target Support Files/FBSnapshotTestCase/FBSnapshotTestCase-Info.plist";
				INSTALL_PATH = "$(LOCAL_LIBRARY_DIR)/Frameworks";
				IPHONEOS_DEPLOYMENT_TARGET = 8.0;
				LD_RUNPATH_SEARCH_PATHS = (
					"$(inherited)",
					"@executable_path/Frameworks",
					"@loader_path/Frameworks",
				);
				MODULEMAP_FILE = "Target Support Files/FBSnapshotTestCase/FBSnapshotTestCase.modulemap";
				PRODUCT_MODULE_NAME = FBSnapshotTestCase;
				PRODUCT_NAME = FBSnapshotTestCase;
				SDKROOT = iphoneos;
				SKIP_INSTALL = YES;
				SWIFT_ACTIVE_COMPILATION_CONDITIONS = "$(inherited) ";
				SWIFT_VERSION = 4.2;
				TARGETED_DEVICE_FAMILY = "1,2";
				VERSIONING_SYSTEM = "apple-generic";
				VERSION_INFO_PREFIX = "";
			};
			name = Debug;
		};
		F090CD07A80273D5A73C8EA19224ADDB /* Release */ = {
			isa = XCBuildConfiguration;
			buildSettings = {
				ALWAYS_SEARCH_USER_PATHS = NO;
				CLANG_ANALYZER_NONNULL = YES;
				CLANG_ANALYZER_NUMBER_OBJECT_CONVERSION = YES_AGGRESSIVE;
				CLANG_CXX_LANGUAGE_STANDARD = "gnu++14";
				CLANG_CXX_LIBRARY = "libc++";
				CLANG_ENABLE_MODULES = YES;
				CLANG_ENABLE_OBJC_ARC = YES;
				CLANG_ENABLE_OBJC_WEAK = YES;
				CLANG_WARN_BLOCK_CAPTURE_AUTORELEASING = YES;
				CLANG_WARN_BOOL_CONVERSION = YES;
				CLANG_WARN_COMMA = YES;
				CLANG_WARN_CONSTANT_CONVERSION = YES;
				CLANG_WARN_DEPRECATED_OBJC_IMPLEMENTATIONS = YES;
				CLANG_WARN_DIRECT_OBJC_ISA_USAGE = YES_ERROR;
				CLANG_WARN_DOCUMENTATION_COMMENTS = YES;
				CLANG_WARN_EMPTY_BODY = YES;
				CLANG_WARN_ENUM_CONVERSION = YES;
				CLANG_WARN_INFINITE_RECURSION = YES;
				CLANG_WARN_INT_CONVERSION = YES;
				CLANG_WARN_NON_LITERAL_NULL_CONVERSION = YES;
				CLANG_WARN_OBJC_IMPLICIT_RETAIN_SELF = YES;
				CLANG_WARN_OBJC_LITERAL_CONVERSION = YES;
				CLANG_WARN_OBJC_ROOT_CLASS = YES_ERROR;
				CLANG_WARN_RANGE_LOOP_ANALYSIS = YES;
				CLANG_WARN_STRICT_PROTOTYPES = YES;
				CLANG_WARN_SUSPICIOUS_MOVE = YES;
				CLANG_WARN_UNGUARDED_AVAILABILITY = YES_AGGRESSIVE;
				CLANG_WARN_UNREACHABLE_CODE = YES;
				CLANG_WARN__DUPLICATE_METHOD_MATCH = YES;
				COPY_PHASE_STRIP = NO;
				DEBUG_INFORMATION_FORMAT = "dwarf-with-dsym";
				ENABLE_NS_ASSERTIONS = NO;
				ENABLE_STRICT_OBJC_MSGSEND = YES;
				GCC_C_LANGUAGE_STANDARD = gnu11;
				GCC_NO_COMMON_BLOCKS = YES;
				GCC_PREPROCESSOR_DEFINITIONS = (
					"POD_CONFIGURATION_RELEASE=1",
					"$(inherited)",
				);
				GCC_WARN_64_TO_32_BIT_CONVERSION = YES;
				GCC_WARN_ABOUT_RETURN_TYPE = YES_ERROR;
				GCC_WARN_UNDECLARED_SELECTOR = YES;
				GCC_WARN_UNINITIALIZED_AUTOS = YES_AGGRESSIVE;
				GCC_WARN_UNUSED_FUNCTION = YES;
				GCC_WARN_UNUSED_VARIABLE = YES;
				IPHONEOS_DEPLOYMENT_TARGET = 12.0;
				MTL_ENABLE_DEBUG_INFO = NO;
				MTL_FAST_MATH = YES;
				PRODUCT_NAME = "$(TARGET_NAME)";
				STRIP_INSTALLED_PRODUCT = NO;
				SWIFT_COMPILATION_MODE = wholemodule;
				SWIFT_OPTIMIZATION_LEVEL = "-O";
				SWIFT_VERSION = 5.0;
				SYMROOT = "${SRCROOT}/../build";
			};
			name = Release;
		};
/* End XCBuildConfiguration section */

/* Begin XCConfigurationList section */
		03570EFA83CD77FA633401BDA041E1E9 /* Build configuration list for PBXNativeTarget "KanvasCamera" */ = {
			isa = XCConfigurationList;
			buildConfigurations = (
				C58F7A2D3D1CFFEEB9FF9E4B69DE48CD /* Debug */,
				1A719310CB949E9E1C949C08DE5CFD80 /* Release */,
			);
			defaultConfigurationIsVisible = 0;
			defaultConfigurationName = Release;
		};
		4821239608C13582E20E6DA73FD5F1F9 /* Build configuration list for PBXProject "Pods" */ = {
			isa = XCConfigurationList;
			buildConfigurations = (
				131356BE54884448CA49C07BEDF4BB2A /* Debug */,
				F090CD07A80273D5A73C8EA19224ADDB /* Release */,
			);
			defaultConfigurationIsVisible = 0;
			defaultConfigurationName = Release;
		};
		5300909176A6DE82B987D810DEFCA694 /* Build configuration list for PBXNativeTarget "SharedUI" */ = {
			isa = XCConfigurationList;
			buildConfigurations = (
				5041E290EC40F5A30E5263EA34D27637 /* Debug */,
				76D9DBDF92836EA0ED1A55705614544E /* Release */,
			);
			defaultConfigurationIsVisible = 0;
			defaultConfigurationName = Release;
		};
		9F5765F60ACC21BA2B794B38F7A77470 /* Build configuration list for PBXNativeTarget "Pods-KanvasCameraExampleTests" */ = {
			isa = XCConfigurationList;
			buildConfigurations = (
				A2E31A4E2F05F32E368FCC787603DD05 /* Debug */,
				B8984FCFE944516664ACE26D16B89160 /* Release */,
			);
			defaultConfigurationIsVisible = 0;
			defaultConfigurationName = Release;
		};
		A38070E189561F257BBD5A0A55CACCCF /* Build configuration list for PBXNativeTarget "FBSnapshotTestCase" */ = {
			isa = XCConfigurationList;
			buildConfigurations = (
				D874327C5BAF66319F3A454EF4963A9A /* Debug */,
				29B89AC39698C1A037CDDC9554A421A4 /* Release */,
			);
			defaultConfigurationIsVisible = 0;
			defaultConfigurationName = Release;
		};
		E40F5E0FEACC10E0427B9CF95E20B83F /* Build configuration list for PBXNativeTarget "Pods-KanvasCameraExample" */ = {
			isa = XCConfigurationList;
			buildConfigurations = (
				9F32E5021011A3C0435769E35866722C /* Debug */,
				CB4B9E66570C56945F88757F0D437544 /* Release */,
			);
			defaultConfigurationIsVisible = 0;
			defaultConfigurationName = Release;
		};
		EE5F35C866F0FA390A8AE3B00D6996BE /* Build configuration list for PBXNativeTarget "TumblrTheme" */ = {
			isa = XCConfigurationList;
			buildConfigurations = (
				6B7F94926883C09FCDDCB74412678EA3 /* Debug */,
				2C41BC42459E190246C31A8D5ADA64A9 /* Release */,
			);
			defaultConfigurationIsVisible = 0;
			defaultConfigurationName = Release;
		};
		F0A9F85B155898701540036098660BF0 /* Build configuration list for PBXNativeTarget "Utils" */ = {
			isa = XCConfigurationList;
			buildConfigurations = (
				004E22A133F1B6C8C8867A62F9237BD0 /* Debug */,
				83F255647CB6265002A522ECBFF45823 /* Release */,
			);
			defaultConfigurationIsVisible = 0;
			defaultConfigurationName = Release;
		};
/* End XCConfigurationList section */
	};
	rootObject = BFDFE7DC352907FC980B868725387E98 /* Project object */;
}<|MERGE_RESOLUTION|>--- conflicted
+++ resolved
@@ -91,24 +91,6 @@
 		5E084BA46DD7460078A592C454FAB094 /* CameraFilterCollectionController.swift in Sources */ = {isa = PBXBuildFile; fileRef = BFFCB4F86FEDC63A1EE3644BBB1F07FA /* CameraFilterCollectionController.swift */; };
 		5EB37970FFDB3536999CDE2047387487 /* RGBA.swift in Sources */ = {isa = PBXBuildFile; fileRef = D64F180067B19C05C681AE3EA2364193 /* RGBA.swift */; };
 		5ECE4D2B9FDF11E0184AB626EDDE521A /* Pods-KanvasCameraExample-dummy.m in Sources */ = {isa = PBXBuildFile; fileRef = 578A9D6BEBE07F91B943DA86A4527049 /* Pods-KanvasCameraExample-dummy.m */; };
-<<<<<<< HEAD
-		5F863E710C430E736EADCDB695A92608 /* KanvasCamera-umbrella.h in Headers */ = {isa = PBXBuildFile; fileRef = 587DC40029B929D95F8513316400DDE4 /* KanvasCamera-umbrella.h */; settings = {ATTRIBUTES = (Public, ); }; };
-		61E16F76F5FA01FBC9006E6DB0566BBE /* Array+Safety.swift in Sources */ = {isa = PBXBuildFile; fileRef = 53473D8E88622C8EB7F1DA203619EE4B /* Array+Safety.swift */; };
-		62157F0192EB50752CF444D849EF0CA6 /* CALayer+Color.swift in Sources */ = {isa = PBXBuildFile; fileRef = B68A47D3FFF5964BCE3BB3FD74EC87D4 /* CALayer+Color.swift */; };
-		6408A99B545755628FA031263D68074D /* CALayer+Shadows.swift in Sources */ = {isa = PBXBuildFile; fileRef = 1435ED46BA55847D29374E69356BFF63 /* CALayer+Shadows.swift */; };
-		64B902522A812FD9385E33DEF872A27D /* RGBA.swift in Sources */ = {isa = PBXBuildFile; fileRef = D64F180067B19C05C681AE3EA2364193 /* RGBA.swift */; };
-		6595464A5AFBF42039770360233442F4 /* UIFont+Utils.swift in Sources */ = {isa = PBXBuildFile; fileRef = 30C2CF6906332E2219AC5A2AFD45951B /* UIFont+Utils.swift */; };
-		659B6FCF2342655300594964 /* UIGestureRecognizer+Active.swift in Sources */ = {isa = PBXBuildFile; fileRef = 659B6FCE2342655300594964 /* UIGestureRecognizer+Active.swift */; };
-		66BA7CA85109926CB16723A6C5D02E31 /* AppColorScheme.swift in Sources */ = {isa = PBXBuildFile; fileRef = 005BD509730C36E7E92B8D693D93CE66 /* AppColorScheme.swift */; };
-		66E3244DE318EAB78D722EAF5501A640 /* OpenGLES.framework in Frameworks */ = {isa = PBXBuildFile; fileRef = CCAFAEBE89BE0F9091396494660844D1 /* OpenGLES.framework */; };
-		675F583681D0E41A84278BD7BC04D655 /* CameraFilterCollectionCell.swift in Sources */ = {isa = PBXBuildFile; fileRef = 0E6E2E4E052BCC48F312D817AED130D5 /* CameraFilterCollectionCell.swift */; };
-		67A15C8D8E25F2E33C05847CC3E15110 /* CGSize+Utils.swift in Sources */ = {isa = PBXBuildFile; fileRef = 2615826682D13BED02AE657ADF6B1774 /* CGSize+Utils.swift */; };
-		68ED23D75C071B40B841BED411E0F2FF /* MMCQ.swift in Sources */ = {isa = PBXBuildFile; fileRef = B3F4294C9C6A7D6E74CEA177A088CED3 /* MMCQ.swift */; };
-		68F6130361F88CF0BD0234FAC0194A70 /* HorizontalCollectionLayout.swift in Sources */ = {isa = PBXBuildFile; fileRef = EA08339B69E6CA7D4549FAE7E9FAC46D /* HorizontalCollectionLayout.swift */; };
-		6943175114AF69812D932FEC1C32549F /* SuggestedTagsDataSource.swift in Sources */ = {isa = PBXBuildFile; fileRef = 673E0A193683E3AA258C086BF0B5A648 /* SuggestedTagsDataSource.swift */; };
-		69E6809DF7626DE85E34EF44DEDAE6B4 /* ConicalGradientLayer.swift in Sources */ = {isa = PBXBuildFile; fileRef = B025A7F8C14540AF6B91AA16840D4ACE /* ConicalGradientLayer.swift */; };
-		6A30DAE709442D84E07338859B5CEDC7 /* String+HexColor.swift in Sources */ = {isa = PBXBuildFile; fileRef = D58203936586AA24F1FCE823C7CCC283 /* String+HexColor.swift */; };
-=======
 		5F1A5AB50F87FBC91E3C738AF1D54DB8 /* MediaClipsEditorViewController.swift in Sources */ = {isa = PBXBuildFile; fileRef = 1DB4217B700FB0ECA2CBC6384CF23CB6 /* MediaClipsEditorViewController.swift */; };
 		5F77F41D720402CFDB791A7269CCDED7 /* SuggestedTagsView.swift in Sources */ = {isa = PBXBuildFile; fileRef = A8A043D82C83EB18A8494B5B94B3F391 /* SuggestedTagsView.swift */; };
 		5FE7DD802BC2118EE2D30DDFD6CA93E0 /* UIImage+Camera.swift in Sources */ = {isa = PBXBuildFile; fileRef = 9C1C7B928DA8BBB317B01EFD12EBABE0 /* UIImage+Camera.swift */; };
@@ -117,9 +99,9 @@
 		6356B02B1DB83BE41FC5628599DCEF6B /* TimelineContaining.swift in Sources */ = {isa = PBXBuildFile; fileRef = 001EDF883682E07DF72550273631AEC4 /* TimelineContaining.swift */; };
 		63AB6F535E83A9D9EF5B9CB6B5C8F8ED /* CameraSegmentHandler.swift in Sources */ = {isa = PBXBuildFile; fileRef = 556EBB9B0BB02C98787B033FD9D31AA4 /* CameraSegmentHandler.swift */; };
 		64AC526FA95582B6F409B4F19E26BDEB /* Dictionary+Copy.swift in Sources */ = {isa = PBXBuildFile; fileRef = 39BA296EE25247E76527735323B3EF5F /* Dictionary+Copy.swift */; };
+		650FC321234285740050694B /* UIGestureRecognizer+Active.swift in Sources */ = {isa = PBXBuildFile; fileRef = 650FC320234285740050694B /* UIGestureRecognizer+Active.swift */; };
 		674A3FC5D8E623AA0CB98AB63F5D93EB /* CameraView.swift in Sources */ = {isa = PBXBuildFile; fileRef = D87BCB10D28560E27DAEDCB0ED0683CF /* CameraView.swift */; };
 		67E6BCF6638C386E6E93AB4D1B6E662B /* GroupFilter.swift in Sources */ = {isa = PBXBuildFile; fileRef = 39B85104FAB142430CADD7EE5078E7C9 /* GroupFilter.swift */; };
->>>>>>> 2934edb7
 		6AE239C5D116E1C06F5705699FB9EAF0 /* XCTest.framework in Frameworks */ = {isa = PBXBuildFile; fileRef = CBF0CCD093AD8EE84FBAAAF873F9865C /* XCTest.framework */; };
 		6C1D1E00D53167D7929D0AE8D14FC376 /* UIColor+Lerp.swift in Sources */ = {isa = PBXBuildFile; fileRef = 106A25A1BB5D2F91A38F8F183A52B079 /* UIColor+Lerp.swift */; };
 		6D5B3424D724F799AE673E99AC8C22B0 /* OptionsStackView.swift in Sources */ = {isa = PBXBuildFile; fileRef = 8FEECBC4040DD3CE53394AECF17C31E7 /* OptionsStackView.swift */; };
@@ -420,12 +402,8 @@
 		1BAA37998C53E4BE06A562277CC0B6A9 /* CVPixelBuffer+copy.swift */ = {isa = PBXFileReference; includeInIndex = 1; lastKnownFileType = sourcecode.swift; path = "CVPixelBuffer+copy.swift"; sourceTree = "<group>"; };
 		1D39EE5AA8AE7F2A8A7BC845D5457406 /* MediaClipsCollectionCell.swift */ = {isa = PBXFileReference; includeInIndex = 1; lastKnownFileType = sourcecode.swift; path = MediaClipsCollectionCell.swift; sourceTree = "<group>"; };
 		1DB4217B700FB0ECA2CBC6384CF23CB6 /* MediaClipsEditorViewController.swift */ = {isa = PBXFileReference; includeInIndex = 1; lastKnownFileType = sourcecode.swift; path = MediaClipsEditorViewController.swift; sourceTree = "<group>"; };
-<<<<<<< HEAD
 		1DF61DA1F9AC397EF265A9EC75BF3AE1 /* SharedUI.framework */ = {isa = PBXFileReference; explicitFileType = wrapper.framework; includeInIndex = 0; path = SharedUI.framework; sourceTree = BUILT_PRODUCTS_DIR; };
-=======
-		1DF61DA1F9AC397EF265A9EC75BF3AE1 /* SharedUI.framework */ = {isa = PBXFileReference; explicitFileType = wrapper.framework; includeInIndex = 0; name = SharedUI.framework; path = SharedUI.framework; sourceTree = BUILT_PRODUCTS_DIR; };
 		207CCDAE9EE581DE27062F8904F0FE5A /* GLPixelBufferView.swift */ = {isa = PBXFileReference; includeInIndex = 1; lastKnownFileType = sourcecode.swift; path = GLPixelBufferView.swift; sourceTree = "<group>"; };
->>>>>>> 2934edb7
 		20C51894445225AFCACEA848328BE7E9 /* ModeSelectorAndShootView.swift */ = {isa = PBXFileReference; includeInIndex = 1; lastKnownFileType = sourcecode.swift; path = ModeSelectorAndShootView.swift; sourceTree = "<group>"; };
 		2383078A6D28DE6A15E11489708BA4FD /* Pods_KanvasCameraExampleTests.framework */ = {isa = PBXFileReference; explicitFileType = wrapper.framework; includeInIndex = 0; path = Pods_KanvasCameraExampleTests.framework; sourceTree = BUILT_PRODUCTS_DIR; };
 		25012B29AAAB2E1BB853AC82F4041678 /* StrokeSelectorView.swift */ = {isa = PBXFileReference; includeInIndex = 1; lastKnownFileType = sourcecode.swift; path = StrokeSelectorView.swift; sourceTree = "<group>"; };
@@ -506,9 +484,9 @@
 		635B8EF611C5053183706BE4A6AD5DD0 /* GLKit.framework */ = {isa = PBXFileReference; lastKnownFileType = wrapper.framework; name = GLKit.framework; path = Platforms/iPhoneOS.platform/Developer/SDKs/iPhoneOS12.2.sdk/System/Library/Frameworks/GLKit.framework; sourceTree = DEVELOPER_DIR; };
 		63B820F6CCF7E367071447BE48A1E7DF /* ComposeNavigationBar.swift */ = {isa = PBXFileReference; includeInIndex = 1; lastKnownFileType = sourcecode.swift; name = ComposeNavigationBar.swift; path = Source/ComposeNavigationBar.swift; sourceTree = "<group>"; };
 		64457138DDB7B1AE99A1F334D6C685CB /* Utils.podspec */ = {isa = PBXFileReference; explicitFileType = text.script.ruby; includeInIndex = 1; indentWidth = 2; path = Utils.podspec; sourceTree = "<group>"; tabWidth = 2; xcLanguageSpecificationIdentifier = xcode.lang.ruby; };
+		650FC320234285740050694B /* UIGestureRecognizer+Active.swift */ = {isa = PBXFileReference; fileEncoding = 4; lastKnownFileType = sourcecode.swift; path = "UIGestureRecognizer+Active.swift"; sourceTree = "<group>"; };
 		652C4E4A4A0F5FFB666A50C623EF817D /* CameraInputControllerDelegate.swift */ = {isa = PBXFileReference; includeInIndex = 1; lastKnownFileType = sourcecode.swift; path = CameraInputControllerDelegate.swift; sourceTree = "<group>"; };
 		657B1006719957E168367DF3A242C86E /* UICollectionView+Cells.swift */ = {isa = PBXFileReference; includeInIndex = 1; lastKnownFileType = sourcecode.swift; path = "UICollectionView+Cells.swift"; sourceTree = "<group>"; };
-		659B6FCE2342655300594964 /* UIGestureRecognizer+Active.swift */ = {isa = PBXFileReference; lastKnownFileType = sourcecode.swift; path = "UIGestureRecognizer+Active.swift"; sourceTree = "<group>"; };
 		673E0A193683E3AA258C086BF0B5A648 /* SuggestedTagsDataSource.swift */ = {isa = PBXFileReference; includeInIndex = 1; lastKnownFileType = sourcecode.swift; path = SuggestedTagsDataSource.swift; sourceTree = "<group>"; };
 		69487A15F20098F3B82C34AF3077402F /* MangaFilter.swift */ = {isa = PBXFileReference; includeInIndex = 1; lastKnownFileType = sourcecode.swift; path = MangaFilter.swift; sourceTree = "<group>"; };
 		6B0EDC6A2850E03EB73B17F978EABB8E /* UIImage+DominantColors.swift */ = {isa = PBXFileReference; includeInIndex = 1; lastKnownFileType = sourcecode.swift; path = "UIImage+DominantColors.swift"; sourceTree = "<group>"; };
@@ -535,22 +513,13 @@
 		8487B5A41E7C0396ED28405D47015A41 /* TagsViewCollectionViewLayout.swift */ = {isa = PBXFileReference; includeInIndex = 1; lastKnownFileType = sourcecode.swift; path = TagsViewCollectionViewLayout.swift; sourceTree = "<group>"; };
 		88B2BF4F9994F9777064627F337DE61A /* EditorTextView.swift */ = {isa = PBXFileReference; includeInIndex = 1; lastKnownFileType = sourcecode.swift; path = EditorTextView.swift; sourceTree = "<group>"; };
 		88EE4F95531D217A595AA8D85A24FA39 /* FBSnapshotTestController.h */ = {isa = PBXFileReference; includeInIndex = 1; lastKnownFileType = sourcecode.c.h; name = FBSnapshotTestController.h; path = FBSnapshotTestCase/FBSnapshotTestController.h; sourceTree = "<group>"; };
-<<<<<<< HEAD
 		8A228F963CC9F56777C747E06F648344 /* TumblrTheme.framework */ = {isa = PBXFileReference; explicitFileType = wrapper.framework; includeInIndex = 0; path = TumblrTheme.framework; sourceTree = BUILT_PRODUCTS_DIR; };
-=======
-		8A228F963CC9F56777C747E06F648344 /* TumblrTheme.framework */ = {isa = PBXFileReference; explicitFileType = wrapper.framework; includeInIndex = 0; name = TumblrTheme.framework; path = TumblrTheme.framework; sourceTree = BUILT_PRODUCTS_DIR; };
 		8B17C00423D03BFCE76C894B6FD40826 /* LightLeaksFilter.swift */ = {isa = PBXFileReference; includeInIndex = 1; lastKnownFileType = sourcecode.swift; path = LightLeaksFilter.swift; sourceTree = "<group>"; };
->>>>>>> 2934edb7
 		8B1BAD36F55466C3B9715BF5E071E924 /* KanvasCameraImages.swift */ = {isa = PBXFileReference; includeInIndex = 1; lastKnownFileType = sourcecode.swift; path = KanvasCameraImages.swift; sourceTree = "<group>"; };
 		8D803DCF387485239C873B334967616C /* EditorFilterView.swift */ = {isa = PBXFileReference; includeInIndex = 1; lastKnownFileType = sourcecode.swift; path = EditorFilterView.swift; sourceTree = "<group>"; };
 		8F1FE5C23F1BC485C54B92C32E78391F /* UIApplication+StrictKeyWindow.m */ = {isa = PBXFileReference; includeInIndex = 1; lastKnownFileType = sourcecode.c.objc; name = "UIApplication+StrictKeyWindow.m"; path = "FBSnapshotTestCase/Categories/UIApplication+StrictKeyWindow.m"; sourceTree = "<group>"; };
 		8FEECBC4040DD3CE53394AECF17C31E7 /* OptionsStackView.swift */ = {isa = PBXFileReference; includeInIndex = 1; lastKnownFileType = sourcecode.swift; path = OptionsStackView.swift; sourceTree = "<group>"; };
-<<<<<<< HEAD
 		906270B4E5F2F378D3A0AC26BC499541 /* KanvasCamera.podspec.json */ = {isa = PBXFileReference; includeInIndex = 1; lastKnownFileType = text.json; path = KanvasCamera.podspec.json; sourceTree = "<group>"; };
-		90AD6F929669863DCBF696E7DFB927DB /* WavePoolFilter.swift */ = {isa = PBXFileReference; includeInIndex = 1; lastKnownFileType = sourcecode.swift; path = WavePoolFilter.swift; sourceTree = "<group>"; };
-=======
-		906270B4E5F2F378D3A0AC26BC499541 /* KanvasCamera.podspec.json */ = {isa = PBXFileReference; includeInIndex = 1; path = KanvasCamera.podspec.json; sourceTree = "<group>"; };
->>>>>>> 2934edb7
 		90E713C0AB71FEF2B0A2B36A1C4C7A9E /* UIFont+TumblrTheme.swift */ = {isa = PBXFileReference; includeInIndex = 1; lastKnownFileType = sourcecode.swift; name = "UIFont+TumblrTheme.swift"; path = "Source/UIFont+TumblrTheme.swift"; sourceTree = "<group>"; };
 		913333C72DF1656D625086AAFD6BD489 /* GLVideoCompositor.swift */ = {isa = PBXFileReference; includeInIndex = 1; lastKnownFileType = sourcecode.swift; path = GLVideoCompositor.swift; sourceTree = "<group>"; };
 		91D263C87CC2158EABCFEA5F871A628F /* TMPageViewController.swift */ = {isa = PBXFileReference; includeInIndex = 1; lastKnownFileType = sourcecode.swift; name = TMPageViewController.swift; path = Source/TMPageViewController.swift; sourceTree = "<group>"; };
@@ -601,13 +570,8 @@
 		B133F234B95CF873AE850D0C7E57B610 /* Pods-KanvasCameraExample-umbrella.h */ = {isa = PBXFileReference; includeInIndex = 1; lastKnownFileType = sourcecode.c.h; path = "Pods-KanvasCameraExample-umbrella.h"; sourceTree = "<group>"; };
 		B24EE7A47AD9EE0A03B6C7508337A803 /* GLMediaExporter.swift */ = {isa = PBXFileReference; includeInIndex = 1; lastKnownFileType = sourcecode.swift; path = GLMediaExporter.swift; sourceTree = "<group>"; };
 		B30D3662773FF8DCD8DDB6995832B420 /* TMUserInterfaceIdiom.swift */ = {isa = PBXFileReference; includeInIndex = 1; lastKnownFileType = sourcecode.swift; name = TMUserInterfaceIdiom.swift; path = Source/TMUserInterfaceIdiom.swift; sourceTree = "<group>"; };
-<<<<<<< HEAD
 		B321C73955714AFB57F9DB8F1090071D /* Utils.framework */ = {isa = PBXFileReference; explicitFileType = wrapper.framework; includeInIndex = 0; path = Utils.framework; sourceTree = BUILT_PRODUCTS_DIR; };
-		B3D7B92D5D049BC7303D461F27DD3FE9 /* CVPixelBuffer+copy.swift */ = {isa = PBXFileReference; includeInIndex = 1; lastKnownFileType = sourcecode.swift; path = "CVPixelBuffer+copy.swift"; sourceTree = "<group>"; };
-=======
-		B321C73955714AFB57F9DB8F1090071D /* Utils.framework */ = {isa = PBXFileReference; explicitFileType = wrapper.framework; includeInIndex = 0; name = Utils.framework; path = Utils.framework; sourceTree = BUILT_PRODUCTS_DIR; };
 		B36A9F0A4893315BFD614C35BE5EA89C /* UIImage+PixelBuffer.swift */ = {isa = PBXFileReference; includeInIndex = 1; lastKnownFileType = sourcecode.swift; path = "UIImage+PixelBuffer.swift"; sourceTree = "<group>"; };
->>>>>>> 2934edb7
 		B3F4294C9C6A7D6E74CEA177A088CED3 /* MMCQ.swift */ = {isa = PBXFileReference; includeInIndex = 1; lastKnownFileType = sourcecode.swift; path = MMCQ.swift; sourceTree = "<group>"; };
 		B42A1834E88A05AE7933705864ABF334 /* StatusBarStyleDefining.swift */ = {isa = PBXFileReference; includeInIndex = 1; lastKnownFileType = sourcecode.swift; name = StatusBarStyleDefining.swift; path = Source/StatusBarStyleDefining.swift; sourceTree = "<group>"; };
 		B68A47D3FFF5964BCE3BB3FD74EC87D4 /* CALayer+Color.swift */ = {isa = PBXFileReference; includeInIndex = 1; lastKnownFileType = sourcecode.swift; path = "CALayer+Color.swift"; sourceTree = "<group>"; };
@@ -1020,32 +984,6 @@
 			name = "Targets Support Files";
 			sourceTree = "<group>";
 		};
-<<<<<<< HEAD
-		651E523511BA3711B7A4C8279FDB0D91 /* Filter instances */ = {
-			isa = PBXGroup;
-			children = (
-				77D311EAE94D5BB7751DED1BA3D1142A /* ChromaFilter.swift */,
-				EB9AFFC7903FE2EB31C9A72CB85BBBF3 /* EMInterferenceFilter.swift */,
-				437B39576B804DE127580BD77976F8C7 /* FilmFilter.swift */,
-				3451BA73F77D551569E99424F94FC52F /* GrayscaleFilter.swift */,
-				5DE8AEFB69E5BA10EAB18BDAC2AD89DC /* ImagePoolFilter.swift */,
-				3442EE0933BAEFAB92C646D99C6F2F69 /* LegoFilter.swift */,
-				AF0ABB19E17CC8539F7466A1855294DF /* LightLeaksFilter.swift */,
-				9367C1E9516E6FF1B3528D833338C76B /* MangaFilter.swift */,
-				AD1EEB5190631509294D7551625C3A98 /* MirrorFourFilter.swift */,
-				C82A503B80F1FEA669DC74A9FF0F8A4D /* MirrorTwoFilter.swift */,
-				97C74508570DFF65B38BAB2F0294B900 /* PlasmaFilter.swift */,
-				A5C7710E5EBF23851A27C72AEA714FAF /* RaveFilter.swift */,
-				D5F8E0DDE9FB0C8204DBCD4F77EA6DC1 /* RGBFilter.swift */,
-				1BC7DFD64B270493EABED08811000882 /* ToonFilter.swift */,
-				18BDFFD8B31E1E9C2803300EBC4D0D58 /* WaveFilter.swift */,
-				90AD6F929669863DCBF696E7DFB927DB /* WavePoolFilter.swift */,
-			);
-			path = "Filter instances";
-			sourceTree = "<group>";
-		};
-=======
->>>>>>> 2934edb7
 		6F6FAF92FB636ACC31633421B2EDAEE4 /* Textures */ = {
 			isa = PBXGroup;
 			children = (
@@ -1087,7 +1025,6 @@
 				6EEE54738A5714840EB7431079DC8ECC /* WaveFilter.swift */,
 				EBA70F336912C96DF63118AD1AF164F7 /* WavePoolFilter.swift */,
 			);
-			name = "Filter instances";
 			path = "Filter instances";
 			sourceTree = "<group>";
 		};
@@ -1149,7 +1086,7 @@
 				106A25A1BB5D2F91A38F8F183A52B079 /* UIColor+Lerp.swift */,
 				488EEF2E9150C96C15B2BC9DF0C3EE9C /* UIFont+Fonts.swift */,
 				30C2CF6906332E2219AC5A2AFD45951B /* UIFont+Utils.swift */,
-				659B6FCE2342655300594964 /* UIGestureRecognizer+Active.swift */,
+				650FC320234285740050694B /* UIGestureRecognizer+Active.swift */,
 				9C1C7B928DA8BBB317B01EFD12EBABE0 /* UIImage+Camera.swift */,
 				6B0EDC6A2850E03EB73B17F978EABB8E /* UIImage+DominantColors.swift */,
 				998C490F7B35B0FD1C65AB15C077F912 /* UIImage+FlipLeftMirrored.swift */,
@@ -1371,7 +1308,6 @@
 				A3428AAF5171033FB1189E607F8B1A15 /* GLError.swift */,
 				39B85104FAB142430CADD7EE5078E7C9 /* GroupFilter.swift */,
 			);
-			name = Filters;
 			path = Filters;
 			sourceTree = "<group>";
 		};
@@ -1487,20 +1423,6 @@
 			path = Drawing;
 			sourceTree = "<group>";
 		};
-<<<<<<< HEAD
-		E7E44040224920443E9723B110DF19CA /* Filters */ = {
-			isa = PBXGroup;
-			children = (
-				9CB1A68A29928C4090540FBCD2C7ED48 /* Filter.swift */,
-				BFD7725FD874B471B38A0DDB79D7491E /* FilterProtocol.swift */,
-				A89F8E2E469366E32CD69F0FEA6A391E /* GLError.swift */,
-				45E2F0BBDE3468E45775C86823A9A245 /* GroupFilter.swift */,
-			);
-			path = Filters;
-			sourceTree = "<group>";
-		};
-=======
->>>>>>> 2934edb7
 		E81A37DBDE41E671312C56736544E2FA /* Pods */ = {
 			isa = PBXGroup;
 			children = (
@@ -1929,168 +1851,6 @@
 			isa = PBXSourcesBuildPhase;
 			buildActionMask = 2147483647;
 			files = (
-<<<<<<< HEAD
-				0F50388C009D4D603CDE848507A8B653 /* Array+Move.swift in Sources */,
-				8E5FC8F593F36F1417F637999751A91E /* Array+Object.swift in Sources */,
-				1757B6D6AB357AEE4871FDA5410893EF /* Array+Rotate.swift in Sources */,
-				D9F1CF49DE22D1D6B2A5576D5E205FFD /* AVURLAsset+Thumbnail.swift in Sources */,
-				DE0F22C11E0BB83562DBEB7E1A31734A /* CALayer+CGImage.swift in Sources */,
-				62157F0192EB50752CF444D849EF0CA6 /* CALayer+Color.swift in Sources */,
-				6408A99B545755628FA031263D68074D /* CALayer+Shadows.swift in Sources */,
-				501C6B52B5E4F2B870319ACC3836EA10 /* CameraController.swift in Sources */,
-				675F583681D0E41A84278BD7BC04D655 /* CameraFilterCollectionCell.swift in Sources */,
-				3A9A2A2A41916BFD2FE0ED0D217A52FF /* CameraFilterCollectionController.swift in Sources */,
-				09E9584ACEDB8AF1117F61E326EBE782 /* CameraInputController.swift in Sources */,
-				D8F5A6423DE29DDE1001A04476319DA8 /* CameraInputControllerDelegate.swift in Sources */,
-				6D06FB521D418A891769BCEE1FF90046 /* CameraInputOutput.swift in Sources */,
-				D295D9A42D32D266D7BA47E75E3589D9 /* CameraOption.swift in Sources */,
-				E1964F6E97F8C423492A0D66DBF6FECA /* CameraPreviewView.swift in Sources */,
-				14B496491A1D9D406BC9C57DA01936E1 /* CameraPreviewViewController.swift in Sources */,
-				C9E063E9D3CC3551F623880EEC16A644 /* CameraRecorder.swift in Sources */,
-				900E64843C856759FF4957737D9218A9 /* CameraRecordingProtocol.swift in Sources */,
-				EE9DFB426B6B29518782D691B59872D0 /* CameraSegmentHandler.swift in Sources */,
-				6E14E476D46B7C92870BE1572EF3781C /* CameraSettings.swift in Sources */,
-				F220313BD014E2C5EC2251874C31C900 /* CameraView.swift in Sources */,
-				1C2FDC222091123C90E59DCD2AF8E2C4 /* CameraZoomHandler.swift in Sources */,
-				5CD50E66556ABF0E0B4568643F69174A /* CGPoint+Addition.swift in Sources */,
-				A9E0DC705748D4DFD4CE3B6A73DAE85C /* CGRect+Center.swift in Sources */,
-				EA151951E066EBFAC9D93AB82CDEF1C9 /* ChromaFilter.swift in Sources */,
-				FB010ECC0F0C479DA374A6589644EE70 /* CircularImageView.swift in Sources */,
-				CB640CDDD2BDEC2B5876F6BA99E107CA /* ClosedRange+Clamp.swift in Sources */,
-				DF98E1E2234849F4AC0A45DABED6CB2A /* ColorCollectionCell.swift in Sources */,
-				8DD057C37900CB423F6E281C1AFB18A6 /* ColorCollectionController.swift in Sources */,
-				A716FFEB98BED6B0C21EB81B974AE3B6 /* ColorCollectionView.swift in Sources */,
-				914446E354A87378DD9AB2D8F6B5343B /* ColorDrop.swift in Sources */,
-				74CE9AEADD1ADE8D85591C13F7D2C3FF /* ColorPickerController.swift in Sources */,
-				A9E62AFC41AB3CA52FB00269D6424B7B /* ColorPickerView.swift in Sources */,
-				D40931DFEDF14123BA1F270360475199 /* ColorThief.swift in Sources */,
-				69E6809DF7626DE85E34EF44DEDAE6B4 /* ConicalGradientLayer.swift in Sources */,
-				53474CE344C764A07EB8092BEEE37637 /* CVPixelBuffer+copy.swift in Sources */,
-				AF32C7A606A923855F84BC2D45900760 /* CVPixelBuffer+sampleBuffer.swift in Sources */,
-				B94C9130A58C5B8BD8545B2FDDBCB650 /* Device.swift in Sources */,
-				0AC6E25F3A7F36DEDCAC07EA738F3C8B /* DrawingCanvas.swift in Sources */,
-				DC6123609E459C9E52F7AF2DAFACE232 /* DrawingController.swift in Sources */,
-				313C46C6EC8BCFDAAB486579E7A6D991 /* DrawingView.swift in Sources */,
-				6FFA56656F9C3A5BFC86046CCC8ECB84 /* EditionMenuCollectionCell.swift in Sources */,
-				4D272651F7607AE7D6FEF1C704EDB82C /* EditionMenuCollectionController.swift in Sources */,
-				5C73115C4976556CECB1357439F2E99C /* EditionMenuCollectionView.swift in Sources */,
-				27B397F54189361DAF90181C1AD31351 /* EditionOption.swift in Sources */,
-				243C78CC28795FE9CDCD3057E623E778 /* EditorFilterCollectionCell.swift in Sources */,
-				BF55CF4FF12F4C292A4F765150601449 /* EditorFilterCollectionController.swift in Sources */,
-				385C3CAF37F94E0BF78055F36CCC5FA6 /* EditorFilterController.swift in Sources */,
-				42257EACBC989A90D979CD21453BE2C0 /* EditorFilterView.swift in Sources */,
-				C6000249FE9405517F86779D5F08ABEC /* EditorTextController.swift in Sources */,
-				8803FCC44A4BBDD488CF7DFC0C1CCB89 /* EditorTextView.swift in Sources */,
-				11512A8A3F8F93190FC6F8637FC11FAB /* EditorView.swift in Sources */,
-				3FD875DD1D7FED03733B5B125A19ADE9 /* EditorViewController.swift in Sources */,
-				0E37548D86D5EF892BFD2DF00E5C6F73 /* EMInterferenceFilter.swift in Sources */,
-				EE910D69A22254F0A2303E082EC5376D /* ExtendedButton.swift in Sources */,
-				B8F1FCB7F3A23466A6E9F3EE2198A57D /* ExtendedStackView.swift in Sources */,
-				D0821D5499300EDAF2E899E6E0C738E9 /* FilmFilter.swift in Sources */,
-				1ACAFDEDD991B823FB24350B55B0DA6F /* Filter.swift in Sources */,
-				BAEEC74ED142457996ECE3F3001F6AB0 /* FilterCollectionCell.swift in Sources */,
-				EAA95A5365C2F17C50B3EC4A0D0440AF /* FilterCollectionInnerCell.swift in Sources */,
-				D3D6CD69B9FA733174FF90FA442E66EF /* FilterCollectionView.swift in Sources */,
-				EE85D63E044F9B5BFCF78B0201CC88FA /* FilteredInputViewController.swift in Sources */,
-				434A9D9CE1744C9CB84298B2445F6752 /* FilterFactory.swift in Sources */,
-				BE928F9C37C31A6D7BD6572B81087A46 /* FilterItem.swift in Sources */,
-				075087FD133DA83552C52A3BAE87B0D8 /* FilterProtocol.swift in Sources */,
-				1C731EA35D398B4F9A4956A3D1B13177 /* FilterSettingsController.swift in Sources */,
-				EFD056F2AF5254A75F69BB1B79707A53 /* FilterSettingsView.swift in Sources */,
-				23321C028C3DB639EA834E79D1C1AFBB /* FilterType.swift in Sources */,
-				BB11EA9DB0A865584AA7B85FD8B6F38F /* GifVideoOutputHandler.swift in Sources */,
-				CEA7E2DE7E371370C86F87D51F5DFD34 /* GLError.swift in Sources */,
-				B3ABE464990BA1EC87FB0D48A7C43F85 /* GLMediaExporter.swift in Sources */,
-				0D65BAF882CD1C12511A392D8F038144 /* GLPixelBufferView.swift in Sources */,
-				9D7B1C07BB018F0F571F9C2F3714E2D3 /* GLPlayer.swift in Sources */,
-				40F24652FD203E2A9D4096B47AF9931B /* GLRenderer.swift in Sources */,
-				074D30FEB47D5545342068C04FFF7522 /* GLVideoCompositor.swift in Sources */,
-				4956D4BE3A017F6CE5E9390D710E67E7 /* GrayscaleFilter.swift in Sources */,
-				723EF00C5B188DE7FA4A0BB0FAD3A844 /* GroupFilter.swift in Sources */,
-				68F6130361F88CF0BD0234FAC0194A70 /* HorizontalCollectionLayout.swift in Sources */,
-				533DEFBA8BBE51F2E016A4D375B8121B /* HorizontalCollectionView.swift in Sources */,
-				83CF1DBD59C860A980E10D993B55E48A /* IgnoreTouchesCollectionView.swift in Sources */,
-				71577F10249FEACF3C34626E4A9929C6 /* IgnoreTouchesView.swift in Sources */,
-				B7E0F8A577E81F3222610169C4482E76 /* ImagePoolFilter.swift in Sources */,
-				73BAEC0829C99D8485860F0E2842453A /* ImagePreviewController.swift in Sources */,
-				D500421F6A88D009DF22492DA7612CF4 /* IndexPath+Order.swift in Sources */,
-				AC1377D8C3D157098520666220F594E6 /* KanvasCamera-dummy.m in Sources */,
-				0BD89BAA56CFE58273A7515A5EC75A7F /* KanvasCameraAnalyticsProvider.swift in Sources */,
-				EFC3223EC542C7D0C848CBA91E08484B /* KanvasCameraColors.swift in Sources */,
-				5D16CBCADE0158C851DF56124BC14091 /* KanvasCameraImages.swift in Sources */,
-				75869CC8D7B39562A8D239D452646A00 /* KanvasCameraStrings.swift in Sources */,
-				A4EE2A1F84C439501C9B921DDB0DD9C7 /* KanvasCameraTimes.swift in Sources */,
-				0A4AA5B38AA62FDA60D95617047CB3FC /* KanvasUIImagePickerViewController.swift in Sources */,
-				4AAFC988383F03FA1FCEF64D7682D11C /* LegoFilter.swift in Sources */,
-				70630A836C34C9A0A15B33E36121246F /* LightLeaksFilter.swift in Sources */,
-				08D588EC85CE5203FDE84B6E59A30C4A /* LoadingIndicatorView.swift in Sources */,
-				37476928FD4153EC59BE0EFCE6E58DA7 /* MangaFilter.swift in Sources */,
-				2DE20AEC107DF47F7D76BABEAF3E2693 /* Marker.swift in Sources */,
-				3A64E0D7183413E2F06A28A8A19E6F13 /* MediaClip.swift in Sources */,
-				0179EDB4414C77C17ED113C0EB2B6CCB /* MediaClipsCollectionCell.swift in Sources */,
-				9D5824583D95F76E67EC63AC7FBFD5F1 /* MediaClipsCollectionController.swift in Sources */,
-				D30CE426EEA9363C02BD903FADBA0304 /* MediaClipsCollectionView.swift in Sources */,
-				A50AED2B98496C276A27A88F99CC138F /* MediaClipsEditorView.swift in Sources */,
-				9CC16E186AA1CE39ACD510C8F7615316 /* MediaClipsEditorViewController.swift in Sources */,
-				FC7C415DACBEA10B1CF88BCF74C88765 /* MediaInfo.swift in Sources */,
-				2D0120433B4977B420914CD969666290 /* MediaMetadata.swift in Sources */,
-				7E1BF48B890C40073E9F5FAA8F7DDAB7 /* MediaPickerButtonView.swift in Sources */,
-				4CAF99CC9D9FAD8C606D66BDEC348370 /* MirrorFourFilter.swift in Sources */,
-				FE9551E33FAADB127DCC71EF68E5D69D /* MirrorTwoFilter.swift in Sources */,
-				68ED23D75C071B40B841BED411E0F2FF /* MMCQ.swift in Sources */,
-				D602535ED02DCB267A7C8C02011090F4 /* ModeButtonView.swift in Sources */,
-				994D96BDF6D264FB276C6A1AC6F9AE66 /* ModeSelectorAndShootController.swift in Sources */,
-				0DF186346124DB51F645B1458BDC1F17 /* ModeSelectorAndShootView.swift in Sources */,
-				4BE58506196173339356054F217916FF /* MovableTextView.swift in Sources */,
-				659B6FCF2342655300594964 /* UIGestureRecognizer+Active.swift in Sources */,
-				5992F577E1A7BB0D58AFE510CE230D6C /* NSURL+Media.swift in Sources */,
-				D3B9FA02DB5EDA80F2C0A3B1FEFD8879 /* NumTypes+Conversion.swift in Sources */,
-				4C25860BBCE3CAFD78C56B7AD6C88316 /* OptionsController.swift in Sources */,
-				509CCBCE686F558FB1442EFC848978FD /* OptionsStackView.swift in Sources */,
-				F2487936B7E92BFB4EA851EC7E559DFC /* OptionView.swift in Sources */,
-				5195AA4BC0B6074CAC7078EDD8727885 /* Pencil.swift in Sources */,
-				861F2FA5A8245BB7E3584A3E021688AC /* PhotoOutputHandler.swift in Sources */,
-				C95310B29A023C4847DDB440C51F0C56 /* PlasmaFilter.swift in Sources */,
-				D7DCDD01B91D7EC086008DEFB02EDDB2 /* Queue.swift in Sources */,
-				4B8BA22D93B525F25C746810FEE91E21 /* RaveFilter.swift in Sources */,
-				64B902522A812FD9385E33DEF872A27D /* RGBA.swift in Sources */,
-				8FF068D86E06492BCEB38613319E54D0 /* RGBFilter.swift in Sources */,
-				507BE8058960D5262525D640329D5BE8 /* RoundedTexture.swift in Sources */,
-				6BFCBEA454AE28EE221A3431F9340771 /* ScrollHandler.swift in Sources */,
-				91916B18C958DC157317A3029B29D494 /* Shader.swift in Sources */,
-				B6FD46C656126834DFAF97F286E0C1FE /* ShaderUtilities.swift in Sources */,
-				D76422F07076CE4F05FCAC4129448854 /* Sharpie.swift in Sources */,
-				0E3A0021D03CD89ADAFA2CED80A7BFE5 /* ShootButtonView.swift in Sources */,
-				7551155CC1BF22322B16CBC3A73B313D /* StrokeSelectorController.swift in Sources */,
-				31286D35092272E031F53FFB2BE7A867 /* StrokeSelectorView.swift in Sources */,
-				9EC78FCB7FE5B00371D5EE1555DF0A6D /* StylableTextView.swift in Sources */,
-				132F472C1513DFDE39F1B62BB9FDD8BD /* Synchronized.swift in Sources */,
-				0998D5CA6EDECB592D8E79357B0CD3AD /* TextCanvas.swift in Sources */,
-				87C56149644C3DB6AB85CAB52332B9D8 /* TextOptions.swift in Sources */,
-				6CCABAEA1AE7615E0C31970EDB99FBD5 /* Texture.swift in Sources */,
-				736A664707E52196711772A95B1FCFB5 /* TextureSelectorController.swift in Sources */,
-				2BC705F883761EF42B9555F814043D53 /* TextureSelectorView.swift in Sources */,
-				7E12087C46F49F94073EB6DBE9B4FEE8 /* ToonFilter.swift in Sources */,
-				48E5BC47E1D89A785D8EA16CDD99D9F8 /* TrashView.swift in Sources */,
-				E8FB31A35DB5E286CA33A3AD1F0F47B2 /* UICollectionView+Cells.swift in Sources */,
-				DA87C2057AF2225046649621379328DF /* UIColor+Brightness.swift in Sources */,
-				C7783CFBB41BC7361AB2D31A5AC6AF1A /* UIColor+Lerp.swift in Sources */,
-				3E3821C51073A2059C5C934E4D1B7F63 /* UIFont+Fonts.swift in Sources */,
-				6595464A5AFBF42039770360233442F4 /* UIFont+Utils.swift in Sources */,
-				1C2C64C3E7899D4FA57327115F6FFF4B /* UIImage+Camera.swift in Sources */,
-				33F54B31BE813CB57D9A5715FFBADA94 /* UIImage+DominantColors.swift in Sources */,
-				34F58CBDEF4543A0DD87F767A3B889DE /* UIImage+FlipLeftMirrored.swift in Sources */,
-				7477A55617562708B4216BF46A996671 /* UIImage+PixelBuffer.swift in Sources */,
-				C0B9048C3F2E1ACEA61B8E915678FE50 /* UITextView+TextOptions.swift in Sources */,
-				BDD504268F4466542D299861799F34EF /* UIUpdate.swift in Sources */,
-				2572C8CF38562F11F030AA86FCB89B9C /* UIView+Image.swift in Sources */,
-				3FF696768735069B2D760487C9D6B5D0 /* UIView+Layout.swift in Sources */,
-				26851D232AC5F54620A4524004EB42AA /* UIViewController+Load.swift in Sources */,
-				DB967ACD12539F41D3D3034B910AFE14 /* VideoOutputHandler.swift in Sources */,
-				C5B98C6FA89A4BE5595E6032F712A47D /* ViewTransformations.swift in Sources */,
-				15D9855D76F3DC0C606C0408A4991325 /* WaveFilter.swift in Sources */,
-				832AB030D185A4EC5CFC5372E2B46C9E /* WavePoolFilter.swift in Sources */,
-=======
 				E0F9EBA300A654B5440CDDA67E62D31E /* Array+Safety.swift in Sources */,
 				9905C0318C704B1AD50C0796A8165C10 /* CGSize+Utils.swift in Sources */,
 				1B4AAC0637B941E2A1CBE64521E04B76 /* ContentTypeDetector.swift in Sources */,
@@ -2100,7 +1860,6 @@
 				DE42EC4DEFB968B508EDECABC62E9A33 /* TMUserInterfaceIdiom.swift in Sources */,
 				A2F70E4D08F6D9497474CFC8635B4863 /* UIColor+Hex.swift in Sources */,
 				09B26E7982DC20D551AB979403FFF9E0 /* Utils-dummy.m in Sources */,
->>>>>>> 2934edb7
 			);
 			runOnlyForDeploymentPostprocessing = 0;
 		};
@@ -2150,6 +1909,7 @@
 				390B5F4B6BC0B4D1EA91E3C3167140E1 /* CameraPreviewView.swift in Sources */,
 				5372727ADC553892E26F684349B94E4A /* CameraPreviewViewController.swift in Sources */,
 				F3344AF2095CA72B49DDC72D8BD8A8F2 /* CameraRecorder.swift in Sources */,
+				650FC321234285740050694B /* UIGestureRecognizer+Active.swift in Sources */,
 				DA45B03C287E91BEEA138CFC85874BCE /* CameraRecordingProtocol.swift in Sources */,
 				63AB6F535E83A9D9EF5B9CB6B5C8F8ED /* CameraSegmentHandler.swift in Sources */,
 				61F55971262D5E2CD8283C3F34A2C87F /* CameraSettings.swift in Sources */,
