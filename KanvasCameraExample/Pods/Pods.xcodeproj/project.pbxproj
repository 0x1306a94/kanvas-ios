// !$*UTF8*$!
{
	archiveVersion = 1;
	classes = {
	};
	objectVersion = 50;
	objects = {

/* Begin PBXBuildFile section */
		0061EDF95F8BD13F256F0C1934EA0D00 /* SDDiskCache.m in Sources */ = {isa = PBXBuildFile; fileRef = 5BE82E6CB65C00253741A8459F1B387C /* SDDiskCache.m */; };
		012684402705DC9668416B9521502245 /* StrokeSelectorView.swift in Sources */ = {isa = PBXBuildFile; fileRef = DC3DE6B0C7A8FFF712B8B7A74F944863 /* StrokeSelectorView.swift */; };
		01A3994A2FCC03355C0B00CC106EAE2B /* animi.h in Headers */ = {isa = PBXBuildFile; fileRef = B8A6E4081A3F076B25A63E379FACEBEE /* animi.h */; settings = {ATTRIBUTES = (Project, ); }; };
		01C083D9888511CF68F5DD0330A8E9C3 /* cost_sse2.c in Sources */ = {isa = PBXBuildFile; fileRef = D3BCC1232CE410CAB68F144C0C45030E /* cost_sse2.c */; settings = {COMPILER_FLAGS = "-D_THREAD_SAFE -fno-objc-arc"; }; };
		0200A3C936D22EF7142C0124A6203900 /* Array+Rotate.swift in Sources */ = {isa = PBXBuildFile; fileRef = 31A2AEB99C2A735DF0F263F074A06670 /* Array+Rotate.swift */; };
		027D6983C9CBA4F4FBBE3B96DF3DC863 /* Sharpie.swift in Sources */ = {isa = PBXBuildFile; fileRef = 4E1E010BA2E9963B7E2962937AFD8D55 /* Sharpie.swift */; };
		02924C2653D0FE277F855A806A9222B9 /* ColorThief.swift in Sources */ = {isa = PBXBuildFile; fileRef = AFB75AD289C7D4C610010AB17414980D /* ColorThief.swift */; };
		031C42713867D30E555667CFF0AF52FC /* vp8l_enc.c in Sources */ = {isa = PBXBuildFile; fileRef = 7E487752E0646B4311E94CECC62D53F9 /* vp8l_enc.c */; settings = {COMPILER_FLAGS = "-D_THREAD_SAFE -fno-objc-arc"; }; };
		0342AF4F19B38421DB341F1282FC3A36 /* NSImage+Compatibility.h in Headers */ = {isa = PBXBuildFile; fileRef = 87DE7E605E1411A6418FB3DD04190F4B /* NSImage+Compatibility.h */; settings = {ATTRIBUTES = (Project, ); }; };
		03C48CD36352C7D76DF5C821AA39F967 /* SDWebImageError.m in Sources */ = {isa = PBXBuildFile; fileRef = AA26573581E3BC75A9B280965ED24AE0 /* SDWebImageError.m */; };
		046924771FEC06955FFC220AF05F68A3 /* muxi.h in Headers */ = {isa = PBXBuildFile; fileRef = 6957ED5A4202E25C151F1EE4410E96DE /* muxi.h */; settings = {ATTRIBUTES = (Project, ); }; };
		04A12C242F47E040232B8BBA0DAD470C /* CancelationToken.swift in Sources */ = {isa = PBXBuildFile; fileRef = FAD08839F474866C4BF4BDDD55A73A1D /* CancelationToken.swift */; };
		061C460D6D5D5973554DCB741C6B014E /* lossless.h in Headers */ = {isa = PBXBuildFile; fileRef = 42614E2E380FF0E2D1E4A758BCFB7424 /* lossless.h */; settings = {ATTRIBUTES = (Project, ); }; };
		069FF634C2918B4E65DB6925F06464FA /* lossless.c in Sources */ = {isa = PBXBuildFile; fileRef = 6D243D8AF6CB9DF1F49C54B72FEBAB5A /* lossless.c */; settings = {COMPILER_FLAGS = "-D_THREAD_SAFE -fno-objc-arc"; }; };
		06B525887C489DD5E1280935746AAB47 /* SharedUI-dummy.m in Sources */ = {isa = PBXBuildFile; fileRef = 60C4DFAF58014107410D15FBFC2BA3B7 /* SharedUI-dummy.m */; };
		073CF8E2C5763C21130151FBB6D14F16 /* SDWebImageCompat.h in Headers */ = {isa = PBXBuildFile; fileRef = BA3CB5D05203030EB862795145A35281 /* SDWebImageCompat.h */; settings = {ATTRIBUTES = (Project, ); }; };
		07F42A05E937888620CCBB0ADC327E88 /* SDWebImageCacheKeyFilter.h in Headers */ = {isa = PBXBuildFile; fileRef = 1ACA1278EBF1694C5CB135EB152D1290 /* SDWebImageCacheKeyFilter.h */; settings = {ATTRIBUTES = (Project, ); }; };
		0978FEF1E925744EEAF7E76217BF4A86 /* FBSnapshotTestCase.h in Headers */ = {isa = PBXBuildFile; fileRef = 1824F3A2DC7D49D374CD97004D11C7D3 /* FBSnapshotTestCase.h */; settings = {ATTRIBUTES = (Project, ); }; };
		09BB3CDDEDBE89BBF1BBB4A615CD0AFE /* UIImage+Camera.swift in Sources */ = {isa = PBXBuildFile; fileRef = 131F30E98CCDE4EE742AA86B69AF8AA8 /* UIImage+Camera.swift */; };
		0A04DA903596B6711BDF448C7D22980E /* enc.c in Sources */ = {isa = PBXBuildFile; fileRef = F7254A8C85A8F9982B68944F38720396 /* enc.c */; settings = {COMPILER_FLAGS = "-D_THREAD_SAFE -fno-objc-arc"; }; };
		0A7A4320F96EFB5E08B6FD42C98E8047 /* SDWebImageDownloaderResponseModifier.m in Sources */ = {isa = PBXBuildFile; fileRef = 1D7AAA39E8A2605E6773AB7B7046ECC9 /* SDWebImageDownloaderResponseModifier.m */; };
		0B07C2616173FF66C3A6E3B58ED0DD8D /* SDImageAssetManager.m in Sources */ = {isa = PBXBuildFile; fileRef = 7724DFFE365C7BC035EB9D9B0CCA61BD /* SDImageAssetManager.m */; };
		0B182CBB961865D22A8436E603C52B69 /* TagsView.swift in Sources */ = {isa = PBXBuildFile; fileRef = BB95FF7CF0134C36A64DD554BB2A1E0E /* TagsView.swift */; };
		0BE27A29EC0011C9D30A2E3141213D99 /* MediaClipsCollectionController.swift in Sources */ = {isa = PBXBuildFile; fileRef = 18D93B901453A53C67A000CF3AD9A292 /* MediaClipsCollectionController.swift */; };
		0BF7F3CAEC2068BB6B4CC64C9F3CB3F5 /* AlphaBlendFilter.swift in Sources */ = {isa = PBXBuildFile; fileRef = CB97FFF1D728F925871D0FB2AC301914 /* AlphaBlendFilter.swift */; };
		0C5CBA33A4D4CD62B2A314BBF09831FA /* SDWebImageDownloaderRequestModifier.m in Sources */ = {isa = PBXBuildFile; fileRef = D40FF65E625420BD595FAD056D9A1E4C /* SDWebImageDownloaderRequestModifier.m */; };
		0C6ACEB9446DCB8A26B74B3A72074D80 /* bit_reader_utils.h in Headers */ = {isa = PBXBuildFile; fileRef = FC73A5B352EFE249446C8FE0D2D288F4 /* bit_reader_utils.h */; settings = {ATTRIBUTES = (Project, ); }; };
		0C75E9C7DA4D42341EE035D551A8BAFD /* lossless_neon.c in Sources */ = {isa = PBXBuildFile; fileRef = A6CA40F45D4FCCC4238C1380C1D35694 /* lossless_neon.c */; settings = {COMPILER_FLAGS = "-D_THREAD_SAFE -fno-objc-arc"; }; };
		0C9CA82EB63D8C4BA761A48FC8FBDE5B /* SDMemoryCache.m in Sources */ = {isa = PBXBuildFile; fileRef = 7C212CBEFF4617CA2B29029F3CA748F5 /* SDMemoryCache.m */; };
		0CD9D79127038F4C8A7C9493B3DA9D31 /* cpu.c in Sources */ = {isa = PBXBuildFile; fileRef = 3819D576B1FBE0B1DB9AE9EFDDF669C4 /* cpu.c */; settings = {COMPILER_FLAGS = "-D_THREAD_SAFE -fno-objc-arc"; }; };
		0D1BE71D9AC11FC26C628C36489AB618 /* SDDeviceHelper.m in Sources */ = {isa = PBXBuildFile; fileRef = CB27E689EB479D2A64F7BFCF20CF5C91 /* SDDeviceHelper.m */; };
		0D527999D2358EF9A071731CA490AD44 /* AVAsset+Utils.swift in Sources */ = {isa = PBXBuildFile; fileRef = DED9FC3703CC0222E2E440C85D6A3CE3 /* AVAsset+Utils.swift */; };
		0DD57CD2D62081E9FF1CBA91F0E0C506 /* picture_enc.c in Sources */ = {isa = PBXBuildFile; fileRef = 7053D1B5D28863D7590BBC8E85047316 /* picture_enc.c */; settings = {COMPILER_FLAGS = "-D_THREAD_SAFE -fno-objc-arc"; }; };
		0EBD47A44CCA0C3E69174571C6B55A94 /* lossless_enc_neon.c in Sources */ = {isa = PBXBuildFile; fileRef = FC77E7179F1E4140374B3171EAB79E1A /* lossless_enc_neon.c */; settings = {COMPILER_FLAGS = "-D_THREAD_SAFE -fno-objc-arc"; }; };
		0EC20964A2208F1816835725F26C076A /* SDAnimatedImagePlayer.h in Headers */ = {isa = PBXBuildFile; fileRef = A1709D534C16886D7C06E3A6D14696F2 /* SDAnimatedImagePlayer.h */; settings = {ATTRIBUTES = (Project, ); }; };
		0F5ECD2E166FE125D18840C89C6627D5 /* EditionMenuCollectionCell.swift in Sources */ = {isa = PBXBuildFile; fileRef = FA25299F4E60A10527492914A65F1E47 /* EditionMenuCollectionCell.swift */; };
		0F651FDD855AF0CFC10C93C8944C6D1D /* ImageRequestAuthHeaderProvider.swift in Sources */ = {isa = PBXBuildFile; fileRef = A7811A15360CA2CCD326855C6BDEF683 /* ImageRequestAuthHeaderProvider.swift */; };
		0F786EC842E81EF363E7235B7F6FD9BD /* ColorSelectorController.swift in Sources */ = {isa = PBXBuildFile; fileRef = F8CB394195B13C4A8F89709287CD3F1E /* ColorSelectorController.swift */; };
		0FDD9832BF8FFFCBBDF8B8489F7742DE /* EditionMenuCollectionController.swift in Sources */ = {isa = PBXBuildFile; fileRef = 64D7E46B803B8813FC9ED780B53E2629 /* EditionMenuCollectionController.swift */; };
		105FABFA1A928C5F4CAC45B60FE9FC27 /* UIImage+Effects.swift in Sources */ = {isa = PBXBuildFile; fileRef = C2A3035D1F5C486C99B4928AB26109DB /* UIImage+Effects.swift */; };
		117654DC5B0DC6709F379596823EDAE6 /* SDImageCachesManager.h in Headers */ = {isa = PBXBuildFile; fileRef = 7F2707755D8BA16283DAB7907AF1B0DF /* SDImageCachesManager.h */; settings = {ATTRIBUTES = (Project, ); }; };
		121D6ECDFC85A8453A079C4CB31974A2 /* SDMemoryCache.h in Headers */ = {isa = PBXBuildFile; fileRef = 5B915EB0DEDBBA2A740877FE167E6964 /* SDMemoryCache.h */; settings = {ATTRIBUTES = (Project, ); }; };
		12837765EC9CA6833829552317C3A20D /* UIFont+Orangina.swift in Sources */ = {isa = PBXBuildFile; fileRef = 281646E27623BD231CB7DF2278C07ACD /* UIFont+Orangina.swift */; };
		1362660E711F8B31C8A56C9CCF9744FE /* filters.c in Sources */ = {isa = PBXBuildFile; fileRef = 190C045EF3BA2E3928B14FA753CA3FA3 /* filters.c */; settings = {COMPILER_FLAGS = "-D_THREAD_SAFE -fno-objc-arc"; }; };
		1363E6650494099798C6249D34ABA6D0 /* VideoOutputHandler.swift in Sources */ = {isa = PBXBuildFile; fileRef = D52A0D367117683302216E0E6BE195A1 /* VideoOutputHandler.swift */; };
		13B6993A9F4CEAA0FC7042499D57B49E /* upsampling_mips_dsp_r2.c in Sources */ = {isa = PBXBuildFile; fileRef = 4656F2B1DF342AA541245854B038804E /* upsampling_mips_dsp_r2.c */; settings = {COMPILER_FLAGS = "-D_THREAD_SAFE -fno-objc-arc"; }; };
		1467801DCDB969ABE3DEFC55635D8CD8 /* EditionMenuCollectionView.swift in Sources */ = {isa = PBXBuildFile; fileRef = 1AB723BC7256A3661672ED4E0158B23A /* EditionMenuCollectionView.swift */; };
		14E02E7F6F1CB788F9FDA977EFB9225D /* color_cache_utils.c in Sources */ = {isa = PBXBuildFile; fileRef = 523EAA3534E69A5993A08C61D8EBAC58 /* color_cache_utils.c */; settings = {COMPILER_FLAGS = "-D_THREAD_SAFE -fno-objc-arc"; }; };
		14FAE5972C1E9EC338B9EE6FBCDC5618 /* SDAnimatedImageView.h in Headers */ = {isa = PBXBuildFile; fileRef = 94C6DC1C36AD5156988C1011F90D43A2 /* SDAnimatedImageView.h */; settings = {ATTRIBUTES = (Project, ); }; };
		15422B4E794030C13175912AF2E05BAE /* filters_neon.c in Sources */ = {isa = PBXBuildFile; fileRef = 0E0A0B7445346A292A9EA1A19FD0043D /* filters_neon.c */; settings = {COMPILER_FLAGS = "-D_THREAD_SAFE -fno-objc-arc"; }; };
		15846BEB3BA57FAE3330298B958CBABA /* lossless_enc_mips_dsp_r2.c in Sources */ = {isa = PBXBuildFile; fileRef = 09C18680EB89CBF07B365D4E15BEDE58 /* lossless_enc_mips_dsp_r2.c */; settings = {COMPILER_FLAGS = "-D_THREAD_SAFE -fno-objc-arc"; }; };
		159D0D89480C40EA53912F8A47244603 /* dec_mips32.c in Sources */ = {isa = PBXBuildFile; fileRef = ED9D2326378AE835B65649D80852BA66 /* dec_mips32.c */; settings = {COMPILER_FLAGS = "-D_THREAD_SAFE -fno-objc-arc"; }; };
		15ACFA374682D955E83B5F27195E7DB2 /* PostOptionsTagsDelegate.swift in Sources */ = {isa = PBXBuildFile; fileRef = 40EC12F012C67931A01452C820619374 /* PostOptionsTagsDelegate.swift */; };
		1620E3171FE748F76D7EA797999ABD07 /* SDDisplayLink.m in Sources */ = {isa = PBXBuildFile; fileRef = 671F2CD088AA028844FD37E88EAAF19E /* SDDisplayLink.m */; };
		169ADAAF88D7920B5B94BB15AB914B73 /* CameraInputOutput.swift in Sources */ = {isa = PBXBuildFile; fileRef = 65E9E961655D5E3A8438A6CF32C063FD /* CameraInputOutput.swift */; };
		16E1D7F8E0B929A7773CB6F984D5B5B8 /* ThumbnailCollectionController.swift in Sources */ = {isa = PBXBuildFile; fileRef = 6380B8BD4116CB12223CE55119472958 /* ThumbnailCollectionController.swift */; };
		1791FF91859819F8DBB2B4E12A30571A /* ReachabilityDeterminer.swift in Sources */ = {isa = PBXBuildFile; fileRef = 9782E9FF57A8B85F3CFF44A503707B3E /* ReachabilityDeterminer.swift */; };
		18086FECFB3E43303B84D8FAA4A7E7B2 /* EditorFilterController.swift in Sources */ = {isa = PBXBuildFile; fileRef = 07BD72F87294D4794033B6D2F154B25D /* EditorFilterController.swift */; };
		1978FF7E1388BC265CCBCFCF714F9CA5 /* ImageLoaderError.swift in Sources */ = {isa = PBXBuildFile; fileRef = 034988A1AB1E4CE938271DCD5D5F4EE4 /* ImageLoaderError.swift */; };
		19DAA256C88ABFB7E370AB862E38D666 /* Synchronized.swift in Sources */ = {isa = PBXBuildFile; fileRef = 60DF08A61BD2EFBD5FBD994EA1678638 /* Synchronized.swift */; };
		19F37CC50E23DE48D4345923514B8F98 /* UIApplication+StrictKeyWindow.m in Sources */ = {isa = PBXBuildFile; fileRef = CA0D3B6857415715D88937D71471C226 /* UIApplication+StrictKeyWindow.m */; };
		1A1057F5CD8BF6E5050A68A4639C9B96 /* ChromaFilter.swift in Sources */ = {isa = PBXBuildFile; fileRef = ABB05CDEAA85781BE619EFCA6F6A0E8D /* ChromaFilter.swift */; };
		1A29BA18C365A9C1D432C0F1DCE1D17F /* SDImageLoader.h in Headers */ = {isa = PBXBuildFile; fileRef = 2FF8F7D062CF98E5705969028543F3D2 /* SDImageLoader.h */; settings = {ATTRIBUTES = (Project, ); }; };
		1B205FD902D23FDEF8FAE3D89802922A /* FilterCollectionView.swift in Sources */ = {isa = PBXBuildFile; fileRef = 2066B07C3B16126B15358223BB053F31 /* FilterCollectionView.swift */; };
		1B3EF683E1EC8698B17533C365105A32 /* cost_enc.h in Headers */ = {isa = PBXBuildFile; fileRef = 1D34AC70D2BEE3FC569FF876B1E9E088 /* cost_enc.h */; settings = {ATTRIBUTES = (Project, ); }; };
		1B98AD5469A013722C7018899B2868C5 /* yuv.c in Sources */ = {isa = PBXBuildFile; fileRef = 2DFAF3C145EC508BB1C3C58D272FE180 /* yuv.c */; settings = {COMPILER_FLAGS = "-D_THREAD_SAFE -fno-objc-arc"; }; };
		1C7003A077B27E1110951FBF7C4B8579 /* muxread.c in Sources */ = {isa = PBXBuildFile; fileRef = D1C7F24DC12DA2649125906F7F05095F /* muxread.c */; settings = {COMPILER_FLAGS = "-D_THREAD_SAFE -fno-objc-arc"; }; };
		1C9F7428947995A7E5FA0DFA36ADD42D /* KanvasQuickBlogSelectorCoordinating.swift in Sources */ = {isa = PBXBuildFile; fileRef = 954BD676C8B09D6BAA3033A0BD062B13 /* KanvasQuickBlogSelectorCoordinating.swift */; };
		1CBD92F0D448A0551059EDDB2011B54E /* UIButton+WebCache.m in Sources */ = {isa = PBXBuildFile; fileRef = 88AEB7BBDC45882E958D01E17B16A6EB /* UIButton+WebCache.m */; };
		1CE0BFF3246D1C7CD5687803CC839FCB /* KanvasCameraTimes.swift in Sources */ = {isa = PBXBuildFile; fileRef = 06768BE4A4478AD312EA4451B1D8A478 /* KanvasCameraTimes.swift */; };
		1D1E98A24668C371F82F13C8DF5BDB5A /* TumblrTheme-umbrella.h in Headers */ = {isa = PBXBuildFile; fileRef = 52B0453046D30AA45D202B71D74780CD /* TumblrTheme-umbrella.h */; settings = {ATTRIBUTES = (Project, ); }; };
		1DBF5D058793987160505C1450CA1BDC /* SDImageCoderHelper.m in Sources */ = {isa = PBXBuildFile; fileRef = 862352D5B17DD9CD6BEAEE428D942F0A /* SDImageCoderHelper.m */; };
		1DF5AE5D5B42839318CF266E95DBD6C3 /* syntax_enc.c in Sources */ = {isa = PBXBuildFile; fileRef = FF43EB9B75C785C2D7AACFFD3FC1615F /* syntax_enc.c */; settings = {COMPILER_FLAGS = "-D_THREAD_SAFE -fno-objc-arc"; }; };
		1E707096C92229AB67842C0A09B2E455 /* KanvasCameraStrings.swift in Sources */ = {isa = PBXBuildFile; fileRef = E27C78E56582C87857824FC7F0500630 /* KanvasCameraStrings.swift */; };
		1F0B475C5B53B63ED59CAC9FBC67D42A /* dec_msa.c in Sources */ = {isa = PBXBuildFile; fileRef = 62707D64B5DB586E01C60343BC59398C /* dec_msa.c */; settings = {COMPILER_FLAGS = "-D_THREAD_SAFE -fno-objc-arc"; }; };
		1F498EA513B52BD82DAD46F3E9572E84 /* vp8li_dec.h in Headers */ = {isa = PBXBuildFile; fileRef = D0D9FFBCBB5515B43E8495FFC1D99321 /* vp8li_dec.h */; settings = {ATTRIBUTES = (Project, ); }; };
		203C4290AA44E61B2A846406B369869B /* NSLayoutConstraint+Utils.swift in Sources */ = {isa = PBXBuildFile; fileRef = C686A8D510930EC5704C4F82B0989C3F /* NSLayoutConstraint+Utils.swift */; };
		20CE0D52B6D751D471DAFC16A784D575 /* ThumbnailCollectionCell.swift in Sources */ = {isa = PBXBuildFile; fileRef = 7ACEC8D3CD11AE4473EA05A704B4E920 /* ThumbnailCollectionCell.swift */; };
		21CCB3ABF71135D02AD482BD5B1FEFDB /* SDImageIOCoder.h in Headers */ = {isa = PBXBuildFile; fileRef = 7EBC51AC343C31E22BD0C4C667A3FBF1 /* SDImageIOCoder.h */; settings = {ATTRIBUTES = (Project, ); }; };
		21F077E5762918F80311E69CF1B26E26 /* histogram_enc.h in Headers */ = {isa = PBXBuildFile; fileRef = 756BDDD32BB2518BE01BE22626B46339 /* histogram_enc.h */; settings = {ATTRIBUTES = (Project, ); }; };
		222665A9D3003151362388B3EA60576E /* SDWebImageIndicator.m in Sources */ = {isa = PBXBuildFile; fileRef = D05862784521A1AE8E12A385733BE6D4 /* SDWebImageIndicator.m */; };
		2235862AE305EC59C76BA80FB6578487 /* CGSize+Utils.swift in Sources */ = {isa = PBXBuildFile; fileRef = C8E97AF4CDD386EAC2A917EF979FCC58 /* CGSize+Utils.swift */; };
		22C7FE63366BC0DB18B6A343FDFBB485 /* mips_macro.h in Headers */ = {isa = PBXBuildFile; fileRef = EDC629845F60CD645AE8AEC35DAD03FA /* mips_macro.h */; settings = {ATTRIBUTES = (Project, ); }; };
		22F8976FE2E99B3846638F4CEC639585 /* SharedUI-umbrella.h in Headers */ = {isa = PBXBuildFile; fileRef = FC48E68B2B640F388630E37604C5E46C /* SharedUI-umbrella.h */; settings = {ATTRIBUTES = (Project, ); }; };
		23647E05F7DB5804D34D8DB81CB71202 /* MediaClipsEditorView.swift in Sources */ = {isa = PBXBuildFile; fileRef = BB88BF26390A3E532B66DAC4DC3F6EF9 /* MediaClipsEditorView.swift */; };
		238829963B57EFDBD3CA13BA5D559AC7 /* TagsOptionsModel.swift in Sources */ = {isa = PBXBuildFile; fileRef = 3EDE24762EAAC10BCD2515FB8EE66CA9 /* TagsOptionsModel.swift */; };
		238F80E70EBADBCEB87CCBC4A5185694 /* PhotoOutputHandler.swift in Sources */ = {isa = PBXBuildFile; fileRef = 3AF8812838D40540295D4815E84CE22F /* PhotoOutputHandler.swift */; };
		23982539C23F61523FB36D529762FBF2 /* rescaler_utils.c in Sources */ = {isa = PBXBuildFile; fileRef = 7A21164C0612B9E7FDCA28216C46D0DC /* rescaler_utils.c */; settings = {COMPILER_FLAGS = "-D_THREAD_SAFE -fno-objc-arc"; }; };
		23D2C6C49A042904AA8FD93C2E96D502 /* UIFont+ComposeFonts.swift in Sources */ = {isa = PBXBuildFile; fileRef = E93B2577DCB1381315117BA08FE9E66E /* UIFont+ComposeFonts.swift */; };
		23DABF7D16B59A03614707D3B6841569 /* ImageURLChooser.swift in Sources */ = {isa = PBXBuildFile; fileRef = 1C14083FA7782A591E6F8CC0F0B3B586 /* ImageURLChooser.swift */; };
		23E1F55F6C9B594927C79760860AF84C /* TrimController.swift in Sources */ = {isa = PBXBuildFile; fileRef = 6C61E1F5B83D8335A84859ADEC64BA20 /* TrimController.swift */; };
		240AB1D86BFCF401F78FCC8C6E663CD5 /* SDWebImageIndicator.h in Headers */ = {isa = PBXBuildFile; fileRef = 96D6FC4E57EC6424E288D69B959C95A5 /* SDWebImageIndicator.h */; settings = {ATTRIBUTES = (Project, ); }; };
		242D0E9B8DB6A20A41092F0B8605C5B1 /* UIImageView+WebCache.h in Headers */ = {isa = PBXBuildFile; fileRef = 2407A4841291453D765D8AEFAD7AF699 /* UIImageView+WebCache.h */; settings = {ATTRIBUTES = (Project, ); }; };
		24480A49D51929287CA1F62D28485D5C /* tree_enc.c in Sources */ = {isa = PBXBuildFile; fileRef = F505EC959F780B5DEFFFECFB2401ACBA /* tree_enc.c */; settings = {COMPILER_FLAGS = "-D_THREAD_SAFE -fno-objc-arc"; }; };
		24C1BB49EEADCCC0CC7B96B4DE05C353 /* StaggeredGridLayout.swift in Sources */ = {isa = PBXBuildFile; fileRef = 399FFA61DF00731E85D0025A19BC2463 /* StaggeredGridLayout.swift */; };
		2501A84E17E8E05605D162106B5F33A6 /* OptionView.swift in Sources */ = {isa = PBXBuildFile; fileRef = 011011C5DE6CF56D3B5EE1744B74BB5E /* OptionView.swift */; };
		252DDD2FE2AE595588C53DB2CA9967D0 /* yuv.h in Headers */ = {isa = PBXBuildFile; fileRef = B11510771FA1E7D097C0F0ACC7E4D5ED /* yuv.h */; settings = {ATTRIBUTES = (Project, ); }; };
		253DC85C9DFE07360835C9E541724987 /* UIImage+Metadata.m in Sources */ = {isa = PBXBuildFile; fileRef = 12E53B28AB11B6D275484F3FD5069AC1 /* UIImage+Metadata.m */; };
		254DE75AE9073243086C84856A3BABD5 /* UIViewController+Orientation.swift in Sources */ = {isa = PBXBuildFile; fileRef = 47C5E30A86A8CEC95CA7891C03DCE585 /* UIViewController+Orientation.swift */; };
		2606090C0B5703879FAF36BCC076D9EE /* alphai_dec.h in Headers */ = {isa = PBXBuildFile; fileRef = 2EEFB46CCCB2D2D38940C87A6B85C7E3 /* alphai_dec.h */; settings = {ATTRIBUTES = (Project, ); }; };
		26060EC71FAABBC0BB191C9392FD8F6E /* TextureSelectorView.swift in Sources */ = {isa = PBXBuildFile; fileRef = CC18B19F5449C1681510FB23663BB2E4 /* TextureSelectorView.swift */; };
		26070E95DA2B0787B66025945503A534 /* SDWebImageDownloaderOperation.m in Sources */ = {isa = PBXBuildFile; fileRef = 0B6CA18D4637D6CE5A230421A9F25B44 /* SDWebImageDownloaderOperation.m */; };
		2664D9F8904EE592C203136E2C9F2822 /* StickerTypeCollectionCell.swift in Sources */ = {isa = PBXBuildFile; fileRef = A9A5EC098F00CFBBD6AC78A2F9191891 /* StickerTypeCollectionCell.swift */; };
		267CFAE283E84960896B1BED40B558C8 /* webp_dec.c in Sources */ = {isa = PBXBuildFile; fileRef = 348478F3E836421ABA683E41EC9A0855 /* webp_dec.c */; settings = {COMPILER_FLAGS = "-D_THREAD_SAFE -fno-objc-arc"; }; };
		26D93581D5AA5EFACCC4AACB8CAE7682 /* Pods-KanvasCameraExample-umbrella.h in Headers */ = {isa = PBXBuildFile; fileRef = 0A2ED504050EBC35435013D97D72E3D9 /* Pods-KanvasCameraExample-umbrella.h */; settings = {ATTRIBUTES = (Project, ); }; };
		27470126AEAA3B73EF4A1E9E50BD9D16 /* VideoCompositor.swift in Sources */ = {isa = PBXBuildFile; fileRef = 3272797D60186F169AFF8B21404ACC45 /* VideoCompositor.swift */; };
		283D0E019E24C68227BC9177F8E0F20C /* Pods-KanvasCameraExampleTests-umbrella.h in Headers */ = {isa = PBXBuildFile; fileRef = BFC144A03ECB6FA4586B6644643EBB58 /* Pods-KanvasCameraExampleTests-umbrella.h */; settings = {ATTRIBUTES = (Project, ); }; };
		2970EC416690141AAFD053173FE64EDC /* TextureSelectorController.swift in Sources */ = {isa = PBXBuildFile; fileRef = 04D6828BACE04AE730A5D94244EC88FD /* TextureSelectorController.swift */; };
		2992C37E07B37CD0C75C6C5A56327A83 /* MainTextView.swift in Sources */ = {isa = PBXBuildFile; fileRef = 0D675EC4FCC8AE419354D998840A5241 /* MainTextView.swift */; };
		2A53C2E1A0CB1B6FE2B86F97EED200F0 /* SDImageCodersManager.m in Sources */ = {isa = PBXBuildFile; fileRef = 349AF76D32E41290C0197FFEFFE0EE74 /* SDImageCodersManager.m */; };
		2A7C62D747E8CD67BFEBF29B6E6D9859 /* Rendering.swift in Sources */ = {isa = PBXBuildFile; fileRef = D8AB60C0A9CF5E58E6778EA947E69E68 /* Rendering.swift */; };
		2AA4FBCB6BE40B71E79DD789FAAFD25B /* common_sse2.h in Headers */ = {isa = PBXBuildFile; fileRef = 4B58393C8725A7F672DE99510CDD4B4D /* common_sse2.h */; settings = {ATTRIBUTES = (Project, ); }; };
		2AC092EED9D20D04258B1F88D09880FD /* dsp.h in Headers */ = {isa = PBXBuildFile; fileRef = 343BD2BF8B9702A1D98E960A1E213693 /* dsp.h */; settings = {ATTRIBUTES = (Project, ); }; };
		2AD2C0CF680C6F95C785540E03E175E8 /* ColorCollectionController.swift in Sources */ = {isa = PBXBuildFile; fileRef = FA6334DCE4DC03E025E740783E2CA10D /* ColorCollectionController.swift */; };
		2B87D38CAE571A1B7435958E2BBAAFD3 /* quant_levels_utils.c in Sources */ = {isa = PBXBuildFile; fileRef = 0DBC2718DA812341FFB80EBA4386523A /* quant_levels_utils.c */; settings = {COMPILER_FLAGS = "-D_THREAD_SAFE -fno-objc-arc"; }; };
		2B8E079EE4E4AC9AEF3406D0C84BF028 /* alpha_processing.c in Sources */ = {isa = PBXBuildFile; fileRef = EA1AFDBD04B34A20724BCCBDAACFBBCE /* alpha_processing.c */; settings = {COMPILER_FLAGS = "-D_THREAD_SAFE -fno-objc-arc"; }; };
		2D30248B1C802395A7779F05A8B23F4F /* random_utils.c in Sources */ = {isa = PBXBuildFile; fileRef = 52AD75A3A25FD9F89C37F9EA0B25B9E2 /* random_utils.c */; settings = {COMPILER_FLAGS = "-D_THREAD_SAFE -fno-objc-arc"; }; };
		2D3669E69427C72654763D5B8282D553 /* StickerType.swift in Sources */ = {isa = PBXBuildFile; fileRef = FD62F1701B0AFAAED78FEF4E9AE1D2A7 /* StickerType.swift */; };
		2E36E8C35029F19A38422C8948178040 /* SDWebImageDownloaderResponseModifier.h in Headers */ = {isa = PBXBuildFile; fileRef = AD9AE6F551F054A8CEDB02EF31DEF02C /* SDWebImageDownloaderResponseModifier.h */; settings = {ATTRIBUTES = (Project, ); }; };
		2E37222B4BB8D36BF485E6B82FA27C29 /* NSDate+Offset.swift in Sources */ = {isa = PBXBuildFile; fileRef = CC1D7FD3B5C35126DE88A902A443758F /* NSDate+Offset.swift */; };
		2E6FD3F68171C5D4D1FBC4BE0004E22E /* ToonFilter.swift in Sources */ = {isa = PBXBuildFile; fileRef = F374C79D16C556E14D9E7F683C7FD2BB /* ToonFilter.swift */; };
		2FE7AEE15F366659F1637C85FE707B55 /* SDWebImageDownloaderOperation.h in Headers */ = {isa = PBXBuildFile; fileRef = 243B19D5FEEB10FE1DE7C1882FC68873 /* SDWebImageDownloaderOperation.h */; settings = {ATTRIBUTES = (Project, ); }; };
		3019821582277F39F80DE7A2FDC1145C /* IgnoreBackgroundTouchesStackView.swift in Sources */ = {isa = PBXBuildFile; fileRef = B62ADA54FF28FFA7DD03275F8A6A91F7 /* IgnoreBackgroundTouchesStackView.swift */; };
		305719F26191F1A5241F5C6706E20992 /* GIFDecoder.swift in Sources */ = {isa = PBXBuildFile; fileRef = 1D96E63214127FD64151E20DFD31F229 /* GIFDecoder.swift */; };
		307E2F8E0887357C2E9AE0A5CA9CA70C /* UIColor+SDHexString.h in Headers */ = {isa = PBXBuildFile; fileRef = 95D1F79085A359156532D723AA2E3B53 /* UIColor+SDHexString.h */; settings = {ATTRIBUTES = (Project, ); }; };
		30AEA82B6EF5F8000A3F4F390262B546 /* GroupFilter.swift in Sources */ = {isa = PBXBuildFile; fileRef = 143D4A5DFC3D0E8C1661E05DC5713F99 /* GroupFilter.swift */; };
		31CA3610DD45384913E39DBC79A5F791 /* alpha_processing_neon.c in Sources */ = {isa = PBXBuildFile; fileRef = BB4682DC8AFA5622F700184B4B68C189 /* alpha_processing_neon.c */; settings = {COMPILER_FLAGS = "-D_THREAD_SAFE -fno-objc-arc"; }; };
		32177C3E9D897299AF7C65B5EE830EE6 /* FilterCollectionInnerCell.swift in Sources */ = {isa = PBXBuildFile; fileRef = C4FE7C828420D82FB76DF5B93F356AC7 /* FilterCollectionInnerCell.swift */; };
		324707CA3B184BDEF3FEE163A2BA4665 /* NumTypes+Conversion.swift in Sources */ = {isa = PBXBuildFile; fileRef = E85609AA8AE85C65FCCFB07DC15DDA25 /* NumTypes+Conversion.swift */; };
		32E864053235B5FB7AEBC1F4F5930B8F /* EditorView.swift in Sources */ = {isa = PBXBuildFile; fileRef = 08C3748C30D73FBB768429D81E8BA29D /* EditorView.swift */; };
		330A65540B17FB762B1E9DA740CEB034 /* MediaClipsEditorViewController.swift in Sources */ = {isa = PBXBuildFile; fileRef = F027099C26DED5E97F579121E28DFCD1 /* MediaClipsEditorViewController.swift */; };
		3413C1AD1581F4BC2C31F39148E4717D /* AppColorScheme.swift in Sources */ = {isa = PBXBuildFile; fileRef = 34721C4147A34E397C69C2123569CE10 /* AppColorScheme.swift */; };
		346F41DA339D28365BC8DBD48A933AE3 /* EditorFilterCollectionCell.swift in Sources */ = {isa = PBXBuildFile; fileRef = A18967FD0EB878BDEBEE07C90AC1715A /* EditorFilterCollectionCell.swift */; };
		34B7B2D5CBC89E7E56F4159781C52047 /* SDWebImageWebPCoder.h in Headers */ = {isa = PBXBuildFile; fileRef = 8A104DDF77C5F91D5BEDEF0345EA5EC7 /* SDWebImageWebPCoder.h */; settings = {ATTRIBUTES = (Project, ); }; };
		34DDD66F1B3676AB9ED6CCA341ED478C /* upsampling_sse2.c in Sources */ = {isa = PBXBuildFile; fileRef = 45B6E7C793EBA368B54EF7D1A7C4C835 /* upsampling_sse2.c */; settings = {COMPILER_FLAGS = "-D_THREAD_SAFE -fno-objc-arc"; }; };
		34F6852C90D192B1AAA79668430A7436 /* UICollectionView+Cells.swift in Sources */ = {isa = PBXBuildFile; fileRef = DA79E8440B3B230B3076F9D87085BE9F /* UICollectionView+Cells.swift */; };
		34FEAE57EF6B3307A79F6DB6DF6F09D5 /* BlurImageOperation.swift in Sources */ = {isa = PBXBuildFile; fileRef = 0B1422D7371E2BAA1CC056FD32BF6594 /* BlurImageOperation.swift */; };
		357E705E24CD00A374FA7BD1CF90B23A /* Assets.xcassets in Resources */ = {isa = PBXBuildFile; fileRef = A89BFEF701411B184DA95744FF202530 /* Assets.xcassets */; };
		35E92B0AA88B664F88BCCB62C7417A3A /* alpha_dec.c in Sources */ = {isa = PBXBuildFile; fileRef = DFC59AF8A1FB4335ACE6318412105097 /* alpha_dec.c */; settings = {COMPILER_FLAGS = "-D_THREAD_SAFE -fno-objc-arc"; }; };
		3639BB425987A3E9BDF850A8AB2BF1DB /* ViewTransformations.swift in Sources */ = {isa = PBXBuildFile; fileRef = 3FAFFF934B5B388308A87368C09E327F /* ViewTransformations.swift */; };
		368BE1F9AE6B66A45E49591DC72963C3 /* SDWebImageDownloaderRequestModifier.h in Headers */ = {isa = PBXBuildFile; fileRef = 33E83D02943A5199B83C8316F27EF2F6 /* SDWebImageDownloaderRequestModifier.h */; settings = {ATTRIBUTES = (Project, ); }; };
		36FE2D378B4A6704C8BDA9775BBEAF70 /* SDWebImageDownloader.m in Sources */ = {isa = PBXBuildFile; fileRef = 3CFE6BA9E8B26DEB18B8B53ECA4A44BA /* SDWebImageDownloader.m */; };
		372A3F0175F54BFCA37A2EEC8596E3DD /* ImageLoaderProvider.swift in Sources */ = {isa = PBXBuildFile; fileRef = EAE292EF8E1B5A2F40FDEA2F3347CF44 /* ImageLoaderProvider.swift */; };
		3784521C1F1F223C10B23AE708912102 /* DrawerTabBarController.swift in Sources */ = {isa = PBXBuildFile; fileRef = 7FF55982E4CF863BAA22B405373D4C6F /* DrawerTabBarController.swift */; };
		388A4845D45AA7D907A4AD89F2A05C83 /* SDWebImageTransition.m in Sources */ = {isa = PBXBuildFile; fileRef = 653A57EDDFE771469846380C36E81F4F /* SDWebImageTransition.m */; };
		393F730A322668779A1676A8AA30F009 /* AppUIChangedListener.swift in Sources */ = {isa = PBXBuildFile; fileRef = 8C8F2E921F9A1C2E45F10AD20319F338 /* AppUIChangedListener.swift */; };
		3A50004BE60876DBA8D7B96F8F93F94A /* CameraFilterCollectionController.swift in Sources */ = {isa = PBXBuildFile; fileRef = 46F5E18DE0C54B43D6F60FE9A480B17E /* CameraFilterCollectionController.swift */; };
		3A69B2D03067F4E25849A40EB340B83D /* SDWeakProxy.m in Sources */ = {isa = PBXBuildFile; fileRef = F2D768ECAA3AD68AB517DB3BF811A12F /* SDWeakProxy.m */; };
		3AA06E01319AE9BC7C95DDAF0187F565 /* tree_dec.c in Sources */ = {isa = PBXBuildFile; fileRef = 56FFA30183F182277D154B9F3EB5C9DB /* tree_dec.c */; settings = {COMPILER_FLAGS = "-D_THREAD_SAFE -fno-objc-arc"; }; };
		3ABD5211C079B8781D92DF8F20A906CE /* ReachabilityObserving.swift in Sources */ = {isa = PBXBuildFile; fileRef = EEA8DD4E2B5FB606D121B83870ED6321 /* ReachabilityObserving.swift */; };
		3AF436F3AB8AF402128674FE18B5C3A7 /* UIView+Layout.swift in Sources */ = {isa = PBXBuildFile; fileRef = 63AEC6E64EE104AB6DB59E486D0C00CA /* UIView+Layout.swift */; };
		3B42D5D302CEC6DE3035D97571DCA23B /* vp8_dec.h in Headers */ = {isa = PBXBuildFile; fileRef = E0ADF2B458BE0BBA3B6FC5427F63C7B9 /* vp8_dec.h */; settings = {ATTRIBUTES = (Project, ); }; };
		3B5828916823C00F09CF524E819FC6A8 /* dec_clip_tables.c in Sources */ = {isa = PBXBuildFile; fileRef = CA867DF895243C36DF9DDC2D7372EBAF /* dec_clip_tables.c */; settings = {COMPILER_FLAGS = "-D_THREAD_SAFE -fno-objc-arc"; }; };
		3C0292FAE90C7267F0A08E481F83E6DA /* silence.aac in Resources */ = {isa = PBXBuildFile; fileRef = 96D9A1EB07F40A060A7AAB2D6444B410 /* silence.aac */; };
		3C9182339B2DCA75687283EF3D05AE35 /* ImagePerformanceLogging.swift in Sources */ = {isa = PBXBuildFile; fileRef = 6C03ED678325F2E28B336BB7D50F1F0D /* ImagePerformanceLogging.swift */; };
		3D2BE5C21D9881787AFB95F893C950A9 /* UIImage+DominantColors.swift in Sources */ = {isa = PBXBuildFile; fileRef = 848F04E69B1446BEB6F458474F6ED654 /* UIImage+DominantColors.swift */; };
		3D37A8C3A8143869A60EE3F9FF252EE1 /* EditTagsView.swift in Sources */ = {isa = PBXBuildFile; fileRef = 328522C1530405F3A70A6AF3289D266B /* EditTagsView.swift */; };
		3D42F58C295A3C2990D786A3576E1BBE /* anim_encode.c in Sources */ = {isa = PBXBuildFile; fileRef = 3A42466E8787A05854BF483A71834898 /* anim_encode.c */; settings = {COMPILER_FLAGS = "-D_THREAD_SAFE -fno-objc-arc"; }; };
		3D4A12805DFC4DECFD356B50DF1FBE22 /* DrawerPanRecognizer.swift in Sources */ = {isa = PBXBuildFile; fileRef = FC9C9EC945F6359A2C41BD817C741EB9 /* DrawerPanRecognizer.swift */; };
		3D98748658ED687639F1B5974AF97275 /* SDDisplayLink.h in Headers */ = {isa = PBXBuildFile; fileRef = 4A4F6B7596ED0DE75FC4CD4F0ECB2DD9 /* SDDisplayLink.h */; settings = {ATTRIBUTES = (Project, ); }; };
		3E3BCCA2B160A990D4DD0EC9950CD3B4 /* Queue.swift in Sources */ = {isa = PBXBuildFile; fileRef = 83A2A95DF483AC16558C3B0B0B80F90E /* Queue.swift */; };
		3F2F6C6EAAD484E833C844C30A70EA39 /* GLError.swift in Sources */ = {isa = PBXBuildFile; fileRef = 6E389B195A0DA69DF3FB10374E0B2214 /* GLError.swift */; };
		3F4224148CB1B6B8C84B7AF1E3D591A4 /* DrawingController.swift in Sources */ = {isa = PBXBuildFile; fileRef = 4DD6A99611FBF26EE1018EEE2C69601E /* DrawingController.swift */; };
		3FB5602513EF2ABEF1B884827853A5CC /* dec_mips_dsp_r2.c in Sources */ = {isa = PBXBuildFile; fileRef = 8AAB7F6090F864F938FF97A9EC0F7A7B /* dec_mips_dsp_r2.c */; settings = {COMPILER_FLAGS = "-D_THREAD_SAFE -fno-objc-arc"; }; };
		3FEB0D1943C5C0133CAB5307A6A40F90 /* HapticFeedbackGenerating.swift in Sources */ = {isa = PBXBuildFile; fileRef = DB8F2C9D3A83DA527EA9CFC73EB57A68 /* HapticFeedbackGenerating.swift */; };
		40068189C2C77E1206F916EB52E149BB /* SuggestedTagsView.swift in Sources */ = {isa = PBXBuildFile; fileRef = FB1E0CB3738FA65C35DB836AF042997C /* SuggestedTagsView.swift */; };
		40952AD55DAC8F33E68D276F1F27597B /* UIImageView+HighlightedWebCache.m in Sources */ = {isa = PBXBuildFile; fileRef = 6072E65CD8EF270CDBBDC69EF01AC700 /* UIImageView+HighlightedWebCache.m */; };
		40980F475D953BAD86B47C7FFEB85419 /* LegoFilter.swift in Sources */ = {isa = PBXBuildFile; fileRef = D5A43CB9F7DA1D1F6994E1CB34D2A97D /* LegoFilter.swift */; };
		4189DEFDECA62DB59A6800C09C0CEC93 /* rescaler_msa.c in Sources */ = {isa = PBXBuildFile; fileRef = F94BAF20744042986B11B270C4EA1298 /* rescaler_msa.c */; settings = {COMPILER_FLAGS = "-D_THREAD_SAFE -fno-objc-arc"; }; };
		425E7E8D2B7E9712C58C8C8FD9FDC2F8 /* StickerTypeCollectionView.swift in Sources */ = {isa = PBXBuildFile; fileRef = BE28B3ACC610B72BCBD7CC34490EAC44 /* StickerTypeCollectionView.swift */; };
		43A6270C1C5C0008D8599EBB69A23B6D /* CameraZoomHandler.swift in Sources */ = {isa = PBXBuildFile; fileRef = BEA3066113F0A47F5227943D0D9E5C4C /* CameraZoomHandler.swift */; };
		44AF41DB3691B87159257F378778EDA0 /* ImageLoader.swift in Sources */ = {isa = PBXBuildFile; fileRef = CCA40824B7294ACD3C14E7BC9B7AFD67 /* ImageLoader.swift */; };
		455EAE52CDC10AFEB2240E52FD87EF8F /* enc_mips32.c in Sources */ = {isa = PBXBuildFile; fileRef = EBE367B526E0AAE6E73A300B8EDC3BC3 /* enc_mips32.c */; settings = {COMPILER_FLAGS = "-D_THREAD_SAFE -fno-objc-arc"; }; };
		45F10D49349CF67C493467D614006B82 /* SDImageLoadersManager.m in Sources */ = {isa = PBXBuildFile; fileRef = FBE88AD706451BDDC3E0ECFF0FD6A4AA /* SDImageLoadersManager.m */; };
		46DFEC61E5B69C8A4EF03A60EFDB5476 /* GifMakerView.swift in Sources */ = {isa = PBXBuildFile; fileRef = F07EF69A06D7E386CBB410941DABCEA7 /* GifMakerView.swift */; };
		47D8291E11DF4D002DC8F3C98F3F0F52 /* NSImage+Compatibility.m in Sources */ = {isa = PBXBuildFile; fileRef = 202AAF7335C816191AA80C3A8A8DA6E3 /* NSImage+Compatibility.m */; };
		485CB0E43F7570E0F9141AD8C76BC775 /* quant_enc.c in Sources */ = {isa = PBXBuildFile; fileRef = 8BED1850464650F4364EC700501AB818 /* quant_enc.c */; settings = {COMPILER_FLAGS = "-D_THREAD_SAFE -fno-objc-arc"; }; };
		48A91259DDB24FF62662D3CB72F2CF93 /* Marker.swift in Sources */ = {isa = PBXBuildFile; fileRef = 27D44D273E7F433F9C95F7DEF1FD6CE8 /* Marker.swift */; };
		4922EB6AE3EF651AE7A505B687F347AB /* SDmetamacros.h in Headers */ = {isa = PBXBuildFile; fileRef = F6321EA556FBDA064D1F5A12FE680D49 /* SDmetamacros.h */; settings = {ATTRIBUTES = (Project, ); }; };
		499CD78E05A56C88539F684BCDA06E33 /* frame_enc.c in Sources */ = {isa = PBXBuildFile; fileRef = 6103315B49D12299EE0E7830D5376ED6 /* frame_enc.c */; settings = {COMPILER_FLAGS = "-D_THREAD_SAFE -fno-objc-arc"; }; };
		49CC9B9DAA2D56853B14653A82CCA00B /* OptionsStackView.swift in Sources */ = {isa = PBXBuildFile; fileRef = 96206D2D54490C1E31F4FAEF54ADC89D /* OptionsStackView.swift */; };
		4A08BFFB0CA7E2816F652CEBAEC27D50 /* StickerMenuController.swift in Sources */ = {isa = PBXBuildFile; fileRef = FCDCD1E2F8878C8E43109786015E2F27 /* StickerMenuController.swift */; };
		4A4E3CA21F5735CADD5F392C4E8FADFC /* filters_utils.c in Sources */ = {isa = PBXBuildFile; fileRef = 095685D3F006D357A3DD40D822C8E8A4 /* filters_utils.c */; settings = {COMPILER_FLAGS = "-D_THREAD_SAFE -fno-objc-arc"; }; };
		4AE5096428C418E59C5852120A0B8023 /* Reachability.h in Headers */ = {isa = PBXBuildFile; fileRef = BE52BA40544CBAD0A476E93653677A2C /* Reachability.h */; settings = {ATTRIBUTES = (Project, ); }; };
		4B21630CABC3442A9B83F7E96734A07B /* DrawerTabBarOption.swift in Sources */ = {isa = PBXBuildFile; fileRef = 77F1C050A68ADFE830CCC80309FAB835 /* DrawerTabBarOption.swift */; };
		4B72EC3DB67D281B344FF87B267AA15F /* SDWebImageTransition.h in Headers */ = {isa = PBXBuildFile; fileRef = 938242C40DD97590BD24FE89B02911FF /* SDWebImageTransition.h */; settings = {ATTRIBUTES = (Project, ); }; };
		4BDB660EE32146B5C2AD1AE1D11168C9 /* CameraInputControllerDelegate.swift in Sources */ = {isa = PBXBuildFile; fileRef = 63B10A4E98CBBAA418017E0A655B2E30 /* CameraInputControllerDelegate.swift */; };
		4BE62F696EE0B130D0A6A8135926D53A /* SizedImageModel.swift in Sources */ = {isa = PBXBuildFile; fileRef = D677CEAF8FA4AEF281FA3FDF10516659 /* SizedImageModel.swift */; };
		4BF66968D68549653596B541C6C2BCA1 /* IndexPath+Order.swift in Sources */ = {isa = PBXBuildFile; fileRef = 616E537CFECDDDA2688F34591CD415CC /* IndexPath+Order.swift */; };
		4C1C779539F7306001A99B07B03717C9 /* SDWebImageOptionsProcessor.h in Headers */ = {isa = PBXBuildFile; fileRef = FA63C6EB3489FA8ACC3CA04D6813EC8A /* SDWebImageOptionsProcessor.h */; settings = {ATTRIBUTES = (Project, ); }; };
		4C4B343311B271E54D92DC66FD34B2F0 /* idec_dec.c in Sources */ = {isa = PBXBuildFile; fileRef = 4D3A406C5E74B1AE0D60B2D5962E9551 /* idec_dec.c */; settings = {COMPILER_FLAGS = "-D_THREAD_SAFE -fno-objc-arc"; }; };
		4C73244B39B7E4F4AF32BAA160066E88 /* libwebp-umbrella.h in Headers */ = {isa = PBXBuildFile; fileRef = 584838C8EB7A8CF6902DBC2D87985D9D /* libwebp-umbrella.h */; settings = {ATTRIBUTES = (Project, ); }; };
		4CB7E513907E60F65EABE13916102BB5 /* AVAssetTrack+transform.swift in Sources */ = {isa = PBXBuildFile; fileRef = 58FCA8CA2C7C510721F1E3173A7C8734 /* AVAssetTrack+transform.swift */; };
		4CD91B7474989CCDDF021C493FB1F2ED /* token_enc.c in Sources */ = {isa = PBXBuildFile; fileRef = 57D83A17D0E39130B84917678BE439CA /* token_enc.c */; settings = {COMPILER_FLAGS = "-D_THREAD_SAFE -fno-objc-arc"; }; };
		4D06F3397622D6193BA2B734CAF94A71 /* HapticFeedbackGenerator.swift in Sources */ = {isa = PBXBuildFile; fileRef = 2E6FCA794E2005319176407A38D2FCF5 /* HapticFeedbackGenerator.swift */; };
		4E75685A15D1BDA80139B4A5C2B202BF /* picture_psnr_enc.c in Sources */ = {isa = PBXBuildFile; fileRef = C4F42F4CB487923A5BE629388BC918BE /* picture_psnr_enc.c */; settings = {COMPILER_FLAGS = "-D_THREAD_SAFE -fno-objc-arc"; }; };
		4EE5F1A40D43B6370170756D212244EA /* NSData+ImageContentType.m in Sources */ = {isa = PBXBuildFile; fileRef = 8F5C1075B9AD3228C468FD2EB1D27700 /* NSData+ImageContentType.m */; };
		4EF59708A8F57FA67384E99B101BCC3B /* buffer_dec.c in Sources */ = {isa = PBXBuildFile; fileRef = 8BA1350A6430977A25E99B598CBE5010 /* buffer_dec.c */; settings = {COMPILER_FLAGS = "-D_THREAD_SAFE -fno-objc-arc"; }; };
		4F191110FFFCB816840D3D1F32C71A20 /* NSURL+Media.swift in Sources */ = {isa = PBXBuildFile; fileRef = 3845682F079026C044CC02DDBCA11EB1 /* NSURL+Media.swift */; };
		4F8110093C01BFEA83659901F62F444C /* SDWebImageManager.h in Headers */ = {isa = PBXBuildFile; fileRef = 8DEEFAEFC8DD3D28C4C5B30B1401ADA3 /* SDWebImageManager.h */; settings = {ATTRIBUTES = (Project, ); }; };
		4F9C495349D7A569E9C831AE462C565C /* SDImageFrame.h in Headers */ = {isa = PBXBuildFile; fileRef = 36448CE7A0888818E02519265282BFCA /* SDImageFrame.h */; settings = {ATTRIBUTES = (Project, ); }; };
		5017500B6491EB442374F245F19979C1 /* analysis_enc.c in Sources */ = {isa = PBXBuildFile; fileRef = D59154F927C4C24738ACDC734BAE1D9F /* analysis_enc.c */; settings = {COMPILER_FLAGS = "-D_THREAD_SAFE -fno-objc-arc"; }; };
		50544CC39838135DDBF0047A180E97F4 /* FBSnapshotTestCasePlatform.h in Headers */ = {isa = PBXBuildFile; fileRef = F588FAA9D82C224A741132FE780FA5AE /* FBSnapshotTestCasePlatform.h */; settings = {ATTRIBUTES = (Project, ); }; };
		516B46CBE69F0AF561228158E44746D7 /* quant_levels_dec_utils.h in Headers */ = {isa = PBXBuildFile; fileRef = ADDB8DAF8B26FED8445132BCEE4B14DA /* quant_levels_dec_utils.h */; settings = {ATTRIBUTES = (Project, ); }; };
		51F0EC40F49449FABCCAFD01B8EE7126 /* backward_references_cost_enc.c in Sources */ = {isa = PBXBuildFile; fileRef = 644C9DFB24FDCCB7FB37FE933D40BE1D /* backward_references_cost_enc.c */; settings = {COMPILER_FLAGS = "-D_THREAD_SAFE -fno-objc-arc"; }; };
		5226ED3DCA8D733D44C7F9CE7DC2F032 /* Reachability-dummy.m in Sources */ = {isa = PBXBuildFile; fileRef = 10B1FB3C7A012DDB08500D9389F3BFA7 /* Reachability-dummy.m */; };
		525BC1A06F2B4658C63D702828210088 /* CVPixelBuffer+copy.swift in Sources */ = {isa = PBXBuildFile; fileRef = 82E61B4AFB40AE592DA75A4ED6377D78 /* CVPixelBuffer+copy.swift */; };
		5296A92FE1172227E90524C30FD4891C /* Array+Object.swift in Sources */ = {isa = PBXBuildFile; fileRef = 6DFEFBA2F3CDE4AE7B60B3EC90BC85F7 /* Array+Object.swift */; };
		52A4F739732139D096B81388C4087F61 /* muxinternal.c in Sources */ = {isa = PBXBuildFile; fileRef = 197F741FB5ECDCD24DD0E2B31CC76516 /* muxinternal.c */; settings = {COMPILER_FLAGS = "-D_THREAD_SAFE -fno-objc-arc"; }; };
		5307F7671A4228E72C881D6BC4A47A54 /* CameraPreviewViewController.swift in Sources */ = {isa = PBXBuildFile; fileRef = 940DD4A13F72B578860628C10CC377A4 /* CameraPreviewViewController.swift */; };
		531CAB6944FF6BD669E7BAF2A2883A10 /* huffman_utils.c in Sources */ = {isa = PBXBuildFile; fileRef = CD0AA837CFA7A5E03211B3A0E7F74DE8 /* huffman_utils.c */; settings = {COMPILER_FLAGS = "-D_THREAD_SAFE -fno-objc-arc"; }; };
		534CAD9394211920580851FBC665AF20 /* FilterCollectionCell.swift in Sources */ = {isa = PBXBuildFile; fileRef = 62DA9B5CAF8BBC11D367D2690D908365 /* FilterCollectionCell.swift */; };
		53DB67DB8ADE317401F8B9E73EBEDFCB /* SDAssociatedObject.m in Sources */ = {isa = PBXBuildFile; fileRef = 47D85D12557E7E90F2186AC69D535B88 /* SDAssociatedObject.m */; };
		540DF227E0912D321BD02D51B12C13D4 /* GifMakerController.swift in Sources */ = {isa = PBXBuildFile; fileRef = 1229CB3435A0360B34FF035FB91D2FB4 /* GifMakerController.swift */; };
		5412607D0F649FA5D77352AD31ED6EF1 /* libwebp-dummy.m in Sources */ = {isa = PBXBuildFile; fileRef = FDA2ABE23975C19FDC44FBC15B77E89F /* libwebp-dummy.m */; };
		547FA5C1D951624C7957D65DE3D61D65 /* quant_levels_dec_utils.c in Sources */ = {isa = PBXBuildFile; fileRef = EA493A5931CF8997654B8D4D300DD9CB /* quant_levels_dec_utils.c */; settings = {COMPILER_FLAGS = "-D_THREAD_SAFE -fno-objc-arc"; }; };
		549F9F523301D4D7885C66A7C3F0CE81 /* MirrorTwoFilter.swift in Sources */ = {isa = PBXBuildFile; fileRef = 31B38E88B0CFC2E0E1A9C339103EA6AF /* MirrorTwoFilter.swift */; };
		54D003E9866943AE55F824718C5ADA89 /* decode.h in Headers */ = {isa = PBXBuildFile; fileRef = D44C5EDCBCC74B662AB03DCD21A35A1B /* decode.h */; settings = {ATTRIBUTES = (Project, ); }; };
		55C2CF7E7F0B35DB26DAA85473443A50 /* common_dec.h in Headers */ = {isa = PBXBuildFile; fileRef = 4418427BB1D61DE442DEBE15E932F0B7 /* common_dec.h */; settings = {ATTRIBUTES = (Project, ); }; };
		5693A08347C5CFEBCEBAA2AED5FADEE1 /* FBSnapshotTestCasePlatform.m in Sources */ = {isa = PBXBuildFile; fileRef = 9A4E349C2A0AA090CEC340159D6CEF73 /* FBSnapshotTestCasePlatform.m */; };
		56BCD1907F11BCCBE6CD8DC6D3E46804 /* LightLeaksFilter.swift in Sources */ = {isa = PBXBuildFile; fileRef = 95939F821F94C2B9D5642424492B5720 /* LightLeaksFilter.swift */; };
		56D50CB747B429C4F9086DE6902F4757 /* SDWebImageOptionsProcessor.m in Sources */ = {isa = PBXBuildFile; fileRef = 3E89ED61302A2B6A11E4BEA370FD0185 /* SDWebImageOptionsProcessor.m */; };
		5776647570A0598994BE70F5802A9A77 /* StrokeSelectorController.swift in Sources */ = {isa = PBXBuildFile; fileRef = B6E8186AF18DFF3DEF818B213CD26606 /* StrokeSelectorController.swift */; };
		57F4469F8D20C87EEB1237F2958CD386 /* SDWebImageDownloaderConfig.h in Headers */ = {isa = PBXBuildFile; fileRef = 3BF22C084B65717272690D933B327C0C /* SDWebImageDownloaderConfig.h */; settings = {ATTRIBUTES = (Project, ); }; };
		58E9E6C5AB59D4DC33848BB0AD9FE6A2 /* UIView+WebCacheOperation.m in Sources */ = {isa = PBXBuildFile; fileRef = 859D5FDE1ACD39D94C39CB6480FA6D8B /* UIView+WebCacheOperation.m */; };
		599E022191740284FBFEA3CDEA376862 /* PixelateImageOperation.swift in Sources */ = {isa = PBXBuildFile; fileRef = 035183880D05969C5A167DADE43457FC /* PixelateImageOperation.swift */; };
		59F7B08A6B3F4AB634A41B24BD8D12E7 /* Shader.swift in Sources */ = {isa = PBXBuildFile; fileRef = B39F1800F18F8B865DAE8490212BBB20 /* Shader.swift */; };
		5A8B6AC044F0A480AED9178F08E9E060 /* Filter.swift in Sources */ = {isa = PBXBuildFile; fileRef = 60A57AD51C2DD678020FC51F8FBF3BBB /* Filter.swift */; };
		5AEAA19544E8CC9457A9499321D220B9 /* lossless_sse2.c in Sources */ = {isa = PBXBuildFile; fileRef = 33D3E328E22BB4E6B893CA7EF5AB1A33 /* lossless_sse2.c */; settings = {COMPILER_FLAGS = "-D_THREAD_SAFE -fno-objc-arc"; }; };
		5BC17D8F6A2B87FAD70698C188D7EC94 /* huffman_utils.h in Headers */ = {isa = PBXBuildFile; fileRef = 543ECDA8599A5AB8DC2DC250B5867CB3 /* huffman_utils.h */; settings = {ATTRIBUTES = (Project, ); }; };
		5BC706C361F00B81001D73542E01755B /* SDWebImageCacheSerializer.m in Sources */ = {isa = PBXBuildFile; fileRef = 960E67F9991197717CC7DB78597C8169 /* SDWebImageCacheSerializer.m */; };
		5BF3CAF1BCB4191D2B6185E2BB0D71D3 /* UIFont+TumblrTheme.swift in Sources */ = {isa = PBXBuildFile; fileRef = 4FD9B28DAF9816343006B9A149A3A27A /* UIFont+TumblrTheme.swift */; };
		5CC7B28CE2FC2CAD77E264C5A483CC58 /* SDAsyncBlockOperation.m in Sources */ = {isa = PBXBuildFile; fileRef = AF896914B2C165199C4E7FBAE361F764 /* SDAsyncBlockOperation.m */; };
		5D67827D0EF28014E091EF8FA1E035F7 /* UIImage+ForceDecode.m in Sources */ = {isa = PBXBuildFile; fileRef = FAA8EE0D4E0FAB584A95ECCE4BABD69B /* UIImage+ForceDecode.m */; };
		5D69574EABABFB0382BA0E545ACD7BB2 /* near_lossless_enc.c in Sources */ = {isa = PBXBuildFile; fileRef = A452686A95DD9CF8AAE1F09F43EF1E60 /* near_lossless_enc.c */; settings = {COMPILER_FLAGS = "-D_THREAD_SAFE -fno-objc-arc"; }; };
		5D99C3DE35E577775066CA33BE38DFC8 /* SDWebImageDefine.h in Headers */ = {isa = PBXBuildFile; fileRef = BA3FCC9E1DD83721516B845F8A26E26C /* SDWebImageDefine.h */; settings = {ATTRIBUTES = (Project, ); }; };
		5DD33724781888017FBDDDD71C1CE81D /* filters_msa.c in Sources */ = {isa = PBXBuildFile; fileRef = B70F2FC8E25D5CFE44D45DFEB4632D73 /* filters_msa.c */; settings = {COMPILER_FLAGS = "-D_THREAD_SAFE -fno-objc-arc"; }; };
		5DEDEE0E341A0A63F2A76B1855523649 /* UIFont+Fonts.swift in Sources */ = {isa = PBXBuildFile; fileRef = 592BE77C2C1795290062F428FB2DA47D /* UIFont+Fonts.swift */; };
		5EDF0CF30FBF149B0FC1E7B57FB3D236 /* SDImageHEICCoder.h in Headers */ = {isa = PBXBuildFile; fileRef = 3FBD76C7A368B2396695BDA0D9B92DF8 /* SDImageHEICCoder.h */; settings = {ATTRIBUTES = (Project, ); }; };
		5FA25FDA8187E5E6CC7A56BDECD52F13 /* StickerCollectionController.swift in Sources */ = {isa = PBXBuildFile; fileRef = 26695654C1C5461381EB02FDDDAA3687 /* StickerCollectionController.swift */; };
		601E94E7CC5950485A1EF95D54904A4D /* CVPixelBuffer+sampleBuffer.swift in Sources */ = {isa = PBXBuildFile; fileRef = 4A88EE87E9C4E7F8D31768073DC4B0B9 /* CVPixelBuffer+sampleBuffer.swift */; };
		6029F7D811E8406E82C312E338515503 /* types.h in Headers */ = {isa = PBXBuildFile; fileRef = E966F98DA7545FF7BA1CC38EE02F743A /* types.h */; settings = {ATTRIBUTES = (Project, ); }; };
		6044639CC6CC2BDDA691A843FDFC8A05 /* TrimView.swift in Sources */ = {isa = PBXBuildFile; fileRef = 5CACACB3E464E093A39123FAA3071CE0 /* TrimView.swift */; };
		60C2EFB1240142C9B7EDA7D644AF249B /* NSBezierPath+SDRoundedCorners.m in Sources */ = {isa = PBXBuildFile; fileRef = 135770AE3D3E57F5B1111C0FB8BDD5EF /* NSBezierPath+SDRoundedCorners.m */; };
		60E6C5CADBDCAB2BB7A4486BC4ED1369 /* ExtendedStackView.swift in Sources */ = {isa = PBXBuildFile; fileRef = 3CDA239D61ADB4845BF97F69602AEAE5 /* ExtendedStackView.swift */; };
		60FB1C1B198AE2431CB242B3BF645D1A /* SDWebImagePrefetcher.h in Headers */ = {isa = PBXBuildFile; fileRef = D5BDC03E173DB2CB10497AC687B0EF23 /* SDWebImagePrefetcher.h */; settings = {ATTRIBUTES = (Project, ); }; };
		6169BD3BBB4DEC9E163F1D3CDB7561E2 /* AVURLAsset+Thumbnail.swift in Sources */ = {isa = PBXBuildFile; fileRef = D479C8811BB825F398957A7FAE32445F /* AVURLAsset+Thumbnail.swift */; };
		6182B2085AC63186D30CF4EBE039AC2E /* NSData+ImageContentType.h in Headers */ = {isa = PBXBuildFile; fileRef = 70C2C87D68995E56751439EF02404A7E /* NSData+ImageContentType.h */; settings = {ATTRIBUTES = (Project, ); }; };
		618AAE2296E670E1FE5F59BF9599959D /* quant.h in Headers */ = {isa = PBXBuildFile; fileRef = 983C87F7CFB7ACA87AB846C3C9F30486 /* quant.h */; settings = {ATTRIBUTES = (Project, ); }; };
		61E73CE8D355C3B872E57FD8D7C60629 /* filters_sse2.c in Sources */ = {isa = PBXBuildFile; fileRef = F0EF6666D53171D31CAE55DD494ED907 /* filters_sse2.c */; settings = {COMPILER_FLAGS = "-D_THREAD_SAFE -fno-objc-arc"; }; };
		623F1AEA151D4CD482BCFCA6C85FDD6D /* yuv_sse41.c in Sources */ = {isa = PBXBuildFile; fileRef = 1D3D97190BB651B09CF585B6FB8B3787 /* yuv_sse41.c */; settings = {COMPILER_FLAGS = "-D_THREAD_SAFE -fno-objc-arc"; }; };
		62657B92EC205ABD420F5849F4A0E395 /* FilterSettingsView.swift in Sources */ = {isa = PBXBuildFile; fileRef = F5FBF1DD612F771B1D5C65EED8621CAC /* FilterSettingsView.swift */; };
		629216B9E5F5405FA613D336007A5FD1 /* UIImage+FlipLeftMirrored.swift in Sources */ = {isa = PBXBuildFile; fileRef = 9C313DF0F95F2D955A72B998AF5960C2 /* UIImage+FlipLeftMirrored.swift */; };
		62DFFEA4DEB653C5F9ABDF8C68EC2B2A /* CameraSegmentHandler.swift in Sources */ = {isa = PBXBuildFile; fileRef = C9315C4072A47F3278D42BA26797A89F /* CameraSegmentHandler.swift */; };
		62F73F74B1DFCBF6294C3E90B2266C80 /* SDImageWebPCoder.h in Headers */ = {isa = PBXBuildFile; fileRef = 87EB0074E36D53976AE98B0CD8AFC402 /* SDImageWebPCoder.h */; settings = {ATTRIBUTES = (Project, ); }; };
<<<<<<< HEAD
		63077F52286749E26410054AEE6C009A /* PhotoOutputHandler.swift in Sources */ = {isa = PBXBuildFile; fileRef = 8B8E8C06427EDDAC36738DAA3EC85941 /* PhotoOutputHandler.swift */; };
		6320D0D339B24DC12FDBAC1F113AD14F /* OpenGLShaders in Resources */ = {isa = PBXBuildFile; fileRef = DFD4CAC394F7BCA0A7AA142CD480211A /* OpenGLShaders */; };
		6470666069FE81BEDFFF7F08C511EE99 /* DrawingCanvas.swift in Sources */ = {isa = PBXBuildFile; fileRef = C909D9AC38CE0C7D0100686E01249F7E /* DrawingCanvas.swift */; };
		6515A24A248821B200267A88 /* TimeIndicator.swift in Sources */ = {isa = PBXBuildFile; fileRef = 6515A249248821B200267A88 /* TimeIndicator.swift */; };
		6541B6932472E4F700149C0C /* TrimView.swift in Sources */ = {isa = PBXBuildFile; fileRef = 6541B68C2472E4F600149C0C /* TrimView.swift */; };
		6541B6942472E4F700149C0C /* TrimController.swift in Sources */ = {isa = PBXBuildFile; fileRef = 6541B68D2472E4F600149C0C /* TrimController.swift */; };
		6541B6952472E4F700149C0C /* TrimArea.swift in Sources */ = {isa = PBXBuildFile; fileRef = 6541B68E2472E4F600149C0C /* TrimArea.swift */; };
		6541B6962472E4F700149C0C /* ThumbnailCollectionController.swift in Sources */ = {isa = PBXBuildFile; fileRef = 6541B6902472E4F600149C0C /* ThumbnailCollectionController.swift */; };
		6541B6972472E4F700149C0C /* ThumbnailCollectionCell.swift in Sources */ = {isa = PBXBuildFile; fileRef = 6541B6912472E4F600149C0C /* ThumbnailCollectionCell.swift */; };
		6541B6982472E4F700149C0C /* ThumbnailCollectionView.swift in Sources */ = {isa = PBXBuildFile; fileRef = 6541B6922472E4F600149C0C /* ThumbnailCollectionView.swift */; };
=======
		63612BB73E4E1371810CB478C1698180 /* EMInterferenceFilter.swift in Sources */ = {isa = PBXBuildFile; fileRef = 602C4AA155D4573F2FF51AACB962CB12 /* EMInterferenceFilter.swift */; };
>>>>>>> c45e4c39
		654246A5EC676CAF887090308DBBBA9D /* cost_enc.c in Sources */ = {isa = PBXBuildFile; fileRef = A1EC882BBB21C4E8960829E90C74B633 /* cost_enc.c */; settings = {COMPILER_FLAGS = "-D_THREAD_SAFE -fno-objc-arc"; }; };
		654BA3E8BFDADC69B2C75B236013A660 /* BackgroundFillOperation.swift in Sources */ = {isa = PBXBuildFile; fileRef = B4CBE113B08096C3B0EEA7F124BA103D /* BackgroundFillOperation.swift */; };
		65646419248943B20078666B /* DiscreteSliderCollectionCell.swift in Sources */ = {isa = PBXBuildFile; fileRef = 65646414248943B10078666B /* DiscreteSliderCollectionCell.swift */; };
		6564641A248943B20078666B /* DiscreteSliderView.swift in Sources */ = {isa = PBXBuildFile; fileRef = 65646415248943B10078666B /* DiscreteSliderView.swift */; };
		6564641B248943B20078666B /* DiscreteSlider.swift in Sources */ = {isa = PBXBuildFile; fileRef = 65646416248943B10078666B /* DiscreteSlider.swift */; };
		6564641C248943B20078666B /* SpeedController.swift in Sources */ = {isa = PBXBuildFile; fileRef = 65646417248943B10078666B /* SpeedController.swift */; };
		6564641D248943B20078666B /* SpeedView.swift in Sources */ = {isa = PBXBuildFile; fileRef = 65646418248943B10078666B /* SpeedView.swift */; };
		656B3E70E2830FF0B8741875ABF998D3 /* UIView+Image.swift in Sources */ = {isa = PBXBuildFile; fileRef = 3E769AA548E0F3F6B5751471F4F05D9F /* UIView+Image.swift */; };
		65A5C707F428EA70792DDCE00C63FCB8 /* cost_mips_dsp_r2.c in Sources */ = {isa = PBXBuildFile; fileRef = 75BFF17E0CF94691ED1B24E9EAB53437 /* cost_mips_dsp_r2.c */; settings = {COMPILER_FLAGS = "-D_THREAD_SAFE -fno-objc-arc"; }; };
		65CBE3D1248952B200206873 /* PlaybackOption.swift in Sources */ = {isa = PBXBuildFile; fileRef = 65CBE3CD248952B200206873 /* PlaybackOption.swift */; };
		65CBE3D2248952B200206873 /* PlaybackView.swift in Sources */ = {isa = PBXBuildFile; fileRef = 65CBE3CE248952B200206873 /* PlaybackView.swift */; };
		65CBE3D3248952B200206873 /* PlaybackController.swift in Sources */ = {isa = PBXBuildFile; fileRef = 65CBE3CF248952B200206873 /* PlaybackController.swift */; };
		65CBE3D4248952B200206873 /* PlaybackCollectionCell.swift in Sources */ = {isa = PBXBuildFile; fileRef = 65CBE3D0248952B200206873 /* PlaybackCollectionCell.swift */; };
		65D7C480CFA87DFF5BE8F6565D2D9AF8 /* cost_neon.c in Sources */ = {isa = PBXBuildFile; fileRef = 95C9AA1F7C4334AC2BC62C10DEDBA5EF /* cost_neon.c */; settings = {COMPILER_FLAGS = "-D_THREAD_SAFE -fno-objc-arc"; }; };
		65E886CE60A741C5930E7B328E46D5CB /* EditorViewController.swift in Sources */ = {isa = PBXBuildFile; fileRef = F57ABF66FB4E4D9ACBEE03E6D1AB2292 /* EditorViewController.swift */; };
		66CC8DC1A2315F96C953EE3C697966C2 /* UIColor+Adaptive.swift in Sources */ = {isa = PBXBuildFile; fileRef = 45EF32DCE8422DC547E53D12B5ABBFA3 /* UIColor+Adaptive.swift */; };
		67FB86B5A828570E868D952747DF1FC4 /* UIImage+MultiFormat.m in Sources */ = {isa = PBXBuildFile; fileRef = FECD7827616E4A7DD47EB94D7E809A65 /* UIImage+MultiFormat.m */; };
		68046EAA01E24C22B2ED0C77D2FD1206 /* SDImageCoder.h in Headers */ = {isa = PBXBuildFile; fileRef = FE2EFB3A2D5108AA55C584A4D2DDFE06 /* SDImageCoder.h */; settings = {ATTRIBUTES = (Project, ); }; };
		684F2A97D8AF99CDE12F8A5A751EDA1C /* StatusBarStyleDefining.swift in Sources */ = {isa = PBXBuildFile; fileRef = 8E302A3D1CADB69439A0DDF1703B671C /* StatusBarStyleDefining.swift */; };
		68B3AA0C108346C604D2636D23A46051 /* CameraPreviewView.swift in Sources */ = {isa = PBXBuildFile; fileRef = C7E33221244EF2DB9C4B6D2FABD77C7B /* CameraPreviewView.swift */; };
		68D0FB2995B19553522B193B28D1BD21 /* OptionsController.swift in Sources */ = {isa = PBXBuildFile; fileRef = 642A27E15F0CBF89E16ADC52265F6BFC /* OptionsController.swift */; };
		68F538AE66B4012C2738EFC6890423BB /* NSFileManager+Orangina.swift in Sources */ = {isa = PBXBuildFile; fileRef = EA4C03E485780F80DC70FA59BCFC93F5 /* NSFileManager+Orangina.swift */; };
		695A23B190E339DDBE465BDE256C2EF8 /* quant_levels_utils.h in Headers */ = {isa = PBXBuildFile; fileRef = 45CC2502D69AB0A8E02A81FFF9FCD65B /* quant_levels_utils.h */; settings = {ATTRIBUTES = (Project, ); }; };
		696181AF46E4C75194A6C3330E4399FD /* dec.c in Sources */ = {isa = PBXBuildFile; fileRef = BAE5B311A6511E14F3FBB809778720D5 /* dec.c */; settings = {COMPILER_FLAGS = "-D_THREAD_SAFE -fno-objc-arc"; }; };
		69E86F871E4ED19C844690D08A976274 /* MediaDrawerView.swift in Sources */ = {isa = PBXBuildFile; fileRef = E558936243D60F903CE2FC233D911D9F /* MediaDrawerView.swift */; };
		6AFD0A0A996C5AC374639F8FCF27E368 /* SDImageGraphics.m in Sources */ = {isa = PBXBuildFile; fileRef = 0A541B5F5ED21602313FEF6A33946E63 /* SDImageGraphics.m */; };
		6BC683EBBD4CAD6099D0D417FAF11F97 /* UIButton+WebCache.h in Headers */ = {isa = PBXBuildFile; fileRef = 6BEEF50382DF000429651D6EC192E147 /* UIButton+WebCache.h */; settings = {ATTRIBUTES = (Project, ); }; };
		6C3F1BABFC53E28074FED22E6DFC451B /* mux_types.h in Headers */ = {isa = PBXBuildFile; fileRef = 96450FA1FE1E8EAE5C903DB409160C47 /* mux_types.h */; settings = {ATTRIBUTES = (Project, ); }; };
		6C4987A23B8830450348E2D5D15642D6 /* SDWebImageImageLoader.swift in Sources */ = {isa = PBXBuildFile; fileRef = 1237FEF5FAE10941FAA5F0BABB3B917F /* SDWebImageImageLoader.swift */; };
		6D248A20A86838FB75F31871FEEBCED8 /* Math.swift in Sources */ = {isa = PBXBuildFile; fileRef = 24B1A6C518C328281E21724A29F5ACE8 /* Math.swift */; };
		6D36DDB40735698CCAE1792AA16CFD21 /* RaveFilter.swift in Sources */ = {isa = PBXBuildFile; fileRef = A9BECE610835D20C12489E1C7648432B /* RaveFilter.swift */; };
		6D5CC7E789DFA39728151C9C66505D77 /* UIImageView+HighlightedWebCache.h in Headers */ = {isa = PBXBuildFile; fileRef = 3EE8FB0AE34D7E865368ECB16A2EC515 /* UIImageView+HighlightedWebCache.h */; settings = {ATTRIBUTES = (Project, ); }; };
		6D5D20111D167749D7BC40EC2DCF1738 /* SDImageAPNGCoder.m in Sources */ = {isa = PBXBuildFile; fileRef = 419C43603934441FCD9AA28D54D65AB9 /* SDImageAPNGCoder.m */; };
		6D8DB0694D6E4CCC5014BB21B23E5E1F /* FilterFactory.swift in Sources */ = {isa = PBXBuildFile; fileRef = 097496139690E46FD6F8BA8AE825A0CF /* FilterFactory.swift */; };
		6DD69D22EE0DC13F3BBAFA99E04E5C2E /* String+UTF16Substring.swift in Sources */ = {isa = PBXBuildFile; fileRef = 0DCAE4EC040BA40F4767F4FCF453F957 /* String+UTF16Substring.swift */; };
		6DE41A6DC3645D0A48AE573305673789 /* IgnoreTouchesCollectionView.swift in Sources */ = {isa = PBXBuildFile; fileRef = F914E98ACDF9F238BBDE5BDC1FFD1A0C /* IgnoreTouchesCollectionView.swift */; };
		6EB21024A868242076B1537DDB65B191 /* bit_writer_utils.c in Sources */ = {isa = PBXBuildFile; fileRef = 23B4C56A7855EA1A15EB09CF0D86FC58 /* bit_writer_utils.c */; settings = {COMPILER_FLAGS = "-D_THREAD_SAFE -fno-objc-arc"; }; };
		6F3B8A86CF066D9991B14BA8D26B4B7B /* EditorTextView.swift in Sources */ = {isa = PBXBuildFile; fileRef = 299F3E5B8F4D6852FDA8E2FEFCEAC74E /* EditorTextView.swift */; };
		6FE233DB8E7B773AC90DA547C7AB7976 /* rescaler_neon.c in Sources */ = {isa = PBXBuildFile; fileRef = 09E381C85BB6D78C184133C38E8B8D09 /* rescaler_neon.c */; settings = {COMPILER_FLAGS = "-D_THREAD_SAFE -fno-objc-arc"; }; };
		700A8F9AEFB0FA70A07647850BA968DC /* SDImageAssetManager.h in Headers */ = {isa = PBXBuildFile; fileRef = DD988128F2BBFA11A53AD61523E09575 /* SDImageAssetManager.h */; settings = {ATTRIBUTES = (Project, ); }; };
		7070D9563B652BEEBC4DD2E73B9B88F7 /* lossless_mips_dsp_r2.c in Sources */ = {isa = PBXBuildFile; fileRef = C37687947B1A6DB79BC8231425CE8D1A /* lossless_mips_dsp_r2.c */; settings = {COMPILER_FLAGS = "-D_THREAD_SAFE -fno-objc-arc"; }; };
		709F7FA064529D416EE56E42585B16D8 /* alpha_enc.c in Sources */ = {isa = PBXBuildFile; fileRef = D2EA18211B7B9FC26E5845C69D1FADC8 /* alpha_enc.c */; settings = {COMPILER_FLAGS = "-D_THREAD_SAFE -fno-objc-arc"; }; };
		7132F0DD3800F838EAD9D490E9FC4BA6 /* SDWebImageWebPCoder-dummy.m in Sources */ = {isa = PBXBuildFile; fileRef = EED3BD1EA65E546C56D15C3379DEF883 /* SDWebImageWebPCoder-dummy.m */; };
		7145473C975AEA2F13E4175807A3CAC8 /* TagsViewCollectionViewLayout.swift in Sources */ = {isa = PBXBuildFile; fileRef = B0475AF6D6176B5B3BB0C00C06463F58 /* TagsViewCollectionViewLayout.swift */; };
		71D5D52D8DD504074E62B6ACEE95773D /* StickerMenuView.swift in Sources */ = {isa = PBXBuildFile; fileRef = C373F225F3642FEB9C9271A7BA9CB22A /* StickerMenuView.swift */; };
		726B89D44663ED0A0F380AE24EF8D816 /* SDWebImagePrefetcher.m in Sources */ = {isa = PBXBuildFile; fileRef = 0FF7FFBBB7809BFAB078950B2E9DDDEB /* SDWebImagePrefetcher.m */; };
		72B406413855666A5E93039551B8F25A /* UIColor+Hex.swift in Sources */ = {isa = PBXBuildFile; fileRef = 5C699827D5F53581CE2E621987B27BB3 /* UIColor+Hex.swift */; };
		72BB59658CD7D344C18528550A853202 /* random_utils.h in Headers */ = {isa = PBXBuildFile; fileRef = 2681E01832AE2EDA05EB801F53C51E6A /* random_utils.h */; settings = {ATTRIBUTES = (Project, ); }; };
		73C1CA5944ECA3AF719C46AE652C4801 /* NSButton+WebCache.m in Sources */ = {isa = PBXBuildFile; fileRef = B3CF84624A6CD466163FBBB3524CAC04 /* NSButton+WebCache.m */; };
		73D7BF2033F76591BDCBA2A098FC93FE /* SDImageCoderHelper.h in Headers */ = {isa = PBXBuildFile; fileRef = 901DEEC19CCCA62A2E51F471DAF6877D /* SDImageCoderHelper.h */; settings = {ATTRIBUTES = (Project, ); }; };
		7470FA44D6DBBB0A480D3AA308A061AE /* NSBundle+Orangina.swift in Sources */ = {isa = PBXBuildFile; fileRef = 28C44D01A99958CE8C1418E743114552 /* NSBundle+Orangina.swift */; };
		76684E811A8A5F9091C0EDD7039E9D93 /* rescaler_mips_dsp_r2.c in Sources */ = {isa = PBXBuildFile; fileRef = E13AC2A9B65E8F6AE070390E5D4D99E1 /* rescaler_mips_dsp_r2.c */; settings = {COMPILER_FLAGS = "-D_THREAD_SAFE -fno-objc-arc"; }; };
		767DCFBC24CAA2484A3AA81EF001C6C0 /* UIColor+Lerp.swift in Sources */ = {isa = PBXBuildFile; fileRef = 116B65E31090906189FA41B6785DE626 /* UIColor+Lerp.swift */; };
		7688D5E76FDA80CB4DA26E7686F0DC8A /* utils.h in Headers */ = {isa = PBXBuildFile; fileRef = 9BF9E6FBC53FB7E47E40F849F346655C /* utils.h */; settings = {ATTRIBUTES = (Project, ); }; };
		76A6B4925F89F66A34B6DD0F9B01A198 /* UIImage+GIF.h in Headers */ = {isa = PBXBuildFile; fileRef = 66060355ECFA400CA363448B19B49E79 /* UIImage+GIF.h */; settings = {ATTRIBUTES = (Project, ); }; };
		771BDAB223C512D4F596035D298B529B /* predictor_enc.c in Sources */ = {isa = PBXBuildFile; fileRef = 6F630426EE550B8E662A9A4C0B01BD32 /* predictor_enc.c */; settings = {COMPILER_FLAGS = "-D_THREAD_SAFE -fno-objc-arc"; }; };
		77963FF7EE2C6BF810466A85D700811E /* FBSnapshotTestController.m in Sources */ = {isa = PBXBuildFile; fileRef = B843775F5B1404A13A5A4E95D250D837 /* FBSnapshotTestController.m */; };
		77981A22884D4906D1651638AB56938A /* TagsViewTagCell.swift in Sources */ = {isa = PBXBuildFile; fileRef = 6ABF66BAFFFEE8FBA125AEF0ADE588AD /* TagsViewTagCell.swift */; };
		79821B7C20BC760E0332870A37C4B960 /* ssim.c in Sources */ = {isa = PBXBuildFile; fileRef = 911985EF8D4354160564A03AD795AD21 /* ssim.c */; settings = {COMPILER_FLAGS = "-D_THREAD_SAFE -fno-objc-arc"; }; };
		7A1DD14C7F9D7752C53F9FEE001527DA /* CameraInputController.swift in Sources */ = {isa = PBXBuildFile; fileRef = 08464F4B4D6D5DCBACD71CB42770ABF4 /* CameraInputController.swift */; };
		7A4343B6C0D45FE5E37B0503DAC6AE96 /* muxedit.c in Sources */ = {isa = PBXBuildFile; fileRef = EA923913E4C37ED7F324BA891DD99CB3 /* muxedit.c */; settings = {COMPILER_FLAGS = "-D_THREAD_SAFE -fno-objc-arc"; }; };
		7A65860743079246BBEE4D71BB14AFDA /* DrawingCanvas.swift in Sources */ = {isa = PBXBuildFile; fileRef = 405EEA461E45AD5F56BC8A2754846D14 /* DrawingCanvas.swift */; };
		7AE6D7E9221C7F5214C4EA30C4E3708E /* TagsViewEditCell.swift in Sources */ = {isa = PBXBuildFile; fileRef = 580C88B07D17C94D1F704812A2105987 /* TagsViewEditCell.swift */; };
		7B27356D88A1987ED1CA884A12E7FC84 /* ImageLoader-dummy.m in Sources */ = {isa = PBXBuildFile; fileRef = 2F66144BFD27972BDE7B2F6FEEAD78DC /* ImageLoader-dummy.m */; };
		7B67650A2E44B5797D2B2D77F8C60485 /* PostFormKeyboardTracker.swift in Sources */ = {isa = PBXBuildFile; fileRef = EB81C2D47A5F2222467D3D39734863E0 /* PostFormKeyboardTracker.swift */; };
		7BD26B4DD2DE87966C96E2A78C59930E /* KanvasUIImagePickerViewController.swift in Sources */ = {isa = PBXBuildFile; fileRef = 70F6FD635F086E70E15190B420CB198D /* KanvasUIImagePickerViewController.swift */; };
		7C34649C9AAA059880A16702705CBCB8 /* SDImageFrame.m in Sources */ = {isa = PBXBuildFile; fileRef = 4F765C2B10B06BE9F827F6B6EFED0647 /* SDImageFrame.m */; };
		7C4720331B0532793A37D5ECA6F7278F /* GIFEncoder.swift in Sources */ = {isa = PBXBuildFile; fileRef = 8F72D491972284D227C00FDAF4F25B7A /* GIFEncoder.swift */; };
		7C8C29C3A63BD601E88CF1FF9F534DBF /* msa_macro.h in Headers */ = {isa = PBXBuildFile; fileRef = 597476E1EC0BCF5782BB847CAF467650 /* msa_macro.h */; settings = {ATTRIBUTES = (Project, ); }; };
		7CEF983FEA89DEA9551E2D57A7FB5024 /* CGRect+Center.swift in Sources */ = {isa = PBXBuildFile; fileRef = 7FFB0CEC230E89EECF17574E8012ACA5 /* CGRect+Center.swift */; };
		7E13DE01AFA97725B546E336BB0AC215 /* TumblrTheme-dummy.m in Sources */ = {isa = PBXBuildFile; fileRef = 5439159250AEC2D100FADA23349CD526 /* TumblrTheme-dummy.m */; };
		7F4105EBBA1BC3AC9BB9554522257D86 /* KanvasCameraColors.swift in Sources */ = {isa = PBXBuildFile; fileRef = 096C7B3B66D5A2CFBA22BB51AD603FDD /* KanvasCameraColors.swift */; };
		7F4203CDBB85C63CF40405A3E34F883F /* ImagePoolFilter.swift in Sources */ = {isa = PBXBuildFile; fileRef = C8DC1414067BF9DA05AFC6EC064147EC /* ImagePoolFilter.swift */; };
		7F56788B58E43D39D1642C9135DDBCF6 /* SDAssociatedObject.h in Headers */ = {isa = PBXBuildFile; fileRef = B8E1C19A7D3B18704D1CB7FD7967A9DE /* SDAssociatedObject.h */; settings = {ATTRIBUTES = (Project, ); }; };
		7FC564A3D774533676D536C2D8AA65BC /* ClosedRange+Clamp.swift in Sources */ = {isa = PBXBuildFile; fileRef = C8985F1623D949FC77927FA8D40CAEA4 /* ClosedRange+Clamp.swift */; };
		7FE942E8C1DB64B98DD08D5668F5CC54 /* SDGraphicsImageRenderer.m in Sources */ = {isa = PBXBuildFile; fileRef = E3FBCEC4084E7D200859E4E4B449AF60 /* SDGraphicsImageRenderer.m */; };
		804389A8646BF094EE38B3F4E57D7DEA /* filter_enc.c in Sources */ = {isa = PBXBuildFile; fileRef = 3503C780FB93E94BB900EFC3FA6F4040 /* filter_enc.c */; settings = {COMPILER_FLAGS = "-D_THREAD_SAFE -fno-objc-arc"; }; };
		8060EB04F5AAEE76B7CC8B96E38671AD /* demux.c in Sources */ = {isa = PBXBuildFile; fileRef = 355271E3AFD00F46A4974A8D91486574 /* demux.c */; settings = {COMPILER_FLAGS = "-D_THREAD_SAFE -fno-objc-arc"; }; };
		80B494B0F4D03781082B0B404F3B84F0 /* Pencil.swift in Sources */ = {isa = PBXBuildFile; fileRef = B57B43F648E43160BEAE096D6C5A7785 /* Pencil.swift */; };
		82220DFF3E846F3420ABEC15C26324BC /* SDWebImageCacheSerializer.h in Headers */ = {isa = PBXBuildFile; fileRef = 2D9DB3E58C73423E5524528D11E0F9FF /* SDWebImageCacheSerializer.h */; settings = {ATTRIBUTES = (Project, ); }; };
		825DED6E1C303247672D8BF819EAD431 /* Pods-KanvasCameraExample-dummy.m in Sources */ = {isa = PBXBuildFile; fileRef = 1CEE4C47043FCDD185056E0AEB2F3CBA /* Pods-KanvasCameraExample-dummy.m */; };
		8281160F263BB05F1F2034BBD7CE1632 /* UIImage+GIF.m in Sources */ = {isa = PBXBuildFile; fileRef = 543796D34F425936AC62F381A8AEF21E /* UIImage+GIF.m */; };
		82BC66302C966BB02E018E9EC9A56B82 /* UIView+Snaphot.swift in Sources */ = {isa = PBXBuildFile; fileRef = 7FC271A6531B4FDC81A0792E0EF4F716 /* UIView+Snaphot.swift */; };
		833A3A96692784F4C879DCF0BFC42CF8 /* UIViewController+Load.swift in Sources */ = {isa = PBXBuildFile; fileRef = 73AD2004BAD76C594CB4993CEDC2D6DC /* UIViewController+Load.swift */; };
		841482C128DBC8C30F849F56F3E773E1 /* CALayer+Color.swift in Sources */ = {isa = PBXBuildFile; fileRef = 53A95FA0F8E157DA30CE7584B8F50180 /* CALayer+Color.swift */; };
		8556D0F1D872721387425EA20A1E30E2 /* cost_mips32.c in Sources */ = {isa = PBXBuildFile; fileRef = 1934F6B1D275CE2D7B408A9F0A28874A /* cost_mips32.c */; settings = {COMPILER_FLAGS = "-D_THREAD_SAFE -fno-objc-arc"; }; };
		85A4AB14F0E8432C6DFB7C719950A7B4 /* SDImageGIFCoder.h in Headers */ = {isa = PBXBuildFile; fileRef = A59F01B68CF9150FB9A497071EE8C72D /* SDImageGIFCoder.h */; settings = {ATTRIBUTES = (Project, ); }; };
		85C6D54FF0B000D88B0CD7FAC36B82F8 /* UIImage+ForceDecode.h in Headers */ = {isa = PBXBuildFile; fileRef = 82E3FD2FF7038CDB9AB02DAFB51FF4C8 /* UIImage+ForceDecode.h */; settings = {ATTRIBUTES = (Project, ); }; };
		861095721BB49EA8F1EED48732245CCB /* NSBezierPath+SDRoundedCorners.h in Headers */ = {isa = PBXBuildFile; fileRef = C44E6DC68D10B15D20C874254E02C895 /* NSBezierPath+SDRoundedCorners.h */; settings = {ATTRIBUTES = (Project, ); }; };
		86AFECACC163A0B7C002368C2EF474FD /* EditorFilterCollectionController.swift in Sources */ = {isa = PBXBuildFile; fileRef = 429E5E5286A995265C1E2EA9FAA84440 /* EditorFilterCollectionController.swift */; };
		86F528F34D8F87126E9A78BDE097F64D /* histogram_enc.c in Sources */ = {isa = PBXBuildFile; fileRef = 4F971E9A26DC30B7311BFCA0378E629E /* histogram_enc.c */; settings = {COMPILER_FLAGS = "-D_THREAD_SAFE -fno-objc-arc"; }; };
		87157113B4B6944AF55F11A8BB42B6F0 /* SDImageHEICCoderInternal.h in Headers */ = {isa = PBXBuildFile; fileRef = DA78C24577A8DB78EAF751B956024BBA /* SDImageHEICCoderInternal.h */; settings = {ATTRIBUTES = (Project, ); }; };
		87D6F8413A7B375C836E57CCAD550A7F /* SwiftSupport.swift in Sources */ = {isa = PBXBuildFile; fileRef = 43D83C1C1BD2CF0375B6AFEB0EA87157 /* SwiftSupport.swift */; };
		882CFF22053F105B538EA28A98447AFA /* MangaFilter.swift in Sources */ = {isa = PBXBuildFile; fileRef = FBA3276BD014203748C961D80D6ECE6E /* MangaFilter.swift */; };
		887B8429C87FAF2185F197D002357950 /* StylableTextView.swift in Sources */ = {isa = PBXBuildFile; fileRef = 5855613603B2DBAF3CD418E85A4A4BCE /* StylableTextView.swift */; };
		887C33FDFC35147FB767BF0EE90058AA /* UIImageView+WebCache.m in Sources */ = {isa = PBXBuildFile; fileRef = 12956238DF14FEDB62A663A9402A180A /* UIImageView+WebCache.m */; };
		88E29B44101F455C5ADDB387CCD94C77 /* anim_decode.c in Sources */ = {isa = PBXBuildFile; fileRef = DE5881ECE5DB0461060A2737A5E4494D /* anim_decode.c */; settings = {COMPILER_FLAGS = "-D_THREAD_SAFE -fno-objc-arc"; }; };
		88EA473F8DD02277FA9209A38D89BA83 /* SuggestedTagsDataSource.swift in Sources */ = {isa = PBXBuildFile; fileRef = 86ABC515AB0BAF802294FB72023510AC /* SuggestedTagsDataSource.swift */; };
		88F1FA13DFD1450DEEC51C24E28EE215 /* ExtendedButton.swift in Sources */ = {isa = PBXBuildFile; fileRef = F6A227D29AB6356762E1D4DAFF3BFFD7 /* ExtendedButton.swift */; };
		89482EE45B22E5C91E4978F205D4FC73 /* SuggestedTagView.swift in Sources */ = {isa = PBXBuildFile; fileRef = 07461D9769175F92212F114F5843F2EF /* SuggestedTagView.swift */; };
		89BF6D73E3CAA28723D5EAE8D44C5DD3 /* UIColor+SDHexString.m in Sources */ = {isa = PBXBuildFile; fileRef = EC5F576CD015A28D6961E3C7926457D8 /* UIColor+SDHexString.m */; };
		89ECC2488EDA1179AEF12625F7373DBB /* RoundedTexture.swift in Sources */ = {isa = PBXBuildFile; fileRef = 0CAA6B01878D4E98EA71B238E8900307 /* RoundedTexture.swift */; };
		89FC5A2FFD586926522F54990404ECAF /* StickerCollectionView.swift in Sources */ = {isa = PBXBuildFile; fileRef = F93140C36AC6D5C86FB68203A0D34962 /* StickerCollectionView.swift */; };
		8A025D201A1B670A9D185717DB8019EF /* ColorCollectionView.swift in Sources */ = {isa = PBXBuildFile; fileRef = 9A37B65EBB47DD28C27C2065066A21C7 /* ColorCollectionView.swift */; };
		8A41DF7F8D633D1744B675B20EC3FEC5 /* Texture.swift in Sources */ = {isa = PBXBuildFile; fileRef = E499FC85261DC82FE28451DA0BC75EB5 /* Texture.swift */; };
		8AD336C25EE008ACF03C2A0B001AB6A2 /* KanvasCameraImages.swift in Sources */ = {isa = PBXBuildFile; fileRef = D91972B26B4E0C8A628618B0C43F0A17 /* KanvasCameraImages.swift */; };
		8B13C4A2CC3EA265A0FECC942724DDD6 /* SDImageCodersManager.h in Headers */ = {isa = PBXBuildFile; fileRef = 5161E0BA193584E69ABF32453867A5F5 /* SDImageCodersManager.h */; settings = {ATTRIBUTES = (Project, ); }; };
		8B458EB1CC0CA9061F0DDA0B80973CC2 /* webp_enc.c in Sources */ = {isa = PBXBuildFile; fileRef = BEDDFD91A7F75931BCA242C1B9BC75A6 /* webp_enc.c */; settings = {COMPILER_FLAGS = "-D_THREAD_SAFE -fno-objc-arc"; }; };
		8B7304920FA9E61475889CD5651122E4 /* ModeButtonView.swift in Sources */ = {isa = PBXBuildFile; fileRef = DE6057B9AF1C1483B0C20D798AC01251 /* ModeButtonView.swift */; };
		8BB828DD61C6B760BAAF9D29E45D8D73 /* rescaler_utils.h in Headers */ = {isa = PBXBuildFile; fileRef = 2C9CE44A99A69D06CA33E3DEF6607A5C /* rescaler_utils.h */; settings = {ATTRIBUTES = (Project, ); }; };
		8C0B5EBDF83DDC66A416370F936B9A00 /* UIApplication+StrictKeyWindow.h in Headers */ = {isa = PBXBuildFile; fileRef = 5E028EFD120A2C9F90997418663149C7 /* UIApplication+StrictKeyWindow.h */; settings = {ATTRIBUTES = (Project, ); }; };
		8C66BFC45D38A77BF5FD5164886F2C54 /* huffman_encode_utils.h in Headers */ = {isa = PBXBuildFile; fileRef = FF557FFA0BEC388A7CD2E97616FB2E14 /* huffman_encode_utils.h */; settings = {ATTRIBUTES = (Project, ); }; };
		8C72F9EDC450B2665798AB97E7932620 /* SDImageCoder.m in Sources */ = {isa = PBXBuildFile; fileRef = A299189110A75081C395013255EA3C2A /* SDImageCoder.m */; };
		8D2BC7AB2153E0BC593D5511DC4DEF0B /* UIFont+PostFonts.swift in Sources */ = {isa = PBXBuildFile; fileRef = 1F22C966EE0995F8F8F721D23C876FCE /* UIFont+PostFonts.swift */; };
		8D79665902B275A9319FE60760E1E497 /* SDImageCache.m in Sources */ = {isa = PBXBuildFile; fileRef = 4D0C354396389E5229FFE8D0C4322773 /* SDImageCache.m */; };
		8D81E2A61C0C3E779E2FF3FAE062695C /* HashCodeBuilder.swift in Sources */ = {isa = PBXBuildFile; fileRef = 967B6AAFDAF157B2C52B09516FAC3830 /* HashCodeBuilder.swift */; };
		8DA421B4C90F3A67B8401E3924FE601F /* alpha_processing_mips_dsp_r2.c in Sources */ = {isa = PBXBuildFile; fileRef = CDCBF642CC00B3075D16FD8AF21AFBBF /* alpha_processing_mips_dsp_r2.c */; settings = {COMPILER_FLAGS = "-D_THREAD_SAFE -fno-objc-arc"; }; };
		8E4056BABA350315CFC797EEE827AE1C /* CameraFilterCollectionCell.swift in Sources */ = {isa = PBXBuildFile; fileRef = 3F114F9717C7FC949CFFFE6C59AEA821 /* CameraFilterCollectionCell.swift */; };
		8F3EA775C47F37C2D26B1F1C4E766685 /* LoadingIndicatorView.swift in Sources */ = {isa = PBXBuildFile; fileRef = 3349B09BCE3BEB10D18F3BD4BE880B4F /* LoadingIndicatorView.swift */; };
		8F788B7546D335837B0FE34387574E92 /* TMPageViewController.swift in Sources */ = {isa = PBXBuildFile; fileRef = 110870F00B7712A908FDFF9719F5F53A /* TMPageViewController.swift */; };
		8FDC5373CFF0E50FEAA33B264A6F52DA /* Renderer.swift in Sources */ = {isa = PBXBuildFile; fileRef = B2ED2E19106EE1ECACBA37A2D2D1A3DE /* Renderer.swift */; };
		8FEA5567EE8F0D4AC45B2BB9E0D66D9C /* ImageType.swift in Sources */ = {isa = PBXBuildFile; fileRef = 09CC47161745939BAE81A2F10426E2A3 /* ImageType.swift */; };
		903BB848335054291F4FE3125F234678 /* UIImage+SDAnimatedImage.swift in Sources */ = {isa = PBXBuildFile; fileRef = 2FEEA9A7C699DED600420217511F86CB /* UIImage+SDAnimatedImage.swift */; };
		90F4EFE4E54AA174AEAB22F01C4F0ED9 /* lossless_enc_mips32.c in Sources */ = {isa = PBXBuildFile; fileRef = 155F57CF41C3FBBA4788196427921D51 /* lossless_enc_mips32.c */; settings = {COMPILER_FLAGS = "-D_THREAD_SAFE -fno-objc-arc"; }; };
		918869627137C88560F6D46B8385C6C3 /* lossless_enc_sse41.c in Sources */ = {isa = PBXBuildFile; fileRef = 64F79BE3487AAF4AD397742EC3B17A08 /* lossless_enc_sse41.c */; settings = {COMPILER_FLAGS = "-D_THREAD_SAFE -fno-objc-arc"; }; };
		91E1049407E055B2A4DC55510F818F21 /* upsampling_msa.c in Sources */ = {isa = PBXBuildFile; fileRef = ECE2B7CA97FB0A7FA4DD8A27E5F2BF6A /* upsampling_msa.c */; settings = {COMPILER_FLAGS = "-D_THREAD_SAFE -fno-objc-arc"; }; };
		921622E5260712B920A3872F01FB7CC9 /* ImageOperation.swift in Sources */ = {isa = PBXBuildFile; fileRef = FE7DCF9EE9B7FB858601BCCC3F302CAA /* ImageOperation.swift */; };
		92FEDFF743764DB9D5B94544F1AFBF9B /* thread_utils.c in Sources */ = {isa = PBXBuildFile; fileRef = A0243489F351AED614672FC8DEBD9BBD /* thread_utils.c */; settings = {COMPILER_FLAGS = "-D_THREAD_SAFE -fno-objc-arc"; }; };
		9378A01F96041B435EC2104DADB974F6 /* Reachability.m in Sources */ = {isa = PBXBuildFile; fileRef = D310F67A1C73366D31000E43960E7BAA /* Reachability.m */; };
		93EEAE026DE6EA0020DEA866862CBCC4 /* Utils-dummy.m in Sources */ = {isa = PBXBuildFile; fileRef = 482C54C4A3E2357D0818596AED29C8CC /* Utils-dummy.m */; };
		94233D777F641B3EC8023A43AF5B811D /* CALayer+Shadows.swift in Sources */ = {isa = PBXBuildFile; fileRef = EB7B07AB2A274F23205258B0AE83F48E /* CALayer+Shadows.swift */; };
		944F339EE9AC6A7CB0D7C149128B7BD5 /* Array+Move.swift in Sources */ = {isa = PBXBuildFile; fileRef = C914D0B56002A916651EDFEF1A245ED2 /* Array+Move.swift */; };
		945907A2F2191CFB3E5C37A4AA13619A /* SDAnimatedImage+Data.swift in Sources */ = {isa = PBXBuildFile; fileRef = 2F2C804AB504F60FCAA9F47B38C58CBD /* SDAnimatedImage+Data.swift */; };
		94A8BC70F277BC8B1C6C5FF1FA19D6CC /* SDImageCacheDefine.h in Headers */ = {isa = PBXBuildFile; fileRef = 55153B5AE66994142F92744C588DE3BD /* SDImageCacheDefine.h */; settings = {ATTRIBUTES = (Project, ); }; };
		94BACA85F4A87D86E7FF42253572CA71 /* NSDate+Orangina.swift in Sources */ = {isa = PBXBuildFile; fileRef = 25F0A0D03CD3EEB78B59723510EDAF4A /* NSDate+Orangina.swift */; };
		94D0372302B0533D700C75888125F9BE /* huffman_encode_utils.c in Sources */ = {isa = PBXBuildFile; fileRef = 055728ECDF769AED5054EA1A6052ABE7 /* huffman_encode_utils.c */; settings = {COMPILER_FLAGS = "-D_THREAD_SAFE -fno-objc-arc"; }; };
		94FF1A3AE36E33FC665CB8E2E31E1C68 /* SDInternalMacros.h in Headers */ = {isa = PBXBuildFile; fileRef = C3E6563592ADD0B0ACE181CC0F62E50D /* SDInternalMacros.h */; settings = {ATTRIBUTES = (Project, ); }; };
		9616999C744663BE228F31401689303B /* ssim_sse2.c in Sources */ = {isa = PBXBuildFile; fileRef = 18C1805D414919062F8C797CFBF2E842 /* ssim_sse2.c */; settings = {COMPILER_FLAGS = "-D_THREAD_SAFE -fno-objc-arc"; }; };
		9616A67CE7D8F0C048B06D8DC8A0B360 /* MediaExporter.swift in Sources */ = {isa = PBXBuildFile; fileRef = 8D52B187B3EE8DA8102878AA2A4BB270 /* MediaExporter.swift */; };
		97A6909332FA42B597FC82946486E283 /* DrawerTabBarCell.swift in Sources */ = {isa = PBXBuildFile; fileRef = EA7BC5DD8A436D303A8985D87B55E043 /* DrawerTabBarCell.swift */; };
		97B064936B6B35D8DBD4FF8B1FEC435C /* SDWebImageDefine.m in Sources */ = {isa = PBXBuildFile; fileRef = 97BB7C24F11AA0BD8C8202D62B6FA227 /* SDWebImageDefine.m */; };
		97CDC08D8A1C5B3E98C85B216C6B82D1 /* vp8i_dec.h in Headers */ = {isa = PBXBuildFile; fileRef = FFE3A6EA452CBAD965D5163ED7A2337C /* vp8i_dec.h */; settings = {ATTRIBUTES = (Project, ); }; };
		98027A3ED20EBC440750D7A83EE025F5 /* SDWebImageDownloaderConfig.m in Sources */ = {isa = PBXBuildFile; fileRef = A61D7356D9D991EC21C46ED65CFD599E /* SDWebImageDownloaderConfig.m */; };
		981D64F0C61CD1C2D60C803BD217A448 /* lossless_enc_msa.c in Sources */ = {isa = PBXBuildFile; fileRef = 0AE39BC88209CA6747DA13A8E3250CC8 /* lossless_enc_msa.c */; settings = {COMPILER_FLAGS = "-D_THREAD_SAFE -fno-objc-arc"; }; };
		982ECCDAA86154015A84136A4A0409A5 /* FilterSettingsController.swift in Sources */ = {isa = PBXBuildFile; fileRef = FF1741A28E57ED8BFD0FDA894187ACC5 /* FilterSettingsController.swift */; };
		988CE0E06F4D442848815837C952E235 /* SDAnimatedImagePlayer.m in Sources */ = {isa = PBXBuildFile; fileRef = 818912E6BC2FA11C79C6F90F45E1B9EA /* SDAnimatedImagePlayer.m */; };
		98D99BF322ACE3EFE919E4EB8357A0F6 /* EasyTipView.swift in Sources */ = {isa = PBXBuildFile; fileRef = 680053521140080987C78356523FFF64 /* EasyTipView.swift */; };
		9992F72621DE509BA08B242420D93580 /* UIFont+Utils.swift in Sources */ = {isa = PBXBuildFile; fileRef = 5B330E0EFE50C00C1237A6BAD28DA725 /* UIFont+Utils.swift */; };
		99DD220226491F1D6CA19174A2D659D2 /* SDImageCacheDefine.m in Sources */ = {isa = PBXBuildFile; fileRef = DD17311B291F557A4C7DD378E60B2BCB /* SDImageCacheDefine.m */; };
		9AEE108A47F039151D305FD12F06A96D /* String+HexColor.swift in Sources */ = {isa = PBXBuildFile; fileRef = 699062D95E60EC1CA78A859C05C12B97 /* String+HexColor.swift */; };
		9B56FD575D0CCEA8E06A787ECD3890E3 /* yuv_mips_dsp_r2.c in Sources */ = {isa = PBXBuildFile; fileRef = 35C784A7FEE6609DB37B7FE4BF27982F /* yuv_mips_dsp_r2.c */; settings = {COMPILER_FLAGS = "-D_THREAD_SAFE -fno-objc-arc"; }; };
		9BE065F2C33599204D6937D57C8AFD6B /* MediaDrawerController.swift in Sources */ = {isa = PBXBuildFile; fileRef = DA4AD609E2B1BE1158650F48CE0E79E0 /* MediaDrawerController.swift */; };
		9C0BB8CC333EC7F8153E32D1D78CA7FE /* CameraPermissionsViewController.swift in Sources */ = {isa = PBXBuildFile; fileRef = E47FD713B20792898ED16EACBA088417 /* CameraPermissionsViewController.swift */; };
		9C0E3D03E3DC534ABA227A6B31ACBC5E /* rescaler_mips32.c in Sources */ = {isa = PBXBuildFile; fileRef = F671AC4249C1E295772C72966CA1B954 /* rescaler_mips32.c */; settings = {COMPILER_FLAGS = "-D_THREAD_SAFE -fno-objc-arc"; }; };
		9C4012B8FF9BB7970A3666E761F4C8CC /* SDImageLoader.m in Sources */ = {isa = PBXBuildFile; fileRef = C91B86F15788B806B7802B5473D7ADFC /* SDImageLoader.m */; };
		9D48342A29CA52BFA9CDFDC284364FB4 /* GLPixelBufferView.swift in Sources */ = {isa = PBXBuildFile; fileRef = 3C5024289CF011F42043F71E7D366C2B /* GLPixelBufferView.swift */; };
		9E2398B4F5945CED530119CDAAF5CBD5 /* UIView+WebCache.m in Sources */ = {isa = PBXBuildFile; fileRef = 1A3ED453C46100C90217671329FB27D7 /* UIView+WebCache.m */; };
		9E49E315F5A8CC199D2DF055FBB465F6 /* UIImage+Transform.m in Sources */ = {isa = PBXBuildFile; fileRef = FF16FD5E58C79036E153154BB83838FA /* UIImage+Transform.m */; };
		9E98E738C0BD88402505FCE86B934771 /* ComposeNavigationBar.swift in Sources */ = {isa = PBXBuildFile; fileRef = F79731B1C2C21AF01ED3F89A53824E50 /* ComposeNavigationBar.swift */; };
		9EB737249EDA566B0A70007E27149466 /* GrayscaleFilter.swift in Sources */ = {isa = PBXBuildFile; fileRef = E492650884AB5CC179FEFA13F9162578 /* GrayscaleFilter.swift */; };
		9FBC286BC7FD8F95E6A567DFA667A46C /* demux.h in Headers */ = {isa = PBXBuildFile; fileRef = 87498E68AE9C2B5A1AEABA24AA2C6C61 /* demux.h */; settings = {ATTRIBUTES = (Project, ); }; };
		A096633A262EC08DD4DD6B454542EFA1 /* CGPoint+Operators.swift in Sources */ = {isa = PBXBuildFile; fileRef = DBAC49992FBC338D037545E7D59165A7 /* CGPoint+Operators.swift */; };
		A0E0BFEC9C71E7CD8475908B099E74AF /* enc_neon.c in Sources */ = {isa = PBXBuildFile; fileRef = BB4868028CA72968142CB39675B700F6 /* enc_neon.c */; settings = {COMPILER_FLAGS = "-D_THREAD_SAFE -fno-objc-arc"; }; };
		A1D521C8FAE8AA93A9CF307924E403BE /* format_constants.h in Headers */ = {isa = PBXBuildFile; fileRef = A7A5C4C4D00E8A65A59DEE34E2F17D5E /* format_constants.h */; settings = {ATTRIBUTES = (Project, ); }; };
		A22AA2C68FFEDD285F41B097C49BBF3C /* MediaClipsCollectionCell.swift in Sources */ = {isa = PBXBuildFile; fileRef = 97CD8958D1864F90E2388477A52DF9DA /* MediaClipsCollectionCell.swift */; };
		A251BF3360A9E2A362BC0E0D98971F19 /* SDImageGraphics.h in Headers */ = {isa = PBXBuildFile; fileRef = DBD61870329991F62C6D7D16952CF6B6 /* SDImageGraphics.h */; settings = {ATTRIBUTES = (Project, ); }; };
		A2C3DB0C76D64336036840ED48587CFA /* Cancelable.swift in Sources */ = {isa = PBXBuildFile; fileRef = 143BB6A9699B19783A8FCB7BC5B02AF9 /* Cancelable.swift */; };
		A3139B57CDC83D92ACB0B3EA7E6B4E10 /* SliderView.swift in Sources */ = {isa = PBXBuildFile; fileRef = 4926D4E4B96735173F7167F9A614E69E /* SliderView.swift */; };
		A34466226E3D50BD1265756796D0DD71 /* config_enc.c in Sources */ = {isa = PBXBuildFile; fileRef = CD438F479D0A6179C74CE7AB05F70A37 /* config_enc.c */; settings = {COMPILER_FLAGS = "-D_THREAD_SAFE -fno-objc-arc"; }; };
		A378C46CD752916D2971AC1CC2995BE8 /* SDImageLoadersManager.h in Headers */ = {isa = PBXBuildFile; fileRef = B9DF1630A4FE8F7B68B2E7EA293BCADF /* SDImageLoadersManager.h */; settings = {ATTRIBUTES = (Project, ); }; };
		A39850F1C2EDECF0B304B88F31066E62 /* rescaler_sse2.c in Sources */ = {isa = PBXBuildFile; fileRef = 32E8DB467D165639A9BAAA2F7337CF8A /* rescaler_sse2.c */; settings = {COMPILER_FLAGS = "-D_THREAD_SAFE -fno-objc-arc"; }; };
		A3ABFFF35CD77259C92EA62444050681 /* neon.h in Headers */ = {isa = PBXBuildFile; fileRef = 40C044B80EEBBCFF3066D31EABC202CB /* neon.h */; settings = {ATTRIBUTES = (Project, ); }; };
		A3AD47B0AE7519DB4712E44887CD34DA /* SDImageCacheConfig.m in Sources */ = {isa = PBXBuildFile; fileRef = 3FA38E2F9B327C34C0CCA2550A813179 /* SDImageCacheConfig.m */; };
		A457A948F248D2A52CD05F067B0C1367 /* UIImage+Compare.m in Sources */ = {isa = PBXBuildFile; fileRef = 6D35CB7BE26B185DBBFB1B4E7430A647 /* UIImage+Compare.m */; };
		A4BA119AA469DAB860ABE8EB67B8907F /* ConicalGradientLayer.swift in Sources */ = {isa = PBXBuildFile; fileRef = 809C1765B5EB77F705CDDAFA8CDC7F23 /* ConicalGradientLayer.swift */; };
		A4F28C8A531E177470797CEFDC1A3E60 /* ColorPickerViewController.swift in Sources */ = {isa = PBXBuildFile; fileRef = F2D036A63C634460C99EDBFC730E3F55 /* ColorPickerViewController.swift */; };
		A54C39BF2449FCC88913B519194EEFAE /* picture_rescale_enc.c in Sources */ = {isa = PBXBuildFile; fileRef = 9BB34B96A87A5B5940F749D9DD8C1895 /* picture_rescale_enc.c */; settings = {COMPILER_FLAGS = "-D_THREAD_SAFE -fno-objc-arc"; }; };
		A5A6BC0FB4734ACB964192BA1D0E2EC5 /* SDImageGIFCoder.m in Sources */ = {isa = PBXBuildFile; fileRef = 1E4F98128C0FCD4D15C91B02F719D0AF /* SDImageGIFCoder.m */; };
		A5B42B34579C54A04A95497F92562838 /* MMCQ.swift in Sources */ = {isa = PBXBuildFile; fileRef = 80423E19AC24FCFF3F7DFA3CACF38148 /* MMCQ.swift */; };
		A5C2E4CD95686964ACC8B39D3E698714 /* picture_csp_enc.c in Sources */ = {isa = PBXBuildFile; fileRef = 234F6A6F01095A225EC8C563404CA163 /* picture_csp_enc.c */; settings = {COMPILER_FLAGS = "-D_THREAD_SAFE -fno-objc-arc"; }; };
		A5C3001B7B7F99B252355E96600C2FFB /* vp8_dec.c in Sources */ = {isa = PBXBuildFile; fileRef = E1B6FAA92460FEBCB998565BB15A23B9 /* vp8_dec.c */; settings = {COMPILER_FLAGS = "-D_THREAD_SAFE -fno-objc-arc"; }; };
		A657441E2CF8AD5057FF2047D2470F3D /* EditorFilterView.swift in Sources */ = {isa = PBXBuildFile; fileRef = F9C1E1483BB1D48A6ACDC386AF9FAB0A /* EditorFilterView.swift */; };
		A6C5BCFB50E250183ABD2CE73C21FEAA /* lossless_msa.c in Sources */ = {isa = PBXBuildFile; fileRef = 95636A787B3FD666C4CE3EB0C33E6FC3 /* lossless_msa.c */; settings = {COMPILER_FLAGS = "-D_THREAD_SAFE -fno-objc-arc"; }; };
		A75F0270E05938F60018534996E02141 /* SDImageWebPCoder.m in Sources */ = {isa = PBXBuildFile; fileRef = 81D2E3DE6746F68304DE337C5F4BF361 /* SDImageWebPCoder.m */; };
		A7632425DF160839504925A4D826D0FA /* ColorCollectionCell.swift in Sources */ = {isa = PBXBuildFile; fileRef = F76B4A61367C02479D1A19E5100E9346 /* ColorCollectionCell.swift */; };
		A7663F6708AF44AE7C6A0EEB3BDC89AB /* MediaClip.swift in Sources */ = {isa = PBXBuildFile; fileRef = 6CA9D7E20A359B40160B6B2417D5D241 /* MediaClip.swift */; };
		A7BBAC578E0FC3FA6CD42B4CDE6DF640 /* SDWebImage-umbrella.h in Headers */ = {isa = PBXBuildFile; fileRef = 0FE80FFAF70523D879F6C66408577505 /* SDWebImage-umbrella.h */; settings = {ATTRIBUTES = (Project, ); }; };
		A82CCAD5B8AE9A28523046016F202020 /* alpha_processing_sse41.c in Sources */ = {isa = PBXBuildFile; fileRef = 03EF4776F8F0FBD121C7191F51184789 /* alpha_processing_sse41.c */; settings = {COMPILER_FLAGS = "-D_THREAD_SAFE -fno-objc-arc"; }; };
		A8AF8654CAA8218C5059BB42480A8083 /* MovableViewInnerElement.swift in Sources */ = {isa = PBXBuildFile; fileRef = D604BE28DF913EFC393333E47F09DEB6 /* MovableViewInnerElement.swift */; };
		A8F94B6B83153F5683570E662FDE816C /* IgnoreTouchesView.swift in Sources */ = {isa = PBXBuildFile; fileRef = C43EB8AC5DB5A234F5CA8B3EE73082CC /* IgnoreTouchesView.swift */; };
		AA10D121A622DE522B20382F806868AA /* enc_sse2.c in Sources */ = {isa = PBXBuildFile; fileRef = 6046EAFE87D015357840C011B1BC3AA4 /* enc_sse2.c */; settings = {COMPILER_FLAGS = "-D_THREAD_SAFE -fno-objc-arc"; }; };
		AB1EB0F49F9D517F78C8AC603B2A7B6B /* upsampling_neon.c in Sources */ = {isa = PBXBuildFile; fileRef = 4840B80F1A08D2916E80577EF37CC129 /* upsampling_neon.c */; settings = {COMPILER_FLAGS = "-D_THREAD_SAFE -fno-objc-arc"; }; };
		AB3570007412B510F78B81D1A83E7FC9 /* FBSnapshotTestCase-umbrella.h in Headers */ = {isa = PBXBuildFile; fileRef = CEEEBF9EA00108093D26593E0BA3A348 /* FBSnapshotTestCase-umbrella.h */; settings = {ATTRIBUTES = (Project, ); }; };
		AB3DAF426B5E59DFFD4D77F3D222A110 /* UIImage+WebP.m in Sources */ = {isa = PBXBuildFile; fileRef = 69CF9F04FAB2E7A3E0AF121556A40290 /* UIImage+WebP.m */; };
		ABABE14E78E7E181445A8E1E698CFF40 /* SDWebImageError.h in Headers */ = {isa = PBXBuildFile; fileRef = 661D8774EFABECB9AC050B44C5AA22CF /* SDWebImageError.h */; settings = {ATTRIBUTES = (Project, ); }; };
		AC8F1139E28C25D8FB9B50E2B7A4C592 /* UIUpdate.swift in Sources */ = {isa = PBXBuildFile; fileRef = 4943FF480D87B6AF027288FA2CDB5A35 /* UIUpdate.swift */; };
		ACB988ADDF81EBBA4C1E72F6B8C47888 /* BlogImageCacheManager.swift in Sources */ = {isa = PBXBuildFile; fileRef = 9897FA1AEF72A0C13EBD3612130A2AF0 /* BlogImageCacheManager.swift */; };
		AD925A799EF5FC9C687AC40C0DB947DC /* rescaler.c in Sources */ = {isa = PBXBuildFile; fileRef = F97AED05AF4474A53CBB66789A61F6EB /* rescaler.c */; settings = {COMPILER_FLAGS = "-D_THREAD_SAFE -fno-objc-arc"; }; };
		ADA4E5C0F40ADA70FF7015C052AE6E8E /* DrawerView.swift in Sources */ = {isa = PBXBuildFile; fileRef = A677DA01873CB2BE519A1A1DA7C70667 /* DrawerView.swift */; };
		ADB76ECBE1B6D1F9432703F6806A9AEF /* ThumbnailCollectionView.swift in Sources */ = {isa = PBXBuildFile; fileRef = C9633EA8B82A42CF828431E097494C13 /* ThumbnailCollectionView.swift */; };
		AE07DFB5FF9B4F326BCBDEEB324FAAF4 /* ContentTypeDetector.swift in Sources */ = {isa = PBXBuildFile; fileRef = 34B1FC78970EBE423B5F0D515566FF12 /* ContentTypeDetector.swift */; };
		AEF83042181702130BBA97D0F24075D2 /* PlasmaFilter.swift in Sources */ = {isa = PBXBuildFile; fileRef = 4B232A31E81067A63CF0973CD024F12E /* PlasmaFilter.swift */; };
		AF17874D9E215F8042230B8F32F128F8 /* MediaClipsCollectionView.swift in Sources */ = {isa = PBXBuildFile; fileRef = 7AB4C4E10ECAFB6A991E4873E5F14DCD /* MediaClipsCollectionView.swift */; };
		AF1D7F75A432355B826DBBEA01C570A6 /* SDAnimatedImageView+WebCache.h in Headers */ = {isa = PBXBuildFile; fileRef = F04DC0EDAF967E7B20FE9BCF8C9140B8 /* SDAnimatedImageView+WebCache.h */; settings = {ATTRIBUTES = (Project, ); }; };
		AF4F5FFACC3FB11BA29D7CF43B6DAF45 /* ColorPickerController.swift in Sources */ = {isa = PBXBuildFile; fileRef = 47F85348D4DF742917FCC5625D6FC81F /* ColorPickerController.swift */; };
		B0AF591D95F8A4E99EC62EE1BEDE8C69 /* MovableViewCanvas.swift in Sources */ = {isa = PBXBuildFile; fileRef = ADC25E1BDA6F90262B641F4CCEC4BD37 /* MovableViewCanvas.swift */; };
		B10750C9F7648F99434464DBF95182EF /* KanvasCamera-umbrella.h in Headers */ = {isa = PBXBuildFile; fileRef = 61F1860C87DEC07908401DBE5532DBA3 /* KanvasCamera-umbrella.h */; settings = {ATTRIBUTES = (Project, ); }; };
		B154000FADDD2E81CA1C25FBCDB2FFF8 /* SDAnimatedImageRep.m in Sources */ = {isa = PBXBuildFile; fileRef = DE73A3C79CF935D3345102972A49EB42 /* SDAnimatedImageRep.m */; };
		B15AB92785A698ACD34505290BF80BB4 /* MirrorFourFilter.swift in Sources */ = {isa = PBXBuildFile; fileRef = 1D18E883BB0BB62EEE4A604D5564F0C3 /* MirrorFourFilter.swift */; };
		B2EA137C617A68B1F122708EC814B1AB /* MediaPlayerController.swift in Sources */ = {isa = PBXBuildFile; fileRef = A1A8A9942C5CE16D9413BD8BD914143E /* MediaPlayerController.swift */; };
		B2FE0F0292E385DD6D5826F9D7757F8E /* OpenGLShaders in Resources */ = {isa = PBXBuildFile; fileRef = 0F2AF568944A9CB11EFB20CA63FA49F5 /* OpenGLShaders */; };
		B3676424DBAA47957E458754CF4D8DCC /* SDAsyncBlockOperation.h in Headers */ = {isa = PBXBuildFile; fileRef = 1C6BCD0D9DEB19511372524DB9887125 /* SDAsyncBlockOperation.h */; settings = {ATTRIBUTES = (Project, ); }; };
		B4420B10934E5919A5DF820E65703C7A /* lossless_common.h in Headers */ = {isa = PBXBuildFile; fileRef = E097034CC5E7594BE93F7B29F205B83D /* lossless_common.h */; settings = {ATTRIBUTES = (Project, ); }; };
		B5B47D4098429A325AA0DDEEE80C6431 /* SDImageIOAnimatedCoderInternal.h in Headers */ = {isa = PBXBuildFile; fileRef = DF79C05C9A8EDCED77648B84BAE4DC12 /* SDImageIOAnimatedCoderInternal.h */; settings = {ATTRIBUTES = (Project, ); }; };
		B5D4020612D63AFA4D763FE1BC661724 /* ModeSelectorAndShootView.swift in Sources */ = {isa = PBXBuildFile; fileRef = EBB03DF43F40B4F75ED3AD0880E3900C /* ModeSelectorAndShootView.swift */; };
		B5EB7512E746A42E527B87DFBC019DC1 /* AvatarClearingHelper.swift in Sources */ = {isa = PBXBuildFile; fileRef = 89B38485A00CC86DC657ABA874D328D8 /* AvatarClearingHelper.swift */; };
		B662D2FDA8E0E02A3188C636DF7F6BF1 /* CameraRecorder.swift in Sources */ = {isa = PBXBuildFile; fileRef = B6F2918CFA9FAE72CCCEB7796CAA8599 /* CameraRecorder.swift */; };
		B6C645F4A5C446665DD098BF44F34443 /* SDAnimatedImage.m in Sources */ = {isa = PBXBuildFile; fileRef = 9F116F6EB852167F113A775CD96B4B9C /* SDAnimatedImage.m */; };
		B7DFDB149AFF2301096C46948FB90D68 /* SDImageHEICCoder.m in Sources */ = {isa = PBXBuildFile; fileRef = 4154420BE7CD5DCC530C53E66A1A0388 /* SDImageHEICCoder.m */; };
		B8ADA30C051A2790FE88BE07CBFFF592 /* UIImage+Diff.m in Sources */ = {isa = PBXBuildFile; fileRef = 46DB8B3C32AD262D226D034BD4A62B7A /* UIImage+Diff.m */; };
		B9A2DE1495AE51742BB5BABC9889388A /* Dictionary+Copy.swift in Sources */ = {isa = PBXBuildFile; fileRef = 3BA9FF651E71093C39288931021637BF /* Dictionary+Copy.swift */; };
		B9CC4FA02E0A6B3BA5196C6826BDFD46 /* KanvasCameraAnalyticsProvider.swift in Sources */ = {isa = PBXBuildFile; fileRef = 14DA403BF596D993C8913230F2044C95 /* KanvasCameraAnalyticsProvider.swift */; };
		BA0CD7D48BE0917314E2AEBE7D70C7D2 /* ModeSelectorAndShootController.swift in Sources */ = {isa = PBXBuildFile; fileRef = 09440D5C53E7E2458CDC6FC54A6947FD /* ModeSelectorAndShootController.swift */; };
		BA68CC755777A533D077D2F2EC0B4C88 /* DimensionsHelper.swift in Sources */ = {isa = PBXBuildFile; fileRef = 4547E40DC08ECE42480E27C32905A689 /* DimensionsHelper.swift */; };
		BAF235598F4F0A379083159CC556A278 /* StickerTypeCollectionController.swift in Sources */ = {isa = PBXBuildFile; fileRef = 314CCB288B424975E56F8DF1724072C5 /* StickerTypeCollectionController.swift */; };
		BB19202ED296E97C3EC12496E0675876 /* SDImageIOAnimatedCoder.h in Headers */ = {isa = PBXBuildFile; fileRef = DAE33608C4285497C7B00B37E99A0C96 /* SDImageIOAnimatedCoder.h */; settings = {ATTRIBUTES = (Project, ); }; };
		BC11C8E5B72F9D72269A0B479E94FFCF /* lossless_enc_sse2.c in Sources */ = {isa = PBXBuildFile; fileRef = C6A26C72E1CB1559EE221506E7581198 /* lossless_enc_sse2.c */; settings = {COMPILER_FLAGS = "-D_THREAD_SAFE -fno-objc-arc"; }; };
		BC449D5BDAC106D6652787DD7078560F /* RGBFilter.swift in Sources */ = {isa = PBXBuildFile; fileRef = A7E991C8F06CDE24654786B6A406D2BE /* RGBFilter.swift */; };
		BC8747722C9C91A8CB1D84CE792F3ED7 /* UIView+AutoLayout.swift in Sources */ = {isa = PBXBuildFile; fileRef = E8B2B2C9EB4661758E9C33E35A796542 /* UIView+AutoLayout.swift */; };
		BD9A4C3AECD648CE45CDFE4C6D8C9E8E /* FilterType.swift in Sources */ = {isa = PBXBuildFile; fileRef = 9DC527B823569ACBDA2E1DF0B773765C /* FilterType.swift */; };
		BE5837C56F2BF5E3D23BEEA6228FD3B7 /* Array+Safety.swift in Sources */ = {isa = PBXBuildFile; fileRef = A9331DE7C29824F7069E5569DD5BC6CD /* Array+Safety.swift */; };
		BED954136D95DBD92FB31D1B89A6A9F0 /* SDWebImageDownloaderDecryptor.h in Headers */ = {isa = PBXBuildFile; fileRef = 97629972917100A720663B1768536BD3 /* SDWebImageDownloaderDecryptor.h */; settings = {ATTRIBUTES = (Project, ); }; };
		BF5945F35BD8B011EF1C81467A4524B8 /* CameraController.swift in Sources */ = {isa = PBXBuildFile; fileRef = A1B8971524C5AA4B7C095DF345D7A27B /* CameraController.swift */; };
		BF6988E0DFEFAF01F6FD7874B4B4C0E8 /* yuv_mips32.c in Sources */ = {isa = PBXBuildFile; fileRef = 39287ABDDF684533914320C610C48421 /* yuv_mips32.c */; settings = {COMPILER_FLAGS = "-D_THREAD_SAFE -fno-objc-arc"; }; };
		BFEB5E723C99B717845E9B46ED9E8458 /* vp8li_enc.h in Headers */ = {isa = PBXBuildFile; fileRef = 6EC75366F74642DB13DA1E327784B0B0 /* vp8li_enc.h */; settings = {ATTRIBUTES = (Project, ); }; };
		C0185E9939F31B6C1A282371D0F3C215 /* color_cache_utils.h in Headers */ = {isa = PBXBuildFile; fileRef = 449B00CC2182E39C51DF48CD499D27A6 /* color_cache_utils.h */; settings = {ATTRIBUTES = (Project, ); }; };
		C0DA51317FC3B043EA30020A9FB9C547 /* enc_msa.c in Sources */ = {isa = PBXBuildFile; fileRef = 1E9ECF432E1932ED9354C9A44E7A959E /* enc_msa.c */; settings = {COMPILER_FLAGS = "-D_THREAD_SAFE -fno-objc-arc"; }; };
		C0FCE3F429764A4169C0F69365C19897 /* SDImageCachesManagerOperation.h in Headers */ = {isa = PBXBuildFile; fileRef = 5C6E926B11450C0E09F39DAC493E44BE /* SDImageCachesManagerOperation.h */; settings = {ATTRIBUTES = (Project, ); }; };
		C1BC4250780423F19BDC9947D3AD8A62 /* UIImage+MemoryCacheCost.h in Headers */ = {isa = PBXBuildFile; fileRef = 414207BC9F45E102D40289D728BFF65E /* UIImage+MemoryCacheCost.h */; settings = {ATTRIBUTES = (Project, ); }; };
		C21AF6816759C570D069D74B0F3FB657 /* MediaPlayer.swift in Sources */ = {isa = PBXBuildFile; fileRef = EBE96811222FD357CF9D397CA5313B24 /* MediaPlayer.swift */; };
		C227FD1C858148327AD6CF45F9BC35E4 /* UIImage+Diff.h in Headers */ = {isa = PBXBuildFile; fileRef = AA9D12E61304DBBB834DC68F4B58CEA3 /* UIImage+Diff.h */; settings = {ATTRIBUTES = (Project, ); }; };
		C2584BEF359728612AABD418B7262664 /* ColorPickerView.swift in Sources */ = {isa = PBXBuildFile; fileRef = FF2F35612FFD22B9CD2F50B7FA3DE539 /* ColorPickerView.swift */; };
		C2739EB0D6B777A9ADE71E26BE3B81FE /* TagsViewAnimationCoordinator.swift in Sources */ = {isa = PBXBuildFile; fileRef = 9EE2367AF610187D987B53BEF7E1BB33 /* TagsViewAnimationCoordinator.swift */; };
		C2FD0B0C39F2BF01FDA40E8F1BC5D472 /* yuv_sse2.c in Sources */ = {isa = PBXBuildFile; fileRef = BC96AA2861D6562E1193DC930CF12F56 /* yuv_sse2.c */; settings = {COMPILER_FLAGS = "-D_THREAD_SAFE -fno-objc-arc"; }; };
		C32E00D6A00EB8C53E934CEC28B3FA65 /* enc_sse41.c in Sources */ = {isa = PBXBuildFile; fileRef = A35DF3B06B70BD04936AEB939C303373 /* enc_sse41.c */; settings = {COMPILER_FLAGS = "-D_THREAD_SAFE -fno-objc-arc"; }; };
		C3CA256CC5C3308862AFF3218B47B684 /* UIImage+Compare.h in Headers */ = {isa = PBXBuildFile; fileRef = 1E77228A7E19EC9FCF982067F6C9F091 /* UIImage+Compare.h */; settings = {ATTRIBUTES = (Project, ); }; };
		C4436CB0D9DD86996A500D2599DA6AA4 /* UIImage+WebP.h in Headers */ = {isa = PBXBuildFile; fileRef = B14690770BA4D7DBE999C3527917243D /* UIImage+WebP.h */; settings = {ATTRIBUTES = (Project, ); }; };
		C515434D77119F3F70F861CB2BB1AA78 /* quant_dec.c in Sources */ = {isa = PBXBuildFile; fileRef = 089144BD9926E0F2FE6023FCAD3E89B1 /* quant_dec.c */; settings = {COMPILER_FLAGS = "-D_THREAD_SAFE -fno-objc-arc"; }; };
		C51A515825FD12F0B95997A29B6F6567 /* TagsViewController.swift in Sources */ = {isa = PBXBuildFile; fileRef = 229CD8661E37A48289DC2FB7D958A522 /* TagsViewController.swift */; };
		C5C6A658E754B316F5FB75933C46BE8B /* webpi_dec.h in Headers */ = {isa = PBXBuildFile; fileRef = C03A5EDA3CA59C77C62F18180595E627 /* webpi_dec.h */; settings = {ATTRIBUTES = (Project, ); }; };
		C7373DB36FA7E4177283FEFA9A05AE0C /* SDAnimatedImageRep.h in Headers */ = {isa = PBXBuildFile; fileRef = 3005DCBB0817AB6A5B4A2E8B33B839C2 /* SDAnimatedImageRep.h */; settings = {ATTRIBUTES = (Project, ); }; };
		C790C9554FF399373DE102312CE356DE /* CircularImageView.swift in Sources */ = {isa = PBXBuildFile; fileRef = E031CC33A086A98782E8B089E2D3173D /* CircularImageView.swift */; };
		C847B666F32AB377F8C1E94B6F1DD400 /* MockImageLoader.swift in Sources */ = {isa = PBXBuildFile; fileRef = 8494B159D40998C49B2039E6DD9769DE /* MockImageLoader.swift */; };
		C8ABAC1F1E3CFBCEBE0E0AC1CAF8A1FD /* FilterProtocol.swift in Sources */ = {isa = PBXBuildFile; fileRef = 517359E96446576C28E1D026C4FA66A2 /* FilterProtocol.swift */; };
		C8CA8030267CD3F5C9F2B8263DE12609 /* GLUtilities.swift in Sources */ = {isa = PBXBuildFile; fileRef = D39C61B5C828AF4B170AE71B29FB96C5 /* GLUtilities.swift */; };
		C8E86C460D1D1BE81644ABDCB8406FCE /* FilterItem.swift in Sources */ = {isa = PBXBuildFile; fileRef = 80FD699CD5DF262D2AC262C328522357 /* FilterItem.swift */; };
		C9178D8CB685E83A5D6C7ED969CC9539 /* thread_utils.h in Headers */ = {isa = PBXBuildFile; fileRef = EB24071CA82DC6D89922B89022EAA660 /* thread_utils.h */; settings = {ATTRIBUTES = (Project, ); }; };
		C9E94B63693C4645F628F94C6FAB152F /* vp8l_dec.c in Sources */ = {isa = PBXBuildFile; fileRef = 26DCCC5005589A6D0217B61DF30F6B79 /* vp8l_dec.c */; settings = {COMPILER_FLAGS = "-D_THREAD_SAFE -fno-objc-arc"; }; };
		CA58D7E1E9C6CFAD84349F975E21A560 /* UIColor+Util.swift in Sources */ = {isa = PBXBuildFile; fileRef = DC613ED1EF11F115D7CCE2004411335C /* UIColor+Util.swift */; };
		CAB76B216D8B0C2ABFE4B18E29C19C58 /* Utils-umbrella.h in Headers */ = {isa = PBXBuildFile; fileRef = C2D08C1224B1F669697010497B456218 /* Utils-umbrella.h */; settings = {ATTRIBUTES = (Project, ); }; };
		CACB34B83CF01D82D80BF36F62694DC6 /* SDWebImageDownloaderDecryptor.m in Sources */ = {isa = PBXBuildFile; fileRef = 69E6C1BF731EE66DD48ED9A5B4B1C427 /* SDWebImageDownloaderDecryptor.m */; };
		CADC787135F99ECDE77D196088A42AB6 /* MediaPickerButtonView.swift in Sources */ = {isa = PBXBuildFile; fileRef = 41A0F54C893CF15DAFAAF3C05098D019 /* MediaPickerButtonView.swift */; };
		CAE1FB30FBE63FE745C4B493A62F92AF /* cost.c in Sources */ = {isa = PBXBuildFile; fileRef = C472695D06ADFCDCBBE7DE8D6F3C603D /* cost.c */; settings = {COMPILER_FLAGS = "-D_THREAD_SAFE -fno-objc-arc"; }; };
		CAE6C6C135EA69BF44838227C378763A /* backward_references_enc.h in Headers */ = {isa = PBXBuildFile; fileRef = 330399C4385908229645BAE0D5B0855C /* backward_references_enc.h */; settings = {ATTRIBUTES = (Project, ); }; };
		CAEAE722894C5C5E26D68DEDC8E2E392 /* bit_writer_utils.h in Headers */ = {isa = PBXBuildFile; fileRef = 6AF2044F083E0A9945E023DA864BDB5B /* bit_writer_utils.h */; settings = {ATTRIBUTES = (Project, ); }; };
		CB728FDB19B667DB709029E8081246E8 /* TrashView.swift in Sources */ = {isa = PBXBuildFile; fileRef = CF036B72AB47194224DFD8D55D2D3D1B /* TrashView.swift */; };
		CBBA65641DEC4FA9182558F15DC4D260 /* UIImage+Transform.h in Headers */ = {isa = PBXBuildFile; fileRef = 557028F2A22059FA8A35D6893117DDE0 /* UIImage+Transform.h */; settings = {ATTRIBUTES = (Project, ); }; };
		CBD39660A2AEA338F8D2CE18BEBECEF9 /* UIImage+Snapshot.m in Sources */ = {isa = PBXBuildFile; fileRef = D67D76049620A6B4D478FD0C9241D51D /* UIImage+Snapshot.m */; };
		CDEFC07D7B68AD362DB6D6D3EF29779A /* UIColor+SharedColors.swift in Sources */ = {isa = PBXBuildFile; fileRef = 0F36DA8AADE1B5034A8D3B6A979D87DF /* UIColor+SharedColors.swift */; };
		CE17814BA3166755BD214234F659D6CD /* SDInternalMacros.m in Sources */ = {isa = PBXBuildFile; fileRef = BE41C8E83BC91C2A4B2C0ACFDC092716 /* SDInternalMacros.m */; };
		CEE81338B44798A0C73058E2CD168664 /* UIView+Shadows.swift in Sources */ = {isa = PBXBuildFile; fileRef = 5E9195D5C68789A4DD587E19E8C52E1D /* UIView+Shadows.swift */; };
		CEEE7B743F3CB26F8E6E4EB99D6C9F85 /* Assets.xcassets in Resources */ = {isa = PBXBuildFile; fileRef = DBEE33905E8E8FCD28CE11BDF9AA375A /* Assets.xcassets */; };
		D02956371D312DADB02AABBA30A8D3DE /* filters_mips_dsp_r2.c in Sources */ = {isa = PBXBuildFile; fileRef = 6C774472519040078AD2F50D8FF064F6 /* filters_mips_dsp_r2.c */; settings = {COMPILER_FLAGS = "-D_THREAD_SAFE -fno-objc-arc"; }; };
		D07D80FAA889BF9885F96A36ED4DB262 /* AppColorSource.swift in Sources */ = {isa = PBXBuildFile; fileRef = 078E596C26BCEA4E5D300C75EEF39C79 /* AppColorSource.swift */; };
		D0ABE514937BD41F1EDF6C130A6CEFAB /* common_sse41.h in Headers */ = {isa = PBXBuildFile; fileRef = EACF78C2419AD69DF9475EF5350E9644 /* common_sse41.h */; settings = {ATTRIBUTES = (Project, ); }; };
		D0D92E8BBB9901012C9AB1DCFC6906B9 /* SDAnimatedImageView+WebCache.m in Sources */ = {isa = PBXBuildFile; fileRef = F99B11E92893538C299AED4867BBB63F /* SDAnimatedImageView+WebCache.m */; };
		D222AA4F3F560FD6C0F357CC207B5049 /* mux.h in Headers */ = {isa = PBXBuildFile; fileRef = 70052E755082C37141EBFE5E5C4574CD /* mux.h */; settings = {ATTRIBUTES = (Project, ); }; };
		D2C3B72A42E55B6C48170E5DD73720ED /* dec_neon.c in Sources */ = {isa = PBXBuildFile; fileRef = DFE4C4D4D0C1844A74390175107CDEBE /* dec_neon.c */; settings = {COMPILER_FLAGS = "-D_THREAD_SAFE -fno-objc-arc"; }; };
		D36F4A359740507C17B669CBB708C001 /* StickerProvider.swift in Sources */ = {isa = PBXBuildFile; fileRef = 51D6CCE31FB3D7E223B5D6C80C1D7F93 /* StickerProvider.swift */; };
		D37963A4EAFF7A6AFDD9E66F123B6965 /* GifVideoOutputHandler.swift in Sources */ = {isa = PBXBuildFile; fileRef = 446CDF69FF3722A2C0F2E36426AF7454 /* GifVideoOutputHandler.swift */; };
		D3B5E56B1F8976629FF53383410E31EC /* DrawerController.swift in Sources */ = {isa = PBXBuildFile; fileRef = 17BA451F6C470ECC9CF18BFAA0C84367 /* DrawerController.swift */; };
		D3CAEAC6955355837F5E723225CEB968 /* SDImageCachesManager.m in Sources */ = {isa = PBXBuildFile; fileRef = AAEAAEE94B39C2A890CD93FEA059726B /* SDImageCachesManager.m */; };
		D3D542093CD817994ADB28357BD2C8ED /* ImageLoaderURLSessionMetricsDelegate.swift in Sources */ = {isa = PBXBuildFile; fileRef = 6026F3C796794FBB23F9020EEEC9060C /* ImageLoaderURLSessionMetricsDelegate.swift */; };
		D3DC1C6447B25FD875687820B3BC343F /* ShowModalFromTopAnimator.swift in Sources */ = {isa = PBXBuildFile; fileRef = 659BE77F151A9D6B05F6A0BFC5A010B0 /* ShowModalFromTopAnimator.swift */; };
		D447AB78FCFBBFC105C6321190B635B3 /* SDWebImageOperation.h in Headers */ = {isa = PBXBuildFile; fileRef = 1D8E8B2716D57FECAA672F2E038BAC9E /* SDWebImageOperation.h */; settings = {ATTRIBUTES = (Project, ); }; };
		D4A60AA1EEADEB64614630A93A255A2B /* filters_utils.h in Headers */ = {isa = PBXBuildFile; fileRef = DD479C85261827558E8142DA224911FA /* filters_utils.h */; settings = {ATTRIBUTES = (Project, ); }; };
		D4F37914656D863C00FE8AFD8950CE7C /* TimelineContaining.swift in Sources */ = {isa = PBXBuildFile; fileRef = 03F78B0E8E5076A8329165A01E9DA00F /* TimelineContaining.swift */; };
		D54ACED972CA2B5DB0E818AECA701BF6 /* TextOptions.swift in Sources */ = {isa = PBXBuildFile; fileRef = ADE0EDE39B2B164FCB2BCB73B0539B47 /* TextOptions.swift */; };
		D55E5F4BC548B1F94D049D8EE8CE3717 /* io_dec.c in Sources */ = {isa = PBXBuildFile; fileRef = 35FAA27E04BC4AD46679D3A52565FFBB /* io_dec.c */; settings = {COMPILER_FLAGS = "-D_THREAD_SAFE -fno-objc-arc"; }; };
		D564A699D065954E4948D7E571F459A9 /* UIView+WebCacheOperation.h in Headers */ = {isa = PBXBuildFile; fileRef = 002A0A1DF806A403D9398483C54E88FA /* UIView+WebCacheOperation.h */; settings = {ATTRIBUTES = (Project, ); }; };
		D5B0CB6905125B762703ED66CC489A06 /* StylableImageView.swift in Sources */ = {isa = PBXBuildFile; fileRef = 669C24A2E7E1E14DF6FA3D1A004A52A0 /* StylableImageView.swift */; };
		D5B50DE5865715658EDFBA90A69C1C93 /* ScrollHandler.swift in Sources */ = {isa = PBXBuildFile; fileRef = 9107B612CA34C0A87D48A67A35A1AC0B /* ScrollHandler.swift */; };
		D5CBFD76FE35C22C09ADF456F0C9BE2D /* EditorTextController.swift in Sources */ = {isa = PBXBuildFile; fileRef = AFA06EB2797E719FA44B32634FCDFEA5 /* EditorTextController.swift */; };
		D5FAA5ED25EAEE61F6476D63E0CA9894 /* FBSnapshotTestCase-dummy.m in Sources */ = {isa = PBXBuildFile; fileRef = 984B0B1D21B91E63D3431B5CB627E242 /* FBSnapshotTestCase-dummy.m */; };
		D607E281B6103D213C2295CE59CC6658 /* FBSnapshotTestCase.m in Sources */ = {isa = PBXBuildFile; fileRef = 1AD853C2CFD3199CA01CE86114C71AD6 /* FBSnapshotTestCase.m */; };
		D706A9F9ACF328F855C44FF8E6A02C23 /* FilteredInputViewController.swift in Sources */ = {isa = PBXBuildFile; fileRef = D70954F7840297E130498920AAA74FBF /* FilteredInputViewController.swift */; };
		D7D839209EE76229E322FCC9C07ED5D0 /* alpha_processing_sse2.c in Sources */ = {isa = PBXBuildFile; fileRef = 1EC521FC8E1766A609E38F91491EA7EA /* alpha_processing_sse2.c */; settings = {COMPILER_FLAGS = "-D_THREAD_SAFE -fno-objc-arc"; }; };
		D853451D288A17FF613656E757FD6908 /* encode.h in Headers */ = {isa = PBXBuildFile; fileRef = FDF9881EB619C1EB0C3FC6A26F4C7D48 /* encode.h */; settings = {ATTRIBUTES = (Project, ); }; };
		D88B091A547285FBFE47ADFF392CD4E8 /* StickerCollectionCell.swift in Sources */ = {isa = PBXBuildFile; fileRef = AC1CF3396462F4E2BB4922D52ED40C69 /* StickerCollectionCell.swift */; };
		D99C4A0A1945FD5202F52769B47F28D6 /* UIImage+PixelBuffer.swift in Sources */ = {isa = PBXBuildFile; fileRef = 32A4740B2C420A2016202818742212CC /* UIImage+PixelBuffer.swift */; };
		D9A0B042F6D0B1EB2A06D822FC8AAFBB /* backward_references_enc.c in Sources */ = {isa = PBXBuildFile; fileRef = FA96F22F7015F81A087C5A5CEDEF9A5D /* backward_references_enc.c */; settings = {COMPILER_FLAGS = "-D_THREAD_SAFE -fno-objc-arc"; }; };
		D9A564F5571E11736BEEB84C5FC9DC91 /* MovableView.swift in Sources */ = {isa = PBXBuildFile; fileRef = 0C3B85411197290B3AD2CE3F845BE88B /* MovableView.swift */; };
		DA6579D9425A7E89622E51345B887E62 /* SDWebImageManager.m in Sources */ = {isa = PBXBuildFile; fileRef = 729A48FA825134C06755FB5F19354CD7 /* SDWebImageManager.m */; };
		DAE3216336C228B3AE78951B5E6F76AF /* dec_sse41.c in Sources */ = {isa = PBXBuildFile; fileRef = A8FA529CFDB0679A31CB7DD328BCB215 /* dec_sse41.c */; settings = {COMPILER_FLAGS = "-D_THREAD_SAFE -fno-objc-arc"; }; };
		DB610D36B75B4C828CCD98A4677180DF /* HorizontalCollectionView.swift in Sources */ = {isa = PBXBuildFile; fileRef = 5EAB4F5D4E0415F3ABE86C8FAB85F123 /* HorizontalCollectionView.swift */; };
		DC7E31B78E30BE5FA00DB04944A7A593 /* SDImageCache.h in Headers */ = {isa = PBXBuildFile; fileRef = A0DCB2B7E590420C9922F680B8902DCF /* SDImageCache.h */; settings = {ATTRIBUTES = (Project, ); }; };
		DC9FDD0E058702B31E3D156D48931C4B /* GLKMatrix4+Unsafe.swift in Sources */ = {isa = PBXBuildFile; fileRef = 71ABA998C209EFD20A34C6CB6D1A3A6C /* GLKMatrix4+Unsafe.swift */; };
		DD6C9FCF4A8CE19BE89652097592D8DC /* AppColorPalette.swift in Sources */ = {isa = PBXBuildFile; fileRef = F7620536A8E29002EA81B05A861737E8 /* AppColorPalette.swift */; };
		DEA98D162B81357BF4504880E75BF846 /* Pods-KanvasCameraExampleTests-dummy.m in Sources */ = {isa = PBXBuildFile; fileRef = 76AE966E712D09165689018C294D7147 /* Pods-KanvasCameraExampleTests-dummy.m */; };
		DF02671C2108C3001F269D4E1F44DD79 /* SDWeakProxy.h in Headers */ = {isa = PBXBuildFile; fileRef = 701DA5A03AF6EC2E0005F604A192E3B2 /* SDWeakProxy.h */; settings = {ATTRIBUTES = (Project, ); }; };
		E008A5AD913C8D8ECE0B900D0ED99E36 /* Array+Convenience.swift in Sources */ = {isa = PBXBuildFile; fileRef = A0F0D787A4E77A152714C1A1B67BB6AC /* Array+Convenience.swift */; };
		E0A0FA78854F03BDB6CE9C9F149A8F21 /* NSButton+WebCache.h in Headers */ = {isa = PBXBuildFile; fileRef = D271408FE4C0D6C22C096C960ACE6C82 /* NSButton+WebCache.h */; settings = {ATTRIBUTES = (Project, ); }; };
		E0D7889F3CAAA8737BFFA00006DEDF13 /* UIImage+Metadata.h in Headers */ = {isa = PBXBuildFile; fileRef = 6C1401AAEEB5F104191878969FCA2854 /* UIImage+Metadata.h */; settings = {ATTRIBUTES = (Project, ); }; };
		E1BA38696E19C3A22380D016E334EFA2 /* SDWebImage.h in Headers */ = {isa = PBXBuildFile; fileRef = 28B56CA266DFB9F59327D0A3E05E3565 /* SDWebImage.h */; settings = {ATTRIBUTES = (Project, ); }; };
		E2274E72ECDB610482B11E68D0FCC2B4 /* NavigationBarStyleDefining.swift in Sources */ = {isa = PBXBuildFile; fileRef = CDC93DB1CA47531B76286EFE087812B3 /* NavigationBarStyleDefining.swift */; };
		E24873D776DE8377937FD15D290D10CF /* CALayer+CGImage.swift in Sources */ = {isa = PBXBuildFile; fileRef = D8C59A52349A1311940B5521132765CF /* CALayer+CGImage.swift */; };
		E29A47FFF11500704F6835E6B6BB8C71 /* SDImageCacheConfig.h in Headers */ = {isa = PBXBuildFile; fileRef = E8EB1E1BEE6727F6BA224DE6731DD039 /* SDImageCacheConfig.h */; settings = {ATTRIBUTES = (Project, ); }; };
		E2D482248F3100F5819286004C8A6D77 /* SDDeviceHelper.h in Headers */ = {isa = PBXBuildFile; fileRef = E24C2040C69387C7C85C97DC2120376D /* SDDeviceHelper.h */; settings = {ATTRIBUTES = (Project, ); }; };
		E32611A18E33F195C6B9A420639E9386 /* KanvasCamera-dummy.m in Sources */ = {isa = PBXBuildFile; fileRef = 765EF3DE55D97C444E5B467FD47EFB43 /* KanvasCamera-dummy.m */; };
		E346C8EE3D48984CDFEC3D4D032AD783 /* HorizontalCollectionLayout.swift in Sources */ = {isa = PBXBuildFile; fileRef = 36EFF54169A23DE866BCA9A58CD08050 /* HorizontalCollectionLayout.swift */; };
		E3CDAEC9F77C49F0DF59C2796E0FD484 /* CameraRecordingProtocol.swift in Sources */ = {isa = PBXBuildFile; fileRef = 56EAA71D4E22B2DE34AECAF22EF48F5A /* CameraRecordingProtocol.swift */; };
		E5A7EBCEB1A3D2073AEC447EE00825C9 /* ToastPresentationStyle.swift in Sources */ = {isa = PBXBuildFile; fileRef = A33C421800E7F7C0121CDA11B91E416E /* ToastPresentationStyle.swift */; };
		E5E42A2B421B50338ACE2C62BDDA7FEA /* ShootButtonView.swift in Sources */ = {isa = PBXBuildFile; fileRef = BF2042BA7DE43C0B2BBD019814C59EEF /* ShootButtonView.swift */; };
		E7EC9690754C491187E185EE95202D6A /* SDImageCachesManagerOperation.m in Sources */ = {isa = PBXBuildFile; fileRef = 11CF09D2B4CDAF62217033250BA2FCEB /* SDImageCachesManagerOperation.m */; };
		E811E6A763E4E469824F7B84EEC4E146 /* CameraView.swift in Sources */ = {isa = PBXBuildFile; fileRef = EAA40FCAA705714ED43CBCAD8703AF65 /* CameraView.swift */; };
		E8835727CF80BC1FA7DCB39B2A1DE70E /* BlogImageSize.swift in Sources */ = {isa = PBXBuildFile; fileRef = F91430369B4E5A7D96B7638A4083C04E /* BlogImageSize.swift */; };
		E8A340D98B001D6873113DD9DE3B523C /* endian_inl_utils.h in Headers */ = {isa = PBXBuildFile; fileRef = 66B5A66E9196C461C29C327065299951 /* endian_inl_utils.h */; settings = {ATTRIBUTES = (Project, ); }; };
		E8E65DBFA1A9AAEF51DFE509E94E19EA /* UIImage+MemoryCacheCost.m in Sources */ = {isa = PBXBuildFile; fileRef = CD89412B820919BA9368AF2D004A1D60 /* UIImage+MemoryCacheCost.m */; };
		E917A1F27C4DE816E3227DA7039178E8 /* UIImage+ExtendedCacheData.h in Headers */ = {isa = PBXBuildFile; fileRef = DF4564078C10AF5B1F06F2CA41392199 /* UIImage+ExtendedCacheData.h */; settings = {ATTRIBUTES = (Project, ); }; };
		E958AA0BBF954C471FF24B6CAD010E5F /* UIImage+MultiFormat.h in Headers */ = {isa = PBXBuildFile; fileRef = C5A261F37CF53A8010CCA0C2EB017147 /* UIImage+MultiFormat.h */; settings = {ATTRIBUTES = (Project, ); }; };
		EA03946322DDB026F07377BB49D9AC18 /* SDGraphicsImageRenderer.h in Headers */ = {isa = PBXBuildFile; fileRef = 9ECFCA2593A08DC33F2D3030ABE98BDA /* SDGraphicsImageRenderer.h */; settings = {ATTRIBUTES = (Project, ); }; };
		EA32F1D439E66FCCCF31B101183630BE /* upsampling.c in Sources */ = {isa = PBXBuildFile; fileRef = 6105497F85D2559E64941CB0F1786765 /* upsampling.c */; settings = {COMPILER_FLAGS = "-D_THREAD_SAFE -fno-objc-arc"; }; };
		EA4BA9FA19F9E0D6945D5569C65FB6B4 /* iterator_enc.c in Sources */ = {isa = PBXBuildFile; fileRef = 34FC5F9480968C533A41ACD7CAD30977 /* iterator_enc.c */; settings = {COMPILER_FLAGS = "-D_THREAD_SAFE -fno-objc-arc"; }; };
		EBB399F9A2076F87776EE651C312E2EE /* TumblrThemeFontFamily.swift in Sources */ = {isa = PBXBuildFile; fileRef = 2D60E9D7719216B7B536EF1E85CF094E /* TumblrThemeFontFamily.swift */; };
		EBE3BAE3393ED82960A2E50B900BCEB4 /* lossless_enc.c in Sources */ = {isa = PBXBuildFile; fileRef = 8223D9AEE258C1A37A07A096111867A8 /* lossless_enc.c */; settings = {COMPILER_FLAGS = "-D_THREAD_SAFE -fno-objc-arc"; }; };
		EC1696CEE7EEF04FD27A7F2A7E844402 /* ColorSelectorView.swift in Sources */ = {isa = PBXBuildFile; fileRef = F4F41ABBAAD66CA7D26D9E2D13A6D975 /* ColorSelectorView.swift */; };
		EC35CDE850A5ECE641096E167380A57C /* UIImage+ExtendedCacheData.m in Sources */ = {isa = PBXBuildFile; fileRef = AC4120E54639C9EEE68E62BFEB32476A /* UIImage+ExtendedCacheData.m */; };
		ECBDC4CBA1E59782962120B06AC546E4 /* SDImageIOCoder.m in Sources */ = {isa = PBXBuildFile; fileRef = B940CF888A5B7DBE1F316E9A14D3F325 /* SDImageIOCoder.m */; };
		ED4F87179DBB2F5D2EA277477F4B2AF7 /* DrawerTabBarView.swift in Sources */ = {isa = PBXBuildFile; fileRef = CFF9E1243A3715F845A79B12F41EE1BA /* DrawerTabBarView.swift */; };
		ED62FFA862842AA50A8D825024EFA498 /* TumblrMediaInfo.swift in Sources */ = {isa = PBXBuildFile; fileRef = F78997BAA0F398E44EAE3ED53B606D9D /* TumblrMediaInfo.swift */; };
		ED659FFB113AFCC34FC8C2DB6B9274BE /* dec_sse2.c in Sources */ = {isa = PBXBuildFile; fileRef = C61B54FA3C5663DF49DBF53A3C56C2A6 /* dec_sse2.c */; settings = {COMPILER_FLAGS = "-D_THREAD_SAFE -fno-objc-arc"; }; };
		EDC4B209E6E3C88E38E622D709B5C0EF /* ReachabilityObserver.swift in Sources */ = {isa = PBXBuildFile; fileRef = 263CBCF0A59686AD4C03D5DE1D5B40B8 /* ReachabilityObserver.swift */; };
		EF093C21C31273F480B3CA0A0617D038 /* SDWebImageCacheKeyFilter.m in Sources */ = {isa = PBXBuildFile; fileRef = 61330F84A7759DFFB34FB3D14D0E7B20 /* SDWebImageCacheKeyFilter.m */; };
		EFA45E70CD6224C8B68738ED9E97CA21 /* FBSnapshotTestController.h in Headers */ = {isa = PBXBuildFile; fileRef = 20C68D705381CDD46A8D63171050EE99 /* FBSnapshotTestController.h */; settings = {ATTRIBUTES = (Project, ); }; };
		F0176A5831E8E294EAC95E34542EFA77 /* SDDiskCache.h in Headers */ = {isa = PBXBuildFile; fileRef = EDD774A8E1747592AC0F919CA6708C09 /* SDDiskCache.h */; settings = {ATTRIBUTES = (Project, ); }; };
		F017883CDE1C7FE880C363AEBD417272 /* DrawingView.swift in Sources */ = {isa = PBXBuildFile; fileRef = 10C3B8C6F1E7FB2E735B8B3D2D3820BA /* DrawingView.swift */; };
		F0CB8E8B1248685ACE62E705DC63EECA /* Device.swift in Sources */ = {isa = PBXBuildFile; fileRef = E55FC327533269B042873745485CB4DF /* Device.swift */; };
		F0F6E4F7CBDECD762B9526032071CC65 /* Reachability-umbrella.h in Headers */ = {isa = PBXBuildFile; fileRef = 630B8998A5C69B937ECEEBCB0E155572 /* Reachability-umbrella.h */; settings = {ATTRIBUTES = (Project, ); }; };
		F0FB2DA0231731C111F60C4B4E6FC264 /* SDImageIOAnimatedCoder.m in Sources */ = {isa = PBXBuildFile; fileRef = B622D5D2C8F4D98CDEBBCA0AB5494DAF /* SDImageIOAnimatedCoder.m */; };
		F106DBAF679AEFEEB359AA7657FE5A5B /* ImagePreviewController.swift in Sources */ = {isa = PBXBuildFile; fileRef = C2686B248D9C8D9C04E34A45EB587F31 /* ImagePreviewController.swift */; };
		F1BF46D0DF8751B5F1D084E6E922CF0E /* RGBA.swift in Sources */ = {isa = PBXBuildFile; fileRef = FFBE5BC8E8D05EE0008CD8C97EDCC319 /* RGBA.swift */; };
		F247ED26858A417D4432CC9CD5873EA6 /* SDImageAPNGCoder.h in Headers */ = {isa = PBXBuildFile; fileRef = 0D4F762A931A7E04DFEFDF6A9C978F3F /* SDImageAPNGCoder.h */; settings = {ATTRIBUTES = (Project, ); }; };
		F258B1944350B71A973A373208385673 /* UIButton+Custom.swift in Sources */ = {isa = PBXBuildFile; fileRef = CEDC5955D1028524B7FBD7005DF0BA9E /* UIButton+Custom.swift */; };
		F2B50C68A317910A04C63C1013AB9703 /* CameraSettings.swift in Sources */ = {isa = PBXBuildFile; fileRef = F46E0E447DC1007CE61B489F57EBB7BA /* CameraSettings.swift */; };
		F33B9E606DE2D83939F17A8BA129BB28 /* ImageLoader-umbrella.h in Headers */ = {isa = PBXBuildFile; fileRef = FE5914DC574D9F460FF779453B3E56BB /* ImageLoader-umbrella.h */; settings = {ATTRIBUTES = (Project, ); }; };
		F34816B5661A608FFA3753E6AA9EFC77 /* picture_tools_enc.c in Sources */ = {isa = PBXBuildFile; fileRef = 5A87F8737E0F346A20DB3C219AAFDD2A /* picture_tools_enc.c */; settings = {COMPILER_FLAGS = "-D_THREAD_SAFE -fno-objc-arc"; }; };
		F36959BC63E403DCE50803DD3C464452 /* ColorDrop.swift in Sources */ = {isa = PBXBuildFile; fileRef = 402061B8B3CE619B08C8A8CFC6E395D5 /* ColorDrop.swift */; };
		F37082A0F75D801F722255B52608805E /* SDFileAttributeHelper.h in Headers */ = {isa = PBXBuildFile; fileRef = ECB0137E0936107390D0CA6FF12C5E8D /* SDFileAttributeHelper.h */; settings = {ATTRIBUTES = (Project, ); }; };
		F40297E973155B83F8C6B4D90AD548A7 /* PostOptionsConstants.swift in Sources */ = {isa = PBXBuildFile; fileRef = 8D308C3D3BC0087BA6CA73BDCB5E1D3F /* PostOptionsConstants.swift */; };
		F4728EBE97265D63E2DA56036A9C4771 /* TrimArea.swift in Sources */ = {isa = PBXBuildFile; fileRef = A704BE98288894ECD5A2E63261DDDA80 /* TrimArea.swift */; };
		F49311530E6B0869FC0F72499BC9D907 /* bit_reader_utils.c in Sources */ = {isa = PBXBuildFile; fileRef = F929E21F185B15F6BF827D195D929335 /* bit_reader_utils.c */; settings = {COMPILER_FLAGS = "-D_THREAD_SAFE -fno-objc-arc"; }; };
		F4B83F24FD5E3DD8026953FBCBB25D7F /* CameraOption.swift in Sources */ = {isa = PBXBuildFile; fileRef = AAC3C6016E76A3CAFE682D908309F101 /* CameraOption.swift */; };
		F5852416B55629E5E2C31BFBB8A00111 /* EditionOption.swift in Sources */ = {isa = PBXBuildFile; fileRef = C0B43B15AF8F5E580308CEBAC0EA65DD /* EditionOption.swift */; };
		F5FA606F0D7761E417B6CF8C8E12FFF9 /* vp8i_enc.h in Headers */ = {isa = PBXBuildFile; fileRef = 1A07B65A866C0F0503D79D325D59ABD4 /* vp8i_enc.h */; settings = {ATTRIBUTES = (Project, ); }; };
		F68A0F459EED033198FE95AEA0C410D1 /* UIView+Utils.swift in Sources */ = {isa = PBXBuildFile; fileRef = E38D8620CD9E201CF5D664BAA2CF342C /* UIView+Utils.swift */; };
		F6CAB181F9AF2E3FA411C28D1CBABB9C /* SDFileAttributeHelper.m in Sources */ = {isa = PBXBuildFile; fileRef = E90984EA48E3491C3E491373D0B5CB2F /* SDFileAttributeHelper.m */; };
		F6EF8EA309560FA181BF0C4CFBEA83EC /* frame_dec.c in Sources */ = {isa = PBXBuildFile; fileRef = 4C9A9D866ECDBE4DC7CFFD6B5DE7098B /* frame_dec.c */; settings = {COMPILER_FLAGS = "-D_THREAD_SAFE -fno-objc-arc"; }; };
		F70E2E3A921334A682EA7A6DC7C57290 /* SDWebImageDownloader.h in Headers */ = {isa = PBXBuildFile; fileRef = D8ACC2347B66E522A5E8F812C745C01F /* SDWebImageDownloader.h */; settings = {ATTRIBUTES = (Project, ); }; };
		F725A4264CB6B573F07B10800523B722 /* upsampling_sse41.c in Sources */ = {isa = PBXBuildFile; fileRef = E14023A76C7F8CC896D040CAFC1D5319 /* upsampling_sse41.c */; settings = {COMPILER_FLAGS = "-D_THREAD_SAFE -fno-objc-arc"; }; };
		F780B1EAEF0ED100A36DAF2FF1D84FDE /* Dictionary+Additions.swift in Sources */ = {isa = PBXBuildFile; fileRef = 314F0F5EC70A9A318A517946C3D4ABF8 /* Dictionary+Additions.swift */; };
		F80E7F7A0FD2F82F42562B8A51E26AFF /* yuv_neon.c in Sources */ = {isa = PBXBuildFile; fileRef = 753DC105A446C390E2860AE4DA82EC27 /* yuv_neon.c */; settings = {COMPILER_FLAGS = "-D_THREAD_SAFE -fno-objc-arc"; }; };
		F876F054886227B059B0778C6C1A0A83 /* UIImage+Snapshot.h in Headers */ = {isa = PBXBuildFile; fileRef = 5008AC3FFAF6C924BDADB53F7500EEE1 /* UIImage+Snapshot.h */; settings = {ATTRIBUTES = (Project, ); }; };
		F8AEEC4A6CC46800604AC49C5482D299 /* utils.c in Sources */ = {isa = PBXBuildFile; fileRef = F29D64D4BFCB0FF28971BED71E1FC618 /* utils.c */; settings = {COMPILER_FLAGS = "-D_THREAD_SAFE -fno-objc-arc"; }; };
		F9DA2EFFCFA654AA546413A7442F22F3 /* UIGestureRecognizer+Active.swift in Sources */ = {isa = PBXBuildFile; fileRef = F5A2D9696819C99265909FD3742F7AF0 /* UIGestureRecognizer+Active.swift */; };
		FA31D077F4B0EE963344E4A57E25C7FF /* bit_reader_inl_utils.h in Headers */ = {isa = PBXBuildFile; fileRef = D5D37201B66208725A0B7E21C2A2655F /* bit_reader_inl_utils.h */; settings = {ATTRIBUTES = (Project, ); }; };
		FA5E45F9714255239E80A21A8BB5C4F3 /* FilmFilter.swift in Sources */ = {isa = PBXBuildFile; fileRef = A010682A34161268536CB7A451451DD6 /* FilmFilter.swift */; };
		FBE2EE609CD292512557CC1A0C8C4D6D /* UIImage+SharedUIAssets.swift in Sources */ = {isa = PBXBuildFile; fileRef = 7D02C954B8706B58CACF34DA6200B37A /* UIImage+SharedUIAssets.swift */; };
		FCFD2CF63A23A6BE870C704E5196DFA9 /* SDImageTransformer.h in Headers */ = {isa = PBXBuildFile; fileRef = 7E65EFD95CF92D8AA54581969936EEAB /* SDImageTransformer.h */; settings = {ATTRIBUTES = (Project, ); }; };
		FD4362CFF79A80F3CD225B0A28244397 /* SDWebImage-dummy.m in Sources */ = {isa = PBXBuildFile; fileRef = 2B0C4357F53396D8FC5881F18080B584 /* SDWebImage-dummy.m */; };
		FDDB41B83EE5FC96867824AB67CD51A8 /* SDAnimatedImageView.m in Sources */ = {isa = PBXBuildFile; fileRef = 42440751BEFBEF3327900FB1241ACB97 /* SDAnimatedImageView.m */; };
		FE61F135AF922D6F387A4C8AC4392987 /* SDImageTransformer.m in Sources */ = {isa = PBXBuildFile; fileRef = 9EDCB14F250B9538F680ECDEDCDD67E1 /* SDImageTransformer.m */; };
		FEC19A8DBEE60520378739DD38D7F7DF /* enc_mips_dsp_r2.c in Sources */ = {isa = PBXBuildFile; fileRef = 3B0A7445DCB09FF1386FADA30045D311 /* enc_mips_dsp_r2.c */; settings = {COMPILER_FLAGS = "-D_THREAD_SAFE -fno-objc-arc"; }; };
		FEDFB695C6941A573389F77311A43C3D /* Sticker.swift in Sources */ = {isa = PBXBuildFile; fileRef = C118C7B028FC41978D65B182F736DC2A /* Sticker.swift */; };
		FF5756A53B5C23BDE93F0DF084DC45F5 /* SDAnimatedImage.h in Headers */ = {isa = PBXBuildFile; fileRef = 39ECD99DAA87ADA84ACD1231F64A3426 /* SDAnimatedImage.h */; settings = {ATTRIBUTES = (Project, ); }; };
		FFB43AF6B2C2A3FA44278C5B176E7EDD /* SDWebImageCompat.m in Sources */ = {isa = PBXBuildFile; fileRef = E11448148DFEB8577ED3B128E956EB13 /* SDWebImageCompat.m */; };
		FFEDC395952C9BA3CE78555CBC99A003 /* UIView+WebCache.h in Headers */ = {isa = PBXBuildFile; fileRef = 9C9E8C942AEE2C207C70425B9CE240CA /* UIView+WebCache.h */; settings = {ATTRIBUTES = (Project, ); }; };
/* End PBXBuildFile section */

/* Begin PBXContainerItemProxy section */
		027F74AD159F678388676331E877DC8C /* PBXContainerItemProxy */ = {
			isa = PBXContainerItemProxy;
			containerPortal = BFDFE7DC352907FC980B868725387E98 /* Project object */;
			proxyType = 1;
			remoteGlobalIDString = 11D700ED871C048F7FBF2B0F542B770E;
			remoteInfo = "SharedUI-SharedUI";
		};
		04FCB7CFE290F2188A3C252FEEE29228 /* PBXContainerItemProxy */ = {
			isa = PBXContainerItemProxy;
			containerPortal = BFDFE7DC352907FC980B868725387E98 /* Project object */;
			proxyType = 1;
			remoteGlobalIDString = 3847153A6E5EEFB86565BA840768F429;
			remoteInfo = SDWebImage;
		};
		1AD3BDC52E3ED5CF1C5084FFB7F85787 /* PBXContainerItemProxy */ = {
			isa = PBXContainerItemProxy;
			containerPortal = BFDFE7DC352907FC980B868725387E98 /* Project object */;
			proxyType = 1;
			remoteGlobalIDString = 47D2E85A78C25869BB13521D8561A638;
			remoteInfo = libwebp;
		};
		1CF00926055CDEAE79C0B7F957EA9445 /* PBXContainerItemProxy */ = {
			isa = PBXContainerItemProxy;
			containerPortal = BFDFE7DC352907FC980B868725387E98 /* Project object */;
			proxyType = 1;
			remoteGlobalIDString = 3847153A6E5EEFB86565BA840768F429;
			remoteInfo = SDWebImage;
		};
		1FFD23C08E7045BDDCE840F79B949D16 /* PBXContainerItemProxy */ = {
			isa = PBXContainerItemProxy;
			containerPortal = BFDFE7DC352907FC980B868725387E98 /* Project object */;
			proxyType = 1;
			remoteGlobalIDString = 5A8AA14BB4E2075C7AF275F5A37A8613;
			remoteInfo = SharedUI;
		};
		374F855B8ABAF75EA7DC672C23612437 /* PBXContainerItemProxy */ = {
			isa = PBXContainerItemProxy;
			containerPortal = BFDFE7DC352907FC980B868725387E98 /* Project object */;
			proxyType = 1;
			remoteGlobalIDString = 5A8AA14BB4E2075C7AF275F5A37A8613;
			remoteInfo = SharedUI;
		};
		504C80B8734957FE36DAF99CC2125993 /* PBXContainerItemProxy */ = {
			isa = PBXContainerItemProxy;
			containerPortal = BFDFE7DC352907FC980B868725387E98 /* Project object */;
			proxyType = 1;
			remoteGlobalIDString = 5E1C9C4892FA8FEB28F32737904729A4;
			remoteInfo = Utils;
		};
		5CD28D550DB5F9C91291FBB0D94290C6 /* PBXContainerItemProxy */ = {
			isa = PBXContainerItemProxy;
			containerPortal = BFDFE7DC352907FC980B868725387E98 /* Project object */;
			proxyType = 1;
			remoteGlobalIDString = 97690FB9AA16497E774B413B7C6B9506;
			remoteInfo = TumblrTheme;
		};
		6A369067289DA4FE4493BC7FDB5DC949 /* PBXContainerItemProxy */ = {
			isa = PBXContainerItemProxy;
			containerPortal = BFDFE7DC352907FC980B868725387E98 /* Project object */;
			proxyType = 1;
			remoteGlobalIDString = CAA047C0F5E4106F3904E8497FA17F97;
			remoteInfo = Reachability;
		};
		6D9DBA05248070F41E7A39E596ADAC89 /* PBXContainerItemProxy */ = {
			isa = PBXContainerItemProxy;
			containerPortal = BFDFE7DC352907FC980B868725387E98 /* Project object */;
			proxyType = 1;
			remoteGlobalIDString = CAA047C0F5E4106F3904E8497FA17F97;
			remoteInfo = Reachability;
		};
		72FD7FBD0583062DE8C993A787C34C1E /* PBXContainerItemProxy */ = {
			isa = PBXContainerItemProxy;
			containerPortal = BFDFE7DC352907FC980B868725387E98 /* Project object */;
			proxyType = 1;
			remoteGlobalIDString = EEA7BBCE1AEABC4574550F0FCA071779;
			remoteInfo = KanvasCamera;
		};
		7FC65029F18386E92235C7F2771EFDD1 /* PBXContainerItemProxy */ = {
			isa = PBXContainerItemProxy;
			containerPortal = BFDFE7DC352907FC980B868725387E98 /* Project object */;
			proxyType = 1;
			remoteGlobalIDString = 47D2E85A78C25869BB13521D8561A638;
			remoteInfo = libwebp;
		};
		81D722FF516DBFC74B5C296718988E96 /* PBXContainerItemProxy */ = {
			isa = PBXContainerItemProxy;
			containerPortal = BFDFE7DC352907FC980B868725387E98 /* Project object */;
			proxyType = 1;
			remoteGlobalIDString = 1953860EA9853AA2BC8022B242F08512;
			remoteInfo = SDWebImageWebPCoder;
		};
		866B3A5A1A705666FD067238B4DA83B8 /* PBXContainerItemProxy */ = {
			isa = PBXContainerItemProxy;
			containerPortal = BFDFE7DC352907FC980B868725387E98 /* Project object */;
			proxyType = 1;
			remoteGlobalIDString = 97690FB9AA16497E774B413B7C6B9506;
			remoteInfo = TumblrTheme;
		};
		A020B5523C80617EE25996C7F58F5D30 /* PBXContainerItemProxy */ = {
			isa = PBXContainerItemProxy;
			containerPortal = BFDFE7DC352907FC980B868725387E98 /* Project object */;
			proxyType = 1;
			remoteGlobalIDString = 5E1C9C4892FA8FEB28F32737904729A4;
			remoteInfo = Utils;
		};
		A932230BF7A947DFC457F6D32E06F615 /* PBXContainerItemProxy */ = {
			isa = PBXContainerItemProxy;
			containerPortal = BFDFE7DC352907FC980B868725387E98 /* Project object */;
			proxyType = 1;
			remoteGlobalIDString = 269D828BFEDDD2E14A9BC55D5D392757;
			remoteInfo = ImageLoader;
		};
		B8D71F0AC17EAC45469B536EB7EBD968 /* PBXContainerItemProxy */ = {
			isa = PBXContainerItemProxy;
			containerPortal = BFDFE7DC352907FC980B868725387E98 /* Project object */;
			proxyType = 1;
			remoteGlobalIDString = 97690FB9AA16497E774B413B7C6B9506;
			remoteInfo = TumblrTheme;
		};
		CA5E055C1AA97AF62E3C0AF1C9FD016C /* PBXContainerItemProxy */ = {
			isa = PBXContainerItemProxy;
			containerPortal = BFDFE7DC352907FC980B868725387E98 /* Project object */;
			proxyType = 1;
			remoteGlobalIDString = 5E1C9C4892FA8FEB28F32737904729A4;
			remoteInfo = Utils;
		};
		D4C77C595E737C57960991A93825C94A /* PBXContainerItemProxy */ = {
			isa = PBXContainerItemProxy;
			containerPortal = BFDFE7DC352907FC980B868725387E98 /* Project object */;
			proxyType = 1;
			remoteGlobalIDString = 1953860EA9853AA2BC8022B242F08512;
			remoteInfo = SDWebImageWebPCoder;
		};
		DDBD836560144B4E467F325CADD13EDD /* PBXContainerItemProxy */ = {
			isa = PBXContainerItemProxy;
			containerPortal = BFDFE7DC352907FC980B868725387E98 /* Project object */;
			proxyType = 1;
			remoteGlobalIDString = BDB175D784A4B1E7FCB709777D7A6ADF;
			remoteInfo = "Pods-KanvasCameraExample";
		};
		DE4C3836B35282D8E6A5BCCADEB08DAC /* PBXContainerItemProxy */ = {
			isa = PBXContainerItemProxy;
			containerPortal = BFDFE7DC352907FC980B868725387E98 /* Project object */;
			proxyType = 1;
			remoteGlobalIDString = 98A98149697C80CEF8D5772791E92E66;
			remoteInfo = FBSnapshotTestCase;
		};
		DE6FEB778F98BDDAA116AD346EDB230D /* PBXContainerItemProxy */ = {
			isa = PBXContainerItemProxy;
			containerPortal = BFDFE7DC352907FC980B868725387E98 /* Project object */;
			proxyType = 1;
			remoteGlobalIDString = 63A66EDDAEF8A5521205B4F823F1D6AB;
			remoteInfo = "KanvasCamera-KanvasCamera";
		};
		F176DE8C7CA9DEEF138F1471EACDFE62 /* PBXContainerItemProxy */ = {
			isa = PBXContainerItemProxy;
			containerPortal = BFDFE7DC352907FC980B868725387E98 /* Project object */;
			proxyType = 1;
			remoteGlobalIDString = 269D828BFEDDD2E14A9BC55D5D392757;
			remoteInfo = ImageLoader;
		};
		F2677C1FE0F93E2FD2DA84DF39AD21A5 /* PBXContainerItemProxy */ = {
			isa = PBXContainerItemProxy;
			containerPortal = BFDFE7DC352907FC980B868725387E98 /* Project object */;
			proxyType = 1;
			remoteGlobalIDString = 3847153A6E5EEFB86565BA840768F429;
			remoteInfo = SDWebImage;
		};
/* End PBXContainerItemProxy section */

/* Begin PBXFileReference section */
		002A0A1DF806A403D9398483C54E88FA /* UIView+WebCacheOperation.h */ = {isa = PBXFileReference; includeInIndex = 1; lastKnownFileType = sourcecode.c.h; name = "UIView+WebCacheOperation.h"; path = "SDWebImage/Core/UIView+WebCacheOperation.h"; sourceTree = "<group>"; };
		011011C5DE6CF56D3B5EE1744B74BB5E /* OptionView.swift */ = {isa = PBXFileReference; includeInIndex = 1; lastKnownFileType = sourcecode.swift; path = OptionView.swift; sourceTree = "<group>"; };
		01C138F16BCC4F13F089E6397CA2051C /* SharedUI-prefix.pch */ = {isa = PBXFileReference; includeInIndex = 1; lastKnownFileType = sourcecode.c.h; path = "SharedUI-prefix.pch"; sourceTree = "<group>"; };
		034988A1AB1E4CE938271DCD5D5F4EE4 /* ImageLoaderError.swift */ = {isa = PBXFileReference; includeInIndex = 1; lastKnownFileType = sourcecode.swift; name = ImageLoaderError.swift; path = Classes/ImageLoaderError.swift; sourceTree = "<group>"; };
		035183880D05969C5A167DADE43457FC /* PixelateImageOperation.swift */ = {isa = PBXFileReference; includeInIndex = 1; lastKnownFileType = sourcecode.swift; path = PixelateImageOperation.swift; sourceTree = "<group>"; };
		03EF4776F8F0FBD121C7191F51184789 /* alpha_processing_sse41.c */ = {isa = PBXFileReference; includeInIndex = 1; lastKnownFileType = sourcecode.c.c; name = alpha_processing_sse41.c; path = src/dsp/alpha_processing_sse41.c; sourceTree = "<group>"; };
		03F78B0E8E5076A8329165A01E9DA00F /* TimelineContaining.swift */ = {isa = PBXFileReference; includeInIndex = 1; lastKnownFileType = sourcecode.swift; name = TimelineContaining.swift; path = Source/TimelineContaining.swift; sourceTree = "<group>"; };
		04D6828BACE04AE730A5D94244EC88FD /* TextureSelectorController.swift */ = {isa = PBXFileReference; includeInIndex = 1; lastKnownFileType = sourcecode.swift; path = TextureSelectorController.swift; sourceTree = "<group>"; };
		055728ECDF769AED5054EA1A6052ABE7 /* huffman_encode_utils.c */ = {isa = PBXFileReference; includeInIndex = 1; lastKnownFileType = sourcecode.c.c; name = huffman_encode_utils.c; path = src/utils/huffman_encode_utils.c; sourceTree = "<group>"; };
		059056DDF303837CFA63025F4531F2AE /* SDWebImageWebPCoder.modulemap */ = {isa = PBXFileReference; includeInIndex = 1; lastKnownFileType = sourcecode.module; path = SDWebImageWebPCoder.modulemap; sourceTree = "<group>"; };
		06768BE4A4478AD312EA4451B1D8A478 /* KanvasCameraTimes.swift */ = {isa = PBXFileReference; includeInIndex = 1; lastKnownFileType = sourcecode.swift; path = KanvasCameraTimes.swift; sourceTree = "<group>"; };
		07461D9769175F92212F114F5843F2EF /* SuggestedTagView.swift */ = {isa = PBXFileReference; includeInIndex = 1; lastKnownFileType = sourcecode.swift; path = SuggestedTagView.swift; sourceTree = "<group>"; };
		078E596C26BCEA4E5D300C75EEF39C79 /* AppColorSource.swift */ = {isa = PBXFileReference; includeInIndex = 1; lastKnownFileType = sourcecode.swift; name = AppColorSource.swift; path = Source/AppColorSource.swift; sourceTree = "<group>"; };
		07BD72F87294D4794033B6D2F154B25D /* EditorFilterController.swift */ = {isa = PBXFileReference; includeInIndex = 1; lastKnownFileType = sourcecode.swift; path = EditorFilterController.swift; sourceTree = "<group>"; };
		08464F4B4D6D5DCBACD71CB42770ABF4 /* CameraInputController.swift */ = {isa = PBXFileReference; includeInIndex = 1; lastKnownFileType = sourcecode.swift; path = CameraInputController.swift; sourceTree = "<group>"; };
		089144BD9926E0F2FE6023FCAD3E89B1 /* quant_dec.c */ = {isa = PBXFileReference; includeInIndex = 1; lastKnownFileType = sourcecode.c.c; name = quant_dec.c; path = src/dec/quant_dec.c; sourceTree = "<group>"; };
		08C3748C30D73FBB768429D81E8BA29D /* EditorView.swift */ = {isa = PBXFileReference; includeInIndex = 1; lastKnownFileType = sourcecode.swift; path = EditorView.swift; sourceTree = "<group>"; };
		09440D5C53E7E2458CDC6FC54A6947FD /* ModeSelectorAndShootController.swift */ = {isa = PBXFileReference; includeInIndex = 1; lastKnownFileType = sourcecode.swift; path = ModeSelectorAndShootController.swift; sourceTree = "<group>"; };
		095685D3F006D357A3DD40D822C8E8A4 /* filters_utils.c */ = {isa = PBXFileReference; includeInIndex = 1; lastKnownFileType = sourcecode.c.c; name = filters_utils.c; path = src/utils/filters_utils.c; sourceTree = "<group>"; };
		096C7B3B66D5A2CFBA22BB51AD603FDD /* KanvasCameraColors.swift */ = {isa = PBXFileReference; includeInIndex = 1; lastKnownFileType = sourcecode.swift; path = KanvasCameraColors.swift; sourceTree = "<group>"; };
		097496139690E46FD6F8BA8AE825A0CF /* FilterFactory.swift */ = {isa = PBXFileReference; includeInIndex = 1; lastKnownFileType = sourcecode.swift; path = FilterFactory.swift; sourceTree = "<group>"; };
		09C18680EB89CBF07B365D4E15BEDE58 /* lossless_enc_mips_dsp_r2.c */ = {isa = PBXFileReference; includeInIndex = 1; lastKnownFileType = sourcecode.c.c; name = lossless_enc_mips_dsp_r2.c; path = src/dsp/lossless_enc_mips_dsp_r2.c; sourceTree = "<group>"; };
		09CC47161745939BAE81A2F10426E2A3 /* ImageType.swift */ = {isa = PBXFileReference; includeInIndex = 1; lastKnownFileType = sourcecode.swift; name = ImageType.swift; path = Classes/ImageType.swift; sourceTree = "<group>"; };
		09E381C85BB6D78C184133C38E8B8D09 /* rescaler_neon.c */ = {isa = PBXFileReference; includeInIndex = 1; lastKnownFileType = sourcecode.c.c; name = rescaler_neon.c; path = src/dsp/rescaler_neon.c; sourceTree = "<group>"; };
		0A2ED504050EBC35435013D97D72E3D9 /* Pods-KanvasCameraExample-umbrella.h */ = {isa = PBXFileReference; includeInIndex = 1; lastKnownFileType = sourcecode.c.h; path = "Pods-KanvasCameraExample-umbrella.h"; sourceTree = "<group>"; };
		0A541B5F5ED21602313FEF6A33946E63 /* SDImageGraphics.m */ = {isa = PBXFileReference; includeInIndex = 1; lastKnownFileType = sourcecode.c.objc; name = SDImageGraphics.m; path = SDWebImage/Core/SDImageGraphics.m; sourceTree = "<group>"; };
		0A966F8CC02AF6C9C4D66DDF06B58364 /* libPods-KanvasCameraExample.a */ = {isa = PBXFileReference; explicitFileType = archive.ar; includeInIndex = 0; path = "libPods-KanvasCameraExample.a"; sourceTree = BUILT_PRODUCTS_DIR; };
		0AE39BC88209CA6747DA13A8E3250CC8 /* lossless_enc_msa.c */ = {isa = PBXFileReference; includeInIndex = 1; lastKnownFileType = sourcecode.c.c; name = lossless_enc_msa.c; path = src/dsp/lossless_enc_msa.c; sourceTree = "<group>"; };
		0B1422D7371E2BAA1CC056FD32BF6594 /* BlurImageOperation.swift */ = {isa = PBXFileReference; includeInIndex = 1; lastKnownFileType = sourcecode.swift; path = BlurImageOperation.swift; sourceTree = "<group>"; };
		0B6CA18D4637D6CE5A230421A9F25B44 /* SDWebImageDownloaderOperation.m */ = {isa = PBXFileReference; includeInIndex = 1; lastKnownFileType = sourcecode.c.objc; name = SDWebImageDownloaderOperation.m; path = SDWebImage/Core/SDWebImageDownloaderOperation.m; sourceTree = "<group>"; };
		0C3B85411197290B3AD2CE3F845BE88B /* MovableView.swift */ = {isa = PBXFileReference; includeInIndex = 1; lastKnownFileType = sourcecode.swift; path = MovableView.swift; sourceTree = "<group>"; };
		0CAA6B01878D4E98EA71B238E8900307 /* RoundedTexture.swift */ = {isa = PBXFileReference; includeInIndex = 1; lastKnownFileType = sourcecode.swift; path = RoundedTexture.swift; sourceTree = "<group>"; };
		0D4F762A931A7E04DFEFDF6A9C978F3F /* SDImageAPNGCoder.h */ = {isa = PBXFileReference; includeInIndex = 1; lastKnownFileType = sourcecode.c.h; name = SDImageAPNGCoder.h; path = SDWebImage/Core/SDImageAPNGCoder.h; sourceTree = "<group>"; };
		0D675EC4FCC8AE419354D998840A5241 /* MainTextView.swift */ = {isa = PBXFileReference; includeInIndex = 1; lastKnownFileType = sourcecode.swift; path = MainTextView.swift; sourceTree = "<group>"; };
		0DAE6361CDC622195378A68D486386AF /* libwebp.release.xcconfig */ = {isa = PBXFileReference; includeInIndex = 1; lastKnownFileType = text.xcconfig; path = libwebp.release.xcconfig; sourceTree = "<group>"; };
		0DBC2718DA812341FFB80EBA4386523A /* quant_levels_utils.c */ = {isa = PBXFileReference; includeInIndex = 1; lastKnownFileType = sourcecode.c.c; name = quant_levels_utils.c; path = src/utils/quant_levels_utils.c; sourceTree = "<group>"; };
		0DCAE4EC040BA40F4767F4FCF453F957 /* String+UTF16Substring.swift */ = {isa = PBXFileReference; includeInIndex = 1; lastKnownFileType = sourcecode.swift; path = "String+UTF16Substring.swift"; sourceTree = "<group>"; };
		0E0A0B7445346A292A9EA1A19FD0043D /* filters_neon.c */ = {isa = PBXFileReference; includeInIndex = 1; lastKnownFileType = sourcecode.c.c; name = filters_neon.c; path = src/dsp/filters_neon.c; sourceTree = "<group>"; };
		0F2AF568944A9CB11EFB20CA63FA49F5 /* OpenGLShaders */ = {isa = PBXFileReference; includeInIndex = 1; lastKnownFileType = folder; name = OpenGLShaders; path = Resources/OpenGLShaders; sourceTree = "<group>"; };
		0F36DA8AADE1B5034A8D3B6A979D87DF /* UIColor+SharedColors.swift */ = {isa = PBXFileReference; includeInIndex = 1; lastKnownFileType = sourcecode.swift; name = "UIColor+SharedColors.swift"; path = "Source/UIColor+SharedColors.swift"; sourceTree = "<group>"; };
		0FE80FFAF70523D879F6C66408577505 /* SDWebImage-umbrella.h */ = {isa = PBXFileReference; includeInIndex = 1; lastKnownFileType = sourcecode.c.h; path = "SDWebImage-umbrella.h"; sourceTree = "<group>"; };
		0FF7FFBBB7809BFAB078950B2E9DDDEB /* SDWebImagePrefetcher.m */ = {isa = PBXFileReference; includeInIndex = 1; lastKnownFileType = sourcecode.c.objc; name = SDWebImagePrefetcher.m; path = SDWebImage/Core/SDWebImagePrefetcher.m; sourceTree = "<group>"; };
		10B1FB3C7A012DDB08500D9389F3BFA7 /* Reachability-dummy.m */ = {isa = PBXFileReference; includeInIndex = 1; lastKnownFileType = sourcecode.c.objc; path = "Reachability-dummy.m"; sourceTree = "<group>"; };
		10C3B8C6F1E7FB2E735B8B3D2D3820BA /* DrawingView.swift */ = {isa = PBXFileReference; includeInIndex = 1; lastKnownFileType = sourcecode.swift; path = DrawingView.swift; sourceTree = "<group>"; };
		110870F00B7712A908FDFF9719F5F53A /* TMPageViewController.swift */ = {isa = PBXFileReference; includeInIndex = 1; lastKnownFileType = sourcecode.swift; name = TMPageViewController.swift; path = Source/TMPageViewController.swift; sourceTree = "<group>"; };
		116B65E31090906189FA41B6785DE626 /* UIColor+Lerp.swift */ = {isa = PBXFileReference; includeInIndex = 1; lastKnownFileType = sourcecode.swift; path = "UIColor+Lerp.swift"; sourceTree = "<group>"; };
		11CF09D2B4CDAF62217033250BA2FCEB /* SDImageCachesManagerOperation.m */ = {isa = PBXFileReference; includeInIndex = 1; lastKnownFileType = sourcecode.c.objc; name = SDImageCachesManagerOperation.m; path = SDWebImage/Private/SDImageCachesManagerOperation.m; sourceTree = "<group>"; };
		121C1FC07D21153D950865B041711B61 /* ImageLoader-prefix.pch */ = {isa = PBXFileReference; includeInIndex = 1; lastKnownFileType = sourcecode.c.h; path = "ImageLoader-prefix.pch"; sourceTree = "<group>"; };
		1229CB3435A0360B34FF035FB91D2FB4 /* GifMakerController.swift */ = {isa = PBXFileReference; includeInIndex = 1; lastKnownFileType = sourcecode.swift; path = GifMakerController.swift; sourceTree = "<group>"; };
		1237FEF5FAE10941FAA5F0BABB3B917F /* SDWebImageImageLoader.swift */ = {isa = PBXFileReference; includeInIndex = 1; lastKnownFileType = sourcecode.swift; name = SDWebImageImageLoader.swift; path = Classes/SDWebImageImageLoader.swift; sourceTree = "<group>"; };
		1287A8E36FD628F853EB791EE3D5A771 /* libwebp-prefix.pch */ = {isa = PBXFileReference; includeInIndex = 1; lastKnownFileType = sourcecode.c.h; path = "libwebp-prefix.pch"; sourceTree = "<group>"; };
		12956238DF14FEDB62A663A9402A180A /* UIImageView+WebCache.m */ = {isa = PBXFileReference; includeInIndex = 1; lastKnownFileType = sourcecode.c.objc; name = "UIImageView+WebCache.m"; path = "SDWebImage/Core/UIImageView+WebCache.m"; sourceTree = "<group>"; };
		12E53B28AB11B6D275484F3FD5069AC1 /* UIImage+Metadata.m */ = {isa = PBXFileReference; includeInIndex = 1; lastKnownFileType = sourcecode.c.objc; name = "UIImage+Metadata.m"; path = "SDWebImage/Core/UIImage+Metadata.m"; sourceTree = "<group>"; };
		131F30E98CCDE4EE742AA86B69AF8AA8 /* UIImage+Camera.swift */ = {isa = PBXFileReference; includeInIndex = 1; lastKnownFileType = sourcecode.swift; path = "UIImage+Camera.swift"; sourceTree = "<group>"; };
		135770AE3D3E57F5B1111C0FB8BDD5EF /* NSBezierPath+SDRoundedCorners.m */ = {isa = PBXFileReference; includeInIndex = 1; lastKnownFileType = sourcecode.c.objc; name = "NSBezierPath+SDRoundedCorners.m"; path = "SDWebImage/Private/NSBezierPath+SDRoundedCorners.m"; sourceTree = "<group>"; };
		143BB6A9699B19783A8FCB7BC5B02AF9 /* Cancelable.swift */ = {isa = PBXFileReference; includeInIndex = 1; lastKnownFileType = sourcecode.swift; name = Cancelable.swift; path = Classes/Cancelable.swift; sourceTree = "<group>"; };
		143D4A5DFC3D0E8C1661E05DC5713F99 /* GroupFilter.swift */ = {isa = PBXFileReference; includeInIndex = 1; lastKnownFileType = sourcecode.swift; path = GroupFilter.swift; sourceTree = "<group>"; };
		14DA403BF596D993C8913230F2044C95 /* KanvasCameraAnalyticsProvider.swift */ = {isa = PBXFileReference; includeInIndex = 1; lastKnownFileType = sourcecode.swift; path = KanvasCameraAnalyticsProvider.swift; sourceTree = "<group>"; };
		155F57CF41C3FBBA4788196427921D51 /* lossless_enc_mips32.c */ = {isa = PBXFileReference; includeInIndex = 1; lastKnownFileType = sourcecode.c.c; name = lossless_enc_mips32.c; path = src/dsp/lossless_enc_mips32.c; sourceTree = "<group>"; };
		17BA451F6C470ECC9CF18BFAA0C84367 /* DrawerController.swift */ = {isa = PBXFileReference; includeInIndex = 1; lastKnownFileType = sourcecode.swift; path = DrawerController.swift; sourceTree = "<group>"; };
		1824F3A2DC7D49D374CD97004D11C7D3 /* FBSnapshotTestCase.h */ = {isa = PBXFileReference; includeInIndex = 1; lastKnownFileType = sourcecode.c.h; name = FBSnapshotTestCase.h; path = FBSnapshotTestCase/FBSnapshotTestCase.h; sourceTree = "<group>"; };
		18C1805D414919062F8C797CFBF2E842 /* ssim_sse2.c */ = {isa = PBXFileReference; includeInIndex = 1; lastKnownFileType = sourcecode.c.c; name = ssim_sse2.c; path = src/dsp/ssim_sse2.c; sourceTree = "<group>"; };
		18D93B901453A53C67A000CF3AD9A292 /* MediaClipsCollectionController.swift */ = {isa = PBXFileReference; includeInIndex = 1; lastKnownFileType = sourcecode.swift; path = MediaClipsCollectionController.swift; sourceTree = "<group>"; };
		190C045EF3BA2E3928B14FA753CA3FA3 /* filters.c */ = {isa = PBXFileReference; includeInIndex = 1; lastKnownFileType = sourcecode.c.c; name = filters.c; path = src/dsp/filters.c; sourceTree = "<group>"; };
		1934F6B1D275CE2D7B408A9F0A28874A /* cost_mips32.c */ = {isa = PBXFileReference; includeInIndex = 1; lastKnownFileType = sourcecode.c.c; name = cost_mips32.c; path = src/dsp/cost_mips32.c; sourceTree = "<group>"; };
		197F741FB5ECDCD24DD0E2B31CC76516 /* muxinternal.c */ = {isa = PBXFileReference; includeInIndex = 1; lastKnownFileType = sourcecode.c.c; name = muxinternal.c; path = src/mux/muxinternal.c; sourceTree = "<group>"; };
		1A07B65A866C0F0503D79D325D59ABD4 /* vp8i_enc.h */ = {isa = PBXFileReference; includeInIndex = 1; lastKnownFileType = sourcecode.c.h; name = vp8i_enc.h; path = src/enc/vp8i_enc.h; sourceTree = "<group>"; };
		1A3ED453C46100C90217671329FB27D7 /* UIView+WebCache.m */ = {isa = PBXFileReference; includeInIndex = 1; lastKnownFileType = sourcecode.c.objc; name = "UIView+WebCache.m"; path = "SDWebImage/Core/UIView+WebCache.m"; sourceTree = "<group>"; };
		1AB723BC7256A3661672ED4E0158B23A /* EditionMenuCollectionView.swift */ = {isa = PBXFileReference; includeInIndex = 1; lastKnownFileType = sourcecode.swift; path = EditionMenuCollectionView.swift; sourceTree = "<group>"; };
		1ACA1278EBF1694C5CB135EB152D1290 /* SDWebImageCacheKeyFilter.h */ = {isa = PBXFileReference; includeInIndex = 1; lastKnownFileType = sourcecode.c.h; name = SDWebImageCacheKeyFilter.h; path = SDWebImage/Core/SDWebImageCacheKeyFilter.h; sourceTree = "<group>"; };
		1AD853C2CFD3199CA01CE86114C71AD6 /* FBSnapshotTestCase.m */ = {isa = PBXFileReference; includeInIndex = 1; lastKnownFileType = sourcecode.c.objc; name = FBSnapshotTestCase.m; path = FBSnapshotTestCase/FBSnapshotTestCase.m; sourceTree = "<group>"; };
		1C14083FA7782A591E6F8CC0F0B3B586 /* ImageURLChooser.swift */ = {isa = PBXFileReference; includeInIndex = 1; lastKnownFileType = sourcecode.swift; name = ImageURLChooser.swift; path = Classes/ImageURLChooser.swift; sourceTree = "<group>"; };
		1C6BCD0D9DEB19511372524DB9887125 /* SDAsyncBlockOperation.h */ = {isa = PBXFileReference; includeInIndex = 1; lastKnownFileType = sourcecode.c.h; name = SDAsyncBlockOperation.h; path = SDWebImage/Private/SDAsyncBlockOperation.h; sourceTree = "<group>"; };
		1CEE4C47043FCDD185056E0AEB2F3CBA /* Pods-KanvasCameraExample-dummy.m */ = {isa = PBXFileReference; includeInIndex = 1; lastKnownFileType = sourcecode.c.objc; path = "Pods-KanvasCameraExample-dummy.m"; sourceTree = "<group>"; };
		1D18E883BB0BB62EEE4A604D5564F0C3 /* MirrorFourFilter.swift */ = {isa = PBXFileReference; includeInIndex = 1; lastKnownFileType = sourcecode.swift; path = MirrorFourFilter.swift; sourceTree = "<group>"; };
		1D34AC70D2BEE3FC569FF876B1E9E088 /* cost_enc.h */ = {isa = PBXFileReference; includeInIndex = 1; lastKnownFileType = sourcecode.c.h; name = cost_enc.h; path = src/enc/cost_enc.h; sourceTree = "<group>"; };
		1D3D97190BB651B09CF585B6FB8B3787 /* yuv_sse41.c */ = {isa = PBXFileReference; includeInIndex = 1; lastKnownFileType = sourcecode.c.c; name = yuv_sse41.c; path = src/dsp/yuv_sse41.c; sourceTree = "<group>"; };
		1D7AAA39E8A2605E6773AB7B7046ECC9 /* SDWebImageDownloaderResponseModifier.m */ = {isa = PBXFileReference; includeInIndex = 1; lastKnownFileType = sourcecode.c.objc; name = SDWebImageDownloaderResponseModifier.m; path = SDWebImage/Core/SDWebImageDownloaderResponseModifier.m; sourceTree = "<group>"; };
		1D8E8B2716D57FECAA672F2E038BAC9E /* SDWebImageOperation.h */ = {isa = PBXFileReference; includeInIndex = 1; lastKnownFileType = sourcecode.c.h; name = SDWebImageOperation.h; path = SDWebImage/Core/SDWebImageOperation.h; sourceTree = "<group>"; };
		1D96E63214127FD64151E20DFD31F229 /* GIFDecoder.swift */ = {isa = PBXFileReference; includeInIndex = 1; lastKnownFileType = sourcecode.swift; path = GIFDecoder.swift; sourceTree = "<group>"; };
		1DF61DA1F9AC397EF265A9EC75BF3AE1 /* libSharedUI.a */ = {isa = PBXFileReference; explicitFileType = archive.ar; includeInIndex = 0; path = libSharedUI.a; sourceTree = BUILT_PRODUCTS_DIR; };
		1E4F98128C0FCD4D15C91B02F719D0AF /* SDImageGIFCoder.m */ = {isa = PBXFileReference; includeInIndex = 1; lastKnownFileType = sourcecode.c.objc; name = SDImageGIFCoder.m; path = SDWebImage/Core/SDImageGIFCoder.m; sourceTree = "<group>"; };
		1E77228A7E19EC9FCF982067F6C9F091 /* UIImage+Compare.h */ = {isa = PBXFileReference; includeInIndex = 1; lastKnownFileType = sourcecode.c.h; name = "UIImage+Compare.h"; path = "FBSnapshotTestCase/Categories/UIImage+Compare.h"; sourceTree = "<group>"; };
		1E9ECF432E1932ED9354C9A44E7A959E /* enc_msa.c */ = {isa = PBXFileReference; includeInIndex = 1; lastKnownFileType = sourcecode.c.c; name = enc_msa.c; path = src/dsp/enc_msa.c; sourceTree = "<group>"; };
		1EC521FC8E1766A609E38F91491EA7EA /* alpha_processing_sse2.c */ = {isa = PBXFileReference; includeInIndex = 1; lastKnownFileType = sourcecode.c.c; name = alpha_processing_sse2.c; path = src/dsp/alpha_processing_sse2.c; sourceTree = "<group>"; };
		1F22C966EE0995F8F8F721D23C876FCE /* UIFont+PostFonts.swift */ = {isa = PBXFileReference; includeInIndex = 1; lastKnownFileType = sourcecode.swift; name = "UIFont+PostFonts.swift"; path = "Source/UIFont+PostFonts.swift"; sourceTree = "<group>"; };
		1F37FACD49D58B45235C0934F8B88443 /* TumblrTheme.modulemap */ = {isa = PBXFileReference; includeInIndex = 1; lastKnownFileType = sourcecode.module; path = TumblrTheme.modulemap; sourceTree = "<group>"; };
		202AAF7335C816191AA80C3A8A8DA6E3 /* NSImage+Compatibility.m */ = {isa = PBXFileReference; includeInIndex = 1; lastKnownFileType = sourcecode.c.objc; name = "NSImage+Compatibility.m"; path = "SDWebImage/Core/NSImage+Compatibility.m"; sourceTree = "<group>"; };
		2066B07C3B16126B15358223BB053F31 /* FilterCollectionView.swift */ = {isa = PBXFileReference; includeInIndex = 1; lastKnownFileType = sourcecode.swift; path = FilterCollectionView.swift; sourceTree = "<group>"; };
		20C68D705381CDD46A8D63171050EE99 /* FBSnapshotTestController.h */ = {isa = PBXFileReference; includeInIndex = 1; lastKnownFileType = sourcecode.c.h; name = FBSnapshotTestController.h; path = FBSnapshotTestCase/FBSnapshotTestController.h; sourceTree = "<group>"; };
		2119149BBBF01FE8A2EDBCAA07BD80AE /* Utils.podspec */ = {isa = PBXFileReference; explicitFileType = text.script.ruby; includeInIndex = 1; indentWidth = 2; path = Utils.podspec; sourceTree = "<group>"; tabWidth = 2; xcLanguageSpecificationIdentifier = xcode.lang.ruby; };
		229CD8661E37A48289DC2FB7D958A522 /* TagsViewController.swift */ = {isa = PBXFileReference; includeInIndex = 1; lastKnownFileType = sourcecode.swift; path = TagsViewController.swift; sourceTree = "<group>"; };
		234F6A6F01095A225EC8C563404CA163 /* picture_csp_enc.c */ = {isa = PBXFileReference; includeInIndex = 1; lastKnownFileType = sourcecode.c.c; name = picture_csp_enc.c; path = src/enc/picture_csp_enc.c; sourceTree = "<group>"; };
		2383078A6D28DE6A15E11489708BA4FD /* libPods-KanvasCameraExampleTests.a */ = {isa = PBXFileReference; explicitFileType = archive.ar; includeInIndex = 0; path = "libPods-KanvasCameraExampleTests.a"; sourceTree = BUILT_PRODUCTS_DIR; };
		23B4C56A7855EA1A15EB09CF0D86FC58 /* bit_writer_utils.c */ = {isa = PBXFileReference; includeInIndex = 1; lastKnownFileType = sourcecode.c.c; name = bit_writer_utils.c; path = src/utils/bit_writer_utils.c; sourceTree = "<group>"; };
		2407A4841291453D765D8AEFAD7AF699 /* UIImageView+WebCache.h */ = {isa = PBXFileReference; includeInIndex = 1; lastKnownFileType = sourcecode.c.h; name = "UIImageView+WebCache.h"; path = "SDWebImage/Core/UIImageView+WebCache.h"; sourceTree = "<group>"; };
		243B19D5FEEB10FE1DE7C1882FC68873 /* SDWebImageDownloaderOperation.h */ = {isa = PBXFileReference; includeInIndex = 1; lastKnownFileType = sourcecode.c.h; name = SDWebImageDownloaderOperation.h; path = SDWebImage/Core/SDWebImageDownloaderOperation.h; sourceTree = "<group>"; };
		24B1A6C518C328281E21724A29F5ACE8 /* Math.swift */ = {isa = PBXFileReference; includeInIndex = 1; lastKnownFileType = sourcecode.swift; path = Math.swift; sourceTree = "<group>"; };
		25F0A0D03CD3EEB78B59723510EDAF4A /* NSDate+Orangina.swift */ = {isa = PBXFileReference; includeInIndex = 1; lastKnownFileType = sourcecode.swift; name = "NSDate+Orangina.swift"; path = "Source/NSDate+Orangina.swift"; sourceTree = "<group>"; };
		263CBCF0A59686AD4C03D5DE1D5B40B8 /* ReachabilityObserver.swift */ = {isa = PBXFileReference; includeInIndex = 1; lastKnownFileType = sourcecode.swift; name = ReachabilityObserver.swift; path = Source/ReachabilityObserver.swift; sourceTree = "<group>"; };
		26695654C1C5461381EB02FDDDAA3687 /* StickerCollectionController.swift */ = {isa = PBXFileReference; includeInIndex = 1; lastKnownFileType = sourcecode.swift; path = StickerCollectionController.swift; sourceTree = "<group>"; };
		2681E01832AE2EDA05EB801F53C51E6A /* random_utils.h */ = {isa = PBXFileReference; includeInIndex = 1; lastKnownFileType = sourcecode.c.h; name = random_utils.h; path = src/utils/random_utils.h; sourceTree = "<group>"; };
		26DCCC5005589A6D0217B61DF30F6B79 /* vp8l_dec.c */ = {isa = PBXFileReference; includeInIndex = 1; lastKnownFileType = sourcecode.c.c; name = vp8l_dec.c; path = src/dec/vp8l_dec.c; sourceTree = "<group>"; };
		27D44D273E7F433F9C95F7DEF1FD6CE8 /* Marker.swift */ = {isa = PBXFileReference; includeInIndex = 1; lastKnownFileType = sourcecode.swift; path = Marker.swift; sourceTree = "<group>"; };
		281646E27623BD231CB7DF2278C07ACD /* UIFont+Orangina.swift */ = {isa = PBXFileReference; includeInIndex = 1; lastKnownFileType = sourcecode.swift; name = "UIFont+Orangina.swift"; path = "Source/UIFont+Orangina.swift"; sourceTree = "<group>"; };
		28B56CA266DFB9F59327D0A3E05E3565 /* SDWebImage.h */ = {isa = PBXFileReference; includeInIndex = 1; lastKnownFileType = sourcecode.c.h; name = SDWebImage.h; path = WebImage/SDWebImage.h; sourceTree = "<group>"; };
		28C44D01A99958CE8C1418E743114552 /* NSBundle+Orangina.swift */ = {isa = PBXFileReference; includeInIndex = 1; lastKnownFileType = sourcecode.swift; name = "NSBundle+Orangina.swift"; path = "Source/NSBundle+Orangina.swift"; sourceTree = "<group>"; };
		2962D2CACA3C6A25D923286AE5D8E19E /* Pods-KanvasCameraExampleTests.modulemap */ = {isa = PBXFileReference; includeInIndex = 1; lastKnownFileType = sourcecode.module; path = "Pods-KanvasCameraExampleTests.modulemap"; sourceTree = "<group>"; };
		299F3E5B8F4D6852FDA8E2FEFCEAC74E /* EditorTextView.swift */ = {isa = PBXFileReference; includeInIndex = 1; lastKnownFileType = sourcecode.swift; path = EditorTextView.swift; sourceTree = "<group>"; };
		2B0C4357F53396D8FC5881F18080B584 /* SDWebImage-dummy.m */ = {isa = PBXFileReference; includeInIndex = 1; lastKnownFileType = sourcecode.c.objc; path = "SDWebImage-dummy.m"; sourceTree = "<group>"; };
		2C9CE44A99A69D06CA33E3DEF6607A5C /* rescaler_utils.h */ = {isa = PBXFileReference; includeInIndex = 1; lastKnownFileType = sourcecode.c.h; name = rescaler_utils.h; path = src/utils/rescaler_utils.h; sourceTree = "<group>"; };
		2D60E9D7719216B7B536EF1E85CF094E /* TumblrThemeFontFamily.swift */ = {isa = PBXFileReference; includeInIndex = 1; lastKnownFileType = sourcecode.swift; name = TumblrThemeFontFamily.swift; path = Source/TumblrThemeFontFamily.swift; sourceTree = "<group>"; };
		2D9DB3E58C73423E5524528D11E0F9FF /* SDWebImageCacheSerializer.h */ = {isa = PBXFileReference; includeInIndex = 1; lastKnownFileType = sourcecode.c.h; name = SDWebImageCacheSerializer.h; path = SDWebImage/Core/SDWebImageCacheSerializer.h; sourceTree = "<group>"; };
		2DBDE0FCF6117EFD77D8BD9B09E5B03E /* KanvasCamera.modulemap */ = {isa = PBXFileReference; includeInIndex = 1; lastKnownFileType = sourcecode.module; path = KanvasCamera.modulemap; sourceTree = "<group>"; };
		2DFAF3C145EC508BB1C3C58D272FE180 /* yuv.c */ = {isa = PBXFileReference; includeInIndex = 1; lastKnownFileType = sourcecode.c.c; name = yuv.c; path = src/dsp/yuv.c; sourceTree = "<group>"; };
		2E6FCA794E2005319176407A38D2FCF5 /* HapticFeedbackGenerator.swift */ = {isa = PBXFileReference; includeInIndex = 1; lastKnownFileType = sourcecode.swift; name = HapticFeedbackGenerator.swift; path = Source/HapticFeedbackGenerator.swift; sourceTree = "<group>"; };
		2EEFB46CCCB2D2D38940C87A6B85C7E3 /* alphai_dec.h */ = {isa = PBXFileReference; includeInIndex = 1; lastKnownFileType = sourcecode.c.h; name = alphai_dec.h; path = src/dec/alphai_dec.h; sourceTree = "<group>"; };
		2F16808166699EB0CFF6D374D4B830A5 /* TumblrTheme.debug.xcconfig */ = {isa = PBXFileReference; includeInIndex = 1; lastKnownFileType = text.xcconfig; path = TumblrTheme.debug.xcconfig; sourceTree = "<group>"; };
		2F2C804AB504F60FCAA9F47B38C58CBD /* SDAnimatedImage+Data.swift */ = {isa = PBXFileReference; includeInIndex = 1; lastKnownFileType = sourcecode.swift; name = "SDAnimatedImage+Data.swift"; path = "Classes/SDAnimatedImage+Data.swift"; sourceTree = "<group>"; };
		2F66144BFD27972BDE7B2F6FEEAD78DC /* ImageLoader-dummy.m */ = {isa = PBXFileReference; includeInIndex = 1; lastKnownFileType = sourcecode.c.objc; path = "ImageLoader-dummy.m"; sourceTree = "<group>"; };
		2FEEA9A7C699DED600420217511F86CB /* UIImage+SDAnimatedImage.swift */ = {isa = PBXFileReference; includeInIndex = 1; lastKnownFileType = sourcecode.swift; name = "UIImage+SDAnimatedImage.swift"; path = "Classes/UIImage+SDAnimatedImage.swift"; sourceTree = "<group>"; };
		2FF8F7D062CF98E5705969028543F3D2 /* SDImageLoader.h */ = {isa = PBXFileReference; includeInIndex = 1; lastKnownFileType = sourcecode.c.h; name = SDImageLoader.h; path = SDWebImage/Core/SDImageLoader.h; sourceTree = "<group>"; };
		3005DCBB0817AB6A5B4A2E8B33B839C2 /* SDAnimatedImageRep.h */ = {isa = PBXFileReference; includeInIndex = 1; lastKnownFileType = sourcecode.c.h; name = SDAnimatedImageRep.h; path = SDWebImage/Core/SDAnimatedImageRep.h; sourceTree = "<group>"; };
		310B9DEC80886856B21DC48C102B6450 /* ImageLoader.modulemap */ = {isa = PBXFileReference; includeInIndex = 1; lastKnownFileType = sourcecode.module; path = ImageLoader.modulemap; sourceTree = "<group>"; };
		314CCB288B424975E56F8DF1724072C5 /* StickerTypeCollectionController.swift */ = {isa = PBXFileReference; includeInIndex = 1; lastKnownFileType = sourcecode.swift; path = StickerTypeCollectionController.swift; sourceTree = "<group>"; };
		314F0F5EC70A9A318A517946C3D4ABF8 /* Dictionary+Additions.swift */ = {isa = PBXFileReference; includeInIndex = 1; lastKnownFileType = sourcecode.swift; name = "Dictionary+Additions.swift"; path = "Source/Dictionary+Additions.swift"; sourceTree = "<group>"; };
		31A2AEB99C2A735DF0F263F074A06670 /* Array+Rotate.swift */ = {isa = PBXFileReference; includeInIndex = 1; lastKnownFileType = sourcecode.swift; path = "Array+Rotate.swift"; sourceTree = "<group>"; };
		31B38E88B0CFC2E0E1A9C339103EA6AF /* MirrorTwoFilter.swift */ = {isa = PBXFileReference; includeInIndex = 1; lastKnownFileType = sourcecode.swift; path = MirrorTwoFilter.swift; sourceTree = "<group>"; };
		3272797D60186F169AFF8B21404ACC45 /* VideoCompositor.swift */ = {isa = PBXFileReference; includeInIndex = 1; lastKnownFileType = sourcecode.swift; path = VideoCompositor.swift; sourceTree = "<group>"; };
		328522C1530405F3A70A6AF3289D266B /* EditTagsView.swift */ = {isa = PBXFileReference; includeInIndex = 1; lastKnownFileType = sourcecode.swift; path = EditTagsView.swift; sourceTree = "<group>"; };
		32A4740B2C420A2016202818742212CC /* UIImage+PixelBuffer.swift */ = {isa = PBXFileReference; includeInIndex = 1; lastKnownFileType = sourcecode.swift; path = "UIImage+PixelBuffer.swift"; sourceTree = "<group>"; };
		32E8DB467D165639A9BAAA2F7337CF8A /* rescaler_sse2.c */ = {isa = PBXFileReference; includeInIndex = 1; lastKnownFileType = sourcecode.c.c; name = rescaler_sse2.c; path = src/dsp/rescaler_sse2.c; sourceTree = "<group>"; };
		330399C4385908229645BAE0D5B0855C /* backward_references_enc.h */ = {isa = PBXFileReference; includeInIndex = 1; lastKnownFileType = sourcecode.c.h; name = backward_references_enc.h; path = src/enc/backward_references_enc.h; sourceTree = "<group>"; };
		3349B09BCE3BEB10D18F3BD4BE880B4F /* LoadingIndicatorView.swift */ = {isa = PBXFileReference; includeInIndex = 1; lastKnownFileType = sourcecode.swift; path = LoadingIndicatorView.swift; sourceTree = "<group>"; };
		33D3E328E22BB4E6B893CA7EF5AB1A33 /* lossless_sse2.c */ = {isa = PBXFileReference; includeInIndex = 1; lastKnownFileType = sourcecode.c.c; name = lossless_sse2.c; path = src/dsp/lossless_sse2.c; sourceTree = "<group>"; };
		33E83D02943A5199B83C8316F27EF2F6 /* SDWebImageDownloaderRequestModifier.h */ = {isa = PBXFileReference; includeInIndex = 1; lastKnownFileType = sourcecode.c.h; name = SDWebImageDownloaderRequestModifier.h; path = SDWebImage/Core/SDWebImageDownloaderRequestModifier.h; sourceTree = "<group>"; };
		343BD2BF8B9702A1D98E960A1E213693 /* dsp.h */ = {isa = PBXFileReference; includeInIndex = 1; lastKnownFileType = sourcecode.c.h; name = dsp.h; path = src/dsp/dsp.h; sourceTree = "<group>"; };
		34721C4147A34E397C69C2123569CE10 /* AppColorScheme.swift */ = {isa = PBXFileReference; includeInIndex = 1; lastKnownFileType = sourcecode.swift; name = AppColorScheme.swift; path = Source/AppColorScheme.swift; sourceTree = "<group>"; };
		348478F3E836421ABA683E41EC9A0855 /* webp_dec.c */ = {isa = PBXFileReference; includeInIndex = 1; lastKnownFileType = sourcecode.c.c; name = webp_dec.c; path = src/dec/webp_dec.c; sourceTree = "<group>"; };
		349AF76D32E41290C0197FFEFFE0EE74 /* SDImageCodersManager.m */ = {isa = PBXFileReference; includeInIndex = 1; lastKnownFileType = sourcecode.c.objc; name = SDImageCodersManager.m; path = SDWebImage/Core/SDImageCodersManager.m; sourceTree = "<group>"; };
		34B1FC78970EBE423B5F0D515566FF12 /* ContentTypeDetector.swift */ = {isa = PBXFileReference; includeInIndex = 1; lastKnownFileType = sourcecode.swift; name = ContentTypeDetector.swift; path = Source/ContentTypeDetector.swift; sourceTree = "<group>"; };
		34FC5F9480968C533A41ACD7CAD30977 /* iterator_enc.c */ = {isa = PBXFileReference; includeInIndex = 1; lastKnownFileType = sourcecode.c.c; name = iterator_enc.c; path = src/enc/iterator_enc.c; sourceTree = "<group>"; };
		3503C780FB93E94BB900EFC3FA6F4040 /* filter_enc.c */ = {isa = PBXFileReference; includeInIndex = 1; lastKnownFileType = sourcecode.c.c; name = filter_enc.c; path = src/enc/filter_enc.c; sourceTree = "<group>"; };
		355271E3AFD00F46A4974A8D91486574 /* demux.c */ = {isa = PBXFileReference; includeInIndex = 1; lastKnownFileType = sourcecode.c.c; name = demux.c; path = src/demux/demux.c; sourceTree = "<group>"; };
		35C784A7FEE6609DB37B7FE4BF27982F /* yuv_mips_dsp_r2.c */ = {isa = PBXFileReference; includeInIndex = 1; lastKnownFileType = sourcecode.c.c; name = yuv_mips_dsp_r2.c; path = src/dsp/yuv_mips_dsp_r2.c; sourceTree = "<group>"; };
		35FAA27E04BC4AD46679D3A52565FFBB /* io_dec.c */ = {isa = PBXFileReference; includeInIndex = 1; lastKnownFileType = sourcecode.c.c; name = io_dec.c; path = src/dec/io_dec.c; sourceTree = "<group>"; };
		36448CE7A0888818E02519265282BFCA /* SDImageFrame.h */ = {isa = PBXFileReference; includeInIndex = 1; lastKnownFileType = sourcecode.c.h; name = SDImageFrame.h; path = SDWebImage/Core/SDImageFrame.h; sourceTree = "<group>"; };
		36EFF54169A23DE866BCA9A58CD08050 /* HorizontalCollectionLayout.swift */ = {isa = PBXFileReference; includeInIndex = 1; lastKnownFileType = sourcecode.swift; path = HorizontalCollectionLayout.swift; sourceTree = "<group>"; };
		3819D576B1FBE0B1DB9AE9EFDDF669C4 /* cpu.c */ = {isa = PBXFileReference; includeInIndex = 1; lastKnownFileType = sourcecode.c.c; name = cpu.c; path = src/dsp/cpu.c; sourceTree = "<group>"; };
		3845682F079026C044CC02DDBCA11EB1 /* NSURL+Media.swift */ = {isa = PBXFileReference; includeInIndex = 1; lastKnownFileType = sourcecode.swift; path = "NSURL+Media.swift"; sourceTree = "<group>"; };
		39287ABDDF684533914320C610C48421 /* yuv_mips32.c */ = {isa = PBXFileReference; includeInIndex = 1; lastKnownFileType = sourcecode.c.c; name = yuv_mips32.c; path = src/dsp/yuv_mips32.c; sourceTree = "<group>"; };
		399FFA61DF00731E85D0025A19BC2463 /* StaggeredGridLayout.swift */ = {isa = PBXFileReference; includeInIndex = 1; lastKnownFileType = sourcecode.swift; path = StaggeredGridLayout.swift; sourceTree = "<group>"; };
		39ECD99DAA87ADA84ACD1231F64A3426 /* SDAnimatedImage.h */ = {isa = PBXFileReference; includeInIndex = 1; lastKnownFileType = sourcecode.c.h; name = SDAnimatedImage.h; path = SDWebImage/Core/SDAnimatedImage.h; sourceTree = "<group>"; };
		3A42466E8787A05854BF483A71834898 /* anim_encode.c */ = {isa = PBXFileReference; includeInIndex = 1; lastKnownFileType = sourcecode.c.c; name = anim_encode.c; path = src/mux/anim_encode.c; sourceTree = "<group>"; };
		3AF8812838D40540295D4815E84CE22F /* PhotoOutputHandler.swift */ = {isa = PBXFileReference; includeInIndex = 1; lastKnownFileType = sourcecode.swift; path = PhotoOutputHandler.swift; sourceTree = "<group>"; };
		3B0A7445DCB09FF1386FADA30045D311 /* enc_mips_dsp_r2.c */ = {isa = PBXFileReference; includeInIndex = 1; lastKnownFileType = sourcecode.c.c; name = enc_mips_dsp_r2.c; path = src/dsp/enc_mips_dsp_r2.c; sourceTree = "<group>"; };
		3BA9FF651E71093C39288931021637BF /* Dictionary+Copy.swift */ = {isa = PBXFileReference; includeInIndex = 1; lastKnownFileType = sourcecode.swift; name = "Dictionary+Copy.swift"; path = "Source/Dictionary+Copy.swift"; sourceTree = "<group>"; };
		3BF22C084B65717272690D933B327C0C /* SDWebImageDownloaderConfig.h */ = {isa = PBXFileReference; includeInIndex = 1; lastKnownFileType = sourcecode.c.h; name = SDWebImageDownloaderConfig.h; path = SDWebImage/Core/SDWebImageDownloaderConfig.h; sourceTree = "<group>"; };
		3C5024289CF011F42043F71E7D366C2B /* GLPixelBufferView.swift */ = {isa = PBXFileReference; includeInIndex = 1; lastKnownFileType = sourcecode.swift; path = GLPixelBufferView.swift; sourceTree = "<group>"; };
		3CA7286266118F2114D28E07BB6820E0 /* libwebp.debug.xcconfig */ = {isa = PBXFileReference; includeInIndex = 1; lastKnownFileType = text.xcconfig; path = libwebp.debug.xcconfig; sourceTree = "<group>"; };
		3CDA239D61ADB4845BF97F69602AEAE5 /* ExtendedStackView.swift */ = {isa = PBXFileReference; includeInIndex = 1; lastKnownFileType = sourcecode.swift; path = ExtendedStackView.swift; sourceTree = "<group>"; };
		3CFE6BA9E8B26DEB18B8B53ECA4A44BA /* SDWebImageDownloader.m */ = {isa = PBXFileReference; includeInIndex = 1; lastKnownFileType = sourcecode.c.objc; name = SDWebImageDownloader.m; path = SDWebImage/Core/SDWebImageDownloader.m; sourceTree = "<group>"; };
		3E769AA548E0F3F6B5751471F4F05D9F /* UIView+Image.swift */ = {isa = PBXFileReference; includeInIndex = 1; lastKnownFileType = sourcecode.swift; path = "UIView+Image.swift"; sourceTree = "<group>"; };
		3E89ED61302A2B6A11E4BEA370FD0185 /* SDWebImageOptionsProcessor.m */ = {isa = PBXFileReference; includeInIndex = 1; lastKnownFileType = sourcecode.c.objc; name = SDWebImageOptionsProcessor.m; path = SDWebImage/Core/SDWebImageOptionsProcessor.m; sourceTree = "<group>"; };
		3EDE24762EAAC10BCD2515FB8EE66CA9 /* TagsOptionsModel.swift */ = {isa = PBXFileReference; includeInIndex = 1; lastKnownFileType = sourcecode.swift; path = TagsOptionsModel.swift; sourceTree = "<group>"; };
		3EE8FB0AE34D7E865368ECB16A2EC515 /* UIImageView+HighlightedWebCache.h */ = {isa = PBXFileReference; includeInIndex = 1; lastKnownFileType = sourcecode.c.h; name = "UIImageView+HighlightedWebCache.h"; path = "SDWebImage/Core/UIImageView+HighlightedWebCache.h"; sourceTree = "<group>"; };
		3F114F9717C7FC949CFFFE6C59AEA821 /* CameraFilterCollectionCell.swift */ = {isa = PBXFileReference; includeInIndex = 1; lastKnownFileType = sourcecode.swift; path = CameraFilterCollectionCell.swift; sourceTree = "<group>"; };
		3FA38E2F9B327C34C0CCA2550A813179 /* SDImageCacheConfig.m */ = {isa = PBXFileReference; includeInIndex = 1; lastKnownFileType = sourcecode.c.objc; name = SDImageCacheConfig.m; path = SDWebImage/Core/SDImageCacheConfig.m; sourceTree = "<group>"; };
		3FAFFF934B5B388308A87368C09E327F /* ViewTransformations.swift */ = {isa = PBXFileReference; includeInIndex = 1; lastKnownFileType = sourcecode.swift; path = ViewTransformations.swift; sourceTree = "<group>"; };
		3FBD76C7A368B2396695BDA0D9B92DF8 /* SDImageHEICCoder.h */ = {isa = PBXFileReference; includeInIndex = 1; lastKnownFileType = sourcecode.c.h; name = SDImageHEICCoder.h; path = SDWebImage/Core/SDImageHEICCoder.h; sourceTree = "<group>"; };
		400FF55D0451E7A8F33A3D0D3E11C1B9 /* libReachability.a */ = {isa = PBXFileReference; explicitFileType = archive.ar; includeInIndex = 0; path = libReachability.a; sourceTree = BUILT_PRODUCTS_DIR; };
		402061B8B3CE619B08C8A8CFC6E395D5 /* ColorDrop.swift */ = {isa = PBXFileReference; includeInIndex = 1; lastKnownFileType = sourcecode.swift; path = ColorDrop.swift; sourceTree = "<group>"; };
		405EEA461E45AD5F56BC8A2754846D14 /* DrawingCanvas.swift */ = {isa = PBXFileReference; includeInIndex = 1; lastKnownFileType = sourcecode.swift; path = DrawingCanvas.swift; sourceTree = "<group>"; };
		40C044B80EEBBCFF3066D31EABC202CB /* neon.h */ = {isa = PBXFileReference; includeInIndex = 1; lastKnownFileType = sourcecode.c.h; name = neon.h; path = src/dsp/neon.h; sourceTree = "<group>"; };
		40EC12F012C67931A01452C820619374 /* PostOptionsTagsDelegate.swift */ = {isa = PBXFileReference; includeInIndex = 1; lastKnownFileType = sourcecode.swift; path = PostOptionsTagsDelegate.swift; sourceTree = "<group>"; };
		414207BC9F45E102D40289D728BFF65E /* UIImage+MemoryCacheCost.h */ = {isa = PBXFileReference; includeInIndex = 1; lastKnownFileType = sourcecode.c.h; name = "UIImage+MemoryCacheCost.h"; path = "SDWebImage/Core/UIImage+MemoryCacheCost.h"; sourceTree = "<group>"; };
		4154420BE7CD5DCC530C53E66A1A0388 /* SDImageHEICCoder.m */ = {isa = PBXFileReference; includeInIndex = 1; lastKnownFileType = sourcecode.c.objc; name = SDImageHEICCoder.m; path = SDWebImage/Core/SDImageHEICCoder.m; sourceTree = "<group>"; };
		419C43603934441FCD9AA28D54D65AB9 /* SDImageAPNGCoder.m */ = {isa = PBXFileReference; includeInIndex = 1; lastKnownFileType = sourcecode.c.objc; name = SDImageAPNGCoder.m; path = SDWebImage/Core/SDImageAPNGCoder.m; sourceTree = "<group>"; };
		41A0F54C893CF15DAFAAF3C05098D019 /* MediaPickerButtonView.swift */ = {isa = PBXFileReference; includeInIndex = 1; lastKnownFileType = sourcecode.swift; path = MediaPickerButtonView.swift; sourceTree = "<group>"; };
		42440751BEFBEF3327900FB1241ACB97 /* SDAnimatedImageView.m */ = {isa = PBXFileReference; includeInIndex = 1; lastKnownFileType = sourcecode.c.objc; name = SDAnimatedImageView.m; path = SDWebImage/Core/SDAnimatedImageView.m; sourceTree = "<group>"; };
		425E2EDF74030D1D34E11237911AA85D /* ResourceBundle-KanvasCamera-KanvasCamera-Info.plist */ = {isa = PBXFileReference; includeInIndex = 1; lastKnownFileType = text.plist.xml; path = "ResourceBundle-KanvasCamera-KanvasCamera-Info.plist"; sourceTree = "<group>"; };
		42614E2E380FF0E2D1E4A758BCFB7424 /* lossless.h */ = {isa = PBXFileReference; includeInIndex = 1; lastKnownFileType = sourcecode.c.h; name = lossless.h; path = src/dsp/lossless.h; sourceTree = "<group>"; };
		429E5E5286A995265C1E2EA9FAA84440 /* EditorFilterCollectionController.swift */ = {isa = PBXFileReference; includeInIndex = 1; lastKnownFileType = sourcecode.swift; path = EditorFilterCollectionController.swift; sourceTree = "<group>"; };
		43D83C1C1BD2CF0375B6AFEB0EA87157 /* SwiftSupport.swift */ = {isa = PBXFileReference; includeInIndex = 1; lastKnownFileType = sourcecode.swift; name = SwiftSupport.swift; path = FBSnapshotTestCase/SwiftSupport.swift; sourceTree = "<group>"; };
		4418427BB1D61DE442DEBE15E932F0B7 /* common_dec.h */ = {isa = PBXFileReference; includeInIndex = 1; lastKnownFileType = sourcecode.c.h; name = common_dec.h; path = src/dec/common_dec.h; sourceTree = "<group>"; };
		446CDF69FF3722A2C0F2E36426AF7454 /* GifVideoOutputHandler.swift */ = {isa = PBXFileReference; includeInIndex = 1; lastKnownFileType = sourcecode.swift; path = GifVideoOutputHandler.swift; sourceTree = "<group>"; };
		449B00CC2182E39C51DF48CD499D27A6 /* color_cache_utils.h */ = {isa = PBXFileReference; includeInIndex = 1; lastKnownFileType = sourcecode.c.h; name = color_cache_utils.h; path = src/utils/color_cache_utils.h; sourceTree = "<group>"; };
		4547E40DC08ECE42480E27C32905A689 /* DimensionsHelper.swift */ = {isa = PBXFileReference; includeInIndex = 1; lastKnownFileType = sourcecode.swift; path = DimensionsHelper.swift; sourceTree = "<group>"; };
		45B6E7C793EBA368B54EF7D1A7C4C835 /* upsampling_sse2.c */ = {isa = PBXFileReference; includeInIndex = 1; lastKnownFileType = sourcecode.c.c; name = upsampling_sse2.c; path = src/dsp/upsampling_sse2.c; sourceTree = "<group>"; };
		45CC2502D69AB0A8E02A81FFF9FCD65B /* quant_levels_utils.h */ = {isa = PBXFileReference; includeInIndex = 1; lastKnownFileType = sourcecode.c.h; name = quant_levels_utils.h; path = src/utils/quant_levels_utils.h; sourceTree = "<group>"; };
		45EF32DCE8422DC547E53D12B5ABBFA3 /* UIColor+Adaptive.swift */ = {isa = PBXFileReference; includeInIndex = 1; lastKnownFileType = sourcecode.swift; name = "UIColor+Adaptive.swift"; path = "Source/UIColor+Adaptive.swift"; sourceTree = "<group>"; };
		4656F2B1DF342AA541245854B038804E /* upsampling_mips_dsp_r2.c */ = {isa = PBXFileReference; includeInIndex = 1; lastKnownFileType = sourcecode.c.c; name = upsampling_mips_dsp_r2.c; path = src/dsp/upsampling_mips_dsp_r2.c; sourceTree = "<group>"; };
		46DB8B3C32AD262D226D034BD4A62B7A /* UIImage+Diff.m */ = {isa = PBXFileReference; includeInIndex = 1; lastKnownFileType = sourcecode.c.objc; name = "UIImage+Diff.m"; path = "FBSnapshotTestCase/Categories/UIImage+Diff.m"; sourceTree = "<group>"; };
		46F5E18DE0C54B43D6F60FE9A480B17E /* CameraFilterCollectionController.swift */ = {isa = PBXFileReference; includeInIndex = 1; lastKnownFileType = sourcecode.swift; path = CameraFilterCollectionController.swift; sourceTree = "<group>"; };
		47C5E30A86A8CEC95CA7891C03DCE585 /* UIViewController+Orientation.swift */ = {isa = PBXFileReference; includeInIndex = 1; lastKnownFileType = sourcecode.swift; name = "UIViewController+Orientation.swift"; path = "Source/UIViewController+Orientation.swift"; sourceTree = "<group>"; };
		47D85D12557E7E90F2186AC69D535B88 /* SDAssociatedObject.m */ = {isa = PBXFileReference; includeInIndex = 1; lastKnownFileType = sourcecode.c.objc; name = SDAssociatedObject.m; path = SDWebImage/Private/SDAssociatedObject.m; sourceTree = "<group>"; };
		47F85348D4DF742917FCC5625D6FC81F /* ColorPickerController.swift */ = {isa = PBXFileReference; includeInIndex = 1; lastKnownFileType = sourcecode.swift; path = ColorPickerController.swift; sourceTree = "<group>"; };
		482C54C4A3E2357D0818596AED29C8CC /* Utils-dummy.m */ = {isa = PBXFileReference; includeInIndex = 1; lastKnownFileType = sourcecode.c.objc; path = "Utils-dummy.m"; sourceTree = "<group>"; };
		4840B80F1A08D2916E80577EF37CC129 /* upsampling_neon.c */ = {isa = PBXFileReference; includeInIndex = 1; lastKnownFileType = sourcecode.c.c; name = upsampling_neon.c; path = src/dsp/upsampling_neon.c; sourceTree = "<group>"; };
		4926D4E4B96735173F7167F9A614E69E /* SliderView.swift */ = {isa = PBXFileReference; includeInIndex = 1; lastKnownFileType = sourcecode.swift; path = SliderView.swift; sourceTree = "<group>"; };
		4943FF480D87B6AF027288FA2CDB5A35 /* UIUpdate.swift */ = {isa = PBXFileReference; includeInIndex = 1; lastKnownFileType = sourcecode.swift; path = UIUpdate.swift; sourceTree = "<group>"; };
		4A4F6B7596ED0DE75FC4CD4F0ECB2DD9 /* SDDisplayLink.h */ = {isa = PBXFileReference; includeInIndex = 1; lastKnownFileType = sourcecode.c.h; name = SDDisplayLink.h; path = SDWebImage/Private/SDDisplayLink.h; sourceTree = "<group>"; };
		4A88EE87E9C4E7F8D31768073DC4B0B9 /* CVPixelBuffer+sampleBuffer.swift */ = {isa = PBXFileReference; includeInIndex = 1; lastKnownFileType = sourcecode.swift; path = "CVPixelBuffer+sampleBuffer.swift"; sourceTree = "<group>"; };
		4B232A31E81067A63CF0973CD024F12E /* PlasmaFilter.swift */ = {isa = PBXFileReference; includeInIndex = 1; lastKnownFileType = sourcecode.swift; path = PlasmaFilter.swift; sourceTree = "<group>"; };
		4B58393C8725A7F672DE99510CDD4B4D /* common_sse2.h */ = {isa = PBXFileReference; includeInIndex = 1; lastKnownFileType = sourcecode.c.h; name = common_sse2.h; path = src/dsp/common_sse2.h; sourceTree = "<group>"; };
		4C9A9D866ECDBE4DC7CFFD6B5DE7098B /* frame_dec.c */ = {isa = PBXFileReference; includeInIndex = 1; lastKnownFileType = sourcecode.c.c; name = frame_dec.c; path = src/dec/frame_dec.c; sourceTree = "<group>"; };
		4D0C354396389E5229FFE8D0C4322773 /* SDImageCache.m */ = {isa = PBXFileReference; includeInIndex = 1; lastKnownFileType = sourcecode.c.objc; name = SDImageCache.m; path = SDWebImage/Core/SDImageCache.m; sourceTree = "<group>"; };
		4D3A406C5E74B1AE0D60B2D5962E9551 /* idec_dec.c */ = {isa = PBXFileReference; includeInIndex = 1; lastKnownFileType = sourcecode.c.c; name = idec_dec.c; path = src/dec/idec_dec.c; sourceTree = "<group>"; };
		4DD6A99611FBF26EE1018EEE2C69601E /* DrawingController.swift */ = {isa = PBXFileReference; includeInIndex = 1; lastKnownFileType = sourcecode.swift; path = DrawingController.swift; sourceTree = "<group>"; };
		4E1E010BA2E9963B7E2962937AFD8D55 /* Sharpie.swift */ = {isa = PBXFileReference; includeInIndex = 1; lastKnownFileType = sourcecode.swift; path = Sharpie.swift; sourceTree = "<group>"; };
		4F765C2B10B06BE9F827F6B6EFED0647 /* SDImageFrame.m */ = {isa = PBXFileReference; includeInIndex = 1; lastKnownFileType = sourcecode.c.objc; name = SDImageFrame.m; path = SDWebImage/Core/SDImageFrame.m; sourceTree = "<group>"; };
		4F971E9A26DC30B7311BFCA0378E629E /* histogram_enc.c */ = {isa = PBXFileReference; includeInIndex = 1; lastKnownFileType = sourcecode.c.c; name = histogram_enc.c; path = src/enc/histogram_enc.c; sourceTree = "<group>"; };
		4FD9B28DAF9816343006B9A149A3A27A /* UIFont+TumblrTheme.swift */ = {isa = PBXFileReference; includeInIndex = 1; lastKnownFileType = sourcecode.swift; name = "UIFont+TumblrTheme.swift"; path = "Source/UIFont+TumblrTheme.swift"; sourceTree = "<group>"; };
		5008AC3FFAF6C924BDADB53F7500EEE1 /* UIImage+Snapshot.h */ = {isa = PBXFileReference; includeInIndex = 1; lastKnownFileType = sourcecode.c.h; name = "UIImage+Snapshot.h"; path = "FBSnapshotTestCase/Categories/UIImage+Snapshot.h"; sourceTree = "<group>"; };
		5161E0BA193584E69ABF32453867A5F5 /* SDImageCodersManager.h */ = {isa = PBXFileReference; includeInIndex = 1; lastKnownFileType = sourcecode.c.h; name = SDImageCodersManager.h; path = SDWebImage/Core/SDImageCodersManager.h; sourceTree = "<group>"; };
		5172D2A16DE0755A78E95B9DDCBC614E /* KanvasCamera.bundle */ = {isa = PBXFileReference; explicitFileType = wrapper.cfbundle; includeInIndex = 0; path = KanvasCamera.bundle; sourceTree = BUILT_PRODUCTS_DIR; };
		517359E96446576C28E1D026C4FA66A2 /* FilterProtocol.swift */ = {isa = PBXFileReference; includeInIndex = 1; lastKnownFileType = sourcecode.swift; path = FilterProtocol.swift; sourceTree = "<group>"; };
		51D6CCE31FB3D7E223B5D6C80C1D7F93 /* StickerProvider.swift */ = {isa = PBXFileReference; includeInIndex = 1; lastKnownFileType = sourcecode.swift; path = StickerProvider.swift; sourceTree = "<group>"; };
		523EAA3534E69A5993A08C61D8EBAC58 /* color_cache_utils.c */ = {isa = PBXFileReference; includeInIndex = 1; lastKnownFileType = sourcecode.c.c; name = color_cache_utils.c; path = src/utils/color_cache_utils.c; sourceTree = "<group>"; };
		52AD75A3A25FD9F89C37F9EA0B25B9E2 /* random_utils.c */ = {isa = PBXFileReference; includeInIndex = 1; lastKnownFileType = sourcecode.c.c; name = random_utils.c; path = src/utils/random_utils.c; sourceTree = "<group>"; };
		52B0453046D30AA45D202B71D74780CD /* TumblrTheme-umbrella.h */ = {isa = PBXFileReference; includeInIndex = 1; lastKnownFileType = sourcecode.c.h; path = "TumblrTheme-umbrella.h"; sourceTree = "<group>"; };
		5335E62A47CF2DAB289BA87AFAA7E85E /* FBSnapshotTestCase-prefix.pch */ = {isa = PBXFileReference; includeInIndex = 1; lastKnownFileType = sourcecode.c.h; path = "FBSnapshotTestCase-prefix.pch"; sourceTree = "<group>"; };
		53A95FA0F8E157DA30CE7584B8F50180 /* CALayer+Color.swift */ = {isa = PBXFileReference; includeInIndex = 1; lastKnownFileType = sourcecode.swift; path = "CALayer+Color.swift"; sourceTree = "<group>"; };
		543796D34F425936AC62F381A8AEF21E /* UIImage+GIF.m */ = {isa = PBXFileReference; includeInIndex = 1; lastKnownFileType = sourcecode.c.objc; name = "UIImage+GIF.m"; path = "SDWebImage/Core/UIImage+GIF.m"; sourceTree = "<group>"; };
		5439159250AEC2D100FADA23349CD526 /* TumblrTheme-dummy.m */ = {isa = PBXFileReference; includeInIndex = 1; lastKnownFileType = sourcecode.c.objc; path = "TumblrTheme-dummy.m"; sourceTree = "<group>"; };
		543ECDA8599A5AB8DC2DC250B5867CB3 /* huffman_utils.h */ = {isa = PBXFileReference; includeInIndex = 1; lastKnownFileType = sourcecode.c.h; name = huffman_utils.h; path = src/utils/huffman_utils.h; sourceTree = "<group>"; };
		55153B5AE66994142F92744C588DE3BD /* SDImageCacheDefine.h */ = {isa = PBXFileReference; includeInIndex = 1; lastKnownFileType = sourcecode.c.h; name = SDImageCacheDefine.h; path = SDWebImage/Core/SDImageCacheDefine.h; sourceTree = "<group>"; };
		557028F2A22059FA8A35D6893117DDE0 /* UIImage+Transform.h */ = {isa = PBXFileReference; includeInIndex = 1; lastKnownFileType = sourcecode.c.h; name = "UIImage+Transform.h"; path = "SDWebImage/Core/UIImage+Transform.h"; sourceTree = "<group>"; };
		56EAA71D4E22B2DE34AECAF22EF48F5A /* CameraRecordingProtocol.swift */ = {isa = PBXFileReference; includeInIndex = 1; lastKnownFileType = sourcecode.swift; path = CameraRecordingProtocol.swift; sourceTree = "<group>"; };
		56FFA30183F182277D154B9F3EB5C9DB /* tree_dec.c */ = {isa = PBXFileReference; includeInIndex = 1; lastKnownFileType = sourcecode.c.c; name = tree_dec.c; path = src/dec/tree_dec.c; sourceTree = "<group>"; };
		573DA3488A541E286988927C85812A97 /* Reachability.modulemap */ = {isa = PBXFileReference; includeInIndex = 1; lastKnownFileType = sourcecode.module; path = Reachability.modulemap; sourceTree = "<group>"; };
		57D83A17D0E39130B84917678BE439CA /* token_enc.c */ = {isa = PBXFileReference; includeInIndex = 1; lastKnownFileType = sourcecode.c.c; name = token_enc.c; path = src/enc/token_enc.c; sourceTree = "<group>"; };
		580C88B07D17C94D1F704812A2105987 /* TagsViewEditCell.swift */ = {isa = PBXFileReference; includeInIndex = 1; lastKnownFileType = sourcecode.swift; path = TagsViewEditCell.swift; sourceTree = "<group>"; };
		584838C8EB7A8CF6902DBC2D87985D9D /* libwebp-umbrella.h */ = {isa = PBXFileReference; includeInIndex = 1; lastKnownFileType = sourcecode.c.h; path = "libwebp-umbrella.h"; sourceTree = "<group>"; };
		5855613603B2DBAF3CD418E85A4A4BCE /* StylableTextView.swift */ = {isa = PBXFileReference; includeInIndex = 1; lastKnownFileType = sourcecode.swift; path = StylableTextView.swift; sourceTree = "<group>"; };
		58FCA8CA2C7C510721F1E3173A7C8734 /* AVAssetTrack+transform.swift */ = {isa = PBXFileReference; includeInIndex = 1; lastKnownFileType = sourcecode.swift; path = "AVAssetTrack+transform.swift"; sourceTree = "<group>"; };
		592BE77C2C1795290062F428FB2DA47D /* UIFont+Fonts.swift */ = {isa = PBXFileReference; includeInIndex = 1; lastKnownFileType = sourcecode.swift; path = "UIFont+Fonts.swift"; sourceTree = "<group>"; };
		597476E1EC0BCF5782BB847CAF467650 /* msa_macro.h */ = {isa = PBXFileReference; includeInIndex = 1; lastKnownFileType = sourcecode.c.h; name = msa_macro.h; path = src/dsp/msa_macro.h; sourceTree = "<group>"; };
		5A87F8737E0F346A20DB3C219AAFDD2A /* picture_tools_enc.c */ = {isa = PBXFileReference; includeInIndex = 1; lastKnownFileType = sourcecode.c.c; name = picture_tools_enc.c; path = src/enc/picture_tools_enc.c; sourceTree = "<group>"; };
		5B330E0EFE50C00C1237A6BAD28DA725 /* UIFont+Utils.swift */ = {isa = PBXFileReference; includeInIndex = 1; lastKnownFileType = sourcecode.swift; path = "UIFont+Utils.swift"; sourceTree = "<group>"; };
		5B737EF75791B03FEEE52BCF98B373BD /* Pods-KanvasCameraExample-acknowledgements.markdown */ = {isa = PBXFileReference; includeInIndex = 1; lastKnownFileType = text; path = "Pods-KanvasCameraExample-acknowledgements.markdown"; sourceTree = "<group>"; };
		5B915EB0DEDBBA2A740877FE167E6964 /* SDMemoryCache.h */ = {isa = PBXFileReference; includeInIndex = 1; lastKnownFileType = sourcecode.c.h; name = SDMemoryCache.h; path = SDWebImage/Core/SDMemoryCache.h; sourceTree = "<group>"; };
		5B93053595F66B9E47DF164A3918EA27 /* SDWebImage-prefix.pch */ = {isa = PBXFileReference; includeInIndex = 1; lastKnownFileType = sourcecode.c.h; path = "SDWebImage-prefix.pch"; sourceTree = "<group>"; };
		5BE82E6CB65C00253741A8459F1B387C /* SDDiskCache.m */ = {isa = PBXFileReference; includeInIndex = 1; lastKnownFileType = sourcecode.c.objc; name = SDDiskCache.m; path = SDWebImage/Core/SDDiskCache.m; sourceTree = "<group>"; };
		5C4F31330DFA99D699E4BDC8C3573D73 /* libFBSnapshotTestCase.a */ = {isa = PBXFileReference; explicitFileType = archive.ar; includeInIndex = 0; path = libFBSnapshotTestCase.a; sourceTree = BUILT_PRODUCTS_DIR; };
		5C699827D5F53581CE2E621987B27BB3 /* UIColor+Hex.swift */ = {isa = PBXFileReference; includeInIndex = 1; lastKnownFileType = sourcecode.swift; name = "UIColor+Hex.swift"; path = "Source/UIColor+Hex.swift"; sourceTree = "<group>"; };
		5C6E926B11450C0E09F39DAC493E44BE /* SDImageCachesManagerOperation.h */ = {isa = PBXFileReference; includeInIndex = 1; lastKnownFileType = sourcecode.c.h; name = SDImageCachesManagerOperation.h; path = SDWebImage/Private/SDImageCachesManagerOperation.h; sourceTree = "<group>"; };
		5CACACB3E464E093A39123FAA3071CE0 /* TrimView.swift */ = {isa = PBXFileReference; includeInIndex = 1; lastKnownFileType = sourcecode.swift; path = TrimView.swift; sourceTree = "<group>"; };
		5CE0F0BCEE91571C41734EED2D2A59FF /* Reachability.debug.xcconfig */ = {isa = PBXFileReference; includeInIndex = 1; lastKnownFileType = text.xcconfig; path = Reachability.debug.xcconfig; sourceTree = "<group>"; };
		5E028EFD120A2C9F90997418663149C7 /* UIApplication+StrictKeyWindow.h */ = {isa = PBXFileReference; includeInIndex = 1; lastKnownFileType = sourcecode.c.h; name = "UIApplication+StrictKeyWindow.h"; path = "FBSnapshotTestCase/Categories/UIApplication+StrictKeyWindow.h"; sourceTree = "<group>"; };
		5E4674603A5D5B9215FFA0F8E69F8B71 /* liblibwebp.a */ = {isa = PBXFileReference; explicitFileType = archive.ar; includeInIndex = 0; path = liblibwebp.a; sourceTree = BUILT_PRODUCTS_DIR; };
		5E9195D5C68789A4DD587E19E8C52E1D /* UIView+Shadows.swift */ = {isa = PBXFileReference; includeInIndex = 1; lastKnownFileType = sourcecode.swift; name = "UIView+Shadows.swift"; path = "Source/UIView+Shadows.swift"; sourceTree = "<group>"; };
		5EAB4F5D4E0415F3ABE86C8FAB85F123 /* HorizontalCollectionView.swift */ = {isa = PBXFileReference; includeInIndex = 1; lastKnownFileType = sourcecode.swift; path = HorizontalCollectionView.swift; sourceTree = "<group>"; };
		6026F3C796794FBB23F9020EEEC9060C /* ImageLoaderURLSessionMetricsDelegate.swift */ = {isa = PBXFileReference; includeInIndex = 1; lastKnownFileType = sourcecode.swift; name = ImageLoaderURLSessionMetricsDelegate.swift; path = Classes/ImageLoaderURLSessionMetricsDelegate.swift; sourceTree = "<group>"; };
		602C4AA155D4573F2FF51AACB962CB12 /* EMInterferenceFilter.swift */ = {isa = PBXFileReference; includeInIndex = 1; lastKnownFileType = sourcecode.swift; path = EMInterferenceFilter.swift; sourceTree = "<group>"; };
		6046EAFE87D015357840C011B1BC3AA4 /* enc_sse2.c */ = {isa = PBXFileReference; includeInIndex = 1; lastKnownFileType = sourcecode.c.c; name = enc_sse2.c; path = src/dsp/enc_sse2.c; sourceTree = "<group>"; };
		6072E65CD8EF270CDBBDC69EF01AC700 /* UIImageView+HighlightedWebCache.m */ = {isa = PBXFileReference; includeInIndex = 1; lastKnownFileType = sourcecode.c.objc; name = "UIImageView+HighlightedWebCache.m"; path = "SDWebImage/Core/UIImageView+HighlightedWebCache.m"; sourceTree = "<group>"; };
		60A57AD51C2DD678020FC51F8FBF3BBB /* Filter.swift */ = {isa = PBXFileReference; includeInIndex = 1; lastKnownFileType = sourcecode.swift; path = Filter.swift; sourceTree = "<group>"; };
		60C4DFAF58014107410D15FBFC2BA3B7 /* SharedUI-dummy.m */ = {isa = PBXFileReference; includeInIndex = 1; lastKnownFileType = sourcecode.c.objc; path = "SharedUI-dummy.m"; sourceTree = "<group>"; };
		60DF08A61BD2EFBD5FBD994EA1678638 /* Synchronized.swift */ = {isa = PBXFileReference; includeInIndex = 1; lastKnownFileType = sourcecode.swift; path = Synchronized.swift; sourceTree = "<group>"; };
		6103315B49D12299EE0E7830D5376ED6 /* frame_enc.c */ = {isa = PBXFileReference; includeInIndex = 1; lastKnownFileType = sourcecode.c.c; name = frame_enc.c; path = src/enc/frame_enc.c; sourceTree = "<group>"; };
		6105497F85D2559E64941CB0F1786765 /* upsampling.c */ = {isa = PBXFileReference; includeInIndex = 1; lastKnownFileType = sourcecode.c.c; name = upsampling.c; path = src/dsp/upsampling.c; sourceTree = "<group>"; };
		61330F84A7759DFFB34FB3D14D0E7B20 /* SDWebImageCacheKeyFilter.m */ = {isa = PBXFileReference; includeInIndex = 1; lastKnownFileType = sourcecode.c.objc; name = SDWebImageCacheKeyFilter.m; path = SDWebImage/Core/SDWebImageCacheKeyFilter.m; sourceTree = "<group>"; };
		616E537CFECDDDA2688F34591CD415CC /* IndexPath+Order.swift */ = {isa = PBXFileReference; includeInIndex = 1; lastKnownFileType = sourcecode.swift; path = "IndexPath+Order.swift"; sourceTree = "<group>"; };
		61F1860C87DEC07908401DBE5532DBA3 /* KanvasCamera-umbrella.h */ = {isa = PBXFileReference; includeInIndex = 1; lastKnownFileType = sourcecode.c.h; path = "KanvasCamera-umbrella.h"; sourceTree = "<group>"; };
		62707D64B5DB586E01C60343BC59398C /* dec_msa.c */ = {isa = PBXFileReference; includeInIndex = 1; lastKnownFileType = sourcecode.c.c; name = dec_msa.c; path = src/dsp/dec_msa.c; sourceTree = "<group>"; };
		62DA9B5CAF8BBC11D367D2690D908365 /* FilterCollectionCell.swift */ = {isa = PBXFileReference; includeInIndex = 1; lastKnownFileType = sourcecode.swift; path = FilterCollectionCell.swift; sourceTree = "<group>"; };
		630B8998A5C69B937ECEEBCB0E155572 /* Reachability-umbrella.h */ = {isa = PBXFileReference; includeInIndex = 1; lastKnownFileType = sourcecode.c.h; path = "Reachability-umbrella.h"; sourceTree = "<group>"; };
		6380B8BD4116CB12223CE55119472958 /* ThumbnailCollectionController.swift */ = {isa = PBXFileReference; includeInIndex = 1; lastKnownFileType = sourcecode.swift; path = ThumbnailCollectionController.swift; sourceTree = "<group>"; };
		63AEC6E64EE104AB6DB59E486D0C00CA /* UIView+Layout.swift */ = {isa = PBXFileReference; includeInIndex = 1; lastKnownFileType = sourcecode.swift; path = "UIView+Layout.swift"; sourceTree = "<group>"; };
		63B10A4E98CBBAA418017E0A655B2E30 /* CameraInputControllerDelegate.swift */ = {isa = PBXFileReference; includeInIndex = 1; lastKnownFileType = sourcecode.swift; path = CameraInputControllerDelegate.swift; sourceTree = "<group>"; };
		642A27E15F0CBF89E16ADC52265F6BFC /* OptionsController.swift */ = {isa = PBXFileReference; includeInIndex = 1; lastKnownFileType = sourcecode.swift; path = OptionsController.swift; sourceTree = "<group>"; };
		644C9DFB24FDCCB7FB37FE933D40BE1D /* backward_references_cost_enc.c */ = {isa = PBXFileReference; includeInIndex = 1; lastKnownFileType = sourcecode.c.c; name = backward_references_cost_enc.c; path = src/enc/backward_references_cost_enc.c; sourceTree = "<group>"; };
		64D7E46B803B8813FC9ED780B53E2629 /* EditionMenuCollectionController.swift */ = {isa = PBXFileReference; includeInIndex = 1; lastKnownFileType = sourcecode.swift; path = EditionMenuCollectionController.swift; sourceTree = "<group>"; };
		64F79BE3487AAF4AD397742EC3B17A08 /* lossless_enc_sse41.c */ = {isa = PBXFileReference; includeInIndex = 1; lastKnownFileType = sourcecode.c.c; name = lossless_enc_sse41.c; path = src/dsp/lossless_enc_sse41.c; sourceTree = "<group>"; };
		6515A249248821B200267A88 /* TimeIndicator.swift */ = {isa = PBXFileReference; lastKnownFileType = sourcecode.swift; path = TimeIndicator.swift; sourceTree = "<group>"; };
		653A57EDDFE771469846380C36E81F4F /* SDWebImageTransition.m */ = {isa = PBXFileReference; includeInIndex = 1; lastKnownFileType = sourcecode.c.objc; name = SDWebImageTransition.m; path = SDWebImage/Core/SDWebImageTransition.m; sourceTree = "<group>"; };
		65646414248943B10078666B /* DiscreteSliderCollectionCell.swift */ = {isa = PBXFileReference; fileEncoding = 4; lastKnownFileType = sourcecode.swift; path = DiscreteSliderCollectionCell.swift; sourceTree = "<group>"; };
		65646415248943B10078666B /* DiscreteSliderView.swift */ = {isa = PBXFileReference; fileEncoding = 4; lastKnownFileType = sourcecode.swift; path = DiscreteSliderView.swift; sourceTree = "<group>"; };
		65646416248943B10078666B /* DiscreteSlider.swift */ = {isa = PBXFileReference; fileEncoding = 4; lastKnownFileType = sourcecode.swift; path = DiscreteSlider.swift; sourceTree = "<group>"; };
		65646417248943B10078666B /* SpeedController.swift */ = {isa = PBXFileReference; fileEncoding = 4; lastKnownFileType = sourcecode.swift; path = SpeedController.swift; sourceTree = "<group>"; };
		65646418248943B10078666B /* SpeedView.swift */ = {isa = PBXFileReference; fileEncoding = 4; lastKnownFileType = sourcecode.swift; path = SpeedView.swift; sourceTree = "<group>"; };
		659BE77F151A9D6B05F6A0BFC5A010B0 /* ShowModalFromTopAnimator.swift */ = {isa = PBXFileReference; includeInIndex = 1; lastKnownFileType = sourcecode.swift; name = ShowModalFromTopAnimator.swift; path = Source/ShowModalFromTopAnimator.swift; sourceTree = "<group>"; };
		65CBE3CD248952B200206873 /* PlaybackOption.swift */ = {isa = PBXFileReference; fileEncoding = 4; lastKnownFileType = sourcecode.swift; path = PlaybackOption.swift; sourceTree = "<group>"; };
		65CBE3CE248952B200206873 /* PlaybackView.swift */ = {isa = PBXFileReference; fileEncoding = 4; lastKnownFileType = sourcecode.swift; path = PlaybackView.swift; sourceTree = "<group>"; };
		65CBE3CF248952B200206873 /* PlaybackController.swift */ = {isa = PBXFileReference; fileEncoding = 4; lastKnownFileType = sourcecode.swift; path = PlaybackController.swift; sourceTree = "<group>"; };
		65CBE3D0248952B200206873 /* PlaybackCollectionCell.swift */ = {isa = PBXFileReference; fileEncoding = 4; lastKnownFileType = sourcecode.swift; path = PlaybackCollectionCell.swift; sourceTree = "<group>"; };
		65E9E961655D5E3A8438A6CF32C063FD /* CameraInputOutput.swift */ = {isa = PBXFileReference; includeInIndex = 1; lastKnownFileType = sourcecode.swift; path = CameraInputOutput.swift; sourceTree = "<group>"; };
		66060355ECFA400CA363448B19B49E79 /* UIImage+GIF.h */ = {isa = PBXFileReference; includeInIndex = 1; lastKnownFileType = sourcecode.c.h; name = "UIImage+GIF.h"; path = "SDWebImage/Core/UIImage+GIF.h"; sourceTree = "<group>"; };
		661D8774EFABECB9AC050B44C5AA22CF /* SDWebImageError.h */ = {isa = PBXFileReference; includeInIndex = 1; lastKnownFileType = sourcecode.c.h; name = SDWebImageError.h; path = SDWebImage/Core/SDWebImageError.h; sourceTree = "<group>"; };
		669C24A2E7E1E14DF6FA3D1A004A52A0 /* StylableImageView.swift */ = {isa = PBXFileReference; includeInIndex = 1; lastKnownFileType = sourcecode.swift; path = StylableImageView.swift; sourceTree = "<group>"; };
		66B5A66E9196C461C29C327065299951 /* endian_inl_utils.h */ = {isa = PBXFileReference; includeInIndex = 1; lastKnownFileType = sourcecode.c.h; name = endian_inl_utils.h; path = src/utils/endian_inl_utils.h; sourceTree = "<group>"; };
		671F2CD088AA028844FD37E88EAAF19E /* SDDisplayLink.m */ = {isa = PBXFileReference; includeInIndex = 1; lastKnownFileType = sourcecode.c.objc; name = SDDisplayLink.m; path = SDWebImage/Private/SDDisplayLink.m; sourceTree = "<group>"; };
		680053521140080987C78356523FFF64 /* EasyTipView.swift */ = {isa = PBXFileReference; includeInIndex = 1; lastKnownFileType = sourcecode.swift; name = EasyTipView.swift; path = Source/EasyTipView.swift; sourceTree = "<group>"; };
		6957ED5A4202E25C151F1EE4410E96DE /* muxi.h */ = {isa = PBXFileReference; includeInIndex = 1; lastKnownFileType = sourcecode.c.h; name = muxi.h; path = src/mux/muxi.h; sourceTree = "<group>"; };
		699062D95E60EC1CA78A859C05C12B97 /* String+HexColor.swift */ = {isa = PBXFileReference; includeInIndex = 1; lastKnownFileType = sourcecode.swift; name = "String+HexColor.swift"; path = "Source/String+HexColor.swift"; sourceTree = "<group>"; };
		69CF9F04FAB2E7A3E0AF121556A40290 /* UIImage+WebP.m */ = {isa = PBXFileReference; includeInIndex = 1; lastKnownFileType = sourcecode.c.objc; name = "UIImage+WebP.m"; path = "SDWebImageWebPCoder/Classes/UIImage+WebP.m"; sourceTree = "<group>"; };
		69E6C1BF731EE66DD48ED9A5B4B1C427 /* SDWebImageDownloaderDecryptor.m */ = {isa = PBXFileReference; includeInIndex = 1; lastKnownFileType = sourcecode.c.objc; name = SDWebImageDownloaderDecryptor.m; path = SDWebImage/Core/SDWebImageDownloaderDecryptor.m; sourceTree = "<group>"; };
		6A4303F46DB9F159DEDE98B8D1B3DABB /* SDWebImage.modulemap */ = {isa = PBXFileReference; includeInIndex = 1; lastKnownFileType = sourcecode.module; path = SDWebImage.modulemap; sourceTree = "<group>"; };
		6ABF66BAFFFEE8FBA125AEF0ADE588AD /* TagsViewTagCell.swift */ = {isa = PBXFileReference; includeInIndex = 1; lastKnownFileType = sourcecode.swift; path = TagsViewTagCell.swift; sourceTree = "<group>"; };
		6AF2044F083E0A9945E023DA864BDB5B /* bit_writer_utils.h */ = {isa = PBXFileReference; includeInIndex = 1; lastKnownFileType = sourcecode.c.h; name = bit_writer_utils.h; path = src/utils/bit_writer_utils.h; sourceTree = "<group>"; };
		6B021E6E4313D7010362B8C66F9B8BED /* Reachability.release.xcconfig */ = {isa = PBXFileReference; includeInIndex = 1; lastKnownFileType = text.xcconfig; path = Reachability.release.xcconfig; sourceTree = "<group>"; };
		6BEEF50382DF000429651D6EC192E147 /* UIButton+WebCache.h */ = {isa = PBXFileReference; includeInIndex = 1; lastKnownFileType = sourcecode.c.h; name = "UIButton+WebCache.h"; path = "SDWebImage/Core/UIButton+WebCache.h"; sourceTree = "<group>"; };
		6C03ED678325F2E28B336BB7D50F1F0D /* ImagePerformanceLogging.swift */ = {isa = PBXFileReference; includeInIndex = 1; lastKnownFileType = sourcecode.swift; name = ImagePerformanceLogging.swift; path = Classes/ImagePerformanceLogging.swift; sourceTree = "<group>"; };
		6C0E4134269D508FCD26AB693AD58333 /* SharedUI.debug.xcconfig */ = {isa = PBXFileReference; includeInIndex = 1; lastKnownFileType = text.xcconfig; path = SharedUI.debug.xcconfig; sourceTree = "<group>"; };
		6C1401AAEEB5F104191878969FCA2854 /* UIImage+Metadata.h */ = {isa = PBXFileReference; includeInIndex = 1; lastKnownFileType = sourcecode.c.h; name = "UIImage+Metadata.h"; path = "SDWebImage/Core/UIImage+Metadata.h"; sourceTree = "<group>"; };
		6C61E1F5B83D8335A84859ADEC64BA20 /* TrimController.swift */ = {isa = PBXFileReference; includeInIndex = 1; lastKnownFileType = sourcecode.swift; path = TrimController.swift; sourceTree = "<group>"; };
		6C774472519040078AD2F50D8FF064F6 /* filters_mips_dsp_r2.c */ = {isa = PBXFileReference; includeInIndex = 1; lastKnownFileType = sourcecode.c.c; name = filters_mips_dsp_r2.c; path = src/dsp/filters_mips_dsp_r2.c; sourceTree = "<group>"; };
		6CA9D7E20A359B40160B6B2417D5D241 /* MediaClip.swift */ = {isa = PBXFileReference; includeInIndex = 1; lastKnownFileType = sourcecode.swift; path = MediaClip.swift; sourceTree = "<group>"; };
		6D243D8AF6CB9DF1F49C54B72FEBAB5A /* lossless.c */ = {isa = PBXFileReference; includeInIndex = 1; lastKnownFileType = sourcecode.c.c; name = lossless.c; path = src/dsp/lossless.c; sourceTree = "<group>"; };
		6D35CB7BE26B185DBBFB1B4E7430A647 /* UIImage+Compare.m */ = {isa = PBXFileReference; includeInIndex = 1; lastKnownFileType = sourcecode.c.objc; name = "UIImage+Compare.m"; path = "FBSnapshotTestCase/Categories/UIImage+Compare.m"; sourceTree = "<group>"; };
		6DFEFBA2F3CDE4AE7B60B3EC90BC85F7 /* Array+Object.swift */ = {isa = PBXFileReference; includeInIndex = 1; lastKnownFileType = sourcecode.swift; path = "Array+Object.swift"; sourceTree = "<group>"; };
		6E389B195A0DA69DF3FB10374E0B2214 /* GLError.swift */ = {isa = PBXFileReference; includeInIndex = 1; lastKnownFileType = sourcecode.swift; path = GLError.swift; sourceTree = "<group>"; };
		6EC75366F74642DB13DA1E327784B0B0 /* vp8li_enc.h */ = {isa = PBXFileReference; includeInIndex = 1; lastKnownFileType = sourcecode.c.h; name = vp8li_enc.h; path = src/enc/vp8li_enc.h; sourceTree = "<group>"; };
		6F630426EE550B8E662A9A4C0B01BD32 /* predictor_enc.c */ = {isa = PBXFileReference; includeInIndex = 1; lastKnownFileType = sourcecode.c.c; name = predictor_enc.c; path = src/enc/predictor_enc.c; sourceTree = "<group>"; };
		70052E755082C37141EBFE5E5C4574CD /* mux.h */ = {isa = PBXFileReference; includeInIndex = 1; lastKnownFileType = sourcecode.c.h; name = mux.h; path = src/webp/mux.h; sourceTree = "<group>"; };
		701DA5A03AF6EC2E0005F604A192E3B2 /* SDWeakProxy.h */ = {isa = PBXFileReference; includeInIndex = 1; lastKnownFileType = sourcecode.c.h; name = SDWeakProxy.h; path = SDWebImage/Private/SDWeakProxy.h; sourceTree = "<group>"; };
		7053D1B5D28863D7590BBC8E85047316 /* picture_enc.c */ = {isa = PBXFileReference; includeInIndex = 1; lastKnownFileType = sourcecode.c.c; name = picture_enc.c; path = src/enc/picture_enc.c; sourceTree = "<group>"; };
		70C2C87D68995E56751439EF02404A7E /* NSData+ImageContentType.h */ = {isa = PBXFileReference; includeInIndex = 1; lastKnownFileType = sourcecode.c.h; name = "NSData+ImageContentType.h"; path = "SDWebImage/Core/NSData+ImageContentType.h"; sourceTree = "<group>"; };
		70F6FD635F086E70E15190B420CB198D /* KanvasUIImagePickerViewController.swift */ = {isa = PBXFileReference; includeInIndex = 1; lastKnownFileType = sourcecode.swift; path = KanvasUIImagePickerViewController.swift; sourceTree = "<group>"; };
		71ABA998C209EFD20A34C6CB6D1A3A6C /* GLKMatrix4+Unsafe.swift */ = {isa = PBXFileReference; includeInIndex = 1; lastKnownFileType = sourcecode.swift; path = "GLKMatrix4+Unsafe.swift"; sourceTree = "<group>"; };
		729A48FA825134C06755FB5F19354CD7 /* SDWebImageManager.m */ = {isa = PBXFileReference; includeInIndex = 1; lastKnownFileType = sourcecode.c.objc; name = SDWebImageManager.m; path = SDWebImage/Core/SDWebImageManager.m; sourceTree = "<group>"; };
		72BC6172444BC8896A7DD17D385D81BE /* Pods-KanvasCameraExampleTests.release.xcconfig */ = {isa = PBXFileReference; includeInIndex = 1; lastKnownFileType = text.xcconfig; path = "Pods-KanvasCameraExampleTests.release.xcconfig"; sourceTree = "<group>"; };
		73559C7C0ECA09AB6F73A2B3AA7F0613 /* SDWebImageWebPCoder.release.xcconfig */ = {isa = PBXFileReference; includeInIndex = 1; lastKnownFileType = text.xcconfig; path = SDWebImageWebPCoder.release.xcconfig; sourceTree = "<group>"; };
		73AD2004BAD76C594CB4993CEDC2D6DC /* UIViewController+Load.swift */ = {isa = PBXFileReference; includeInIndex = 1; lastKnownFileType = sourcecode.swift; path = "UIViewController+Load.swift"; sourceTree = "<group>"; };
		753DC105A446C390E2860AE4DA82EC27 /* yuv_neon.c */ = {isa = PBXFileReference; includeInIndex = 1; lastKnownFileType = sourcecode.c.c; name = yuv_neon.c; path = src/dsp/yuv_neon.c; sourceTree = "<group>"; };
		756BDDD32BB2518BE01BE22626B46339 /* histogram_enc.h */ = {isa = PBXFileReference; includeInIndex = 1; lastKnownFileType = sourcecode.c.h; name = histogram_enc.h; path = src/enc/histogram_enc.h; sourceTree = "<group>"; };
		75BFF17E0CF94691ED1B24E9EAB53437 /* cost_mips_dsp_r2.c */ = {isa = PBXFileReference; includeInIndex = 1; lastKnownFileType = sourcecode.c.c; name = cost_mips_dsp_r2.c; path = src/dsp/cost_mips_dsp_r2.c; sourceTree = "<group>"; };
		765EF3DE55D97C444E5B467FD47EFB43 /* KanvasCamera-dummy.m */ = {isa = PBXFileReference; includeInIndex = 1; lastKnownFileType = sourcecode.c.objc; path = "KanvasCamera-dummy.m"; sourceTree = "<group>"; };
		76AE966E712D09165689018C294D7147 /* Pods-KanvasCameraExampleTests-dummy.m */ = {isa = PBXFileReference; includeInIndex = 1; lastKnownFileType = sourcecode.c.objc; path = "Pods-KanvasCameraExampleTests-dummy.m"; sourceTree = "<group>"; };
		7724DFFE365C7BC035EB9D9B0CCA61BD /* SDImageAssetManager.m */ = {isa = PBXFileReference; includeInIndex = 1; lastKnownFileType = sourcecode.c.objc; name = SDImageAssetManager.m; path = SDWebImage/Private/SDImageAssetManager.m; sourceTree = "<group>"; };
		77F1C050A68ADFE830CCC80309FAB835 /* DrawerTabBarOption.swift */ = {isa = PBXFileReference; includeInIndex = 1; lastKnownFileType = sourcecode.swift; path = DrawerTabBarOption.swift; sourceTree = "<group>"; };
		79E3871FE91A33240199124AC6A2EA63 /* ResourceBundle-SharedUI-SharedUI-Info.plist */ = {isa = PBXFileReference; includeInIndex = 1; lastKnownFileType = text.plist.xml; path = "ResourceBundle-SharedUI-SharedUI-Info.plist"; sourceTree = "<group>"; };
		7A21164C0612B9E7FDCA28216C46D0DC /* rescaler_utils.c */ = {isa = PBXFileReference; includeInIndex = 1; lastKnownFileType = sourcecode.c.c; name = rescaler_utils.c; path = src/utils/rescaler_utils.c; sourceTree = "<group>"; };
		7AB4C4E10ECAFB6A991E4873E5F14DCD /* MediaClipsCollectionView.swift */ = {isa = PBXFileReference; includeInIndex = 1; lastKnownFileType = sourcecode.swift; path = MediaClipsCollectionView.swift; sourceTree = "<group>"; };
		7ACEC8D3CD11AE4473EA05A704B4E920 /* ThumbnailCollectionCell.swift */ = {isa = PBXFileReference; includeInIndex = 1; lastKnownFileType = sourcecode.swift; path = ThumbnailCollectionCell.swift; sourceTree = "<group>"; };
		7C212CBEFF4617CA2B29029F3CA748F5 /* SDMemoryCache.m */ = {isa = PBXFileReference; includeInIndex = 1; lastKnownFileType = sourcecode.c.objc; name = SDMemoryCache.m; path = SDWebImage/Core/SDMemoryCache.m; sourceTree = "<group>"; };
		7D02C954B8706B58CACF34DA6200B37A /* UIImage+SharedUIAssets.swift */ = {isa = PBXFileReference; includeInIndex = 1; lastKnownFileType = sourcecode.swift; name = "UIImage+SharedUIAssets.swift"; path = "Source/UIImage+SharedUIAssets.swift"; sourceTree = "<group>"; };
		7E487752E0646B4311E94CECC62D53F9 /* vp8l_enc.c */ = {isa = PBXFileReference; includeInIndex = 1; lastKnownFileType = sourcecode.c.c; name = vp8l_enc.c; path = src/enc/vp8l_enc.c; sourceTree = "<group>"; };
		7E65EFD95CF92D8AA54581969936EEAB /* SDImageTransformer.h */ = {isa = PBXFileReference; includeInIndex = 1; lastKnownFileType = sourcecode.c.h; name = SDImageTransformer.h; path = SDWebImage/Core/SDImageTransformer.h; sourceTree = "<group>"; };
		7EBC51AC343C31E22BD0C4C667A3FBF1 /* SDImageIOCoder.h */ = {isa = PBXFileReference; includeInIndex = 1; lastKnownFileType = sourcecode.c.h; name = SDImageIOCoder.h; path = SDWebImage/Core/SDImageIOCoder.h; sourceTree = "<group>"; };
		7F2707755D8BA16283DAB7907AF1B0DF /* SDImageCachesManager.h */ = {isa = PBXFileReference; includeInIndex = 1; lastKnownFileType = sourcecode.c.h; name = SDImageCachesManager.h; path = SDWebImage/Core/SDImageCachesManager.h; sourceTree = "<group>"; };
		7FA3FAD532C2EBB8EF86876756FAEBC4 /* ImageLoader.release.xcconfig */ = {isa = PBXFileReference; includeInIndex = 1; lastKnownFileType = text.xcconfig; path = ImageLoader.release.xcconfig; sourceTree = "<group>"; };
		7FC271A6531B4FDC81A0792E0EF4F716 /* UIView+Snaphot.swift */ = {isa = PBXFileReference; includeInIndex = 1; lastKnownFileType = sourcecode.swift; name = "UIView+Snaphot.swift"; path = "Source/UIView+Snaphot.swift"; sourceTree = "<group>"; };
		7FF55982E4CF863BAA22B405373D4C6F /* DrawerTabBarController.swift */ = {isa = PBXFileReference; includeInIndex = 1; lastKnownFileType = sourcecode.swift; path = DrawerTabBarController.swift; sourceTree = "<group>"; };
		7FFB0CEC230E89EECF17574E8012ACA5 /* CGRect+Center.swift */ = {isa = PBXFileReference; includeInIndex = 1; lastKnownFileType = sourcecode.swift; path = "CGRect+Center.swift"; sourceTree = "<group>"; };
		80423E19AC24FCFF3F7DFA3CACF38148 /* MMCQ.swift */ = {isa = PBXFileReference; includeInIndex = 1; lastKnownFileType = sourcecode.swift; path = MMCQ.swift; sourceTree = "<group>"; };
		809C1765B5EB77F705CDDAFA8CDC7F23 /* ConicalGradientLayer.swift */ = {isa = PBXFileReference; includeInIndex = 1; lastKnownFileType = sourcecode.swift; path = ConicalGradientLayer.swift; sourceTree = "<group>"; };
		80FD699CD5DF262D2AC262C328522357 /* FilterItem.swift */ = {isa = PBXFileReference; includeInIndex = 1; lastKnownFileType = sourcecode.swift; path = FilterItem.swift; sourceTree = "<group>"; };
		818912E6BC2FA11C79C6F90F45E1B9EA /* SDAnimatedImagePlayer.m */ = {isa = PBXFileReference; includeInIndex = 1; lastKnownFileType = sourcecode.c.objc; name = SDAnimatedImagePlayer.m; path = SDWebImage/Core/SDAnimatedImagePlayer.m; sourceTree = "<group>"; };
		81D2E3DE6746F68304DE337C5F4BF361 /* SDImageWebPCoder.m */ = {isa = PBXFileReference; includeInIndex = 1; lastKnownFileType = sourcecode.c.objc; name = SDImageWebPCoder.m; path = SDWebImageWebPCoder/Classes/SDImageWebPCoder.m; sourceTree = "<group>"; };
		8223D9AEE258C1A37A07A096111867A8 /* lossless_enc.c */ = {isa = PBXFileReference; includeInIndex = 1; lastKnownFileType = sourcecode.c.c; name = lossless_enc.c; path = src/dsp/lossless_enc.c; sourceTree = "<group>"; };
		829D65E409B1AE36EA70AD43EC2D444C /* ImageLoader.debug.xcconfig */ = {isa = PBXFileReference; includeInIndex = 1; lastKnownFileType = text.xcconfig; path = ImageLoader.debug.xcconfig; sourceTree = "<group>"; };
		82E3FD2FF7038CDB9AB02DAFB51FF4C8 /* UIImage+ForceDecode.h */ = {isa = PBXFileReference; includeInIndex = 1; lastKnownFileType = sourcecode.c.h; name = "UIImage+ForceDecode.h"; path = "SDWebImage/Core/UIImage+ForceDecode.h"; sourceTree = "<group>"; };
		82E61B4AFB40AE592DA75A4ED6377D78 /* CVPixelBuffer+copy.swift */ = {isa = PBXFileReference; includeInIndex = 1; lastKnownFileType = sourcecode.swift; path = "CVPixelBuffer+copy.swift"; sourceTree = "<group>"; };
		83A2A95DF483AC16558C3B0B0B80F90E /* Queue.swift */ = {isa = PBXFileReference; includeInIndex = 1; lastKnownFileType = sourcecode.swift; path = Queue.swift; sourceTree = "<group>"; };
		848F04E69B1446BEB6F458474F6ED654 /* UIImage+DominantColors.swift */ = {isa = PBXFileReference; includeInIndex = 1; lastKnownFileType = sourcecode.swift; path = "UIImage+DominantColors.swift"; sourceTree = "<group>"; };
		8494B159D40998C49B2039E6DD9769DE /* MockImageLoader.swift */ = {isa = PBXFileReference; includeInIndex = 1; lastKnownFileType = sourcecode.swift; name = MockImageLoader.swift; path = Classes/MockImageLoader.swift; sourceTree = "<group>"; };
		859D5FDE1ACD39D94C39CB6480FA6D8B /* UIView+WebCacheOperation.m */ = {isa = PBXFileReference; includeInIndex = 1; lastKnownFileType = sourcecode.c.objc; name = "UIView+WebCacheOperation.m"; path = "SDWebImage/Core/UIView+WebCacheOperation.m"; sourceTree = "<group>"; };
		862352D5B17DD9CD6BEAEE428D942F0A /* SDImageCoderHelper.m */ = {isa = PBXFileReference; includeInIndex = 1; lastKnownFileType = sourcecode.c.objc; name = SDImageCoderHelper.m; path = SDWebImage/Core/SDImageCoderHelper.m; sourceTree = "<group>"; };
		86ABC515AB0BAF802294FB72023510AC /* SuggestedTagsDataSource.swift */ = {isa = PBXFileReference; includeInIndex = 1; lastKnownFileType = sourcecode.swift; path = SuggestedTagsDataSource.swift; sourceTree = "<group>"; };
		87498E68AE9C2B5A1AEABA24AA2C6C61 /* demux.h */ = {isa = PBXFileReference; includeInIndex = 1; lastKnownFileType = sourcecode.c.h; name = demux.h; path = src/webp/demux.h; sourceTree = "<group>"; };
		87DE7E605E1411A6418FB3DD04190F4B /* NSImage+Compatibility.h */ = {isa = PBXFileReference; includeInIndex = 1; lastKnownFileType = sourcecode.c.h; name = "NSImage+Compatibility.h"; path = "SDWebImage/Core/NSImage+Compatibility.h"; sourceTree = "<group>"; };
		87EB0074E36D53976AE98B0CD8AFC402 /* SDImageWebPCoder.h */ = {isa = PBXFileReference; includeInIndex = 1; lastKnownFileType = sourcecode.c.h; name = SDImageWebPCoder.h; path = SDWebImageWebPCoder/Classes/SDImageWebPCoder.h; sourceTree = "<group>"; };
		87F62545D787954BAEC57408F390EF35 /* KanvasCamera.podspec.json */ = {isa = PBXFileReference; includeInIndex = 1; lastKnownFileType = text.json; path = KanvasCamera.podspec.json; sourceTree = "<group>"; };
		87F968DFDAC351BDE68AB0020E3B5812 /* Pods-KanvasCameraExample.debug.xcconfig */ = {isa = PBXFileReference; includeInIndex = 1; lastKnownFileType = text.xcconfig; path = "Pods-KanvasCameraExample.debug.xcconfig"; sourceTree = "<group>"; };
		888D1107ADA0E7FEBD72F2B681538E93 /* Pods-KanvasCameraExampleTests.debug.xcconfig */ = {isa = PBXFileReference; includeInIndex = 1; lastKnownFileType = text.xcconfig; path = "Pods-KanvasCameraExampleTests.debug.xcconfig"; sourceTree = "<group>"; };
		88AE06B3943FC8E85EBBA88101A33BCF /* KanvasCamera.debug.xcconfig */ = {isa = PBXFileReference; includeInIndex = 1; lastKnownFileType = text.xcconfig; path = KanvasCamera.debug.xcconfig; sourceTree = "<group>"; };
		88AEB7BBDC45882E958D01E17B16A6EB /* UIButton+WebCache.m */ = {isa = PBXFileReference; includeInIndex = 1; lastKnownFileType = sourcecode.c.objc; name = "UIButton+WebCache.m"; path = "SDWebImage/Core/UIButton+WebCache.m"; sourceTree = "<group>"; };
		89B38485A00CC86DC657ABA874D328D8 /* AvatarClearingHelper.swift */ = {isa = PBXFileReference; includeInIndex = 1; lastKnownFileType = sourcecode.swift; name = AvatarClearingHelper.swift; path = Classes/AvatarClearingHelper.swift; sourceTree = "<group>"; };
		8A104DDF77C5F91D5BEDEF0345EA5EC7 /* SDWebImageWebPCoder.h */ = {isa = PBXFileReference; includeInIndex = 1; lastKnownFileType = sourcecode.c.h; name = SDWebImageWebPCoder.h; path = SDWebImageWebPCoder/Module/SDWebImageWebPCoder.h; sourceTree = "<group>"; };
		8A228F963CC9F56777C747E06F648344 /* libTumblrTheme.a */ = {isa = PBXFileReference; explicitFileType = archive.ar; includeInIndex = 0; path = libTumblrTheme.a; sourceTree = BUILT_PRODUCTS_DIR; };
		8AAB7F6090F864F938FF97A9EC0F7A7B /* dec_mips_dsp_r2.c */ = {isa = PBXFileReference; includeInIndex = 1; lastKnownFileType = sourcecode.c.c; name = dec_mips_dsp_r2.c; path = src/dsp/dec_mips_dsp_r2.c; sourceTree = "<group>"; };
		8BA1350A6430977A25E99B598CBE5010 /* buffer_dec.c */ = {isa = PBXFileReference; includeInIndex = 1; lastKnownFileType = sourcecode.c.c; name = buffer_dec.c; path = src/dec/buffer_dec.c; sourceTree = "<group>"; };
		8BED1850464650F4364EC700501AB818 /* quant_enc.c */ = {isa = PBXFileReference; includeInIndex = 1; lastKnownFileType = sourcecode.c.c; name = quant_enc.c; path = src/enc/quant_enc.c; sourceTree = "<group>"; };
		8C42D89DC50F9DCFE1700DEF6DFD2DA9 /* libwebp.modulemap */ = {isa = PBXFileReference; includeInIndex = 1; lastKnownFileType = sourcecode.module; path = libwebp.modulemap; sourceTree = "<group>"; };
		8C8F2E921F9A1C2E45F10AD20319F338 /* AppUIChangedListener.swift */ = {isa = PBXFileReference; includeInIndex = 1; lastKnownFileType = sourcecode.swift; name = AppUIChangedListener.swift; path = Source/AppUIChangedListener.swift; sourceTree = "<group>"; };
		8D308C3D3BC0087BA6CA73BDCB5E1D3F /* PostOptionsConstants.swift */ = {isa = PBXFileReference; includeInIndex = 1; lastKnownFileType = sourcecode.swift; path = PostOptionsConstants.swift; sourceTree = "<group>"; };
		8D52B187B3EE8DA8102878AA2A4BB270 /* MediaExporter.swift */ = {isa = PBXFileReference; includeInIndex = 1; lastKnownFileType = sourcecode.swift; path = MediaExporter.swift; sourceTree = "<group>"; };
		8DEEFAEFC8DD3D28C4C5B30B1401ADA3 /* SDWebImageManager.h */ = {isa = PBXFileReference; includeInIndex = 1; lastKnownFileType = sourcecode.c.h; name = SDWebImageManager.h; path = SDWebImage/Core/SDWebImageManager.h; sourceTree = "<group>"; };
		8E302A3D1CADB69439A0DDF1703B671C /* StatusBarStyleDefining.swift */ = {isa = PBXFileReference; includeInIndex = 1; lastKnownFileType = sourcecode.swift; name = StatusBarStyleDefining.swift; path = Source/StatusBarStyleDefining.swift; sourceTree = "<group>"; };
		8F5C1075B9AD3228C468FD2EB1D27700 /* NSData+ImageContentType.m */ = {isa = PBXFileReference; includeInIndex = 1; lastKnownFileType = sourcecode.c.objc; name = "NSData+ImageContentType.m"; path = "SDWebImage/Core/NSData+ImageContentType.m"; sourceTree = "<group>"; };
		8F72D491972284D227C00FDAF4F25B7A /* GIFEncoder.swift */ = {isa = PBXFileReference; includeInIndex = 1; lastKnownFileType = sourcecode.swift; path = GIFEncoder.swift; sourceTree = "<group>"; };
		901DEEC19CCCA62A2E51F471DAF6877D /* SDImageCoderHelper.h */ = {isa = PBXFileReference; includeInIndex = 1; lastKnownFileType = sourcecode.c.h; name = SDImageCoderHelper.h; path = SDWebImage/Core/SDImageCoderHelper.h; sourceTree = "<group>"; };
		9107B612CA34C0A87D48A67A35A1AC0B /* ScrollHandler.swift */ = {isa = PBXFileReference; includeInIndex = 1; lastKnownFileType = sourcecode.swift; path = ScrollHandler.swift; sourceTree = "<group>"; };
		911985EF8D4354160564A03AD795AD21 /* ssim.c */ = {isa = PBXFileReference; includeInIndex = 1; lastKnownFileType = sourcecode.c.c; name = ssim.c; path = src/dsp/ssim.c; sourceTree = "<group>"; };
		9242A1ACC5FF8D138837DAE8B503320D /* TumblrTheme.release.xcconfig */ = {isa = PBXFileReference; includeInIndex = 1; lastKnownFileType = text.xcconfig; path = TumblrTheme.release.xcconfig; sourceTree = "<group>"; };
		938242C40DD97590BD24FE89B02911FF /* SDWebImageTransition.h */ = {isa = PBXFileReference; includeInIndex = 1; lastKnownFileType = sourcecode.c.h; name = SDWebImageTransition.h; path = SDWebImage/Core/SDWebImageTransition.h; sourceTree = "<group>"; };
		940DD4A13F72B578860628C10CC377A4 /* CameraPreviewViewController.swift */ = {isa = PBXFileReference; includeInIndex = 1; lastKnownFileType = sourcecode.swift; path = CameraPreviewViewController.swift; sourceTree = "<group>"; };
		94C6DC1C36AD5156988C1011F90D43A2 /* SDAnimatedImageView.h */ = {isa = PBXFileReference; includeInIndex = 1; lastKnownFileType = sourcecode.c.h; name = SDAnimatedImageView.h; path = SDWebImage/Core/SDAnimatedImageView.h; sourceTree = "<group>"; };
		954BD676C8B09D6BAA3033A0BD062B13 /* KanvasQuickBlogSelectorCoordinating.swift */ = {isa = PBXFileReference; includeInIndex = 1; lastKnownFileType = sourcecode.swift; path = KanvasQuickBlogSelectorCoordinating.swift; sourceTree = "<group>"; };
		95636A787B3FD666C4CE3EB0C33E6FC3 /* lossless_msa.c */ = {isa = PBXFileReference; includeInIndex = 1; lastKnownFileType = sourcecode.c.c; name = lossless_msa.c; path = src/dsp/lossless_msa.c; sourceTree = "<group>"; };
		95939F821F94C2B9D5642424492B5720 /* LightLeaksFilter.swift */ = {isa = PBXFileReference; includeInIndex = 1; lastKnownFileType = sourcecode.swift; path = LightLeaksFilter.swift; sourceTree = "<group>"; };
		95C9AA1F7C4334AC2BC62C10DEDBA5EF /* cost_neon.c */ = {isa = PBXFileReference; includeInIndex = 1; lastKnownFileType = sourcecode.c.c; name = cost_neon.c; path = src/dsp/cost_neon.c; sourceTree = "<group>"; };
		95D1F79085A359156532D723AA2E3B53 /* UIColor+SDHexString.h */ = {isa = PBXFileReference; includeInIndex = 1; lastKnownFileType = sourcecode.c.h; name = "UIColor+SDHexString.h"; path = "SDWebImage/Private/UIColor+SDHexString.h"; sourceTree = "<group>"; };
		960E67F9991197717CC7DB78597C8169 /* SDWebImageCacheSerializer.m */ = {isa = PBXFileReference; includeInIndex = 1; lastKnownFileType = sourcecode.c.objc; name = SDWebImageCacheSerializer.m; path = SDWebImage/Core/SDWebImageCacheSerializer.m; sourceTree = "<group>"; };
		96206D2D54490C1E31F4FAEF54ADC89D /* OptionsStackView.swift */ = {isa = PBXFileReference; includeInIndex = 1; lastKnownFileType = sourcecode.swift; path = OptionsStackView.swift; sourceTree = "<group>"; };
		96450FA1FE1E8EAE5C903DB409160C47 /* mux_types.h */ = {isa = PBXFileReference; includeInIndex = 1; lastKnownFileType = sourcecode.c.h; name = mux_types.h; path = src/webp/mux_types.h; sourceTree = "<group>"; };
		967B6AAFDAF157B2C52B09516FAC3830 /* HashCodeBuilder.swift */ = {isa = PBXFileReference; includeInIndex = 1; lastKnownFileType = sourcecode.swift; name = HashCodeBuilder.swift; path = Source/HashCodeBuilder.swift; sourceTree = "<group>"; };
		96D6FC4E57EC6424E288D69B959C95A5 /* SDWebImageIndicator.h */ = {isa = PBXFileReference; includeInIndex = 1; lastKnownFileType = sourcecode.c.h; name = SDWebImageIndicator.h; path = SDWebImage/Core/SDWebImageIndicator.h; sourceTree = "<group>"; };
		96D9A1EB07F40A060A7AAB2D6444B410 /* silence.aac */ = {isa = PBXFileReference; includeInIndex = 1; lastKnownFileType = file; name = silence.aac; path = Resources/silence.aac; sourceTree = "<group>"; };
		97629972917100A720663B1768536BD3 /* SDWebImageDownloaderDecryptor.h */ = {isa = PBXFileReference; includeInIndex = 1; lastKnownFileType = sourcecode.c.h; name = SDWebImageDownloaderDecryptor.h; path = SDWebImage/Core/SDWebImageDownloaderDecryptor.h; sourceTree = "<group>"; };
		97729C0A58FA80CFBA3426C2BBD8E3BD /* Utils-prefix.pch */ = {isa = PBXFileReference; includeInIndex = 1; lastKnownFileType = sourcecode.c.h; path = "Utils-prefix.pch"; sourceTree = "<group>"; };
		9782E9FF57A8B85F3CFF44A503707B3E /* ReachabilityDeterminer.swift */ = {isa = PBXFileReference; includeInIndex = 1; lastKnownFileType = sourcecode.swift; name = ReachabilityDeterminer.swift; path = Source/ReachabilityDeterminer.swift; sourceTree = "<group>"; };
		97BB7C24F11AA0BD8C8202D62B6FA227 /* SDWebImageDefine.m */ = {isa = PBXFileReference; includeInIndex = 1; lastKnownFileType = sourcecode.c.objc; name = SDWebImageDefine.m; path = SDWebImage/Core/SDWebImageDefine.m; sourceTree = "<group>"; };
		97CD8958D1864F90E2388477A52DF9DA /* MediaClipsCollectionCell.swift */ = {isa = PBXFileReference; includeInIndex = 1; lastKnownFileType = sourcecode.swift; path = MediaClipsCollectionCell.swift; sourceTree = "<group>"; };
		97F7418D87DF59CF364C396BB49D5E5C /* SharedUI.podspec */ = {isa = PBXFileReference; explicitFileType = text.script.ruby; includeInIndex = 1; indentWidth = 2; path = SharedUI.podspec; sourceTree = "<group>"; tabWidth = 2; xcLanguageSpecificationIdentifier = xcode.lang.ruby; };
		9831168340B63F19B1956AF98D1535F7 /* libKanvasCamera.a */ = {isa = PBXFileReference; explicitFileType = archive.ar; includeInIndex = 0; path = libKanvasCamera.a; sourceTree = BUILT_PRODUCTS_DIR; };
		983C87F7CFB7ACA87AB846C3C9F30486 /* quant.h */ = {isa = PBXFileReference; includeInIndex = 1; lastKnownFileType = sourcecode.c.h; name = quant.h; path = src/dsp/quant.h; sourceTree = "<group>"; };
		984B0B1D21B91E63D3431B5CB627E242 /* FBSnapshotTestCase-dummy.m */ = {isa = PBXFileReference; includeInIndex = 1; lastKnownFileType = sourcecode.c.objc; path = "FBSnapshotTestCase-dummy.m"; sourceTree = "<group>"; };
		9897FA1AEF72A0C13EBD3612130A2AF0 /* BlogImageCacheManager.swift */ = {isa = PBXFileReference; includeInIndex = 1; lastKnownFileType = sourcecode.swift; name = BlogImageCacheManager.swift; path = Classes/BlogImageCacheManager.swift; sourceTree = "<group>"; };
		9A37B65EBB47DD28C27C2065066A21C7 /* ColorCollectionView.swift */ = {isa = PBXFileReference; includeInIndex = 1; lastKnownFileType = sourcecode.swift; path = ColorCollectionView.swift; sourceTree = "<group>"; };
		9A4E349C2A0AA090CEC340159D6CEF73 /* FBSnapshotTestCasePlatform.m */ = {isa = PBXFileReference; includeInIndex = 1; lastKnownFileType = sourcecode.c.objc; name = FBSnapshotTestCasePlatform.m; path = FBSnapshotTestCase/FBSnapshotTestCasePlatform.m; sourceTree = "<group>"; };
		9B517E6A0870BABE91142F564727845B /* FBSnapshotTestCase.release.xcconfig */ = {isa = PBXFileReference; includeInIndex = 1; lastKnownFileType = text.xcconfig; path = FBSnapshotTestCase.release.xcconfig; sourceTree = "<group>"; };
		9B761A0B7D9DCB1FCB6A640D6C1AA7B2 /* TumblrTheme.podspec */ = {isa = PBXFileReference; explicitFileType = text.script.ruby; includeInIndex = 1; indentWidth = 2; path = TumblrTheme.podspec; sourceTree = "<group>"; tabWidth = 2; xcLanguageSpecificationIdentifier = xcode.lang.ruby; };
		9BB34B96A87A5B5940F749D9DD8C1895 /* picture_rescale_enc.c */ = {isa = PBXFileReference; includeInIndex = 1; lastKnownFileType = sourcecode.c.c; name = picture_rescale_enc.c; path = src/enc/picture_rescale_enc.c; sourceTree = "<group>"; };
		9BF9E6FBC53FB7E47E40F849F346655C /* utils.h */ = {isa = PBXFileReference; includeInIndex = 1; lastKnownFileType = sourcecode.c.h; name = utils.h; path = src/utils/utils.h; sourceTree = "<group>"; };
		9C313DF0F95F2D955A72B998AF5960C2 /* UIImage+FlipLeftMirrored.swift */ = {isa = PBXFileReference; includeInIndex = 1; lastKnownFileType = sourcecode.swift; path = "UIImage+FlipLeftMirrored.swift"; sourceTree = "<group>"; };
		9C9E8C942AEE2C207C70425B9CE240CA /* UIView+WebCache.h */ = {isa = PBXFileReference; includeInIndex = 1; lastKnownFileType = sourcecode.c.h; name = "UIView+WebCache.h"; path = "SDWebImage/Core/UIView+WebCache.h"; sourceTree = "<group>"; };
		9D940727FF8FB9C785EB98E56350EF41 /* Podfile */ = {isa = PBXFileReference; explicitFileType = text.script.ruby; includeInIndex = 1; indentWidth = 2; name = Podfile; path = ../Podfile; sourceTree = SOURCE_ROOT; tabWidth = 2; xcLanguageSpecificationIdentifier = xcode.lang.ruby; };
		9DC527B823569ACBDA2E1DF0B773765C /* FilterType.swift */ = {isa = PBXFileReference; includeInIndex = 1; lastKnownFileType = sourcecode.swift; path = FilterType.swift; sourceTree = "<group>"; };
		9ECFCA2593A08DC33F2D3030ABE98BDA /* SDGraphicsImageRenderer.h */ = {isa = PBXFileReference; includeInIndex = 1; lastKnownFileType = sourcecode.c.h; name = SDGraphicsImageRenderer.h; path = SDWebImage/Core/SDGraphicsImageRenderer.h; sourceTree = "<group>"; };
		9EDCB14F250B9538F680ECDEDCDD67E1 /* SDImageTransformer.m */ = {isa = PBXFileReference; includeInIndex = 1; lastKnownFileType = sourcecode.c.objc; name = SDImageTransformer.m; path = SDWebImage/Core/SDImageTransformer.m; sourceTree = "<group>"; };
		9EE2367AF610187D987B53BEF7E1BB33 /* TagsViewAnimationCoordinator.swift */ = {isa = PBXFileReference; includeInIndex = 1; lastKnownFileType = sourcecode.swift; path = TagsViewAnimationCoordinator.swift; sourceTree = "<group>"; };
		9F116F6EB852167F113A775CD96B4B9C /* SDAnimatedImage.m */ = {isa = PBXFileReference; includeInIndex = 1; lastKnownFileType = sourcecode.c.objc; name = SDAnimatedImage.m; path = SDWebImage/Core/SDAnimatedImage.m; sourceTree = "<group>"; };
		A010682A34161268536CB7A451451DD6 /* FilmFilter.swift */ = {isa = PBXFileReference; includeInIndex = 1; lastKnownFileType = sourcecode.swift; path = FilmFilter.swift; sourceTree = "<group>"; };
		A0243489F351AED614672FC8DEBD9BBD /* thread_utils.c */ = {isa = PBXFileReference; includeInIndex = 1; lastKnownFileType = sourcecode.c.c; name = thread_utils.c; path = src/utils/thread_utils.c; sourceTree = "<group>"; };
		A0DCB2B7E590420C9922F680B8902DCF /* SDImageCache.h */ = {isa = PBXFileReference; includeInIndex = 1; lastKnownFileType = sourcecode.c.h; name = SDImageCache.h; path = SDWebImage/Core/SDImageCache.h; sourceTree = "<group>"; };
		A0F0D787A4E77A152714C1A1B67BB6AC /* Array+Convenience.swift */ = {isa = PBXFileReference; includeInIndex = 1; lastKnownFileType = sourcecode.swift; name = "Array+Convenience.swift"; path = "Source/Array+Convenience.swift"; sourceTree = "<group>"; };
		A13EC794C186D728AAA202FDAEADCA87 /* Reachability-prefix.pch */ = {isa = PBXFileReference; includeInIndex = 1; lastKnownFileType = sourcecode.c.h; path = "Reachability-prefix.pch"; sourceTree = "<group>"; };
		A1709D534C16886D7C06E3A6D14696F2 /* SDAnimatedImagePlayer.h */ = {isa = PBXFileReference; includeInIndex = 1; lastKnownFileType = sourcecode.c.h; name = SDAnimatedImagePlayer.h; path = SDWebImage/Core/SDAnimatedImagePlayer.h; sourceTree = "<group>"; };
		A18967FD0EB878BDEBEE07C90AC1715A /* EditorFilterCollectionCell.swift */ = {isa = PBXFileReference; includeInIndex = 1; lastKnownFileType = sourcecode.swift; path = EditorFilterCollectionCell.swift; sourceTree = "<group>"; };
		A1A8A9942C5CE16D9413BD8BD914143E /* MediaPlayerController.swift */ = {isa = PBXFileReference; includeInIndex = 1; lastKnownFileType = sourcecode.swift; path = MediaPlayerController.swift; sourceTree = "<group>"; };
		A1B8971524C5AA4B7C095DF345D7A27B /* CameraController.swift */ = {isa = PBXFileReference; includeInIndex = 1; lastKnownFileType = sourcecode.swift; path = CameraController.swift; sourceTree = "<group>"; };
		A1EC882BBB21C4E8960829E90C74B633 /* cost_enc.c */ = {isa = PBXFileReference; includeInIndex = 1; lastKnownFileType = sourcecode.c.c; name = cost_enc.c; path = src/enc/cost_enc.c; sourceTree = "<group>"; };
		A281E91DF7B8977D21828BF04AC76403 /* SharedUI.modulemap */ = {isa = PBXFileReference; includeInIndex = 1; lastKnownFileType = sourcecode.module; path = SharedUI.modulemap; sourceTree = "<group>"; };
		A299189110A75081C395013255EA3C2A /* SDImageCoder.m */ = {isa = PBXFileReference; includeInIndex = 1; lastKnownFileType = sourcecode.c.objc; name = SDImageCoder.m; path = SDWebImage/Core/SDImageCoder.m; sourceTree = "<group>"; };
		A33C421800E7F7C0121CDA11B91E416E /* ToastPresentationStyle.swift */ = {isa = PBXFileReference; includeInIndex = 1; lastKnownFileType = sourcecode.swift; name = ToastPresentationStyle.swift; path = Source/ToastPresentationStyle.swift; sourceTree = "<group>"; };
		A35DF3B06B70BD04936AEB939C303373 /* enc_sse41.c */ = {isa = PBXFileReference; includeInIndex = 1; lastKnownFileType = sourcecode.c.c; name = enc_sse41.c; path = src/dsp/enc_sse41.c; sourceTree = "<group>"; };
		A452686A95DD9CF8AAE1F09F43EF1E60 /* near_lossless_enc.c */ = {isa = PBXFileReference; includeInIndex = 1; lastKnownFileType = sourcecode.c.c; name = near_lossless_enc.c; path = src/enc/near_lossless_enc.c; sourceTree = "<group>"; };
		A487E0CD825D8CCA727D36A85FAD1431 /* libImageLoader.a */ = {isa = PBXFileReference; explicitFileType = archive.ar; includeInIndex = 0; path = libImageLoader.a; sourceTree = BUILT_PRODUCTS_DIR; };
		A4C72A689D5AF8ED5331CA65CC4D1741 /* Pods-KanvasCameraExampleTests-acknowledgements.plist */ = {isa = PBXFileReference; includeInIndex = 1; lastKnownFileType = text.plist.xml; path = "Pods-KanvasCameraExampleTests-acknowledgements.plist"; sourceTree = "<group>"; };
		A573ED1BAAC5EEC68D6AFA48BD54C79D /* Pods-KanvasCameraExample.release.xcconfig */ = {isa = PBXFileReference; includeInIndex = 1; lastKnownFileType = text.xcconfig; path = "Pods-KanvasCameraExample.release.xcconfig"; sourceTree = "<group>"; };
		A59F01B68CF9150FB9A497071EE8C72D /* SDImageGIFCoder.h */ = {isa = PBXFileReference; includeInIndex = 1; lastKnownFileType = sourcecode.c.h; name = SDImageGIFCoder.h; path = SDWebImage/Core/SDImageGIFCoder.h; sourceTree = "<group>"; };
		A61D7356D9D991EC21C46ED65CFD599E /* SDWebImageDownloaderConfig.m */ = {isa = PBXFileReference; includeInIndex = 1; lastKnownFileType = sourcecode.c.objc; name = SDWebImageDownloaderConfig.m; path = SDWebImage/Core/SDWebImageDownloaderConfig.m; sourceTree = "<group>"; };
		A677DA01873CB2BE519A1A1DA7C70667 /* DrawerView.swift */ = {isa = PBXFileReference; includeInIndex = 1; lastKnownFileType = sourcecode.swift; path = DrawerView.swift; sourceTree = "<group>"; };
		A6CA40F45D4FCCC4238C1380C1D35694 /* lossless_neon.c */ = {isa = PBXFileReference; includeInIndex = 1; lastKnownFileType = sourcecode.c.c; name = lossless_neon.c; path = src/dsp/lossless_neon.c; sourceTree = "<group>"; };
		A704BE98288894ECD5A2E63261DDDA80 /* TrimArea.swift */ = {isa = PBXFileReference; includeInIndex = 1; lastKnownFileType = sourcecode.swift; path = TrimArea.swift; sourceTree = "<group>"; };
		A7811A15360CA2CCD326855C6BDEF683 /* ImageRequestAuthHeaderProvider.swift */ = {isa = PBXFileReference; includeInIndex = 1; lastKnownFileType = sourcecode.swift; name = ImageRequestAuthHeaderProvider.swift; path = Classes/ImageRequestAuthHeaderProvider.swift; sourceTree = "<group>"; };
		A7A5C4C4D00E8A65A59DEE34E2F17D5E /* format_constants.h */ = {isa = PBXFileReference; includeInIndex = 1; lastKnownFileType = sourcecode.c.h; name = format_constants.h; path = src/webp/format_constants.h; sourceTree = "<group>"; };
		A7B48F80DFC9D3300AFAB13DE1374033 /* README.md */ = {isa = PBXFileReference; includeInIndex = 1; lastKnownFileType = net.daringfireball.markdown; path = README.md; sourceTree = "<group>"; };
		A7E991C8F06CDE24654786B6A406D2BE /* RGBFilter.swift */ = {isa = PBXFileReference; includeInIndex = 1; lastKnownFileType = sourcecode.swift; path = RGBFilter.swift; sourceTree = "<group>"; };
		A89BFEF701411B184DA95744FF202530 /* Assets.xcassets */ = {isa = PBXFileReference; includeInIndex = 1; lastKnownFileType = folder.assetcatalog; name = Assets.xcassets; path = Resources/Assets.xcassets; sourceTree = "<group>"; };
		A8FA529CFDB0679A31CB7DD328BCB215 /* dec_sse41.c */ = {isa = PBXFileReference; includeInIndex = 1; lastKnownFileType = sourcecode.c.c; name = dec_sse41.c; path = src/dsp/dec_sse41.c; sourceTree = "<group>"; };
		A9331DE7C29824F7069E5569DD5BC6CD /* Array+Safety.swift */ = {isa = PBXFileReference; includeInIndex = 1; lastKnownFileType = sourcecode.swift; name = "Array+Safety.swift"; path = "Source/Array+Safety.swift"; sourceTree = "<group>"; };
		A9A5EC098F00CFBBD6AC78A2F9191891 /* StickerTypeCollectionCell.swift */ = {isa = PBXFileReference; includeInIndex = 1; lastKnownFileType = sourcecode.swift; path = StickerTypeCollectionCell.swift; sourceTree = "<group>"; };
		A9BECE610835D20C12489E1C7648432B /* RaveFilter.swift */ = {isa = PBXFileReference; includeInIndex = 1; lastKnownFileType = sourcecode.swift; path = RaveFilter.swift; sourceTree = "<group>"; };
		AA26573581E3BC75A9B280965ED24AE0 /* SDWebImageError.m */ = {isa = PBXFileReference; includeInIndex = 1; lastKnownFileType = sourcecode.c.objc; name = SDWebImageError.m; path = SDWebImage/Core/SDWebImageError.m; sourceTree = "<group>"; };
		AA9D12E61304DBBB834DC68F4B58CEA3 /* UIImage+Diff.h */ = {isa = PBXFileReference; includeInIndex = 1; lastKnownFileType = sourcecode.c.h; name = "UIImage+Diff.h"; path = "FBSnapshotTestCase/Categories/UIImage+Diff.h"; sourceTree = "<group>"; };
		AAC3C6016E76A3CAFE682D908309F101 /* CameraOption.swift */ = {isa = PBXFileReference; includeInIndex = 1; lastKnownFileType = sourcecode.swift; path = CameraOption.swift; sourceTree = "<group>"; };
		AAEAAEE94B39C2A890CD93FEA059726B /* SDImageCachesManager.m */ = {isa = PBXFileReference; includeInIndex = 1; lastKnownFileType = sourcecode.c.objc; name = SDImageCachesManager.m; path = SDWebImage/Core/SDImageCachesManager.m; sourceTree = "<group>"; };
		ABB05CDEAA85781BE619EFCA6F6A0E8D /* ChromaFilter.swift */ = {isa = PBXFileReference; includeInIndex = 1; lastKnownFileType = sourcecode.swift; path = ChromaFilter.swift; sourceTree = "<group>"; };
		AC1CF3396462F4E2BB4922D52ED40C69 /* StickerCollectionCell.swift */ = {isa = PBXFileReference; includeInIndex = 1; lastKnownFileType = sourcecode.swift; path = StickerCollectionCell.swift; sourceTree = "<group>"; };
		AC4120E54639C9EEE68E62BFEB32476A /* UIImage+ExtendedCacheData.m */ = {isa = PBXFileReference; includeInIndex = 1; lastKnownFileType = sourcecode.c.objc; name = "UIImage+ExtendedCacheData.m"; path = "SDWebImage/Core/UIImage+ExtendedCacheData.m"; sourceTree = "<group>"; };
		AD9AE6F551F054A8CEDB02EF31DEF02C /* SDWebImageDownloaderResponseModifier.h */ = {isa = PBXFileReference; includeInIndex = 1; lastKnownFileType = sourcecode.c.h; name = SDWebImageDownloaderResponseModifier.h; path = SDWebImage/Core/SDWebImageDownloaderResponseModifier.h; sourceTree = "<group>"; };
		ADC25E1BDA6F90262B641F4CCEC4BD37 /* MovableViewCanvas.swift */ = {isa = PBXFileReference; includeInIndex = 1; lastKnownFileType = sourcecode.swift; path = MovableViewCanvas.swift; sourceTree = "<group>"; };
		ADDB8DAF8B26FED8445132BCEE4B14DA /* quant_levels_dec_utils.h */ = {isa = PBXFileReference; includeInIndex = 1; lastKnownFileType = sourcecode.c.h; name = quant_levels_dec_utils.h; path = src/utils/quant_levels_dec_utils.h; sourceTree = "<group>"; };
		ADE0EDE39B2B164FCB2BCB73B0539B47 /* TextOptions.swift */ = {isa = PBXFileReference; includeInIndex = 1; lastKnownFileType = sourcecode.swift; path = TextOptions.swift; sourceTree = "<group>"; };
		AF896914B2C165199C4E7FBAE361F764 /* SDAsyncBlockOperation.m */ = {isa = PBXFileReference; includeInIndex = 1; lastKnownFileType = sourcecode.c.objc; name = SDAsyncBlockOperation.m; path = SDWebImage/Private/SDAsyncBlockOperation.m; sourceTree = "<group>"; };
		AFA06EB2797E719FA44B32634FCDFEA5 /* EditorTextController.swift */ = {isa = PBXFileReference; includeInIndex = 1; lastKnownFileType = sourcecode.swift; path = EditorTextController.swift; sourceTree = "<group>"; };
		AFB75AD289C7D4C610010AB17414980D /* ColorThief.swift */ = {isa = PBXFileReference; includeInIndex = 1; lastKnownFileType = sourcecode.swift; path = ColorThief.swift; sourceTree = "<group>"; };
		B0475AF6D6176B5B3BB0C00C06463F58 /* TagsViewCollectionViewLayout.swift */ = {isa = PBXFileReference; includeInIndex = 1; lastKnownFileType = sourcecode.swift; path = TagsViewCollectionViewLayout.swift; sourceTree = "<group>"; };
		B0B214D775196BA7CA8E17E53048A493 /* libSDWebImage.a */ = {isa = PBXFileReference; explicitFileType = archive.ar; includeInIndex = 0; path = libSDWebImage.a; sourceTree = BUILT_PRODUCTS_DIR; };
		B11510771FA1E7D097C0F0ACC7E4D5ED /* yuv.h */ = {isa = PBXFileReference; includeInIndex = 1; lastKnownFileType = sourcecode.c.h; name = yuv.h; path = src/dsp/yuv.h; sourceTree = "<group>"; };
		B14690770BA4D7DBE999C3527917243D /* UIImage+WebP.h */ = {isa = PBXFileReference; includeInIndex = 1; lastKnownFileType = sourcecode.c.h; name = "UIImage+WebP.h"; path = "SDWebImageWebPCoder/Classes/UIImage+WebP.h"; sourceTree = "<group>"; };
		B2ED2E19106EE1ECACBA37A2D2D1A3DE /* Renderer.swift */ = {isa = PBXFileReference; includeInIndex = 1; lastKnownFileType = sourcecode.swift; path = Renderer.swift; sourceTree = "<group>"; };
		B321C73955714AFB57F9DB8F1090071D /* libUtils.a */ = {isa = PBXFileReference; explicitFileType = archive.ar; includeInIndex = 0; path = libUtils.a; sourceTree = BUILT_PRODUCTS_DIR; };
		B39F1800F18F8B865DAE8490212BBB20 /* Shader.swift */ = {isa = PBXFileReference; includeInIndex = 1; lastKnownFileType = sourcecode.swift; path = Shader.swift; sourceTree = "<group>"; };
		B3CF84624A6CD466163FBBB3524CAC04 /* NSButton+WebCache.m */ = {isa = PBXFileReference; includeInIndex = 1; lastKnownFileType = sourcecode.c.objc; name = "NSButton+WebCache.m"; path = "SDWebImage/Core/NSButton+WebCache.m"; sourceTree = "<group>"; };
		B4CBE113B08096C3B0EEA7F124BA103D /* BackgroundFillOperation.swift */ = {isa = PBXFileReference; includeInIndex = 1; lastKnownFileType = sourcecode.swift; path = BackgroundFillOperation.swift; sourceTree = "<group>"; };
		B57B43F648E43160BEAE096D6C5A7785 /* Pencil.swift */ = {isa = PBXFileReference; includeInIndex = 1; lastKnownFileType = sourcecode.swift; path = Pencil.swift; sourceTree = "<group>"; };
		B622D5D2C8F4D98CDEBBCA0AB5494DAF /* SDImageIOAnimatedCoder.m */ = {isa = PBXFileReference; includeInIndex = 1; lastKnownFileType = sourcecode.c.objc; name = SDImageIOAnimatedCoder.m; path = SDWebImage/Core/SDImageIOAnimatedCoder.m; sourceTree = "<group>"; };
		B62ADA54FF28FFA7DD03275F8A6A91F7 /* IgnoreBackgroundTouchesStackView.swift */ = {isa = PBXFileReference; includeInIndex = 1; lastKnownFileType = sourcecode.swift; path = IgnoreBackgroundTouchesStackView.swift; sourceTree = "<group>"; };
		B6E8186AF18DFF3DEF818B213CD26606 /* StrokeSelectorController.swift */ = {isa = PBXFileReference; includeInIndex = 1; lastKnownFileType = sourcecode.swift; path = StrokeSelectorController.swift; sourceTree = "<group>"; };
		B6F2918CFA9FAE72CCCEB7796CAA8599 /* CameraRecorder.swift */ = {isa = PBXFileReference; includeInIndex = 1; lastKnownFileType = sourcecode.swift; path = CameraRecorder.swift; sourceTree = "<group>"; };
		B70F2FC8E25D5CFE44D45DFEB4632D73 /* filters_msa.c */ = {isa = PBXFileReference; includeInIndex = 1; lastKnownFileType = sourcecode.c.c; name = filters_msa.c; path = src/dsp/filters_msa.c; sourceTree = "<group>"; };
		B843775F5B1404A13A5A4E95D250D837 /* FBSnapshotTestController.m */ = {isa = PBXFileReference; includeInIndex = 1; lastKnownFileType = sourcecode.c.objc; name = FBSnapshotTestController.m; path = FBSnapshotTestCase/FBSnapshotTestController.m; sourceTree = "<group>"; };
		B8A6E4081A3F076B25A63E379FACEBEE /* animi.h */ = {isa = PBXFileReference; includeInIndex = 1; lastKnownFileType = sourcecode.c.h; name = animi.h; path = src/mux/animi.h; sourceTree = "<group>"; };
		B8E1C19A7D3B18704D1CB7FD7967A9DE /* SDAssociatedObject.h */ = {isa = PBXFileReference; includeInIndex = 1; lastKnownFileType = sourcecode.c.h; name = SDAssociatedObject.h; path = SDWebImage/Private/SDAssociatedObject.h; sourceTree = "<group>"; };
		B940CF888A5B7DBE1F316E9A14D3F325 /* SDImageIOCoder.m */ = {isa = PBXFileReference; includeInIndex = 1; lastKnownFileType = sourcecode.c.objc; name = SDImageIOCoder.m; path = SDWebImage/Core/SDImageIOCoder.m; sourceTree = "<group>"; };
		B9DF1630A4FE8F7B68B2E7EA293BCADF /* SDImageLoadersManager.h */ = {isa = PBXFileReference; includeInIndex = 1; lastKnownFileType = sourcecode.c.h; name = SDImageLoadersManager.h; path = SDWebImage/Core/SDImageLoadersManager.h; sourceTree = "<group>"; };
		BA3CB5D05203030EB862795145A35281 /* SDWebImageCompat.h */ = {isa = PBXFileReference; includeInIndex = 1; lastKnownFileType = sourcecode.c.h; name = SDWebImageCompat.h; path = SDWebImage/Core/SDWebImageCompat.h; sourceTree = "<group>"; };
		BA3FCC9E1DD83721516B845F8A26E26C /* SDWebImageDefine.h */ = {isa = PBXFileReference; includeInIndex = 1; lastKnownFileType = sourcecode.c.h; name = SDWebImageDefine.h; path = SDWebImage/Core/SDWebImageDefine.h; sourceTree = "<group>"; };
		BAE5B311A6511E14F3FBB809778720D5 /* dec.c */ = {isa = PBXFileReference; includeInIndex = 1; lastKnownFileType = sourcecode.c.c; name = dec.c; path = src/dsp/dec.c; sourceTree = "<group>"; };
		BAF8ED9180B1BB64443F88FBE068228B /* TumblrTheme-prefix.pch */ = {isa = PBXFileReference; includeInIndex = 1; lastKnownFileType = sourcecode.c.h; path = "TumblrTheme-prefix.pch"; sourceTree = "<group>"; };
		BB4682DC8AFA5622F700184B4B68C189 /* alpha_processing_neon.c */ = {isa = PBXFileReference; includeInIndex = 1; lastKnownFileType = sourcecode.c.c; name = alpha_processing_neon.c; path = src/dsp/alpha_processing_neon.c; sourceTree = "<group>"; };
		BB4868028CA72968142CB39675B700F6 /* enc_neon.c */ = {isa = PBXFileReference; includeInIndex = 1; lastKnownFileType = sourcecode.c.c; name = enc_neon.c; path = src/dsp/enc_neon.c; sourceTree = "<group>"; };
		BB88BF26390A3E532B66DAC4DC3F6EF9 /* MediaClipsEditorView.swift */ = {isa = PBXFileReference; includeInIndex = 1; lastKnownFileType = sourcecode.swift; path = MediaClipsEditorView.swift; sourceTree = "<group>"; };
		BB95FF7CF0134C36A64DD554BB2A1E0E /* TagsView.swift */ = {isa = PBXFileReference; includeInIndex = 1; lastKnownFileType = sourcecode.swift; path = TagsView.swift; sourceTree = "<group>"; };
		BC96AA2861D6562E1193DC930CF12F56 /* yuv_sse2.c */ = {isa = PBXFileReference; includeInIndex = 1; lastKnownFileType = sourcecode.c.c; name = yuv_sse2.c; path = src/dsp/yuv_sse2.c; sourceTree = "<group>"; };
		BCC23B60DBCAC5AC296A62FD1D049DCD /* Pods-KanvasCameraExample.modulemap */ = {isa = PBXFileReference; includeInIndex = 1; lastKnownFileType = sourcecode.module; path = "Pods-KanvasCameraExample.modulemap"; sourceTree = "<group>"; };
		BE28B3ACC610B72BCBD7CC34490EAC44 /* StickerTypeCollectionView.swift */ = {isa = PBXFileReference; includeInIndex = 1; lastKnownFileType = sourcecode.swift; path = StickerTypeCollectionView.swift; sourceTree = "<group>"; };
		BE41C8E83BC91C2A4B2C0ACFDC092716 /* SDInternalMacros.m */ = {isa = PBXFileReference; includeInIndex = 1; lastKnownFileType = sourcecode.c.objc; name = SDInternalMacros.m; path = SDWebImage/Private/SDInternalMacros.m; sourceTree = "<group>"; };
		BE52BA40544CBAD0A476E93653677A2C /* Reachability.h */ = {isa = PBXFileReference; includeInIndex = 1; lastKnownFileType = sourcecode.c.h; path = Reachability.h; sourceTree = "<group>"; };
		BEA3066113F0A47F5227943D0D9E5C4C /* CameraZoomHandler.swift */ = {isa = PBXFileReference; includeInIndex = 1; lastKnownFileType = sourcecode.swift; path = CameraZoomHandler.swift; sourceTree = "<group>"; };
		BEDDFD91A7F75931BCA242C1B9BC75A6 /* webp_enc.c */ = {isa = PBXFileReference; includeInIndex = 1; lastKnownFileType = sourcecode.c.c; name = webp_enc.c; path = src/enc/webp_enc.c; sourceTree = "<group>"; };
		BF2042BA7DE43C0B2BBD019814C59EEF /* ShootButtonView.swift */ = {isa = PBXFileReference; includeInIndex = 1; lastKnownFileType = sourcecode.swift; path = ShootButtonView.swift; sourceTree = "<group>"; };
		BF41B09AB42DB361CD8BAA4C74675754 /* Utils.debug.xcconfig */ = {isa = PBXFileReference; includeInIndex = 1; lastKnownFileType = text.xcconfig; path = Utils.debug.xcconfig; sourceTree = "<group>"; };
		BFC144A03ECB6FA4586B6644643EBB58 /* Pods-KanvasCameraExampleTests-umbrella.h */ = {isa = PBXFileReference; includeInIndex = 1; lastKnownFileType = sourcecode.c.h; path = "Pods-KanvasCameraExampleTests-umbrella.h"; sourceTree = "<group>"; };
		C024E0CFEF3695A9C0F1DACA20837821 /* KanvasCamera-prefix.pch */ = {isa = PBXFileReference; includeInIndex = 1; lastKnownFileType = sourcecode.c.h; path = "KanvasCamera-prefix.pch"; sourceTree = "<group>"; };
		C03A5EDA3CA59C77C62F18180595E627 /* webpi_dec.h */ = {isa = PBXFileReference; includeInIndex = 1; lastKnownFileType = sourcecode.c.h; name = webpi_dec.h; path = src/dec/webpi_dec.h; sourceTree = "<group>"; };
		C0B43B15AF8F5E580308CEBAC0EA65DD /* EditionOption.swift */ = {isa = PBXFileReference; includeInIndex = 1; lastKnownFileType = sourcecode.swift; path = EditionOption.swift; sourceTree = "<group>"; };
		C118C7B028FC41978D65B182F736DC2A /* Sticker.swift */ = {isa = PBXFileReference; includeInIndex = 1; lastKnownFileType = sourcecode.swift; path = Sticker.swift; sourceTree = "<group>"; };
		C2686B248D9C8D9C04E34A45EB587F31 /* ImagePreviewController.swift */ = {isa = PBXFileReference; includeInIndex = 1; lastKnownFileType = sourcecode.swift; path = ImagePreviewController.swift; sourceTree = "<group>"; };
		C2A3035D1F5C486C99B4928AB26109DB /* UIImage+Effects.swift */ = {isa = PBXFileReference; includeInIndex = 1; lastKnownFileType = sourcecode.swift; name = "UIImage+Effects.swift"; path = "Classes/UIImage+Effects.swift"; sourceTree = "<group>"; };
		C2D08C1224B1F669697010497B456218 /* Utils-umbrella.h */ = {isa = PBXFileReference; includeInIndex = 1; lastKnownFileType = sourcecode.c.h; path = "Utils-umbrella.h"; sourceTree = "<group>"; };
		C373F225F3642FEB9C9271A7BA9CB22A /* StickerMenuView.swift */ = {isa = PBXFileReference; includeInIndex = 1; lastKnownFileType = sourcecode.swift; path = StickerMenuView.swift; sourceTree = "<group>"; };
		C37687947B1A6DB79BC8231425CE8D1A /* lossless_mips_dsp_r2.c */ = {isa = PBXFileReference; includeInIndex = 1; lastKnownFileType = sourcecode.c.c; name = lossless_mips_dsp_r2.c; path = src/dsp/lossless_mips_dsp_r2.c; sourceTree = "<group>"; };
		C3E6563592ADD0B0ACE181CC0F62E50D /* SDInternalMacros.h */ = {isa = PBXFileReference; includeInIndex = 1; lastKnownFileType = sourcecode.c.h; name = SDInternalMacros.h; path = SDWebImage/Private/SDInternalMacros.h; sourceTree = "<group>"; };
		C3EAEDBA0F2C2A38D7CC36BAF437BA67 /* SDWebImageWebPCoder.debug.xcconfig */ = {isa = PBXFileReference; includeInIndex = 1; lastKnownFileType = text.xcconfig; path = SDWebImageWebPCoder.debug.xcconfig; sourceTree = "<group>"; };
		C43EB8AC5DB5A234F5CA8B3EE73082CC /* IgnoreTouchesView.swift */ = {isa = PBXFileReference; includeInIndex = 1; lastKnownFileType = sourcecode.swift; path = IgnoreTouchesView.swift; sourceTree = "<group>"; };
		C44E6DC68D10B15D20C874254E02C895 /* NSBezierPath+SDRoundedCorners.h */ = {isa = PBXFileReference; includeInIndex = 1; lastKnownFileType = sourcecode.c.h; name = "NSBezierPath+SDRoundedCorners.h"; path = "SDWebImage/Private/NSBezierPath+SDRoundedCorners.h"; sourceTree = "<group>"; };
		C472695D06ADFCDCBBE7DE8D6F3C603D /* cost.c */ = {isa = PBXFileReference; includeInIndex = 1; lastKnownFileType = sourcecode.c.c; name = cost.c; path = src/dsp/cost.c; sourceTree = "<group>"; };
		C496F8F15089F73286F58D85ABDE963C /* SDWebImage.release.xcconfig */ = {isa = PBXFileReference; includeInIndex = 1; lastKnownFileType = text.xcconfig; path = SDWebImage.release.xcconfig; sourceTree = "<group>"; };
		C4F42F4CB487923A5BE629388BC918BE /* picture_psnr_enc.c */ = {isa = PBXFileReference; includeInIndex = 1; lastKnownFileType = sourcecode.c.c; name = picture_psnr_enc.c; path = src/enc/picture_psnr_enc.c; sourceTree = "<group>"; };
		C4FE7C828420D82FB76DF5B93F356AC7 /* FilterCollectionInnerCell.swift */ = {isa = PBXFileReference; includeInIndex = 1; lastKnownFileType = sourcecode.swift; path = FilterCollectionInnerCell.swift; sourceTree = "<group>"; };
		C5A261F37CF53A8010CCA0C2EB017147 /* UIImage+MultiFormat.h */ = {isa = PBXFileReference; includeInIndex = 1; lastKnownFileType = sourcecode.c.h; name = "UIImage+MultiFormat.h"; path = "SDWebImage/Core/UIImage+MultiFormat.h"; sourceTree = "<group>"; };
		C61B54FA3C5663DF49DBF53A3C56C2A6 /* dec_sse2.c */ = {isa = PBXFileReference; includeInIndex = 1; lastKnownFileType = sourcecode.c.c; name = dec_sse2.c; path = src/dsp/dec_sse2.c; sourceTree = "<group>"; };
		C686A8D510930EC5704C4F82B0989C3F /* NSLayoutConstraint+Utils.swift */ = {isa = PBXFileReference; includeInIndex = 1; lastKnownFileType = sourcecode.swift; name = "NSLayoutConstraint+Utils.swift"; path = "Source/NSLayoutConstraint+Utils.swift"; sourceTree = "<group>"; };
		C6A26C72E1CB1559EE221506E7581198 /* lossless_enc_sse2.c */ = {isa = PBXFileReference; includeInIndex = 1; lastKnownFileType = sourcecode.c.c; name = lossless_enc_sse2.c; path = src/dsp/lossless_enc_sse2.c; sourceTree = "<group>"; };
		C6F6466732D62D9047DB394F869DE6B5 /* FBSnapshotTestCase.modulemap */ = {isa = PBXFileReference; includeInIndex = 1; lastKnownFileType = sourcecode.module; path = FBSnapshotTestCase.modulemap; sourceTree = "<group>"; };
		C7E33221244EF2DB9C4B6D2FABD77C7B /* CameraPreviewView.swift */ = {isa = PBXFileReference; includeInIndex = 1; lastKnownFileType = sourcecode.swift; path = CameraPreviewView.swift; sourceTree = "<group>"; };
		C8985F1623D949FC77927FA8D40CAEA4 /* ClosedRange+Clamp.swift */ = {isa = PBXFileReference; includeInIndex = 1; lastKnownFileType = sourcecode.swift; path = "ClosedRange+Clamp.swift"; sourceTree = "<group>"; };
		C8DC1414067BF9DA05AFC6EC064147EC /* ImagePoolFilter.swift */ = {isa = PBXFileReference; includeInIndex = 1; lastKnownFileType = sourcecode.swift; path = ImagePoolFilter.swift; sourceTree = "<group>"; };
		C8E97AF4CDD386EAC2A917EF979FCC58 /* CGSize+Utils.swift */ = {isa = PBXFileReference; includeInIndex = 1; lastKnownFileType = sourcecode.swift; name = "CGSize+Utils.swift"; path = "Source/CGSize+Utils.swift"; sourceTree = "<group>"; };
		C914D0B56002A916651EDFEF1A245ED2 /* Array+Move.swift */ = {isa = PBXFileReference; includeInIndex = 1; lastKnownFileType = sourcecode.swift; path = "Array+Move.swift"; sourceTree = "<group>"; };
		C91B86F15788B806B7802B5473D7ADFC /* SDImageLoader.m */ = {isa = PBXFileReference; includeInIndex = 1; lastKnownFileType = sourcecode.c.objc; name = SDImageLoader.m; path = SDWebImage/Core/SDImageLoader.m; sourceTree = "<group>"; };
		C9315C4072A47F3278D42BA26797A89F /* CameraSegmentHandler.swift */ = {isa = PBXFileReference; includeInIndex = 1; lastKnownFileType = sourcecode.swift; path = CameraSegmentHandler.swift; sourceTree = "<group>"; };
		C95F037EBFCEA99332D3B0B3931637E6 /* Pods-KanvasCameraExample-resources.sh */ = {isa = PBXFileReference; includeInIndex = 1; lastKnownFileType = text.script.sh; path = "Pods-KanvasCameraExample-resources.sh"; sourceTree = "<group>"; };
		C9633EA8B82A42CF828431E097494C13 /* ThumbnailCollectionView.swift */ = {isa = PBXFileReference; includeInIndex = 1; lastKnownFileType = sourcecode.swift; path = ThumbnailCollectionView.swift; sourceTree = "<group>"; };
		CA0D3B6857415715D88937D71471C226 /* UIApplication+StrictKeyWindow.m */ = {isa = PBXFileReference; includeInIndex = 1; lastKnownFileType = sourcecode.c.objc; name = "UIApplication+StrictKeyWindow.m"; path = "FBSnapshotTestCase/Categories/UIApplication+StrictKeyWindow.m"; sourceTree = "<group>"; };
		CA867DF895243C36DF9DDC2D7372EBAF /* dec_clip_tables.c */ = {isa = PBXFileReference; includeInIndex = 1; lastKnownFileType = sourcecode.c.c; name = dec_clip_tables.c; path = src/dsp/dec_clip_tables.c; sourceTree = "<group>"; };
		CB27E689EB479D2A64F7BFCF20CF5C91 /* SDDeviceHelper.m */ = {isa = PBXFileReference; includeInIndex = 1; lastKnownFileType = sourcecode.c.objc; name = SDDeviceHelper.m; path = SDWebImage/Private/SDDeviceHelper.m; sourceTree = "<group>"; };
		CB97FFF1D728F925871D0FB2AC301914 /* AlphaBlendFilter.swift */ = {isa = PBXFileReference; includeInIndex = 1; lastKnownFileType = sourcecode.swift; path = AlphaBlendFilter.swift; sourceTree = "<group>"; };
		CC18B19F5449C1681510FB23663BB2E4 /* TextureSelectorView.swift */ = {isa = PBXFileReference; includeInIndex = 1; lastKnownFileType = sourcecode.swift; path = TextureSelectorView.swift; sourceTree = "<group>"; };
		CC1D7FD3B5C35126DE88A902A443758F /* NSDate+Offset.swift */ = {isa = PBXFileReference; includeInIndex = 1; lastKnownFileType = sourcecode.swift; name = "NSDate+Offset.swift"; path = "Source/NSDate+Offset.swift"; sourceTree = "<group>"; };
		CCA40824B7294ACD3C14E7BC9B7AFD67 /* ImageLoader.swift */ = {isa = PBXFileReference; includeInIndex = 1; lastKnownFileType = sourcecode.swift; name = ImageLoader.swift; path = Classes/ImageLoader.swift; sourceTree = "<group>"; };
		CD0AA837CFA7A5E03211B3A0E7F74DE8 /* huffman_utils.c */ = {isa = PBXFileReference; includeInIndex = 1; lastKnownFileType = sourcecode.c.c; name = huffman_utils.c; path = src/utils/huffman_utils.c; sourceTree = "<group>"; };
		CD438F479D0A6179C74CE7AB05F70A37 /* config_enc.c */ = {isa = PBXFileReference; includeInIndex = 1; lastKnownFileType = sourcecode.c.c; name = config_enc.c; path = src/enc/config_enc.c; sourceTree = "<group>"; };
		CD89412B820919BA9368AF2D004A1D60 /* UIImage+MemoryCacheCost.m */ = {isa = PBXFileReference; includeInIndex = 1; lastKnownFileType = sourcecode.c.objc; name = "UIImage+MemoryCacheCost.m"; path = "SDWebImage/Core/UIImage+MemoryCacheCost.m"; sourceTree = "<group>"; };
		CDC93DB1CA47531B76286EFE087812B3 /* NavigationBarStyleDefining.swift */ = {isa = PBXFileReference; includeInIndex = 1; lastKnownFileType = sourcecode.swift; name = NavigationBarStyleDefining.swift; path = Source/NavigationBarStyleDefining.swift; sourceTree = "<group>"; };
		CDCBF642CC00B3075D16FD8AF21AFBBF /* alpha_processing_mips_dsp_r2.c */ = {isa = PBXFileReference; includeInIndex = 1; lastKnownFileType = sourcecode.c.c; name = alpha_processing_mips_dsp_r2.c; path = src/dsp/alpha_processing_mips_dsp_r2.c; sourceTree = "<group>"; };
		CEDC5955D1028524B7FBD7005DF0BA9E /* UIButton+Custom.swift */ = {isa = PBXFileReference; includeInIndex = 1; lastKnownFileType = sourcecode.swift; name = "UIButton+Custom.swift"; path = "Source/UIButton+Custom.swift"; sourceTree = "<group>"; };
		CEEEBF9EA00108093D26593E0BA3A348 /* FBSnapshotTestCase-umbrella.h */ = {isa = PBXFileReference; includeInIndex = 1; lastKnownFileType = sourcecode.c.h; path = "FBSnapshotTestCase-umbrella.h"; sourceTree = "<group>"; };
		CF036B72AB47194224DFD8D55D2D3D1B /* TrashView.swift */ = {isa = PBXFileReference; includeInIndex = 1; lastKnownFileType = sourcecode.swift; path = TrashView.swift; sourceTree = "<group>"; };
		CFF9E1243A3715F845A79B12F41EE1BA /* DrawerTabBarView.swift */ = {isa = PBXFileReference; includeInIndex = 1; lastKnownFileType = sourcecode.swift; path = DrawerTabBarView.swift; sourceTree = "<group>"; };
		D05862784521A1AE8E12A385733BE6D4 /* SDWebImageIndicator.m */ = {isa = PBXFileReference; includeInIndex = 1; lastKnownFileType = sourcecode.c.objc; name = SDWebImageIndicator.m; path = SDWebImage/Core/SDWebImageIndicator.m; sourceTree = "<group>"; };
		D0A7D1A9CB847356C7121DC3EE330CB4 /* FBSnapshotTestCase.debug.xcconfig */ = {isa = PBXFileReference; includeInIndex = 1; lastKnownFileType = text.xcconfig; path = FBSnapshotTestCase.debug.xcconfig; sourceTree = "<group>"; };
		D0D9FFBCBB5515B43E8495FFC1D99321 /* vp8li_dec.h */ = {isa = PBXFileReference; includeInIndex = 1; lastKnownFileType = sourcecode.c.h; name = vp8li_dec.h; path = src/dec/vp8li_dec.h; sourceTree = "<group>"; };
		D1C7F24DC12DA2649125906F7F05095F /* muxread.c */ = {isa = PBXFileReference; includeInIndex = 1; lastKnownFileType = sourcecode.c.c; name = muxread.c; path = src/mux/muxread.c; sourceTree = "<group>"; };
		D271408FE4C0D6C22C096C960ACE6C82 /* NSButton+WebCache.h */ = {isa = PBXFileReference; includeInIndex = 1; lastKnownFileType = sourcecode.c.h; name = "NSButton+WebCache.h"; path = "SDWebImage/Core/NSButton+WebCache.h"; sourceTree = "<group>"; };
		D2EA18211B7B9FC26E5845C69D1FADC8 /* alpha_enc.c */ = {isa = PBXFileReference; includeInIndex = 1; lastKnownFileType = sourcecode.c.c; name = alpha_enc.c; path = src/enc/alpha_enc.c; sourceTree = "<group>"; };
		D310F67A1C73366D31000E43960E7BAA /* Reachability.m */ = {isa = PBXFileReference; includeInIndex = 1; lastKnownFileType = sourcecode.c.objc; path = Reachability.m; sourceTree = "<group>"; };
		D39C61B5C828AF4B170AE71B29FB96C5 /* GLUtilities.swift */ = {isa = PBXFileReference; includeInIndex = 1; lastKnownFileType = sourcecode.swift; path = GLUtilities.swift; sourceTree = "<group>"; };
		D3BCC1232CE410CAB68F144C0C45030E /* cost_sse2.c */ = {isa = PBXFileReference; includeInIndex = 1; lastKnownFileType = sourcecode.c.c; name = cost_sse2.c; path = src/dsp/cost_sse2.c; sourceTree = "<group>"; };
		D40FF65E625420BD595FAD056D9A1E4C /* SDWebImageDownloaderRequestModifier.m */ = {isa = PBXFileReference; includeInIndex = 1; lastKnownFileType = sourcecode.c.objc; name = SDWebImageDownloaderRequestModifier.m; path = SDWebImage/Core/SDWebImageDownloaderRequestModifier.m; sourceTree = "<group>"; };
		D44C5EDCBCC74B662AB03DCD21A35A1B /* decode.h */ = {isa = PBXFileReference; includeInIndex = 1; lastKnownFileType = sourcecode.c.h; name = decode.h; path = src/webp/decode.h; sourceTree = "<group>"; };
		D479C8811BB825F398957A7FAE32445F /* AVURLAsset+Thumbnail.swift */ = {isa = PBXFileReference; includeInIndex = 1; lastKnownFileType = sourcecode.swift; path = "AVURLAsset+Thumbnail.swift"; sourceTree = "<group>"; };
		D52A0D367117683302216E0E6BE195A1 /* VideoOutputHandler.swift */ = {isa = PBXFileReference; includeInIndex = 1; lastKnownFileType = sourcecode.swift; path = VideoOutputHandler.swift; sourceTree = "<group>"; };
		D59154F927C4C24738ACDC734BAE1D9F /* analysis_enc.c */ = {isa = PBXFileReference; includeInIndex = 1; lastKnownFileType = sourcecode.c.c; name = analysis_enc.c; path = src/enc/analysis_enc.c; sourceTree = "<group>"; };
		D59D8AACD33DE089852D75216394C9EE /* KanvasCamera.release.xcconfig */ = {isa = PBXFileReference; includeInIndex = 1; lastKnownFileType = text.xcconfig; path = KanvasCamera.release.xcconfig; sourceTree = "<group>"; };
		D5A43CB9F7DA1D1F6994E1CB34D2A97D /* LegoFilter.swift */ = {isa = PBXFileReference; includeInIndex = 1; lastKnownFileType = sourcecode.swift; path = LegoFilter.swift; sourceTree = "<group>"; };
		D5BDC03E173DB2CB10497AC687B0EF23 /* SDWebImagePrefetcher.h */ = {isa = PBXFileReference; includeInIndex = 1; lastKnownFileType = sourcecode.c.h; name = SDWebImagePrefetcher.h; path = SDWebImage/Core/SDWebImagePrefetcher.h; sourceTree = "<group>"; };
		D5D37201B66208725A0B7E21C2A2655F /* bit_reader_inl_utils.h */ = {isa = PBXFileReference; includeInIndex = 1; lastKnownFileType = sourcecode.c.h; name = bit_reader_inl_utils.h; path = src/utils/bit_reader_inl_utils.h; sourceTree = "<group>"; };
		D604BE28DF913EFC393333E47F09DEB6 /* MovableViewInnerElement.swift */ = {isa = PBXFileReference; includeInIndex = 1; lastKnownFileType = sourcecode.swift; path = MovableViewInnerElement.swift; sourceTree = "<group>"; };
		D677CEAF8FA4AEF281FA3FDF10516659 /* SizedImageModel.swift */ = {isa = PBXFileReference; includeInIndex = 1; lastKnownFileType = sourcecode.swift; name = SizedImageModel.swift; path = Source/SizedImageModel.swift; sourceTree = "<group>"; };
		D67D76049620A6B4D478FD0C9241D51D /* UIImage+Snapshot.m */ = {isa = PBXFileReference; includeInIndex = 1; lastKnownFileType = sourcecode.c.objc; name = "UIImage+Snapshot.m"; path = "FBSnapshotTestCase/Categories/UIImage+Snapshot.m"; sourceTree = "<group>"; };
		D70954F7840297E130498920AAA74FBF /* FilteredInputViewController.swift */ = {isa = PBXFileReference; includeInIndex = 1; lastKnownFileType = sourcecode.swift; path = FilteredInputViewController.swift; sourceTree = "<group>"; };
		D868D2AE8AB0E0D6569583B4019D02E3 /* SDWebImage.debug.xcconfig */ = {isa = PBXFileReference; includeInIndex = 1; lastKnownFileType = text.xcconfig; path = SDWebImage.debug.xcconfig; sourceTree = "<group>"; };
		D87EEC820A33BD505C1A7E4E4A9EC6D9 /* Pods-KanvasCameraExampleTests-acknowledgements.markdown */ = {isa = PBXFileReference; includeInIndex = 1; lastKnownFileType = text; path = "Pods-KanvasCameraExampleTests-acknowledgements.markdown"; sourceTree = "<group>"; };
		D8AB60C0A9CF5E58E6778EA947E69E68 /* Rendering.swift */ = {isa = PBXFileReference; includeInIndex = 1; lastKnownFileType = sourcecode.swift; path = Rendering.swift; sourceTree = "<group>"; };
		D8ACC2347B66E522A5E8F812C745C01F /* SDWebImageDownloader.h */ = {isa = PBXFileReference; includeInIndex = 1; lastKnownFileType = sourcecode.c.h; name = SDWebImageDownloader.h; path = SDWebImage/Core/SDWebImageDownloader.h; sourceTree = "<group>"; };
		D8C59A52349A1311940B5521132765CF /* CALayer+CGImage.swift */ = {isa = PBXFileReference; includeInIndex = 1; lastKnownFileType = sourcecode.swift; path = "CALayer+CGImage.swift"; sourceTree = "<group>"; };
		D91972B26B4E0C8A628618B0C43F0A17 /* KanvasCameraImages.swift */ = {isa = PBXFileReference; includeInIndex = 1; lastKnownFileType = sourcecode.swift; path = KanvasCameraImages.swift; sourceTree = "<group>"; };
		DA240AC50622BB3186DECDC0290D521E /* SharedUI.bundle */ = {isa = PBXFileReference; explicitFileType = wrapper.cfbundle; includeInIndex = 0; path = SharedUI.bundle; sourceTree = BUILT_PRODUCTS_DIR; };
		DA4AD609E2B1BE1158650F48CE0E79E0 /* MediaDrawerController.swift */ = {isa = PBXFileReference; includeInIndex = 1; lastKnownFileType = sourcecode.swift; path = MediaDrawerController.swift; sourceTree = "<group>"; };
		DA78C24577A8DB78EAF751B956024BBA /* SDImageHEICCoderInternal.h */ = {isa = PBXFileReference; includeInIndex = 1; lastKnownFileType = sourcecode.c.h; name = SDImageHEICCoderInternal.h; path = SDWebImage/Private/SDImageHEICCoderInternal.h; sourceTree = "<group>"; };
		DA79E8440B3B230B3076F9D87085BE9F /* UICollectionView+Cells.swift */ = {isa = PBXFileReference; includeInIndex = 1; lastKnownFileType = sourcecode.swift; path = "UICollectionView+Cells.swift"; sourceTree = "<group>"; };
		DAE33608C4285497C7B00B37E99A0C96 /* SDImageIOAnimatedCoder.h */ = {isa = PBXFileReference; includeInIndex = 1; lastKnownFileType = sourcecode.c.h; name = SDImageIOAnimatedCoder.h; path = SDWebImage/Core/SDImageIOAnimatedCoder.h; sourceTree = "<group>"; };
		DB8F2C9D3A83DA527EA9CFC73EB57A68 /* HapticFeedbackGenerating.swift */ = {isa = PBXFileReference; includeInIndex = 1; lastKnownFileType = sourcecode.swift; name = HapticFeedbackGenerating.swift; path = Source/HapticFeedbackGenerating.swift; sourceTree = "<group>"; };
		DBAC49992FBC338D037545E7D59165A7 /* CGPoint+Operators.swift */ = {isa = PBXFileReference; includeInIndex = 1; lastKnownFileType = sourcecode.swift; path = "CGPoint+Operators.swift"; sourceTree = "<group>"; };
		DBD61870329991F62C6D7D16952CF6B6 /* SDImageGraphics.h */ = {isa = PBXFileReference; includeInIndex = 1; lastKnownFileType = sourcecode.c.h; name = SDImageGraphics.h; path = SDWebImage/Core/SDImageGraphics.h; sourceTree = "<group>"; };
		DBEE33905E8E8FCD28CE11BDF9AA375A /* Assets.xcassets */ = {isa = PBXFileReference; includeInIndex = 1; lastKnownFileType = folder.assetcatalog; name = Assets.xcassets; path = Resources/Assets.xcassets; sourceTree = "<group>"; };
		DC3DE6B0C7A8FFF712B8B7A74F944863 /* StrokeSelectorView.swift */ = {isa = PBXFileReference; includeInIndex = 1; lastKnownFileType = sourcecode.swift; path = StrokeSelectorView.swift; sourceTree = "<group>"; };
		DC613ED1EF11F115D7CCE2004411335C /* UIColor+Util.swift */ = {isa = PBXFileReference; includeInIndex = 1; lastKnownFileType = sourcecode.swift; name = "UIColor+Util.swift"; path = "Source/UIColor+Util.swift"; sourceTree = "<group>"; };
		DD17311B291F557A4C7DD378E60B2BCB /* SDImageCacheDefine.m */ = {isa = PBXFileReference; includeInIndex = 1; lastKnownFileType = sourcecode.c.objc; name = SDImageCacheDefine.m; path = SDWebImage/Core/SDImageCacheDefine.m; sourceTree = "<group>"; };
		DD479C85261827558E8142DA224911FA /* filters_utils.h */ = {isa = PBXFileReference; includeInIndex = 1; lastKnownFileType = sourcecode.c.h; name = filters_utils.h; path = src/utils/filters_utils.h; sourceTree = "<group>"; };
		DD988128F2BBFA11A53AD61523E09575 /* SDImageAssetManager.h */ = {isa = PBXFileReference; includeInIndex = 1; lastKnownFileType = sourcecode.c.h; name = SDImageAssetManager.h; path = SDWebImage/Private/SDImageAssetManager.h; sourceTree = "<group>"; };
		DE5881ECE5DB0461060A2737A5E4494D /* anim_decode.c */ = {isa = PBXFileReference; includeInIndex = 1; lastKnownFileType = sourcecode.c.c; name = anim_decode.c; path = src/demux/anim_decode.c; sourceTree = "<group>"; };
		DE6057B9AF1C1483B0C20D798AC01251 /* ModeButtonView.swift */ = {isa = PBXFileReference; includeInIndex = 1; lastKnownFileType = sourcecode.swift; path = ModeButtonView.swift; sourceTree = "<group>"; };
		DE73A3C79CF935D3345102972A49EB42 /* SDAnimatedImageRep.m */ = {isa = PBXFileReference; includeInIndex = 1; lastKnownFileType = sourcecode.c.objc; name = SDAnimatedImageRep.m; path = SDWebImage/Core/SDAnimatedImageRep.m; sourceTree = "<group>"; };
		DED9FC3703CC0222E2E440C85D6A3CE3 /* AVAsset+Utils.swift */ = {isa = PBXFileReference; includeInIndex = 1; lastKnownFileType = sourcecode.swift; name = "AVAsset+Utils.swift"; path = "Source/AVAsset+Utils.swift"; sourceTree = "<group>"; };
		DF4564078C10AF5B1F06F2CA41392199 /* UIImage+ExtendedCacheData.h */ = {isa = PBXFileReference; includeInIndex = 1; lastKnownFileType = sourcecode.c.h; name = "UIImage+ExtendedCacheData.h"; path = "SDWebImage/Core/UIImage+ExtendedCacheData.h"; sourceTree = "<group>"; };
		DF79C05C9A8EDCED77648B84BAE4DC12 /* SDImageIOAnimatedCoderInternal.h */ = {isa = PBXFileReference; includeInIndex = 1; lastKnownFileType = sourcecode.c.h; name = SDImageIOAnimatedCoderInternal.h; path = SDWebImage/Private/SDImageIOAnimatedCoderInternal.h; sourceTree = "<group>"; };
		DFC59AF8A1FB4335ACE6318412105097 /* alpha_dec.c */ = {isa = PBXFileReference; includeInIndex = 1; lastKnownFileType = sourcecode.c.c; name = alpha_dec.c; path = src/dec/alpha_dec.c; sourceTree = "<group>"; };
		DFDA4BE8CB7696C13F12FE34B3413DDF /* Utils.release.xcconfig */ = {isa = PBXFileReference; includeInIndex = 1; lastKnownFileType = text.xcconfig; path = Utils.release.xcconfig; sourceTree = "<group>"; };
		DFE4C4D4D0C1844A74390175107CDEBE /* dec_neon.c */ = {isa = PBXFileReference; includeInIndex = 1; lastKnownFileType = sourcecode.c.c; name = dec_neon.c; path = src/dsp/dec_neon.c; sourceTree = "<group>"; };
		E031CC33A086A98782E8B089E2D3173D /* CircularImageView.swift */ = {isa = PBXFileReference; includeInIndex = 1; lastKnownFileType = sourcecode.swift; path = CircularImageView.swift; sourceTree = "<group>"; };
		E06AD1231F5D7B2ABC1B94E5112A5BE2 /* Pods-KanvasCameraExample-acknowledgements.plist */ = {isa = PBXFileReference; includeInIndex = 1; lastKnownFileType = text.plist.xml; path = "Pods-KanvasCameraExample-acknowledgements.plist"; sourceTree = "<group>"; };
		E097034CC5E7594BE93F7B29F205B83D /* lossless_common.h */ = {isa = PBXFileReference; includeInIndex = 1; lastKnownFileType = sourcecode.c.h; name = lossless_common.h; path = src/dsp/lossless_common.h; sourceTree = "<group>"; };
		E0ADF2B458BE0BBA3B6FC5427F63C7B9 /* vp8_dec.h */ = {isa = PBXFileReference; includeInIndex = 1; lastKnownFileType = sourcecode.c.h; name = vp8_dec.h; path = src/dec/vp8_dec.h; sourceTree = "<group>"; };
		E11448148DFEB8577ED3B128E956EB13 /* SDWebImageCompat.m */ = {isa = PBXFileReference; includeInIndex = 1; lastKnownFileType = sourcecode.c.objc; name = SDWebImageCompat.m; path = SDWebImage/Core/SDWebImageCompat.m; sourceTree = "<group>"; };
		E13AC2A9B65E8F6AE070390E5D4D99E1 /* rescaler_mips_dsp_r2.c */ = {isa = PBXFileReference; includeInIndex = 1; lastKnownFileType = sourcecode.c.c; name = rescaler_mips_dsp_r2.c; path = src/dsp/rescaler_mips_dsp_r2.c; sourceTree = "<group>"; };
		E14023A76C7F8CC896D040CAFC1D5319 /* upsampling_sse41.c */ = {isa = PBXFileReference; includeInIndex = 1; lastKnownFileType = sourcecode.c.c; name = upsampling_sse41.c; path = src/dsp/upsampling_sse41.c; sourceTree = "<group>"; };
		E1B6FAA92460FEBCB998565BB15A23B9 /* vp8_dec.c */ = {isa = PBXFileReference; includeInIndex = 1; lastKnownFileType = sourcecode.c.c; name = vp8_dec.c; path = src/dec/vp8_dec.c; sourceTree = "<group>"; };
		E24C2040C69387C7C85C97DC2120376D /* SDDeviceHelper.h */ = {isa = PBXFileReference; includeInIndex = 1; lastKnownFileType = sourcecode.c.h; name = SDDeviceHelper.h; path = SDWebImage/Private/SDDeviceHelper.h; sourceTree = "<group>"; };
		E27C78E56582C87857824FC7F0500630 /* KanvasCameraStrings.swift */ = {isa = PBXFileReference; includeInIndex = 1; lastKnownFileType = sourcecode.swift; path = KanvasCameraStrings.swift; sourceTree = "<group>"; };
		E38D8620CD9E201CF5D664BAA2CF342C /* UIView+Utils.swift */ = {isa = PBXFileReference; includeInIndex = 1; lastKnownFileType = sourcecode.swift; name = "UIView+Utils.swift"; path = "Source/UIView+Utils.swift"; sourceTree = "<group>"; };
		E3FBCEC4084E7D200859E4E4B449AF60 /* SDGraphicsImageRenderer.m */ = {isa = PBXFileReference; includeInIndex = 1; lastKnownFileType = sourcecode.c.objc; name = SDGraphicsImageRenderer.m; path = SDWebImage/Core/SDGraphicsImageRenderer.m; sourceTree = "<group>"; };
		E47FD713B20792898ED16EACBA088417 /* CameraPermissionsViewController.swift */ = {isa = PBXFileReference; includeInIndex = 1; lastKnownFileType = sourcecode.swift; path = CameraPermissionsViewController.swift; sourceTree = "<group>"; };
		E492650884AB5CC179FEFA13F9162578 /* GrayscaleFilter.swift */ = {isa = PBXFileReference; includeInIndex = 1; lastKnownFileType = sourcecode.swift; path = GrayscaleFilter.swift; sourceTree = "<group>"; };
		E499FC85261DC82FE28451DA0BC75EB5 /* Texture.swift */ = {isa = PBXFileReference; includeInIndex = 1; lastKnownFileType = sourcecode.swift; path = Texture.swift; sourceTree = "<group>"; };
		E558936243D60F903CE2FC233D911D9F /* MediaDrawerView.swift */ = {isa = PBXFileReference; includeInIndex = 1; lastKnownFileType = sourcecode.swift; path = MediaDrawerView.swift; sourceTree = "<group>"; };
		E55FC327533269B042873745485CB4DF /* Device.swift */ = {isa = PBXFileReference; includeInIndex = 1; lastKnownFileType = sourcecode.swift; path = Device.swift; sourceTree = "<group>"; };
		E832030D8DB08F7747D09418E2C62653 /* SharedUI.release.xcconfig */ = {isa = PBXFileReference; includeInIndex = 1; lastKnownFileType = text.xcconfig; path = SharedUI.release.xcconfig; sourceTree = "<group>"; };
		E85609AA8AE85C65FCCFB07DC15DDA25 /* NumTypes+Conversion.swift */ = {isa = PBXFileReference; includeInIndex = 1; lastKnownFileType = sourcecode.swift; path = "NumTypes+Conversion.swift"; sourceTree = "<group>"; };
		E8B2B2C9EB4661758E9C33E35A796542 /* UIView+AutoLayout.swift */ = {isa = PBXFileReference; includeInIndex = 1; lastKnownFileType = sourcecode.swift; name = "UIView+AutoLayout.swift"; path = "Source/UIView+AutoLayout.swift"; sourceTree = "<group>"; };
		E8EB1E1BEE6727F6BA224DE6731DD039 /* SDImageCacheConfig.h */ = {isa = PBXFileReference; includeInIndex = 1; lastKnownFileType = sourcecode.c.h; name = SDImageCacheConfig.h; path = SDWebImage/Core/SDImageCacheConfig.h; sourceTree = "<group>"; };
		E90984EA48E3491C3E491373D0B5CB2F /* SDFileAttributeHelper.m */ = {isa = PBXFileReference; includeInIndex = 1; lastKnownFileType = sourcecode.c.objc; name = SDFileAttributeHelper.m; path = SDWebImage/Private/SDFileAttributeHelper.m; sourceTree = "<group>"; };
		E93B2577DCB1381315117BA08FE9E66E /* UIFont+ComposeFonts.swift */ = {isa = PBXFileReference; includeInIndex = 1; lastKnownFileType = sourcecode.swift; name = "UIFont+ComposeFonts.swift"; path = "Source/UIFont+ComposeFonts.swift"; sourceTree = "<group>"; };
		E966F98DA7545FF7BA1CC38EE02F743A /* types.h */ = {isa = PBXFileReference; includeInIndex = 1; lastKnownFileType = sourcecode.c.h; name = types.h; path = src/webp/types.h; sourceTree = "<group>"; };
		E9D3B3F56B8606929F0562FECFA00AD6 /* Utils.modulemap */ = {isa = PBXFileReference; includeInIndex = 1; lastKnownFileType = sourcecode.module; path = Utils.modulemap; sourceTree = "<group>"; };
		EA1AFDBD04B34A20724BCCBDAACFBBCE /* alpha_processing.c */ = {isa = PBXFileReference; includeInIndex = 1; lastKnownFileType = sourcecode.c.c; name = alpha_processing.c; path = src/dsp/alpha_processing.c; sourceTree = "<group>"; };
		EA493A5931CF8997654B8D4D300DD9CB /* quant_levels_dec_utils.c */ = {isa = PBXFileReference; includeInIndex = 1; lastKnownFileType = sourcecode.c.c; name = quant_levels_dec_utils.c; path = src/utils/quant_levels_dec_utils.c; sourceTree = "<group>"; };
		EA4C03E485780F80DC70FA59BCFC93F5 /* NSFileManager+Orangina.swift */ = {isa = PBXFileReference; includeInIndex = 1; lastKnownFileType = sourcecode.swift; name = "NSFileManager+Orangina.swift"; path = "Source/NSFileManager+Orangina.swift"; sourceTree = "<group>"; };
		EA7BC5DD8A436D303A8985D87B55E043 /* DrawerTabBarCell.swift */ = {isa = PBXFileReference; includeInIndex = 1; lastKnownFileType = sourcecode.swift; path = DrawerTabBarCell.swift; sourceTree = "<group>"; };
		EA923913E4C37ED7F324BA891DD99CB3 /* muxedit.c */ = {isa = PBXFileReference; includeInIndex = 1; lastKnownFileType = sourcecode.c.c; name = muxedit.c; path = src/mux/muxedit.c; sourceTree = "<group>"; };
		EAA40FCAA705714ED43CBCAD8703AF65 /* CameraView.swift */ = {isa = PBXFileReference; includeInIndex = 1; lastKnownFileType = sourcecode.swift; path = CameraView.swift; sourceTree = "<group>"; };
		EACF78C2419AD69DF9475EF5350E9644 /* common_sse41.h */ = {isa = PBXFileReference; includeInIndex = 1; lastKnownFileType = sourcecode.c.h; name = common_sse41.h; path = src/dsp/common_sse41.h; sourceTree = "<group>"; };
		EAE292EF8E1B5A2F40FDEA2F3347CF44 /* ImageLoaderProvider.swift */ = {isa = PBXFileReference; includeInIndex = 1; lastKnownFileType = sourcecode.swift; name = ImageLoaderProvider.swift; path = Classes/ImageLoaderProvider.swift; sourceTree = "<group>"; };
		EB24071CA82DC6D89922B89022EAA660 /* thread_utils.h */ = {isa = PBXFileReference; includeInIndex = 1; lastKnownFileType = sourcecode.c.h; name = thread_utils.h; path = src/utils/thread_utils.h; sourceTree = "<group>"; };
		EB7B07AB2A274F23205258B0AE83F48E /* CALayer+Shadows.swift */ = {isa = PBXFileReference; includeInIndex = 1; lastKnownFileType = sourcecode.swift; path = "CALayer+Shadows.swift"; sourceTree = "<group>"; };
		EB81C2D47A5F2222467D3D39734863E0 /* PostFormKeyboardTracker.swift */ = {isa = PBXFileReference; includeInIndex = 1; lastKnownFileType = sourcecode.swift; name = PostFormKeyboardTracker.swift; path = Source/PostFormKeyboardTracker.swift; sourceTree = "<group>"; };
		EBB03DF43F40B4F75ED3AD0880E3900C /* ModeSelectorAndShootView.swift */ = {isa = PBXFileReference; includeInIndex = 1; lastKnownFileType = sourcecode.swift; path = ModeSelectorAndShootView.swift; sourceTree = "<group>"; };
		EBE367B526E0AAE6E73A300B8EDC3BC3 /* enc_mips32.c */ = {isa = PBXFileReference; includeInIndex = 1; lastKnownFileType = sourcecode.c.c; name = enc_mips32.c; path = src/dsp/enc_mips32.c; sourceTree = "<group>"; };
		EBE96811222FD357CF9D397CA5313B24 /* MediaPlayer.swift */ = {isa = PBXFileReference; includeInIndex = 1; lastKnownFileType = sourcecode.swift; path = MediaPlayer.swift; sourceTree = "<group>"; };
		EC5F576CD015A28D6961E3C7926457D8 /* UIColor+SDHexString.m */ = {isa = PBXFileReference; includeInIndex = 1; lastKnownFileType = sourcecode.c.objc; name = "UIColor+SDHexString.m"; path = "SDWebImage/Private/UIColor+SDHexString.m"; sourceTree = "<group>"; };
		ECB0137E0936107390D0CA6FF12C5E8D /* SDFileAttributeHelper.h */ = {isa = PBXFileReference; includeInIndex = 1; lastKnownFileType = sourcecode.c.h; name = SDFileAttributeHelper.h; path = SDWebImage/Private/SDFileAttributeHelper.h; sourceTree = "<group>"; };
		ECE2B7CA97FB0A7FA4DD8A27E5F2BF6A /* upsampling_msa.c */ = {isa = PBXFileReference; includeInIndex = 1; lastKnownFileType = sourcecode.c.c; name = upsampling_msa.c; path = src/dsp/upsampling_msa.c; sourceTree = "<group>"; };
		ED3DE0B755050BBA1A0286B2CB058DA6 /* SDWebImageWebPCoder-prefix.pch */ = {isa = PBXFileReference; includeInIndex = 1; lastKnownFileType = sourcecode.c.h; path = "SDWebImageWebPCoder-prefix.pch"; sourceTree = "<group>"; };
		ED9D2326378AE835B65649D80852BA66 /* dec_mips32.c */ = {isa = PBXFileReference; includeInIndex = 1; lastKnownFileType = sourcecode.c.c; name = dec_mips32.c; path = src/dsp/dec_mips32.c; sourceTree = "<group>"; };
		EDC629845F60CD645AE8AEC35DAD03FA /* mips_macro.h */ = {isa = PBXFileReference; includeInIndex = 1; lastKnownFileType = sourcecode.c.h; name = mips_macro.h; path = src/dsp/mips_macro.h; sourceTree = "<group>"; };
		EDD774A8E1747592AC0F919CA6708C09 /* SDDiskCache.h */ = {isa = PBXFileReference; includeInIndex = 1; lastKnownFileType = sourcecode.c.h; name = SDDiskCache.h; path = SDWebImage/Core/SDDiskCache.h; sourceTree = "<group>"; };
		EEA8DD4E2B5FB606D121B83870ED6321 /* ReachabilityObserving.swift */ = {isa = PBXFileReference; includeInIndex = 1; lastKnownFileType = sourcecode.swift; name = ReachabilityObserving.swift; path = Source/ReachabilityObserving.swift; sourceTree = "<group>"; };
		EED3BD1EA65E546C56D15C3379DEF883 /* SDWebImageWebPCoder-dummy.m */ = {isa = PBXFileReference; includeInIndex = 1; lastKnownFileType = sourcecode.c.objc; path = "SDWebImageWebPCoder-dummy.m"; sourceTree = "<group>"; };
		F027099C26DED5E97F579121E28DFCD1 /* MediaClipsEditorViewController.swift */ = {isa = PBXFileReference; includeInIndex = 1; lastKnownFileType = sourcecode.swift; path = MediaClipsEditorViewController.swift; sourceTree = "<group>"; };
		F04DC0EDAF967E7B20FE9BCF8C9140B8 /* SDAnimatedImageView+WebCache.h */ = {isa = PBXFileReference; includeInIndex = 1; lastKnownFileType = sourcecode.c.h; name = "SDAnimatedImageView+WebCache.h"; path = "SDWebImage/Core/SDAnimatedImageView+WebCache.h"; sourceTree = "<group>"; };
		F07EF69A06D7E386CBB410941DABCEA7 /* GifMakerView.swift */ = {isa = PBXFileReference; includeInIndex = 1; lastKnownFileType = sourcecode.swift; path = GifMakerView.swift; sourceTree = "<group>"; };
		F0EF6666D53171D31CAE55DD494ED907 /* filters_sse2.c */ = {isa = PBXFileReference; includeInIndex = 1; lastKnownFileType = sourcecode.c.c; name = filters_sse2.c; path = src/dsp/filters_sse2.c; sourceTree = "<group>"; };
		F29D64D4BFCB0FF28971BED71E1FC618 /* utils.c */ = {isa = PBXFileReference; includeInIndex = 1; lastKnownFileType = sourcecode.c.c; name = utils.c; path = src/utils/utils.c; sourceTree = "<group>"; };
		F2D036A63C634460C99EDBFC730E3F55 /* ColorPickerViewController.swift */ = {isa = PBXFileReference; includeInIndex = 1; lastKnownFileType = sourcecode.swift; name = ColorPickerViewController.swift; path = Source/ColorPickerViewController.swift; sourceTree = "<group>"; };
		F2D768ECAA3AD68AB517DB3BF811A12F /* SDWeakProxy.m */ = {isa = PBXFileReference; includeInIndex = 1; lastKnownFileType = sourcecode.c.objc; name = SDWeakProxy.m; path = SDWebImage/Private/SDWeakProxy.m; sourceTree = "<group>"; };
		F374C79D16C556E14D9E7F683C7FD2BB /* ToonFilter.swift */ = {isa = PBXFileReference; includeInIndex = 1; lastKnownFileType = sourcecode.swift; path = ToonFilter.swift; sourceTree = "<group>"; };
		F46E0E447DC1007CE61B489F57EBB7BA /* CameraSettings.swift */ = {isa = PBXFileReference; includeInIndex = 1; lastKnownFileType = sourcecode.swift; path = CameraSettings.swift; sourceTree = "<group>"; };
		F4F41ABBAAD66CA7D26D9E2D13A6D975 /* ColorSelectorView.swift */ = {isa = PBXFileReference; includeInIndex = 1; lastKnownFileType = sourcecode.swift; path = ColorSelectorView.swift; sourceTree = "<group>"; };
		F505EC959F780B5DEFFFECFB2401ACBA /* tree_enc.c */ = {isa = PBXFileReference; includeInIndex = 1; lastKnownFileType = sourcecode.c.c; name = tree_enc.c; path = src/enc/tree_enc.c; sourceTree = "<group>"; };
		F57ABF66FB4E4D9ACBEE03E6D1AB2292 /* EditorViewController.swift */ = {isa = PBXFileReference; includeInIndex = 1; lastKnownFileType = sourcecode.swift; path = EditorViewController.swift; sourceTree = "<group>"; };
		F588FAA9D82C224A741132FE780FA5AE /* FBSnapshotTestCasePlatform.h */ = {isa = PBXFileReference; includeInIndex = 1; lastKnownFileType = sourcecode.c.h; name = FBSnapshotTestCasePlatform.h; path = FBSnapshotTestCase/FBSnapshotTestCasePlatform.h; sourceTree = "<group>"; };
		F5A2D9696819C99265909FD3742F7AF0 /* UIGestureRecognizer+Active.swift */ = {isa = PBXFileReference; includeInIndex = 1; lastKnownFileType = sourcecode.swift; path = "UIGestureRecognizer+Active.swift"; sourceTree = "<group>"; };
		F5FBF1DD612F771B1D5C65EED8621CAC /* FilterSettingsView.swift */ = {isa = PBXFileReference; includeInIndex = 1; lastKnownFileType = sourcecode.swift; path = FilterSettingsView.swift; sourceTree = "<group>"; };
		F6321EA556FBDA064D1F5A12FE680D49 /* SDmetamacros.h */ = {isa = PBXFileReference; includeInIndex = 1; lastKnownFileType = sourcecode.c.h; name = SDmetamacros.h; path = SDWebImage/Private/SDmetamacros.h; sourceTree = "<group>"; };
		F671AC4249C1E295772C72966CA1B954 /* rescaler_mips32.c */ = {isa = PBXFileReference; includeInIndex = 1; lastKnownFileType = sourcecode.c.c; name = rescaler_mips32.c; path = src/dsp/rescaler_mips32.c; sourceTree = "<group>"; };
		F6A227D29AB6356762E1D4DAFF3BFFD7 /* ExtendedButton.swift */ = {isa = PBXFileReference; includeInIndex = 1; lastKnownFileType = sourcecode.swift; path = ExtendedButton.swift; sourceTree = "<group>"; };
		F7254A8C85A8F9982B68944F38720396 /* enc.c */ = {isa = PBXFileReference; includeInIndex = 1; lastKnownFileType = sourcecode.c.c; name = enc.c; path = src/dsp/enc.c; sourceTree = "<group>"; };
		F7620536A8E29002EA81B05A861737E8 /* AppColorPalette.swift */ = {isa = PBXFileReference; includeInIndex = 1; lastKnownFileType = sourcecode.swift; name = AppColorPalette.swift; path = Source/AppColorPalette.swift; sourceTree = "<group>"; };
		F76B4A61367C02479D1A19E5100E9346 /* ColorCollectionCell.swift */ = {isa = PBXFileReference; includeInIndex = 1; lastKnownFileType = sourcecode.swift; path = ColorCollectionCell.swift; sourceTree = "<group>"; };
		F78997BAA0F398E44EAE3ED53B606D9D /* TumblrMediaInfo.swift */ = {isa = PBXFileReference; includeInIndex = 1; lastKnownFileType = sourcecode.swift; name = TumblrMediaInfo.swift; path = Source/TumblrMediaInfo.swift; sourceTree = "<group>"; };
		F79731B1C2C21AF01ED3F89A53824E50 /* ComposeNavigationBar.swift */ = {isa = PBXFileReference; includeInIndex = 1; lastKnownFileType = sourcecode.swift; name = ComposeNavigationBar.swift; path = Source/ComposeNavigationBar.swift; sourceTree = "<group>"; };
		F847BD9FB91F561E4C258F82F1B3DEA4 /* ImageLoader.podspec */ = {isa = PBXFileReference; explicitFileType = text.script.ruby; includeInIndex = 1; indentWidth = 2; path = ImageLoader.podspec; sourceTree = "<group>"; tabWidth = 2; xcLanguageSpecificationIdentifier = xcode.lang.ruby; };
		F8CB394195B13C4A8F89709287CD3F1E /* ColorSelectorController.swift */ = {isa = PBXFileReference; includeInIndex = 1; lastKnownFileType = sourcecode.swift; path = ColorSelectorController.swift; sourceTree = "<group>"; };
		F91430369B4E5A7D96B7638A4083C04E /* BlogImageSize.swift */ = {isa = PBXFileReference; includeInIndex = 1; lastKnownFileType = sourcecode.swift; name = BlogImageSize.swift; path = Source/BlogImageSize.swift; sourceTree = "<group>"; };
		F914E98ACDF9F238BBDE5BDC1FFD1A0C /* IgnoreTouchesCollectionView.swift */ = {isa = PBXFileReference; includeInIndex = 1; lastKnownFileType = sourcecode.swift; path = IgnoreTouchesCollectionView.swift; sourceTree = "<group>"; };
		F929E21F185B15F6BF827D195D929335 /* bit_reader_utils.c */ = {isa = PBXFileReference; includeInIndex = 1; lastKnownFileType = sourcecode.c.c; name = bit_reader_utils.c; path = src/utils/bit_reader_utils.c; sourceTree = "<group>"; };
		F93140C36AC6D5C86FB68203A0D34962 /* StickerCollectionView.swift */ = {isa = PBXFileReference; includeInIndex = 1; lastKnownFileType = sourcecode.swift; path = StickerCollectionView.swift; sourceTree = "<group>"; };
		F94BAF20744042986B11B270C4EA1298 /* rescaler_msa.c */ = {isa = PBXFileReference; includeInIndex = 1; lastKnownFileType = sourcecode.c.c; name = rescaler_msa.c; path = src/dsp/rescaler_msa.c; sourceTree = "<group>"; };
		F97AED05AF4474A53CBB66789A61F6EB /* rescaler.c */ = {isa = PBXFileReference; includeInIndex = 1; lastKnownFileType = sourcecode.c.c; name = rescaler.c; path = src/dsp/rescaler.c; sourceTree = "<group>"; };
		F99B11E92893538C299AED4867BBB63F /* SDAnimatedImageView+WebCache.m */ = {isa = PBXFileReference; includeInIndex = 1; lastKnownFileType = sourcecode.c.objc; name = "SDAnimatedImageView+WebCache.m"; path = "SDWebImage/Core/SDAnimatedImageView+WebCache.m"; sourceTree = "<group>"; };
		F9C1E1483BB1D48A6ACDC386AF9FAB0A /* EditorFilterView.swift */ = {isa = PBXFileReference; includeInIndex = 1; lastKnownFileType = sourcecode.swift; path = EditorFilterView.swift; sourceTree = "<group>"; };
		FA25299F4E60A10527492914A65F1E47 /* EditionMenuCollectionCell.swift */ = {isa = PBXFileReference; includeInIndex = 1; lastKnownFileType = sourcecode.swift; path = EditionMenuCollectionCell.swift; sourceTree = "<group>"; };
		FA6334DCE4DC03E025E740783E2CA10D /* ColorCollectionController.swift */ = {isa = PBXFileReference; includeInIndex = 1; lastKnownFileType = sourcecode.swift; path = ColorCollectionController.swift; sourceTree = "<group>"; };
		FA63C6EB3489FA8ACC3CA04D6813EC8A /* SDWebImageOptionsProcessor.h */ = {isa = PBXFileReference; includeInIndex = 1; lastKnownFileType = sourcecode.c.h; name = SDWebImageOptionsProcessor.h; path = SDWebImage/Core/SDWebImageOptionsProcessor.h; sourceTree = "<group>"; };
		FA96F22F7015F81A087C5A5CEDEF9A5D /* backward_references_enc.c */ = {isa = PBXFileReference; includeInIndex = 1; lastKnownFileType = sourcecode.c.c; name = backward_references_enc.c; path = src/enc/backward_references_enc.c; sourceTree = "<group>"; };
		FAA8EE0D4E0FAB584A95ECCE4BABD69B /* UIImage+ForceDecode.m */ = {isa = PBXFileReference; includeInIndex = 1; lastKnownFileType = sourcecode.c.objc; name = "UIImage+ForceDecode.m"; path = "SDWebImage/Core/UIImage+ForceDecode.m"; sourceTree = "<group>"; };
		FAD08839F474866C4BF4BDDD55A73A1D /* CancelationToken.swift */ = {isa = PBXFileReference; includeInIndex = 1; lastKnownFileType = sourcecode.swift; name = CancelationToken.swift; path = Classes/CancelationToken.swift; sourceTree = "<group>"; };
		FB1E0CB3738FA65C35DB836AF042997C /* SuggestedTagsView.swift */ = {isa = PBXFileReference; includeInIndex = 1; lastKnownFileType = sourcecode.swift; path = SuggestedTagsView.swift; sourceTree = "<group>"; };
		FBA3276BD014203748C961D80D6ECE6E /* MangaFilter.swift */ = {isa = PBXFileReference; includeInIndex = 1; lastKnownFileType = sourcecode.swift; path = MangaFilter.swift; sourceTree = "<group>"; };
		FBE88AD706451BDDC3E0ECFF0FD6A4AA /* SDImageLoadersManager.m */ = {isa = PBXFileReference; includeInIndex = 1; lastKnownFileType = sourcecode.c.objc; name = SDImageLoadersManager.m; path = SDWebImage/Core/SDImageLoadersManager.m; sourceTree = "<group>"; };
		FC48E68B2B640F388630E37604C5E46C /* SharedUI-umbrella.h */ = {isa = PBXFileReference; includeInIndex = 1; lastKnownFileType = sourcecode.c.h; path = "SharedUI-umbrella.h"; sourceTree = "<group>"; };
		FC73A5B352EFE249446C8FE0D2D288F4 /* bit_reader_utils.h */ = {isa = PBXFileReference; includeInIndex = 1; lastKnownFileType = sourcecode.c.h; name = bit_reader_utils.h; path = src/utils/bit_reader_utils.h; sourceTree = "<group>"; };
		FC77E7179F1E4140374B3171EAB79E1A /* lossless_enc_neon.c */ = {isa = PBXFileReference; includeInIndex = 1; lastKnownFileType = sourcecode.c.c; name = lossless_enc_neon.c; path = src/dsp/lossless_enc_neon.c; sourceTree = "<group>"; };
		FC9C9EC945F6359A2C41BD817C741EB9 /* DrawerPanRecognizer.swift */ = {isa = PBXFileReference; includeInIndex = 1; lastKnownFileType = sourcecode.swift; path = DrawerPanRecognizer.swift; sourceTree = "<group>"; };
		FCDCD1E2F8878C8E43109786015E2F27 /* StickerMenuController.swift */ = {isa = PBXFileReference; includeInIndex = 1; lastKnownFileType = sourcecode.swift; path = StickerMenuController.swift; sourceTree = "<group>"; };
		FCF61D9B2B75054A9A3185DDC609B7FF /* libSDWebImageWebPCoder.a */ = {isa = PBXFileReference; explicitFileType = archive.ar; includeInIndex = 0; path = libSDWebImageWebPCoder.a; sourceTree = BUILT_PRODUCTS_DIR; };
		FD62F1701B0AFAAED78FEF4E9AE1D2A7 /* StickerType.swift */ = {isa = PBXFileReference; includeInIndex = 1; lastKnownFileType = sourcecode.swift; path = StickerType.swift; sourceTree = "<group>"; };
		FDA2ABE23975C19FDC44FBC15B77E89F /* libwebp-dummy.m */ = {isa = PBXFileReference; includeInIndex = 1; lastKnownFileType = sourcecode.c.objc; path = "libwebp-dummy.m"; sourceTree = "<group>"; };
		FDF9881EB619C1EB0C3FC6A26F4C7D48 /* encode.h */ = {isa = PBXFileReference; includeInIndex = 1; lastKnownFileType = sourcecode.c.h; name = encode.h; path = src/webp/encode.h; sourceTree = "<group>"; };
		FE2EFB3A2D5108AA55C584A4D2DDFE06 /* SDImageCoder.h */ = {isa = PBXFileReference; includeInIndex = 1; lastKnownFileType = sourcecode.c.h; name = SDImageCoder.h; path = SDWebImage/Core/SDImageCoder.h; sourceTree = "<group>"; };
		FE5914DC574D9F460FF779453B3E56BB /* ImageLoader-umbrella.h */ = {isa = PBXFileReference; includeInIndex = 1; lastKnownFileType = sourcecode.c.h; path = "ImageLoader-umbrella.h"; sourceTree = "<group>"; };
		FE7DCF9EE9B7FB858601BCCC3F302CAA /* ImageOperation.swift */ = {isa = PBXFileReference; includeInIndex = 1; lastKnownFileType = sourcecode.swift; path = ImageOperation.swift; sourceTree = "<group>"; };
		FECD7827616E4A7DD47EB94D7E809A65 /* UIImage+MultiFormat.m */ = {isa = PBXFileReference; includeInIndex = 1; lastKnownFileType = sourcecode.c.objc; name = "UIImage+MultiFormat.m"; path = "SDWebImage/Core/UIImage+MultiFormat.m"; sourceTree = "<group>"; };
		FF16FD5E58C79036E153154BB83838FA /* UIImage+Transform.m */ = {isa = PBXFileReference; includeInIndex = 1; lastKnownFileType = sourcecode.c.objc; name = "UIImage+Transform.m"; path = "SDWebImage/Core/UIImage+Transform.m"; sourceTree = "<group>"; };
		FF1741A28E57ED8BFD0FDA894187ACC5 /* FilterSettingsController.swift */ = {isa = PBXFileReference; includeInIndex = 1; lastKnownFileType = sourcecode.swift; path = FilterSettingsController.swift; sourceTree = "<group>"; };
		FF2F35612FFD22B9CD2F50B7FA3DE539 /* ColorPickerView.swift */ = {isa = PBXFileReference; includeInIndex = 1; lastKnownFileType = sourcecode.swift; path = ColorPickerView.swift; sourceTree = "<group>"; };
		FF43EB9B75C785C2D7AACFFD3FC1615F /* syntax_enc.c */ = {isa = PBXFileReference; includeInIndex = 1; lastKnownFileType = sourcecode.c.c; name = syntax_enc.c; path = src/enc/syntax_enc.c; sourceTree = "<group>"; };
		FF557FFA0BEC388A7CD2E97616FB2E14 /* huffman_encode_utils.h */ = {isa = PBXFileReference; includeInIndex = 1; lastKnownFileType = sourcecode.c.h; name = huffman_encode_utils.h; path = src/utils/huffman_encode_utils.h; sourceTree = "<group>"; };
		FFBE5BC8E8D05EE0008CD8C97EDCC319 /* RGBA.swift */ = {isa = PBXFileReference; includeInIndex = 1; lastKnownFileType = sourcecode.swift; path = RGBA.swift; sourceTree = "<group>"; };
		FFE3A6EA452CBAD965D5163ED7A2337C /* vp8i_dec.h */ = {isa = PBXFileReference; includeInIndex = 1; lastKnownFileType = sourcecode.c.h; name = vp8i_dec.h; path = src/dec/vp8i_dec.h; sourceTree = "<group>"; };
/* End PBXFileReference section */

/* Begin PBXFrameworksBuildPhase section */
		1CEECC99BBEC723A29C519694ABEC00B /* Frameworks */ = {
			isa = PBXFrameworksBuildPhase;
			buildActionMask = 2147483647;
			files = (
			);
			runOnlyForDeploymentPostprocessing = 0;
		};
		22C0EF03598CE599A21203AD806EDB32 /* Frameworks */ = {
			isa = PBXFrameworksBuildPhase;
			buildActionMask = 2147483647;
			files = (
			);
			runOnlyForDeploymentPostprocessing = 0;
		};
		23E29B1967D850BEDF3FD42CAF15E149 /* Frameworks */ = {
			isa = PBXFrameworksBuildPhase;
			buildActionMask = 2147483647;
			files = (
			);
			runOnlyForDeploymentPostprocessing = 0;
		};
		253ABBD2D50EEA0AECCFD00220A076A1 /* Frameworks */ = {
			isa = PBXFrameworksBuildPhase;
			buildActionMask = 2147483647;
			files = (
			);
			runOnlyForDeploymentPostprocessing = 0;
		};
		2ACFF6928B9D83492F4A5786F06997EB /* Frameworks */ = {
			isa = PBXFrameworksBuildPhase;
			buildActionMask = 2147483647;
			files = (
			);
			runOnlyForDeploymentPostprocessing = 0;
		};
		65C531D24E83BAA2C3B5384BC0E20128 /* Frameworks */ = {
			isa = PBXFrameworksBuildPhase;
			buildActionMask = 2147483647;
			files = (
			);
			runOnlyForDeploymentPostprocessing = 0;
		};
		6EF523290FD6A660164F06D847A1B109 /* Frameworks */ = {
			isa = PBXFrameworksBuildPhase;
			buildActionMask = 2147483647;
			files = (
			);
			runOnlyForDeploymentPostprocessing = 0;
		};
		72027009F18A96C9ED588D9D7F028F75 /* Frameworks */ = {
			isa = PBXFrameworksBuildPhase;
			buildActionMask = 2147483647;
			files = (
			);
			runOnlyForDeploymentPostprocessing = 0;
		};
		B299C9B4E46EF57B2C0082932DE86020 /* Frameworks */ = {
			isa = PBXFrameworksBuildPhase;
			buildActionMask = 2147483647;
			files = (
			);
			runOnlyForDeploymentPostprocessing = 0;
		};
		B41C525289787A34FE089E3A717D0408 /* Frameworks */ = {
			isa = PBXFrameworksBuildPhase;
			buildActionMask = 2147483647;
			files = (
			);
			runOnlyForDeploymentPostprocessing = 0;
		};
		BCC36414211B753F04045BFCE7F0FC5F /* Frameworks */ = {
			isa = PBXFrameworksBuildPhase;
			buildActionMask = 2147483647;
			files = (
			);
			runOnlyForDeploymentPostprocessing = 0;
		};
		BE7D75C48E6D1BC79B1DF2AEBD42E994 /* Frameworks */ = {
			isa = PBXFrameworksBuildPhase;
			buildActionMask = 2147483647;
			files = (
			);
			runOnlyForDeploymentPostprocessing = 0;
		};
		CB55B09CEDAA2B3311A8DD33415B8DC4 /* Frameworks */ = {
			isa = PBXFrameworksBuildPhase;
			buildActionMask = 2147483647;
			files = (
			);
			runOnlyForDeploymentPostprocessing = 0;
		};
		DEF3BE5F2C46E299D962A11675B38988 /* Frameworks */ = {
			isa = PBXFrameworksBuildPhase;
			buildActionMask = 2147483647;
			files = (
			);
			runOnlyForDeploymentPostprocessing = 0;
		};
/* End PBXFrameworksBuildPhase section */

/* Begin PBXGroup section */
		011D81D9DDBEC77676CCA106474B52AD /* demux */ = {
			isa = PBXGroup;
			children = (
				DE5881ECE5DB0461060A2737A5E4494D /* anim_decode.c */,
				355271E3AFD00F46A4974A8D91486574 /* demux.c */,
				87498E68AE9C2B5A1AEABA24AA2C6C61 /* demux.h */,
			);
			name = demux;
			sourceTree = "<group>";
		};
		094C72F87C15C6A408007BC3144595CD /* Text */ = {
			isa = PBXGroup;
			children = (
				AFA06EB2797E719FA44B32634FCDFEA5 /* EditorTextController.swift */,
				299F3E5B8F4D6852FDA8E2FEFCEAC74E /* EditorTextView.swift */,
				0D675EC4FCC8AE419354D998840A5241 /* MainTextView.swift */,
				5855613603B2DBAF3CD418E85A4A4BCE /* StylableTextView.swift */,
				ADE0EDE39B2B164FCB2BCB73B0539B47 /* TextOptions.swift */,
			);
			path = Text;
			sourceTree = "<group>";
		};
		0A1F3F1FCB1D0E132AA9570CD87DE1E6 /* Analytics */ = {
			isa = PBXGroup;
			children = (
				14DA403BF596D993C8913230F2044C95 /* KanvasCameraAnalyticsProvider.swift */,
			);
			name = Analytics;
			path = Classes/Analytics;
			sourceTree = "<group>";
		};
		136C2599300B56DA8E93173B65484BF9 /* SDWebImageWebPCoder */ = {
			isa = PBXGroup;
			children = (
				87EB0074E36D53976AE98B0CD8AFC402 /* SDImageWebPCoder.h */,
				81D2E3DE6746F68304DE337C5F4BF361 /* SDImageWebPCoder.m */,
				8A104DDF77C5F91D5BEDEF0345EA5EC7 /* SDWebImageWebPCoder.h */,
				B14690770BA4D7DBE999C3527917243D /* UIImage+WebP.h */,
				69CF9F04FAB2E7A3E0AF121556A40290 /* UIImage+WebP.m */,
				181283F0F8755B4ABECE59B81E24838E /* Support Files */,
			);
			path = SDWebImageWebPCoder;
			sourceTree = "<group>";
		};
		1584C243792F7748B19FE3066B221E5A /* Pod */ = {
			isa = PBXGroup;
			children = (
				97F7418D87DF59CF364C396BB49D5E5C /* SharedUI.podspec */,
			);
			name = Pod;
			sourceTree = "<group>";
		};
		17761DDCFC850F420DB51E458999F96C /* Trim */ = {
			isa = PBXGroup;
			children = (
				A704BE98288894ECD5A2E63261DDDA80 /* TrimArea.swift */,
				6C61E1F5B83D8335A84859ADEC64BA20 /* TrimController.swift */,
				5CACACB3E464E093A39123FAA3071CE0 /* TrimView.swift */,
				646903032D38BE12F76DB71A09676C66 /* ThumbnailCollection */,
			);
			path = Trim;
			sourceTree = "<group>";
		};
		17859B6EFD80621D7E88B46698EB9144 /* Resources */ = {
			isa = PBXGroup;
			children = (
				A89BFEF701411B184DA95744FF202530 /* Assets.xcassets */,
			);
			name = Resources;
			sourceTree = "<group>";
		};
		181283F0F8755B4ABECE59B81E24838E /* Support Files */ = {
			isa = PBXGroup;
			children = (
				059056DDF303837CFA63025F4531F2AE /* SDWebImageWebPCoder.modulemap */,
				EED3BD1EA65E546C56D15C3379DEF883 /* SDWebImageWebPCoder-dummy.m */,
				ED3DE0B755050BBA1A0286B2CB058DA6 /* SDWebImageWebPCoder-prefix.pch */,
				C3EAEDBA0F2C2A38D7CC36BAF437BA67 /* SDWebImageWebPCoder.debug.xcconfig */,
				73559C7C0ECA09AB6F73A2B3AA7F0613 /* SDWebImageWebPCoder.release.xcconfig */,
			);
			name = "Support Files";
			path = "../Target Support Files/SDWebImageWebPCoder";
			sourceTree = "<group>";
		};
		1A8AF1E8CBDCD832F9FF51310AF8B026 /* Resources */ = {
			isa = PBXGroup;
			children = (
				DBEE33905E8E8FCD28CE11BDF9AA375A /* Assets.xcassets */,
				0F2AF568944A9CB11EFB20CA63FA49F5 /* OpenGLShaders */,
				96D9A1EB07F40A060A7AAB2D6444B410 /* silence.aac */,
			);
			name = Resources;
			sourceTree = "<group>";
		};
		1E61C183D4FE863A70983D97524ACEF8 /* ColorSelector */ = {
			isa = PBXGroup;
			children = (
				402061B8B3CE619B08C8A8CFC6E395D5 /* ColorDrop.swift */,
				F8CB394195B13C4A8F89709287CD3F1E /* ColorSelectorController.swift */,
				F4F41ABBAAD66CA7D26D9E2D13A6D975 /* ColorSelectorView.swift */,
			);
			path = ColorSelector;
			sourceTree = "<group>";
		};
		1E9F08072FD1110431ADB9362C1A65F7 /* ModeSelector */ = {
			isa = PBXGroup;
			children = (
				41A0F54C893CF15DAFAAF3C05098D019 /* MediaPickerButtonView.swift */,
				DE6057B9AF1C1483B0C20D798AC01251 /* ModeButtonView.swift */,
				09440D5C53E7E2458CDC6FC54A6947FD /* ModeSelectorAndShootController.swift */,
				EBB03DF43F40B4F75ED3AD0880E3900C /* ModeSelectorAndShootView.swift */,
				BF2042BA7DE43C0B2BBD019814C59EEF /* ShootButtonView.swift */,
			);
			name = ModeSelector;
			path = Classes/ModeSelector;
			sourceTree = "<group>";
		};
		241D90AC9265C212C0E9897221FDCBD0 /* SwiftSupport */ = {
			isa = PBXGroup;
			children = (
				43D83C1C1BD2CF0375B6AFEB0EA87157 /* SwiftSupport.swift */,
			);
			name = SwiftSupport;
			sourceTree = "<group>";
		};
		25A341C288E4978D4654F976649FBAF0 /* Pod */ = {
			isa = PBXGroup;
			children = (
				87F62545D787954BAEC57408F390EF35 /* KanvasCamera.podspec.json */,
			);
			name = Pod;
			sourceTree = "<group>";
		};
		276FB071FD17ED48B2BB2C19DACD0C59 /* Recording */ = {
			isa = PBXGroup;
			children = (
				B6F2918CFA9FAE72CCCEB7796CAA8599 /* CameraRecorder.swift */,
				56EAA71D4E22B2DE34AECAF22EF48F5A /* CameraRecordingProtocol.swift */,
				C9315C4072A47F3278D42BA26797A89F /* CameraSegmentHandler.swift */,
				446CDF69FF3722A2C0F2E36426AF7454 /* GifVideoOutputHandler.swift */,
				3AF8812838D40540295D4815E84CE22F /* PhotoOutputHandler.swift */,
				D52A0D367117683302216E0E6BE195A1 /* VideoOutputHandler.swift */,
			);
			name = Recording;
			path = Classes/Recording;
			sourceTree = "<group>";
		};
		287BC9CD0DB2B37C337826883A4D3E48 /* Stickers */ = {
			isa = PBXGroup;
			children = (
				FCDCD1E2F8878C8E43109786015E2F27 /* StickerMenuController.swift */,
				C373F225F3642FEB9C9271A7BA9CB22A /* StickerMenuView.swift */,
				669C24A2E7E1E14DF6FA3D1A004A52A0 /* StylableImageView.swift */,
				E0281EDA38F0431FC22BC17830CBD4ED /* StickerCollection */,
				373397CDC93B79837272A7719AF98898 /* StickerProvider */,
				8C599BB49710C7F28B9E5C7B71EE59C0 /* StickerTypeCollection */,
			);
			path = Stickers;
			sourceTree = "<group>";
		};
		291386687533D413A6B347A7EFFE6739 /* MovableViews */ = {
			isa = PBXGroup;
			children = (
				0C3B85411197290B3AD2CE3F845BE88B /* MovableView.swift */,
				ADC25E1BDA6F90262B641F4CCEC4BD37 /* MovableViewCanvas.swift */,
				D604BE28DF913EFC393333E47F09DEB6 /* MovableViewInnerElement.swift */,
				3FAFFF934B5B388308A87368C09E327F /* ViewTransformations.swift */,
			);
			path = MovableViews;
			sourceTree = "<group>";
		};
		323659510867E5738D5B487B979E35E4 /* Rendering */ = {
			isa = PBXGroup;
			children = (
				58FCA8CA2C7C510721F1E3173A7C8734 /* AVAssetTrack+transform.swift */,
				4A88EE87E9C4E7F8D31768073DC4B0B9 /* CVPixelBuffer+sampleBuffer.swift */,
				097496139690E46FD6F8BA8AE825A0CF /* FilterFactory.swift */,
				517359E96446576C28E1D026C4FA66A2 /* FilterProtocol.swift */,
				9DC527B823569ACBDA2E1DF0B773765C /* FilterType.swift */,
				71ABA998C209EFD20A34C6CB6D1A3A6C /* GLKMatrix4+Unsafe.swift */,
				8D52B187B3EE8DA8102878AA2A4BB270 /* MediaExporter.swift */,
				EBE96811222FD357CF9D397CA5313B24 /* MediaPlayer.swift */,
				E85609AA8AE85C65FCCFB07DC15DDA25 /* NumTypes+Conversion.swift */,
				B2ED2E19106EE1ECACBA37A2D2D1A3DE /* Renderer.swift */,
				D8AB60C0A9CF5E58E6778EA947E69E68 /* Rendering.swift */,
				3272797D60186F169AFF8B21404ACC45 /* VideoCompositor.swift */,
				D5D6B30EA6EDF119629E0049DB515EC7 /* Filters */,
				681D64B097E7E19DA03C6513630470DA /* OpenGL */,
			);
			name = Rendering;
			path = Classes/Rendering;
			sourceTree = "<group>";
		};
		339A6B771E8A810A4564C961945DD7F6 /* Development Pods */ = {
			isa = PBXGroup;
			children = (
				E35E4059CF39A7108F215FFAD600B321 /* ImageLoader */,
				DAEC7794E997315F107F8B9D75F6B04E /* KanvasCamera */,
				7CFAF0609E3F94E404499A65FAD40539 /* SharedUI */,
				6B7719671A240146353FE3B89335597D /* TumblrTheme */,
				BE7FAA7E2F293E71C2F220F67EBADE94 /* Utils */,
			);
			name = "Development Pods";
			sourceTree = "<group>";
		};
		373397CDC93B79837272A7719AF98898 /* StickerProvider */ = {
			isa = PBXGroup;
			children = (
				51D6CCE31FB3D7E223B5D6C80C1D7F93 /* StickerProvider.swift */,
			);
			path = StickerProvider;
			sourceTree = "<group>";
		};
		386A4FAC932D8E5EB01DA83DA5086764 /* Constants */ = {
			isa = PBXGroup;
			children = (
				096C7B3B66D5A2CFBA22BB51AD603FDD /* KanvasCameraColors.swift */,
				D91972B26B4E0C8A628618B0C43F0A17 /* KanvasCameraImages.swift */,
				E27C78E56582C87857824FC7F0500630 /* KanvasCameraStrings.swift */,
				06768BE4A4478AD312EA4451B1D8A478 /* KanvasCameraTimes.swift */,
			);
			name = Constants;
			path = Classes/Constants;
			sourceTree = "<group>";
		};
		3E28E959F3313AD229B4F3B7C060B379 /* Settings */ = {
			isa = PBXGroup;
			children = (
				F46E0E447DC1007CE61B489F57EBB7BA /* CameraSettings.swift */,
			);
			name = Settings;
			path = Classes/Settings;
			sourceTree = "<group>";
		};
		421E5568E6440784302663EE4C039A1C /* SDWebImage */ = {
			isa = PBXGroup;
			children = (
				7BAD12376FFD303FAB7BA70DB5193449 /* Core */,
				84DB470F5EF61429EFB12C496FD8B13F /* Support Files */,
			);
			path = SDWebImage;
			sourceTree = "<group>";
		};
		4245B1255ED4E4638AAA47D85651AD3C /* HorizontalCollectionView */ = {
			isa = PBXGroup;
			children = (
				36EFF54169A23DE866BCA9A58CD08050 /* HorizontalCollectionLayout.swift */,
				5EAB4F5D4E0415F3ABE86C8FAB85F123 /* HorizontalCollectionView.swift */,
			);
			path = HorizontalCollectionView;
			sourceTree = "<group>";
		};
		47887709E9AE9B96B40F71000E32EDB1 /* Targets Support Files */ = {
			isa = PBXGroup;
			children = (
				DEDFCF0958A12D49A33C203BD6450929 /* Pods-KanvasCameraExample */,
				A8312B59632847871894D9B5B45FAC0F /* Pods-KanvasCameraExampleTests */,
			);
			name = "Targets Support Files";
			sourceTree = "<group>";
		};
		48D8D5CEC28D3B1E8C724F8E1CA31107 /* Support Files */ = {
			isa = PBXGroup;
			children = (
				C6F6466732D62D9047DB394F869DE6B5 /* FBSnapshotTestCase.modulemap */,
				984B0B1D21B91E63D3431B5CB627E242 /* FBSnapshotTestCase-dummy.m */,
				5335E62A47CF2DAB289BA87AFAA7E85E /* FBSnapshotTestCase-prefix.pch */,
				CEEEBF9EA00108093D26593E0BA3A348 /* FBSnapshotTestCase-umbrella.h */,
				D0A7D1A9CB847356C7121DC3EE330CB4 /* FBSnapshotTestCase.debug.xcconfig */,
				9B517E6A0870BABE91142F564727845B /* FBSnapshotTestCase.release.xcconfig */,
			);
			name = "Support Files";
			path = "../Target Support Files/FBSnapshotTestCase";
			sourceTree = "<group>";
		};
		4D78A47B7382E950E676091448D7562F /* Pod */ = {
			isa = PBXGroup;
			children = (
				F847BD9FB91F561E4C258F82F1B3DEA4 /* ImageLoader.podspec */,
				A7B48F80DFC9D3300AFAB13DE1374033 /* README.md */,
			);
			name = Pod;
			sourceTree = "<group>";
		};
		5A0FD07B3C150CA7ECE9940B2464E19A /* Reachability */ = {
			isa = PBXGroup;
			children = (
				BE52BA40544CBAD0A476E93653677A2C /* Reachability.h */,
				D310F67A1C73366D31000E43960E7BAA /* Reachability.m */,
				A84AE6917DBA3EAA05666CD9B46851FD /* Support Files */,
			);
			path = Reachability;
			sourceTree = "<group>";
		};
		5ADDAF423D1A80862FB98E552C16B1AE /* ImageOperation */ = {
			isa = PBXGroup;
			children = (
				B4CBE113B08096C3B0EEA7F124BA103D /* BackgroundFillOperation.swift */,
				0B1422D7371E2BAA1CC056FD32BF6594 /* BlurImageOperation.swift */,
				FE7DCF9EE9B7FB858601BCCC3F302CAA /* ImageOperation.swift */,
				035183880D05969C5A167DADE43457FC /* PixelateImageOperation.swift */,
			);
			name = ImageOperation;
			path = Classes/ImageOperation;
			sourceTree = "<group>";
		};
		5B3401A17FDFD84290194F3520A2EE44 /* Support Files */ = {
			isa = PBXGroup;
			children = (
				2DBDE0FCF6117EFD77D8BD9B09E5B03E /* KanvasCamera.modulemap */,
				765EF3DE55D97C444E5B467FD47EFB43 /* KanvasCamera-dummy.m */,
				C024E0CFEF3695A9C0F1DACA20837821 /* KanvasCamera-prefix.pch */,
				61F1860C87DEC07908401DBE5532DBA3 /* KanvasCamera-umbrella.h */,
				88AE06B3943FC8E85EBBA88101A33BCF /* KanvasCamera.debug.xcconfig */,
				D59D8AACD33DE089852D75216394C9EE /* KanvasCamera.release.xcconfig */,
				425E2EDF74030D1D34E11237911AA85D /* ResourceBundle-KanvasCamera-KanvasCamera-Info.plist */,
			);
			name = "Support Files";
			path = "KanvasCameraExample/Pods/Target Support Files/KanvasCamera";
			sourceTree = "<group>";
		};
		5BE6A52A6AB0D33724B0AD8CB75BF391 /* libwebp */ = {
			isa = PBXGroup;
			children = (
				011D81D9DDBEC77676CCA106474B52AD /* demux */,
				CCDEFFA403FE2E550C22B2F09FA36A75 /* mux */,
				70C17A6E5223CF5F1D02BA08EDCDBCDE /* Support Files */,
				6EC80EA65C0BD235A7645058FB43966D /* webp */,
			);
			path = libwebp;
			sourceTree = "<group>";
		};
		5C7FC7E67AD26A2733BA88D79AD75D3B /* Utility */ = {
			isa = PBXGroup;
			children = (
				809C1765B5EB77F705CDDAFA8CDC7F23 /* ConicalGradientLayer.swift */,
				E55FC327533269B042873745485CB4DF /* Device.swift */,
				4547E40DC08ECE42480E27C32905A689 /* DimensionsHelper.swift */,
				3349B09BCE3BEB10D18F3BD4BE880B4F /* LoadingIndicatorView.swift */,
				24B1A6C518C328281E21724A29F5ACE8 /* Math.swift */,
				83A2A95DF483AC16558C3B0B0B80F90E /* Queue.swift */,
				FFBE5BC8E8D05EE0008CD8C97EDCC319 /* RGBA.swift */,
				399FFA61DF00731E85D0025A19BC2463 /* StaggeredGridLayout.swift */,
				60DF08A61BD2EFBD5FBD994EA1678638 /* Synchronized.swift */,
				CF036B72AB47194224DFD8D55D2D3D1B /* TrashView.swift */,
				4943FF480D87B6AF027288FA2CDB5A35 /* UIUpdate.swift */,
				E7D5F60FEF205D7C8163CEBCF3C74EAA /* ColorThief */,
				4245B1255ED4E4638AAA47D85651AD3C /* HorizontalCollectionView */,
				E0B7F88546C8E825D39AB8FFA5E8EC4D /* IgnoreTouches */,
			);
			name = Utility;
			path = Classes/Utility;
			sourceTree = "<group>";
		};
		632E8706FBC7F631558002A17FF231EB /* ColorPicker */ = {
			isa = PBXGroup;
			children = (
				47F85348D4DF742917FCC5625D6FC81F /* ColorPickerController.swift */,
				FF2F35612FFD22B9CD2F50B7FA3DE539 /* ColorPickerView.swift */,
			);
			path = ColorPicker;
			sourceTree = "<group>";
		};
		646903032D38BE12F76DB71A09676C66 /* ThumbnailCollection */ = {
			isa = PBXGroup;
			children = (
				7ACEC8D3CD11AE4473EA05A704B4E920 /* ThumbnailCollectionCell.swift */,
				6380B8BD4116CB12223CE55119472958 /* ThumbnailCollectionController.swift */,
				C9633EA8B82A42CF828431E097494C13 /* ThumbnailCollectionView.swift */,
			);
			path = ThumbnailCollection;
			sourceTree = "<group>";
		};
		65646412248943B10078666B /* Speed */ = {
			isa = PBXGroup;
			children = (
				65646413248943B10078666B /* DiscreteSlider */,
				65646417248943B10078666B /* SpeedController.swift */,
				65646418248943B10078666B /* SpeedView.swift */,
			);
			path = Speed;
			sourceTree = "<group>";
		};
		65646413248943B10078666B /* DiscreteSlider */ = {
			isa = PBXGroup;
			children = (
				65646414248943B10078666B /* DiscreteSliderCollectionCell.swift */,
				65646415248943B10078666B /* DiscreteSliderView.swift */,
				65646416248943B10078666B /* DiscreteSlider.swift */,
			);
			path = DiscreteSlider;
			sourceTree = "<group>";
		};
		65CBE3CC248952B100206873 /* Playback */ = {
			isa = PBXGroup;
			children = (
<<<<<<< HEAD
				6515A249248821B200267A88 /* TimeIndicator.swift */,
				6541B68C2472E4F600149C0C /* TrimView.swift */,
				6541B68D2472E4F600149C0C /* TrimController.swift */,
				6541B68E2472E4F600149C0C /* TrimArea.swift */,
				6541B68F2472E4F600149C0C /* ThumbnailCollection */,
=======
				65CBE3CD248952B200206873 /* PlaybackOption.swift */,
				65CBE3CE248952B200206873 /* PlaybackView.swift */,
				65CBE3CF248952B200206873 /* PlaybackController.swift */,
				65CBE3D0248952B200206873 /* PlaybackCollectionCell.swift */,
>>>>>>> c45e4c39
			);
			path = Playback;
			sourceTree = "<group>";
		};
		681D64B097E7E19DA03C6513630470DA /* OpenGL */ = {
			isa = PBXGroup;
			children = (
				82E61B4AFB40AE592DA75A4ED6377D78 /* CVPixelBuffer+copy.swift */,
				60A57AD51C2DD678020FC51F8FBF3BBB /* Filter.swift */,
				6E389B195A0DA69DF3FB10374E0B2214 /* GLError.swift */,
				3C5024289CF011F42043F71E7D366C2B /* GLPixelBufferView.swift */,
				D39C61B5C828AF4B170AE71B29FB96C5 /* GLUtilities.swift */,
				B39F1800F18F8B865DAE8490212BBB20 /* Shader.swift */,
				32A4740B2C420A2016202818742212CC /* UIImage+PixelBuffer.swift */,
			);
			path = OpenGL;
			sourceTree = "<group>";
		};
		6B7719671A240146353FE3B89335597D /* TumblrTheme */ = {
			isa = PBXGroup;
			children = (
				F7620536A8E29002EA81B05A861737E8 /* AppColorPalette.swift */,
				34721C4147A34E397C69C2123569CE10 /* AppColorScheme.swift */,
				078E596C26BCEA4E5D300C75EEF39C79 /* AppColorSource.swift */,
				8C8F2E921F9A1C2E45F10AD20319F338 /* AppUIChangedListener.swift */,
				F91430369B4E5A7D96B7638A4083C04E /* BlogImageSize.swift */,
				CDC93DB1CA47531B76286EFE087812B3 /* NavigationBarStyleDefining.swift */,
				D677CEAF8FA4AEF281FA3FDF10516659 /* SizedImageModel.swift */,
				8E302A3D1CADB69439A0DDF1703B671C /* StatusBarStyleDefining.swift */,
				2D60E9D7719216B7B536EF1E85CF094E /* TumblrThemeFontFamily.swift */,
				45EF32DCE8422DC547E53D12B5ABBFA3 /* UIColor+Adaptive.swift */,
				0F36DA8AADE1B5034A8D3B6A979D87DF /* UIColor+SharedColors.swift */,
				DC613ED1EF11F115D7CCE2004411335C /* UIColor+Util.swift */,
				E93B2577DCB1381315117BA08FE9E66E /* UIFont+ComposeFonts.swift */,
				281646E27623BD231CB7DF2278C07ACD /* UIFont+Orangina.swift */,
				1F22C966EE0995F8F8F721D23C876FCE /* UIFont+PostFonts.swift */,
				4FD9B28DAF9816343006B9A149A3A27A /* UIFont+TumblrTheme.swift */,
				F686ED5CF01B9D7DACD42D8D1B898C87 /* Pod */,
				7231DC2247483387C9491E78FA9071A2 /* Support Files */,
			);
			name = TumblrTheme;
			path = ../../../TumblrTheme;
			sourceTree = "<group>";
		};
		6EA961C3284212EA0A21368C1B396C4D /* Products */ = {
			isa = PBXGroup;
			children = (
				5172D2A16DE0755A78E95B9DDCBC614E /* KanvasCamera.bundle */,
				5C4F31330DFA99D699E4BDC8C3573D73 /* libFBSnapshotTestCase.a */,
				A487E0CD825D8CCA727D36A85FAD1431 /* libImageLoader.a */,
				9831168340B63F19B1956AF98D1535F7 /* libKanvasCamera.a */,
				5E4674603A5D5B9215FFA0F8E69F8B71 /* liblibwebp.a */,
				0A966F8CC02AF6C9C4D66DDF06B58364 /* libPods-KanvasCameraExample.a */,
				2383078A6D28DE6A15E11489708BA4FD /* libPods-KanvasCameraExampleTests.a */,
				400FF55D0451E7A8F33A3D0D3E11C1B9 /* libReachability.a */,
				B0B214D775196BA7CA8E17E53048A493 /* libSDWebImage.a */,
				FCF61D9B2B75054A9A3185DDC609B7FF /* libSDWebImageWebPCoder.a */,
				1DF61DA1F9AC397EF265A9EC75BF3AE1 /* libSharedUI.a */,
				8A228F963CC9F56777C747E06F648344 /* libTumblrTheme.a */,
				B321C73955714AFB57F9DB8F1090071D /* libUtils.a */,
				DA240AC50622BB3186DECDC0290D521E /* SharedUI.bundle */,
			);
			name = Products;
			sourceTree = "<group>";
		};
		6EC80EA65C0BD235A7645058FB43966D /* webp */ = {
			isa = PBXGroup;
			children = (
				DFC59AF8A1FB4335ACE6318412105097 /* alpha_dec.c */,
				D2EA18211B7B9FC26E5845C69D1FADC8 /* alpha_enc.c */,
				EA1AFDBD04B34A20724BCCBDAACFBBCE /* alpha_processing.c */,
				CDCBF642CC00B3075D16FD8AF21AFBBF /* alpha_processing_mips_dsp_r2.c */,
				BB4682DC8AFA5622F700184B4B68C189 /* alpha_processing_neon.c */,
				1EC521FC8E1766A609E38F91491EA7EA /* alpha_processing_sse2.c */,
				03EF4776F8F0FBD121C7191F51184789 /* alpha_processing_sse41.c */,
				2EEFB46CCCB2D2D38940C87A6B85C7E3 /* alphai_dec.h */,
				D59154F927C4C24738ACDC734BAE1D9F /* analysis_enc.c */,
				644C9DFB24FDCCB7FB37FE933D40BE1D /* backward_references_cost_enc.c */,
				FA96F22F7015F81A087C5A5CEDEF9A5D /* backward_references_enc.c */,
				330399C4385908229645BAE0D5B0855C /* backward_references_enc.h */,
				D5D37201B66208725A0B7E21C2A2655F /* bit_reader_inl_utils.h */,
				F929E21F185B15F6BF827D195D929335 /* bit_reader_utils.c */,
				FC73A5B352EFE249446C8FE0D2D288F4 /* bit_reader_utils.h */,
				23B4C56A7855EA1A15EB09CF0D86FC58 /* bit_writer_utils.c */,
				6AF2044F083E0A9945E023DA864BDB5B /* bit_writer_utils.h */,
				8BA1350A6430977A25E99B598CBE5010 /* buffer_dec.c */,
				523EAA3534E69A5993A08C61D8EBAC58 /* color_cache_utils.c */,
				449B00CC2182E39C51DF48CD499D27A6 /* color_cache_utils.h */,
				4418427BB1D61DE442DEBE15E932F0B7 /* common_dec.h */,
				4B58393C8725A7F672DE99510CDD4B4D /* common_sse2.h */,
				EACF78C2419AD69DF9475EF5350E9644 /* common_sse41.h */,
				CD438F479D0A6179C74CE7AB05F70A37 /* config_enc.c */,
				C472695D06ADFCDCBBE7DE8D6F3C603D /* cost.c */,
				A1EC882BBB21C4E8960829E90C74B633 /* cost_enc.c */,
				1D34AC70D2BEE3FC569FF876B1E9E088 /* cost_enc.h */,
				1934F6B1D275CE2D7B408A9F0A28874A /* cost_mips32.c */,
				75BFF17E0CF94691ED1B24E9EAB53437 /* cost_mips_dsp_r2.c */,
				95C9AA1F7C4334AC2BC62C10DEDBA5EF /* cost_neon.c */,
				D3BCC1232CE410CAB68F144C0C45030E /* cost_sse2.c */,
				3819D576B1FBE0B1DB9AE9EFDDF669C4 /* cpu.c */,
				BAE5B311A6511E14F3FBB809778720D5 /* dec.c */,
				CA867DF895243C36DF9DDC2D7372EBAF /* dec_clip_tables.c */,
				ED9D2326378AE835B65649D80852BA66 /* dec_mips32.c */,
				8AAB7F6090F864F938FF97A9EC0F7A7B /* dec_mips_dsp_r2.c */,
				62707D64B5DB586E01C60343BC59398C /* dec_msa.c */,
				DFE4C4D4D0C1844A74390175107CDEBE /* dec_neon.c */,
				C61B54FA3C5663DF49DBF53A3C56C2A6 /* dec_sse2.c */,
				A8FA529CFDB0679A31CB7DD328BCB215 /* dec_sse41.c */,
				D44C5EDCBCC74B662AB03DCD21A35A1B /* decode.h */,
				343BD2BF8B9702A1D98E960A1E213693 /* dsp.h */,
				F7254A8C85A8F9982B68944F38720396 /* enc.c */,
				EBE367B526E0AAE6E73A300B8EDC3BC3 /* enc_mips32.c */,
				3B0A7445DCB09FF1386FADA30045D311 /* enc_mips_dsp_r2.c */,
				1E9ECF432E1932ED9354C9A44E7A959E /* enc_msa.c */,
				BB4868028CA72968142CB39675B700F6 /* enc_neon.c */,
				6046EAFE87D015357840C011B1BC3AA4 /* enc_sse2.c */,
				A35DF3B06B70BD04936AEB939C303373 /* enc_sse41.c */,
				FDF9881EB619C1EB0C3FC6A26F4C7D48 /* encode.h */,
				66B5A66E9196C461C29C327065299951 /* endian_inl_utils.h */,
				3503C780FB93E94BB900EFC3FA6F4040 /* filter_enc.c */,
				190C045EF3BA2E3928B14FA753CA3FA3 /* filters.c */,
				6C774472519040078AD2F50D8FF064F6 /* filters_mips_dsp_r2.c */,
				B70F2FC8E25D5CFE44D45DFEB4632D73 /* filters_msa.c */,
				0E0A0B7445346A292A9EA1A19FD0043D /* filters_neon.c */,
				F0EF6666D53171D31CAE55DD494ED907 /* filters_sse2.c */,
				095685D3F006D357A3DD40D822C8E8A4 /* filters_utils.c */,
				DD479C85261827558E8142DA224911FA /* filters_utils.h */,
				A7A5C4C4D00E8A65A59DEE34E2F17D5E /* format_constants.h */,
				4C9A9D866ECDBE4DC7CFFD6B5DE7098B /* frame_dec.c */,
				6103315B49D12299EE0E7830D5376ED6 /* frame_enc.c */,
				4F971E9A26DC30B7311BFCA0378E629E /* histogram_enc.c */,
				756BDDD32BB2518BE01BE22626B46339 /* histogram_enc.h */,
				055728ECDF769AED5054EA1A6052ABE7 /* huffman_encode_utils.c */,
				FF557FFA0BEC388A7CD2E97616FB2E14 /* huffman_encode_utils.h */,
				CD0AA837CFA7A5E03211B3A0E7F74DE8 /* huffman_utils.c */,
				543ECDA8599A5AB8DC2DC250B5867CB3 /* huffman_utils.h */,
				4D3A406C5E74B1AE0D60B2D5962E9551 /* idec_dec.c */,
				35FAA27E04BC4AD46679D3A52565FFBB /* io_dec.c */,
				34FC5F9480968C533A41ACD7CAD30977 /* iterator_enc.c */,
				6D243D8AF6CB9DF1F49C54B72FEBAB5A /* lossless.c */,
				42614E2E380FF0E2D1E4A758BCFB7424 /* lossless.h */,
				E097034CC5E7594BE93F7B29F205B83D /* lossless_common.h */,
				8223D9AEE258C1A37A07A096111867A8 /* lossless_enc.c */,
				155F57CF41C3FBBA4788196427921D51 /* lossless_enc_mips32.c */,
				09C18680EB89CBF07B365D4E15BEDE58 /* lossless_enc_mips_dsp_r2.c */,
				0AE39BC88209CA6747DA13A8E3250CC8 /* lossless_enc_msa.c */,
				FC77E7179F1E4140374B3171EAB79E1A /* lossless_enc_neon.c */,
				C6A26C72E1CB1559EE221506E7581198 /* lossless_enc_sse2.c */,
				64F79BE3487AAF4AD397742EC3B17A08 /* lossless_enc_sse41.c */,
				C37687947B1A6DB79BC8231425CE8D1A /* lossless_mips_dsp_r2.c */,
				95636A787B3FD666C4CE3EB0C33E6FC3 /* lossless_msa.c */,
				A6CA40F45D4FCCC4238C1380C1D35694 /* lossless_neon.c */,
				33D3E328E22BB4E6B893CA7EF5AB1A33 /* lossless_sse2.c */,
				EDC629845F60CD645AE8AEC35DAD03FA /* mips_macro.h */,
				597476E1EC0BCF5782BB847CAF467650 /* msa_macro.h */,
				96450FA1FE1E8EAE5C903DB409160C47 /* mux_types.h */,
				A452686A95DD9CF8AAE1F09F43EF1E60 /* near_lossless_enc.c */,
				40C044B80EEBBCFF3066D31EABC202CB /* neon.h */,
				234F6A6F01095A225EC8C563404CA163 /* picture_csp_enc.c */,
				7053D1B5D28863D7590BBC8E85047316 /* picture_enc.c */,
				C4F42F4CB487923A5BE629388BC918BE /* picture_psnr_enc.c */,
				9BB34B96A87A5B5940F749D9DD8C1895 /* picture_rescale_enc.c */,
				5A87F8737E0F346A20DB3C219AAFDD2A /* picture_tools_enc.c */,
				6F630426EE550B8E662A9A4C0B01BD32 /* predictor_enc.c */,
				983C87F7CFB7ACA87AB846C3C9F30486 /* quant.h */,
				089144BD9926E0F2FE6023FCAD3E89B1 /* quant_dec.c */,
				8BED1850464650F4364EC700501AB818 /* quant_enc.c */,
				EA493A5931CF8997654B8D4D300DD9CB /* quant_levels_dec_utils.c */,
				ADDB8DAF8B26FED8445132BCEE4B14DA /* quant_levels_dec_utils.h */,
				0DBC2718DA812341FFB80EBA4386523A /* quant_levels_utils.c */,
				45CC2502D69AB0A8E02A81FFF9FCD65B /* quant_levels_utils.h */,
				52AD75A3A25FD9F89C37F9EA0B25B9E2 /* random_utils.c */,
				2681E01832AE2EDA05EB801F53C51E6A /* random_utils.h */,
				F97AED05AF4474A53CBB66789A61F6EB /* rescaler.c */,
				F671AC4249C1E295772C72966CA1B954 /* rescaler_mips32.c */,
				E13AC2A9B65E8F6AE070390E5D4D99E1 /* rescaler_mips_dsp_r2.c */,
				F94BAF20744042986B11B270C4EA1298 /* rescaler_msa.c */,
				09E381C85BB6D78C184133C38E8B8D09 /* rescaler_neon.c */,
				32E8DB467D165639A9BAAA2F7337CF8A /* rescaler_sse2.c */,
				7A21164C0612B9E7FDCA28216C46D0DC /* rescaler_utils.c */,
				2C9CE44A99A69D06CA33E3DEF6607A5C /* rescaler_utils.h */,
				911985EF8D4354160564A03AD795AD21 /* ssim.c */,
				18C1805D414919062F8C797CFBF2E842 /* ssim_sse2.c */,
				FF43EB9B75C785C2D7AACFFD3FC1615F /* syntax_enc.c */,
				A0243489F351AED614672FC8DEBD9BBD /* thread_utils.c */,
				EB24071CA82DC6D89922B89022EAA660 /* thread_utils.h */,
				57D83A17D0E39130B84917678BE439CA /* token_enc.c */,
				56FFA30183F182277D154B9F3EB5C9DB /* tree_dec.c */,
				F505EC959F780B5DEFFFECFB2401ACBA /* tree_enc.c */,
				E966F98DA7545FF7BA1CC38EE02F743A /* types.h */,
				6105497F85D2559E64941CB0F1786765 /* upsampling.c */,
				4656F2B1DF342AA541245854B038804E /* upsampling_mips_dsp_r2.c */,
				ECE2B7CA97FB0A7FA4DD8A27E5F2BF6A /* upsampling_msa.c */,
				4840B80F1A08D2916E80577EF37CC129 /* upsampling_neon.c */,
				45B6E7C793EBA368B54EF7D1A7C4C835 /* upsampling_sse2.c */,
				E14023A76C7F8CC896D040CAFC1D5319 /* upsampling_sse41.c */,
				F29D64D4BFCB0FF28971BED71E1FC618 /* utils.c */,
				9BF9E6FBC53FB7E47E40F849F346655C /* utils.h */,
				E1B6FAA92460FEBCB998565BB15A23B9 /* vp8_dec.c */,
				E0ADF2B458BE0BBA3B6FC5427F63C7B9 /* vp8_dec.h */,
				FFE3A6EA452CBAD965D5163ED7A2337C /* vp8i_dec.h */,
				1A07B65A866C0F0503D79D325D59ABD4 /* vp8i_enc.h */,
				26DCCC5005589A6D0217B61DF30F6B79 /* vp8l_dec.c */,
				7E487752E0646B4311E94CECC62D53F9 /* vp8l_enc.c */,
				D0D9FFBCBB5515B43E8495FFC1D99321 /* vp8li_dec.h */,
				6EC75366F74642DB13DA1E327784B0B0 /* vp8li_enc.h */,
				348478F3E836421ABA683E41EC9A0855 /* webp_dec.c */,
				BEDDFD91A7F75931BCA242C1B9BC75A6 /* webp_enc.c */,
				C03A5EDA3CA59C77C62F18180595E627 /* webpi_dec.h */,
				2DFAF3C145EC508BB1C3C58D272FE180 /* yuv.c */,
				B11510771FA1E7D097C0F0ACC7E4D5ED /* yuv.h */,
				39287ABDDF684533914320C610C48421 /* yuv_mips32.c */,
				35C784A7FEE6609DB37B7FE4BF27982F /* yuv_mips_dsp_r2.c */,
				753DC105A446C390E2860AE4DA82EC27 /* yuv_neon.c */,
				BC96AA2861D6562E1193DC930CF12F56 /* yuv_sse2.c */,
				1D3D97190BB651B09CF585B6FB8B3787 /* yuv_sse41.c */,
			);
			name = webp;
			sourceTree = "<group>";
		};
		70C17A6E5223CF5F1D02BA08EDCDBCDE /* Support Files */ = {
			isa = PBXGroup;
			children = (
				8C42D89DC50F9DCFE1700DEF6DFD2DA9 /* libwebp.modulemap */,
				FDA2ABE23975C19FDC44FBC15B77E89F /* libwebp-dummy.m */,
				1287A8E36FD628F853EB791EE3D5A771 /* libwebp-prefix.pch */,
				584838C8EB7A8CF6902DBC2D87985D9D /* libwebp-umbrella.h */,
				3CA7286266118F2114D28E07BB6820E0 /* libwebp.debug.xcconfig */,
				0DAE6361CDC622195378A68D486386AF /* libwebp.release.xcconfig */,
			);
			name = "Support Files";
			path = "../Target Support Files/libwebp";
			sourceTree = "<group>";
		};
		7231DC2247483387C9491E78FA9071A2 /* Support Files */ = {
			isa = PBXGroup;
			children = (
				1F37FACD49D58B45235C0934F8B88443 /* TumblrTheme.modulemap */,
				5439159250AEC2D100FADA23349CD526 /* TumblrTheme-dummy.m */,
				BAF8ED9180B1BB64443F88FBE068228B /* TumblrTheme-prefix.pch */,
				52B0453046D30AA45D202B71D74780CD /* TumblrTheme-umbrella.h */,
				2F16808166699EB0CFF6D374D4B830A5 /* TumblrTheme.debug.xcconfig */,
				9242A1ACC5FF8D138837DAE8B503320D /* TumblrTheme.release.xcconfig */,
			);
			name = "Support Files";
			path = "../KanvasCamera/KanvasCameraExample/Pods/Target Support Files/TumblrTheme";
			sourceTree = "<group>";
		};
		761CB4F22E5B33080D2795072FB9619E /* GIFMaker */ = {
			isa = PBXGroup;
			children = (
				1229CB3435A0360B34FF035FB91D2FB4 /* GifMakerController.swift */,
				F07EF69A06D7E386CBB410941DABCEA7 /* GifMakerView.swift */,
				65CBE3CC248952B100206873 /* Playback */,
				65646412248943B10078666B /* Speed */,
				17761DDCFC850F420DB51E458999F96C /* Trim */,
			);
			path = GIFMaker;
			sourceTree = "<group>";
		};
		76437F2CFFAFCE6B928A92D65E8F9AAB /* Filters */ = {
			isa = PBXGroup;
			children = (
				A18967FD0EB878BDEBEE07C90AC1715A /* EditorFilterCollectionCell.swift */,
				429E5E5286A995265C1E2EA9FAA84440 /* EditorFilterCollectionController.swift */,
				07BD72F87294D4794033B6D2F154B25D /* EditorFilterController.swift */,
				F9C1E1483BB1D48A6ACDC386AF9FAB0A /* EditorFilterView.swift */,
			);
			path = Filters;
			sourceTree = "<group>";
		};
		76D1550ACAA933D7C490E5101C85CD19 /* Filters */ = {
			isa = PBXGroup;
			children = (
				62DA9B5CAF8BBC11D367D2690D908365 /* FilterCollectionCell.swift */,
				C4FE7C828420D82FB76DF5B93F356AC7 /* FilterCollectionInnerCell.swift */,
				2066B07C3B16126B15358223BB053F31 /* FilterCollectionView.swift */,
				80FD699CD5DF262D2AC262C328522357 /* FilterItem.swift */,
				9107B612CA34C0A87D48A67A35A1AC0B /* ScrollHandler.swift */,
			);
			name = Filters;
			path = Classes/Filters;
			sourceTree = "<group>";
		};
		7A2BCC1BFBEC94F07E453F6812A6F90F /* Preview */ = {
			isa = PBXGroup;
			children = (
				C7E33221244EF2DB9C4B6D2FABD77C7B /* CameraPreviewView.swift */,
				940DD4A13F72B578860628C10CC377A4 /* CameraPreviewViewController.swift */,
			);
			name = Preview;
			path = Classes/Preview;
			sourceTree = "<group>";
		};
		7BAD12376FFD303FAB7BA70DB5193449 /* Core */ = {
			isa = PBXGroup;
			children = (
				C44E6DC68D10B15D20C874254E02C895 /* NSBezierPath+SDRoundedCorners.h */,
				135770AE3D3E57F5B1111C0FB8BDD5EF /* NSBezierPath+SDRoundedCorners.m */,
				D271408FE4C0D6C22C096C960ACE6C82 /* NSButton+WebCache.h */,
				B3CF84624A6CD466163FBBB3524CAC04 /* NSButton+WebCache.m */,
				70C2C87D68995E56751439EF02404A7E /* NSData+ImageContentType.h */,
				8F5C1075B9AD3228C468FD2EB1D27700 /* NSData+ImageContentType.m */,
				87DE7E605E1411A6418FB3DD04190F4B /* NSImage+Compatibility.h */,
				202AAF7335C816191AA80C3A8A8DA6E3 /* NSImage+Compatibility.m */,
				39ECD99DAA87ADA84ACD1231F64A3426 /* SDAnimatedImage.h */,
				9F116F6EB852167F113A775CD96B4B9C /* SDAnimatedImage.m */,
				A1709D534C16886D7C06E3A6D14696F2 /* SDAnimatedImagePlayer.h */,
				818912E6BC2FA11C79C6F90F45E1B9EA /* SDAnimatedImagePlayer.m */,
				3005DCBB0817AB6A5B4A2E8B33B839C2 /* SDAnimatedImageRep.h */,
				DE73A3C79CF935D3345102972A49EB42 /* SDAnimatedImageRep.m */,
				94C6DC1C36AD5156988C1011F90D43A2 /* SDAnimatedImageView.h */,
				42440751BEFBEF3327900FB1241ACB97 /* SDAnimatedImageView.m */,
				F04DC0EDAF967E7B20FE9BCF8C9140B8 /* SDAnimatedImageView+WebCache.h */,
				F99B11E92893538C299AED4867BBB63F /* SDAnimatedImageView+WebCache.m */,
				B8E1C19A7D3B18704D1CB7FD7967A9DE /* SDAssociatedObject.h */,
				47D85D12557E7E90F2186AC69D535B88 /* SDAssociatedObject.m */,
				1C6BCD0D9DEB19511372524DB9887125 /* SDAsyncBlockOperation.h */,
				AF896914B2C165199C4E7FBAE361F764 /* SDAsyncBlockOperation.m */,
				E24C2040C69387C7C85C97DC2120376D /* SDDeviceHelper.h */,
				CB27E689EB479D2A64F7BFCF20CF5C91 /* SDDeviceHelper.m */,
				EDD774A8E1747592AC0F919CA6708C09 /* SDDiskCache.h */,
				5BE82E6CB65C00253741A8459F1B387C /* SDDiskCache.m */,
				4A4F6B7596ED0DE75FC4CD4F0ECB2DD9 /* SDDisplayLink.h */,
				671F2CD088AA028844FD37E88EAAF19E /* SDDisplayLink.m */,
				ECB0137E0936107390D0CA6FF12C5E8D /* SDFileAttributeHelper.h */,
				E90984EA48E3491C3E491373D0B5CB2F /* SDFileAttributeHelper.m */,
				9ECFCA2593A08DC33F2D3030ABE98BDA /* SDGraphicsImageRenderer.h */,
				E3FBCEC4084E7D200859E4E4B449AF60 /* SDGraphicsImageRenderer.m */,
				0D4F762A931A7E04DFEFDF6A9C978F3F /* SDImageAPNGCoder.h */,
				419C43603934441FCD9AA28D54D65AB9 /* SDImageAPNGCoder.m */,
				DD988128F2BBFA11A53AD61523E09575 /* SDImageAssetManager.h */,
				7724DFFE365C7BC035EB9D9B0CCA61BD /* SDImageAssetManager.m */,
				A0DCB2B7E590420C9922F680B8902DCF /* SDImageCache.h */,
				4D0C354396389E5229FFE8D0C4322773 /* SDImageCache.m */,
				E8EB1E1BEE6727F6BA224DE6731DD039 /* SDImageCacheConfig.h */,
				3FA38E2F9B327C34C0CCA2550A813179 /* SDImageCacheConfig.m */,
				55153B5AE66994142F92744C588DE3BD /* SDImageCacheDefine.h */,
				DD17311B291F557A4C7DD378E60B2BCB /* SDImageCacheDefine.m */,
				7F2707755D8BA16283DAB7907AF1B0DF /* SDImageCachesManager.h */,
				AAEAAEE94B39C2A890CD93FEA059726B /* SDImageCachesManager.m */,
				5C6E926B11450C0E09F39DAC493E44BE /* SDImageCachesManagerOperation.h */,
				11CF09D2B4CDAF62217033250BA2FCEB /* SDImageCachesManagerOperation.m */,
				FE2EFB3A2D5108AA55C584A4D2DDFE06 /* SDImageCoder.h */,
				A299189110A75081C395013255EA3C2A /* SDImageCoder.m */,
				901DEEC19CCCA62A2E51F471DAF6877D /* SDImageCoderHelper.h */,
				862352D5B17DD9CD6BEAEE428D942F0A /* SDImageCoderHelper.m */,
				5161E0BA193584E69ABF32453867A5F5 /* SDImageCodersManager.h */,
				349AF76D32E41290C0197FFEFFE0EE74 /* SDImageCodersManager.m */,
				36448CE7A0888818E02519265282BFCA /* SDImageFrame.h */,
				4F765C2B10B06BE9F827F6B6EFED0647 /* SDImageFrame.m */,
				A59F01B68CF9150FB9A497071EE8C72D /* SDImageGIFCoder.h */,
				1E4F98128C0FCD4D15C91B02F719D0AF /* SDImageGIFCoder.m */,
				DBD61870329991F62C6D7D16952CF6B6 /* SDImageGraphics.h */,
				0A541B5F5ED21602313FEF6A33946E63 /* SDImageGraphics.m */,
				3FBD76C7A368B2396695BDA0D9B92DF8 /* SDImageHEICCoder.h */,
				4154420BE7CD5DCC530C53E66A1A0388 /* SDImageHEICCoder.m */,
				DA78C24577A8DB78EAF751B956024BBA /* SDImageHEICCoderInternal.h */,
				DAE33608C4285497C7B00B37E99A0C96 /* SDImageIOAnimatedCoder.h */,
				B622D5D2C8F4D98CDEBBCA0AB5494DAF /* SDImageIOAnimatedCoder.m */,
				DF79C05C9A8EDCED77648B84BAE4DC12 /* SDImageIOAnimatedCoderInternal.h */,
				7EBC51AC343C31E22BD0C4C667A3FBF1 /* SDImageIOCoder.h */,
				B940CF888A5B7DBE1F316E9A14D3F325 /* SDImageIOCoder.m */,
				2FF8F7D062CF98E5705969028543F3D2 /* SDImageLoader.h */,
				C91B86F15788B806B7802B5473D7ADFC /* SDImageLoader.m */,
				B9DF1630A4FE8F7B68B2E7EA293BCADF /* SDImageLoadersManager.h */,
				FBE88AD706451BDDC3E0ECFF0FD6A4AA /* SDImageLoadersManager.m */,
				7E65EFD95CF92D8AA54581969936EEAB /* SDImageTransformer.h */,
				9EDCB14F250B9538F680ECDEDCDD67E1 /* SDImageTransformer.m */,
				C3E6563592ADD0B0ACE181CC0F62E50D /* SDInternalMacros.h */,
				BE41C8E83BC91C2A4B2C0ACFDC092716 /* SDInternalMacros.m */,
				5B915EB0DEDBBA2A740877FE167E6964 /* SDMemoryCache.h */,
				7C212CBEFF4617CA2B29029F3CA748F5 /* SDMemoryCache.m */,
				F6321EA556FBDA064D1F5A12FE680D49 /* SDmetamacros.h */,
				701DA5A03AF6EC2E0005F604A192E3B2 /* SDWeakProxy.h */,
				F2D768ECAA3AD68AB517DB3BF811A12F /* SDWeakProxy.m */,
				28B56CA266DFB9F59327D0A3E05E3565 /* SDWebImage.h */,
				1ACA1278EBF1694C5CB135EB152D1290 /* SDWebImageCacheKeyFilter.h */,
				61330F84A7759DFFB34FB3D14D0E7B20 /* SDWebImageCacheKeyFilter.m */,
				2D9DB3E58C73423E5524528D11E0F9FF /* SDWebImageCacheSerializer.h */,
				960E67F9991197717CC7DB78597C8169 /* SDWebImageCacheSerializer.m */,
				BA3CB5D05203030EB862795145A35281 /* SDWebImageCompat.h */,
				E11448148DFEB8577ED3B128E956EB13 /* SDWebImageCompat.m */,
				BA3FCC9E1DD83721516B845F8A26E26C /* SDWebImageDefine.h */,
				97BB7C24F11AA0BD8C8202D62B6FA227 /* SDWebImageDefine.m */,
				D8ACC2347B66E522A5E8F812C745C01F /* SDWebImageDownloader.h */,
				3CFE6BA9E8B26DEB18B8B53ECA4A44BA /* SDWebImageDownloader.m */,
				3BF22C084B65717272690D933B327C0C /* SDWebImageDownloaderConfig.h */,
				A61D7356D9D991EC21C46ED65CFD599E /* SDWebImageDownloaderConfig.m */,
				97629972917100A720663B1768536BD3 /* SDWebImageDownloaderDecryptor.h */,
				69E6C1BF731EE66DD48ED9A5B4B1C427 /* SDWebImageDownloaderDecryptor.m */,
				243B19D5FEEB10FE1DE7C1882FC68873 /* SDWebImageDownloaderOperation.h */,
				0B6CA18D4637D6CE5A230421A9F25B44 /* SDWebImageDownloaderOperation.m */,
				33E83D02943A5199B83C8316F27EF2F6 /* SDWebImageDownloaderRequestModifier.h */,
				D40FF65E625420BD595FAD056D9A1E4C /* SDWebImageDownloaderRequestModifier.m */,
				AD9AE6F551F054A8CEDB02EF31DEF02C /* SDWebImageDownloaderResponseModifier.h */,
				1D7AAA39E8A2605E6773AB7B7046ECC9 /* SDWebImageDownloaderResponseModifier.m */,
				661D8774EFABECB9AC050B44C5AA22CF /* SDWebImageError.h */,
				AA26573581E3BC75A9B280965ED24AE0 /* SDWebImageError.m */,
				96D6FC4E57EC6424E288D69B959C95A5 /* SDWebImageIndicator.h */,
				D05862784521A1AE8E12A385733BE6D4 /* SDWebImageIndicator.m */,
				8DEEFAEFC8DD3D28C4C5B30B1401ADA3 /* SDWebImageManager.h */,
				729A48FA825134C06755FB5F19354CD7 /* SDWebImageManager.m */,
				1D8E8B2716D57FECAA672F2E038BAC9E /* SDWebImageOperation.h */,
				FA63C6EB3489FA8ACC3CA04D6813EC8A /* SDWebImageOptionsProcessor.h */,
				3E89ED61302A2B6A11E4BEA370FD0185 /* SDWebImageOptionsProcessor.m */,
				D5BDC03E173DB2CB10497AC687B0EF23 /* SDWebImagePrefetcher.h */,
				0FF7FFBBB7809BFAB078950B2E9DDDEB /* SDWebImagePrefetcher.m */,
				938242C40DD97590BD24FE89B02911FF /* SDWebImageTransition.h */,
				653A57EDDFE771469846380C36E81F4F /* SDWebImageTransition.m */,
				6BEEF50382DF000429651D6EC192E147 /* UIButton+WebCache.h */,
				88AEB7BBDC45882E958D01E17B16A6EB /* UIButton+WebCache.m */,
				95D1F79085A359156532D723AA2E3B53 /* UIColor+SDHexString.h */,
				EC5F576CD015A28D6961E3C7926457D8 /* UIColor+SDHexString.m */,
				DF4564078C10AF5B1F06F2CA41392199 /* UIImage+ExtendedCacheData.h */,
				AC4120E54639C9EEE68E62BFEB32476A /* UIImage+ExtendedCacheData.m */,
				82E3FD2FF7038CDB9AB02DAFB51FF4C8 /* UIImage+ForceDecode.h */,
				FAA8EE0D4E0FAB584A95ECCE4BABD69B /* UIImage+ForceDecode.m */,
				66060355ECFA400CA363448B19B49E79 /* UIImage+GIF.h */,
				543796D34F425936AC62F381A8AEF21E /* UIImage+GIF.m */,
				414207BC9F45E102D40289D728BFF65E /* UIImage+MemoryCacheCost.h */,
				CD89412B820919BA9368AF2D004A1D60 /* UIImage+MemoryCacheCost.m */,
				6C1401AAEEB5F104191878969FCA2854 /* UIImage+Metadata.h */,
				12E53B28AB11B6D275484F3FD5069AC1 /* UIImage+Metadata.m */,
				C5A261F37CF53A8010CCA0C2EB017147 /* UIImage+MultiFormat.h */,
				FECD7827616E4A7DD47EB94D7E809A65 /* UIImage+MultiFormat.m */,
				557028F2A22059FA8A35D6893117DDE0 /* UIImage+Transform.h */,
				FF16FD5E58C79036E153154BB83838FA /* UIImage+Transform.m */,
				3EE8FB0AE34D7E865368ECB16A2EC515 /* UIImageView+HighlightedWebCache.h */,
				6072E65CD8EF270CDBBDC69EF01AC700 /* UIImageView+HighlightedWebCache.m */,
				2407A4841291453D765D8AEFAD7AF699 /* UIImageView+WebCache.h */,
				12956238DF14FEDB62A663A9402A180A /* UIImageView+WebCache.m */,
				9C9E8C942AEE2C207C70425B9CE240CA /* UIView+WebCache.h */,
				1A3ED453C46100C90217671329FB27D7 /* UIView+WebCache.m */,
				002A0A1DF806A403D9398483C54E88FA /* UIView+WebCacheOperation.h */,
				859D5FDE1ACD39D94C39CB6480FA6D8B /* UIView+WebCacheOperation.m */,
			);
			name = Core;
			sourceTree = "<group>";
		};
		7CFAF0609E3F94E404499A65FAD40539 /* SharedUI */ = {
			isa = PBXGroup;
			children = (
				F2D036A63C634460C99EDBFC730E3F55 /* ColorPickerViewController.swift */,
				F79731B1C2C21AF01ED3F89A53824E50 /* ComposeNavigationBar.swift */,
				680053521140080987C78356523FFF64 /* EasyTipView.swift */,
				DB8F2C9D3A83DA527EA9CFC73EB57A68 /* HapticFeedbackGenerating.swift */,
				2E6FCA794E2005319176407A38D2FCF5 /* HapticFeedbackGenerator.swift */,
				C686A8D510930EC5704C4F82B0989C3F /* NSLayoutConstraint+Utils.swift */,
				EB81C2D47A5F2222467D3D39734863E0 /* PostFormKeyboardTracker.swift */,
				659BE77F151A9D6B05F6A0BFC5A010B0 /* ShowModalFromTopAnimator.swift */,
				03F78B0E8E5076A8329165A01E9DA00F /* TimelineContaining.swift */,
				110870F00B7712A908FDFF9719F5F53A /* TMPageViewController.swift */,
				A33C421800E7F7C0121CDA11B91E416E /* ToastPresentationStyle.swift */,
				CEDC5955D1028524B7FBD7005DF0BA9E /* UIButton+Custom.swift */,
				7D02C954B8706B58CACF34DA6200B37A /* UIImage+SharedUIAssets.swift */,
				E8B2B2C9EB4661758E9C33E35A796542 /* UIView+AutoLayout.swift */,
				5E9195D5C68789A4DD587E19E8C52E1D /* UIView+Shadows.swift */,
				7FC271A6531B4FDC81A0792E0EF4F716 /* UIView+Snaphot.swift */,
				E38D8620CD9E201CF5D664BAA2CF342C /* UIView+Utils.swift */,
				47C5E30A86A8CEC95CA7891C03DCE585 /* UIViewController+Orientation.swift */,
				9640BBFA107680AC33D1248AD1868E8F /* Drawer */,
				1584C243792F7748B19FE3066B221E5A /* Pod */,
				17859B6EFD80621D7E88B46698EB9144 /* Resources */,
				CD5C81F6E79D89E152C6949476EBF46C /* Support Files */,
				E7BC3935A09980BF71C71A53F64A6C85 /* Tags */,
			);
			name = SharedUI;
			path = ../../../SharedUI;
			sourceTree = "<group>";
		};
		808EAFF143249FEC41D551C0400741F9 /* FBSnapshotTestCase */ = {
			isa = PBXGroup;
			children = (
				EF56B731CA84AA64E772E1E144E27A0A /* Core */,
				48D8D5CEC28D3B1E8C724F8E1CA31107 /* Support Files */,
				241D90AC9265C212C0E9897221FDCBD0 /* SwiftSupport */,
			);
			path = FBSnapshotTestCase;
			sourceTree = "<group>";
		};
		84DB470F5EF61429EFB12C496FD8B13F /* Support Files */ = {
			isa = PBXGroup;
			children = (
				6A4303F46DB9F159DEDE98B8D1B3DABB /* SDWebImage.modulemap */,
				2B0C4357F53396D8FC5881F18080B584 /* SDWebImage-dummy.m */,
				5B93053595F66B9E47DF164A3918EA27 /* SDWebImage-prefix.pch */,
				0FE80FFAF70523D879F6C66408577505 /* SDWebImage-umbrella.h */,
				D868D2AE8AB0E0D6569583B4019D02E3 /* SDWebImage.debug.xcconfig */,
				C496F8F15089F73286F58D85ABDE963C /* SDWebImage.release.xcconfig */,
			);
			name = "Support Files";
			path = "../Target Support Files/SDWebImage";
			sourceTree = "<group>";
		};
		8C599BB49710C7F28B9E5C7B71EE59C0 /* StickerTypeCollection */ = {
			isa = PBXGroup;
			children = (
				FD62F1701B0AFAAED78FEF4E9AE1D2A7 /* StickerType.swift */,
				A9A5EC098F00CFBBD6AC78A2F9191891 /* StickerTypeCollectionCell.swift */,
				314CCB288B424975E56F8DF1724072C5 /* StickerTypeCollectionController.swift */,
				BE28B3ACC610B72BCBD7CC34490EAC44 /* StickerTypeCollectionView.swift */,
			);
			path = StickerTypeCollection;
			sourceTree = "<group>";
		};
		92725E41BBD14527F232ECA249104E0F /* Options */ = {
			isa = PBXGroup;
			children = (
				AAC3C6016E76A3CAFE682D908309F101 /* CameraOption.swift */,
				F6A227D29AB6356762E1D4DAFF3BFFD7 /* ExtendedButton.swift */,
				3CDA239D61ADB4845BF97F69602AEAE5 /* ExtendedStackView.swift */,
				642A27E15F0CBF89E16ADC52265F6BFC /* OptionsController.swift */,
				96206D2D54490C1E31F4FAEF54ADC89D /* OptionsStackView.swift */,
				011011C5DE6CF56D3B5EE1744B74BB5E /* OptionView.swift */,
			);
			name = Options;
			path = Classes/Options;
			sourceTree = "<group>";
		};
		9640BBFA107680AC33D1248AD1868E8F /* Drawer */ = {
			isa = PBXGroup;
			children = (
				17BA451F6C470ECC9CF18BFAA0C84367 /* DrawerController.swift */,
				FC9C9EC945F6359A2C41BD817C741EB9 /* DrawerPanRecognizer.swift */,
				A677DA01873CB2BE519A1A1DA7C70667 /* DrawerView.swift */,
			);
			name = Drawer;
			path = Source/Drawer;
			sourceTree = "<group>";
		};
		9C71F73C507D60D0E1F58CD5D8CBB660 /* Support Files */ = {
			isa = PBXGroup;
			children = (
				E9D3B3F56B8606929F0562FECFA00AD6 /* Utils.modulemap */,
				482C54C4A3E2357D0818596AED29C8CC /* Utils-dummy.m */,
				97729C0A58FA80CFBA3426C2BBD8E3BD /* Utils-prefix.pch */,
				C2D08C1224B1F669697010497B456218 /* Utils-umbrella.h */,
				BF41B09AB42DB361CD8BAA4C74675754 /* Utils.debug.xcconfig */,
				DFDA4BE8CB7696C13F12FE34B3413DDF /* Utils.release.xcconfig */,
			);
			name = "Support Files";
			path = "../KanvasCamera/KanvasCameraExample/Pods/Target Support Files/Utils";
			sourceTree = "<group>";
		};
		A2D65BCF7CE2AAA41910AE2439F664FD /* Shared */ = {
			isa = PBXGroup;
			children = (
				E031CC33A086A98782E8B089E2D3173D /* CircularImageView.swift */,
				4926D4E4B96735173F7167F9A614E69E /* SliderView.swift */,
				FA16FFE52F709B777004365D82C5E058 /* ColorCollection */,
				632E8706FBC7F631558002A17FF231EB /* ColorPicker */,
				1E61C183D4FE863A70983D97524ACEF8 /* ColorSelector */,
			);
			path = Shared;
			sourceTree = "<group>";
		};
		A5153FFFAE87312D66398575B32A2797 /* Textures */ = {
			isa = PBXGroup;
			children = (
				27D44D273E7F433F9C95F7DEF1FD6CE8 /* Marker.swift */,
				B57B43F648E43160BEAE096D6C5A7785 /* Pencil.swift */,
				0CAA6B01878D4E98EA71B238E8900307 /* RoundedTexture.swift */,
				4E1E010BA2E9963B7E2962937AFD8D55 /* Sharpie.swift */,
				E499FC85261DC82FE28451DA0BC75EB5 /* Texture.swift */,
			);
			path = Textures;
			sourceTree = "<group>";
		};
		A7283A0966CBE4EFD28772A503EB680C /* StrokeSelector */ = {
			isa = PBXGroup;
			children = (
				B6E8186AF18DFF3DEF818B213CD26606 /* StrokeSelectorController.swift */,
				DC3DE6B0C7A8FFF712B8B7A74F944863 /* StrokeSelectorView.swift */,
			);
			path = StrokeSelector;
			sourceTree = "<group>";
		};
		A8312B59632847871894D9B5B45FAC0F /* Pods-KanvasCameraExampleTests */ = {
			isa = PBXGroup;
			children = (
				2962D2CACA3C6A25D923286AE5D8E19E /* Pods-KanvasCameraExampleTests.modulemap */,
				D87EEC820A33BD505C1A7E4E4A9EC6D9 /* Pods-KanvasCameraExampleTests-acknowledgements.markdown */,
				A4C72A689D5AF8ED5331CA65CC4D1741 /* Pods-KanvasCameraExampleTests-acknowledgements.plist */,
				76AE966E712D09165689018C294D7147 /* Pods-KanvasCameraExampleTests-dummy.m */,
				BFC144A03ECB6FA4586B6644643EBB58 /* Pods-KanvasCameraExampleTests-umbrella.h */,
				888D1107ADA0E7FEBD72F2B681538E93 /* Pods-KanvasCameraExampleTests.debug.xcconfig */,
				72BC6172444BC8896A7DD17D385D81BE /* Pods-KanvasCameraExampleTests.release.xcconfig */,
			);
			name = "Pods-KanvasCameraExampleTests";
			path = "Target Support Files/Pods-KanvasCameraExampleTests";
			sourceTree = "<group>";
		};
		A84AE6917DBA3EAA05666CD9B46851FD /* Support Files */ = {
			isa = PBXGroup;
			children = (
				573DA3488A541E286988927C85812A97 /* Reachability.modulemap */,
				10B1FB3C7A012DDB08500D9389F3BFA7 /* Reachability-dummy.m */,
				A13EC794C186D728AAA202FDAEADCA87 /* Reachability-prefix.pch */,
				630B8998A5C69B937ECEEBCB0E155572 /* Reachability-umbrella.h */,
				5CE0F0BCEE91571C41734EED2D2A59FF /* Reachability.debug.xcconfig */,
				6B021E6E4313D7010362B8C66F9B8BED /* Reachability.release.xcconfig */,
			);
			name = "Support Files";
			path = "../Target Support Files/Reachability";
			sourceTree = "<group>";
		};
		A978D5E905B59904380C34A30B5363E7 /* TabBar */ = {
			isa = PBXGroup;
			children = (
				EA7BC5DD8A436D303A8985D87B55E043 /* DrawerTabBarCell.swift */,
				7FF55982E4CF863BAA22B405373D4C6F /* DrawerTabBarController.swift */,
				77F1C050A68ADFE830CCC80309FAB835 /* DrawerTabBarOption.swift */,
				CFF9E1243A3715F845A79B12F41EE1BA /* DrawerTabBarView.swift */,
			);
			path = TabBar;
			sourceTree = "<group>";
		};
		B907ED80232EF0D38CFEC79F77EDAA59 /* Pod */ = {
			isa = PBXGroup;
			children = (
				2119149BBBF01FE8A2EDBCAA07BD80AE /* Utils.podspec */,
			);
			name = Pod;
			sourceTree = "<group>";
		};
		BE7FAA7E2F293E71C2F220F67EBADE94 /* Utils */ = {
			isa = PBXGroup;
			children = (
				A0F0D787A4E77A152714C1A1B67BB6AC /* Array+Convenience.swift */,
				A9331DE7C29824F7069E5569DD5BC6CD /* Array+Safety.swift */,
				DED9FC3703CC0222E2E440C85D6A3CE3 /* AVAsset+Utils.swift */,
				C8E97AF4CDD386EAC2A917EF979FCC58 /* CGSize+Utils.swift */,
				34B1FC78970EBE423B5F0D515566FF12 /* ContentTypeDetector.swift */,
				314F0F5EC70A9A318A517946C3D4ABF8 /* Dictionary+Additions.swift */,
				3BA9FF651E71093C39288931021637BF /* Dictionary+Copy.swift */,
				967B6AAFDAF157B2C52B09516FAC3830 /* HashCodeBuilder.swift */,
				28C44D01A99958CE8C1418E743114552 /* NSBundle+Orangina.swift */,
				CC1D7FD3B5C35126DE88A902A443758F /* NSDate+Offset.swift */,
				25F0A0D03CD3EEB78B59723510EDAF4A /* NSDate+Orangina.swift */,
				EA4C03E485780F80DC70FA59BCFC93F5 /* NSFileManager+Orangina.swift */,
				9782E9FF57A8B85F3CFF44A503707B3E /* ReachabilityDeterminer.swift */,
				263CBCF0A59686AD4C03D5DE1D5B40B8 /* ReachabilityObserver.swift */,
				EEA8DD4E2B5FB606D121B83870ED6321 /* ReachabilityObserving.swift */,
				699062D95E60EC1CA78A859C05C12B97 /* String+HexColor.swift */,
				F78997BAA0F398E44EAE3ED53B606D9D /* TumblrMediaInfo.swift */,
				5C699827D5F53581CE2E621987B27BB3 /* UIColor+Hex.swift */,
				B907ED80232EF0D38CFEC79F77EDAA59 /* Pod */,
				9C71F73C507D60D0E1F58CD5D8CBB660 /* Support Files */,
			);
			name = Utils;
			path = ../../../Utils;
			sourceTree = "<group>";
		};
		CCDEFFA403FE2E550C22B2F09FA36A75 /* mux */ = {
			isa = PBXGroup;
			children = (
				3A42466E8787A05854BF483A71834898 /* anim_encode.c */,
				B8A6E4081A3F076B25A63E379FACEBEE /* animi.h */,
				70052E755082C37141EBFE5E5C4574CD /* mux.h */,
				EA923913E4C37ED7F324BA891DD99CB3 /* muxedit.c */,
				6957ED5A4202E25C151F1EE4410E96DE /* muxi.h */,
				197F741FB5ECDCD24DD0E2B31CC76516 /* muxinternal.c */,
				D1C7F24DC12DA2649125906F7F05095F /* muxread.c */,
			);
			name = mux;
			sourceTree = "<group>";
		};
		CD5C81F6E79D89E152C6949476EBF46C /* Support Files */ = {
			isa = PBXGroup;
			children = (
				79E3871FE91A33240199124AC6A2EA63 /* ResourceBundle-SharedUI-SharedUI-Info.plist */,
				A281E91DF7B8977D21828BF04AC76403 /* SharedUI.modulemap */,
				60C4DFAF58014107410D15FBFC2BA3B7 /* SharedUI-dummy.m */,
				01C138F16BCC4F13F089E6397CA2051C /* SharedUI-prefix.pch */,
				FC48E68B2B640F388630E37604C5E46C /* SharedUI-umbrella.h */,
				6C0E4134269D508FCD26AB693AD58333 /* SharedUI.debug.xcconfig */,
				E832030D8DB08F7747D09418E2C62653 /* SharedUI.release.xcconfig */,
			);
			name = "Support Files";
			path = "../KanvasCamera/KanvasCameraExample/Pods/Target Support Files/SharedUI";
			sourceTree = "<group>";
		};
		CF1408CF629C7361332E53B88F7BD30C = {
			isa = PBXGroup;
			children = (
				9D940727FF8FB9C785EB98E56350EF41 /* Podfile */,
				339A6B771E8A810A4564C961945DD7F6 /* Development Pods */,
				D89477F20FB1DE18A04690586D7808C4 /* Frameworks */,
				DC75F9FECD4F0637EBF25A069453C04C /* Pods */,
				6EA961C3284212EA0A21368C1B396C4D /* Products */,
				47887709E9AE9B96B40F71000E32EDB1 /* Targets Support Files */,
			);
			sourceTree = "<group>";
		};
		D057CF4F0ED6BD5C9A735775D603B0BC /* Camera */ = {
			isa = PBXGroup;
			children = (
				A1B8971524C5AA4B7C095DF345D7A27B /* CameraController.swift */,
				08464F4B4D6D5DCBACD71CB42770ABF4 /* CameraInputController.swift */,
				63B10A4E98CBBAA418017E0A655B2E30 /* CameraInputControllerDelegate.swift */,
				65E9E961655D5E3A8438A6CF32C063FD /* CameraInputOutput.swift */,
				E47FD713B20792898ED16EACBA088417 /* CameraPermissionsViewController.swift */,
				EAA40FCAA705714ED43CBCAD8703AF65 /* CameraView.swift */,
				BEA3066113F0A47F5227943D0D9E5C4C /* CameraZoomHandler.swift */,
				D70954F7840297E130498920AAA74FBF /* FilteredInputViewController.swift */,
				C2686B248D9C8D9C04E34A45EB587F31 /* ImagePreviewController.swift */,
				70F6FD635F086E70E15190B420CB198D /* KanvasUIImagePickerViewController.swift */,
				E22ADE894E562FC1FD12FD7CD8F46031 /* Filters */,
			);
			name = Camera;
			path = Classes/Camera;
			sourceTree = "<group>";
		};
		D0E027383760A7FA5FAC3305C3D34DCC /* Media */ = {
			isa = PBXGroup;
			children = (
				DA4AD609E2B1BE1158650F48CE0E79E0 /* MediaDrawerController.swift */,
				E558936243D60F903CE2FC233D911D9F /* MediaDrawerView.swift */,
				287BC9CD0DB2B37C337826883A4D3E48 /* Stickers */,
				A978D5E905B59904380C34A30B5363E7 /* TabBar */,
			);
			path = Media;
			sourceTree = "<group>";
		};
		D4BE48BDC106B264ED1CE0D76638B040 /* MediaFormats */ = {
			isa = PBXGroup;
			children = (
				1D96E63214127FD64151E20DFD31F229 /* GIFDecoder.swift */,
				8F72D491972284D227C00FDAF4F25B7A /* GIFEncoder.swift */,
			);
			name = MediaFormats;
			path = Classes/MediaFormats;
			sourceTree = "<group>";
		};
		D5D6B30EA6EDF119629E0049DB515EC7 /* Filters */ = {
			isa = PBXGroup;
			children = (
				CB97FFF1D728F925871D0FB2AC301914 /* AlphaBlendFilter.swift */,
				ABB05CDEAA85781BE619EFCA6F6A0E8D /* ChromaFilter.swift */,
				602C4AA155D4573F2FF51AACB962CB12 /* EMInterferenceFilter.swift */,
				A010682A34161268536CB7A451451DD6 /* FilmFilter.swift */,
				E492650884AB5CC179FEFA13F9162578 /* GrayscaleFilter.swift */,
				143D4A5DFC3D0E8C1661E05DC5713F99 /* GroupFilter.swift */,
				C8DC1414067BF9DA05AFC6EC064147EC /* ImagePoolFilter.swift */,
				D5A43CB9F7DA1D1F6994E1CB34D2A97D /* LegoFilter.swift */,
				95939F821F94C2B9D5642424492B5720 /* LightLeaksFilter.swift */,
				FBA3276BD014203748C961D80D6ECE6E /* MangaFilter.swift */,
				1D18E883BB0BB62EEE4A604D5564F0C3 /* MirrorFourFilter.swift */,
				31B38E88B0CFC2E0E1A9C339103EA6AF /* MirrorTwoFilter.swift */,
				4B232A31E81067A63CF0973CD024F12E /* PlasmaFilter.swift */,
				A9BECE610835D20C12489E1C7648432B /* RaveFilter.swift */,
				A7E991C8F06CDE24654786B6A406D2BE /* RGBFilter.swift */,
				F374C79D16C556E14D9E7F683C7FD2BB /* ToonFilter.swift */,
			);
			path = Filters;
			sourceTree = "<group>";
		};
		D89477F20FB1DE18A04690586D7808C4 /* Frameworks */ = {
			isa = PBXGroup;
			children = (
			);
			name = Frameworks;
			sourceTree = "<group>";
		};
		DAEC7794E997315F107F8B9D75F6B04E /* KanvasCamera */ = {
			isa = PBXGroup;
			children = (
				0A1F3F1FCB1D0E132AA9570CD87DE1E6 /* Analytics */,
				D057CF4F0ED6BD5C9A735775D603B0BC /* Camera */,
				386A4FAC932D8E5EB01DA83DA5086764 /* Constants */,
				E47D1ACD010852473DFCCF7C9AFDB503 /* Editor */,
				E92837143901C9A13C6350445418F8C9 /* Extensions */,
				76D1550ACAA933D7C490E5101C85CD19 /* Filters */,
				DE5781D3EDAD5DDBC7344DD3AB5FAB32 /* MediaClips */,
				D4BE48BDC106B264ED1CE0D76638B040 /* MediaFormats */,
				1E9F08072FD1110431ADB9362C1A65F7 /* ModeSelector */,
				92725E41BBD14527F232ECA249104E0F /* Options */,
				25A341C288E4978D4654F976649FBAF0 /* Pod */,
				7A2BCC1BFBEC94F07E453F6812A6F90F /* Preview */,
				276FB071FD17ED48B2BB2C19DACD0C59 /* Recording */,
				323659510867E5738D5B487B979E35E4 /* Rendering */,
				1A8AF1E8CBDCD832F9FF51310AF8B026 /* Resources */,
				3E28E959F3313AD229B4F3B7C060B379 /* Settings */,
				5B3401A17FDFD84290194F3520A2EE44 /* Support Files */,
				5C7FC7E67AD26A2733BA88D79AD75D3B /* Utility */,
			);
			name = KanvasCamera;
			path = ../..;
			sourceTree = "<group>";
		};
		DC75F9FECD4F0637EBF25A069453C04C /* Pods */ = {
			isa = PBXGroup;
			children = (
				808EAFF143249FEC41D551C0400741F9 /* FBSnapshotTestCase */,
				5BE6A52A6AB0D33724B0AD8CB75BF391 /* libwebp */,
				5A0FD07B3C150CA7ECE9940B2464E19A /* Reachability */,
				421E5568E6440784302663EE4C039A1C /* SDWebImage */,
				136C2599300B56DA8E93173B65484BF9 /* SDWebImageWebPCoder */,
			);
			name = Pods;
			sourceTree = "<group>";
		};
		DCE5D5765361E8FBEF652FCDA5C68380 /* Support Files */ = {
			isa = PBXGroup;
			children = (
				310B9DEC80886856B21DC48C102B6450 /* ImageLoader.modulemap */,
				2F66144BFD27972BDE7B2F6FEEAD78DC /* ImageLoader-dummy.m */,
				121C1FC07D21153D950865B041711B61 /* ImageLoader-prefix.pch */,
				FE5914DC574D9F460FF779453B3E56BB /* ImageLoader-umbrella.h */,
				829D65E409B1AE36EA70AD43EC2D444C /* ImageLoader.debug.xcconfig */,
				7FA3FAD532C2EBB8EF86876756FAEBC4 /* ImageLoader.release.xcconfig */,
			);
			name = "Support Files";
			path = "../KanvasCamera/KanvasCameraExample/Pods/Target Support Files/ImageLoader";
			sourceTree = "<group>";
		};
		DE5781D3EDAD5DDBC7344DD3AB5FAB32 /* MediaClips */ = {
			isa = PBXGroup;
			children = (
				6CA9D7E20A359B40160B6B2417D5D241 /* MediaClip.swift */,
				97CD8958D1864F90E2388477A52DF9DA /* MediaClipsCollectionCell.swift */,
				18D93B901453A53C67A000CF3AD9A292 /* MediaClipsCollectionController.swift */,
				7AB4C4E10ECAFB6A991E4873E5F14DCD /* MediaClipsCollectionView.swift */,
				BB88BF26390A3E532B66DAC4DC3F6EF9 /* MediaClipsEditorView.swift */,
				F027099C26DED5E97F579121E28DFCD1 /* MediaClipsEditorViewController.swift */,
			);
			name = MediaClips;
			path = Classes/MediaClips;
			sourceTree = "<group>";
		};
		DEDFCF0958A12D49A33C203BD6450929 /* Pods-KanvasCameraExample */ = {
			isa = PBXGroup;
			children = (
				BCC23B60DBCAC5AC296A62FD1D049DCD /* Pods-KanvasCameraExample.modulemap */,
				5B737EF75791B03FEEE52BCF98B373BD /* Pods-KanvasCameraExample-acknowledgements.markdown */,
				E06AD1231F5D7B2ABC1B94E5112A5BE2 /* Pods-KanvasCameraExample-acknowledgements.plist */,
				1CEE4C47043FCDD185056E0AEB2F3CBA /* Pods-KanvasCameraExample-dummy.m */,
				C95F037EBFCEA99332D3B0B3931637E6 /* Pods-KanvasCameraExample-resources.sh */,
				0A2ED504050EBC35435013D97D72E3D9 /* Pods-KanvasCameraExample-umbrella.h */,
				87F968DFDAC351BDE68AB0020E3B5812 /* Pods-KanvasCameraExample.debug.xcconfig */,
				A573ED1BAAC5EEC68D6AFA48BD54C79D /* Pods-KanvasCameraExample.release.xcconfig */,
			);
			name = "Pods-KanvasCameraExample";
			path = "Target Support Files/Pods-KanvasCameraExample";
			sourceTree = "<group>";
		};
		E0281EDA38F0431FC22BC17830CBD4ED /* StickerCollection */ = {
			isa = PBXGroup;
			children = (
				C118C7B028FC41978D65B182F736DC2A /* Sticker.swift */,
				AC1CF3396462F4E2BB4922D52ED40C69 /* StickerCollectionCell.swift */,
				26695654C1C5461381EB02FDDDAA3687 /* StickerCollectionController.swift */,
				F93140C36AC6D5C86FB68203A0D34962 /* StickerCollectionView.swift */,
			);
			path = StickerCollection;
			sourceTree = "<group>";
		};
		E0B7F88546C8E825D39AB8FFA5E8EC4D /* IgnoreTouches */ = {
			isa = PBXGroup;
			children = (
				B62ADA54FF28FFA7DD03275F8A6A91F7 /* IgnoreBackgroundTouchesStackView.swift */,
				F914E98ACDF9F238BBDE5BDC1FFD1A0C /* IgnoreTouchesCollectionView.swift */,
				C43EB8AC5DB5A234F5CA8B3EE73082CC /* IgnoreTouchesView.swift */,
			);
			path = IgnoreTouches;
			sourceTree = "<group>";
		};
		E22ADE894E562FC1FD12FD7CD8F46031 /* Filters */ = {
			isa = PBXGroup;
			children = (
				3F114F9717C7FC949CFFFE6C59AEA821 /* CameraFilterCollectionCell.swift */,
				46F5E18DE0C54B43D6F60FE9A480B17E /* CameraFilterCollectionController.swift */,
				FF1741A28E57ED8BFD0FDA894187ACC5 /* FilterSettingsController.swift */,
				F5FBF1DD612F771B1D5C65EED8621CAC /* FilterSettingsView.swift */,
			);
			path = Filters;
			sourceTree = "<group>";
		};
		E35E4059CF39A7108F215FFAD600B321 /* ImageLoader */ = {
			isa = PBXGroup;
			children = (
				89B38485A00CC86DC657ABA874D328D8 /* AvatarClearingHelper.swift */,
				9897FA1AEF72A0C13EBD3612130A2AF0 /* BlogImageCacheManager.swift */,
				143BB6A9699B19783A8FCB7BC5B02AF9 /* Cancelable.swift */,
				FAD08839F474866C4BF4BDDD55A73A1D /* CancelationToken.swift */,
				CCA40824B7294ACD3C14E7BC9B7AFD67 /* ImageLoader.swift */,
				034988A1AB1E4CE938271DCD5D5F4EE4 /* ImageLoaderError.swift */,
				EAE292EF8E1B5A2F40FDEA2F3347CF44 /* ImageLoaderProvider.swift */,
				6026F3C796794FBB23F9020EEEC9060C /* ImageLoaderURLSessionMetricsDelegate.swift */,
				6C03ED678325F2E28B336BB7D50F1F0D /* ImagePerformanceLogging.swift */,
				A7811A15360CA2CCD326855C6BDEF683 /* ImageRequestAuthHeaderProvider.swift */,
				09CC47161745939BAE81A2F10426E2A3 /* ImageType.swift */,
				1C14083FA7782A591E6F8CC0F0B3B586 /* ImageURLChooser.swift */,
				8494B159D40998C49B2039E6DD9769DE /* MockImageLoader.swift */,
				2F2C804AB504F60FCAA9F47B38C58CBD /* SDAnimatedImage+Data.swift */,
				1237FEF5FAE10941FAA5F0BABB3B917F /* SDWebImageImageLoader.swift */,
				C2A3035D1F5C486C99B4928AB26109DB /* UIImage+Effects.swift */,
				2FEEA9A7C699DED600420217511F86CB /* UIImage+SDAnimatedImage.swift */,
				5ADDAF423D1A80862FB98E552C16B1AE /* ImageOperation */,
				4D78A47B7382E950E676091448D7562F /* Pod */,
				DCE5D5765361E8FBEF652FCDA5C68380 /* Support Files */,
			);
			name = ImageLoader;
			path = ../../../ImageLoader;
			sourceTree = "<group>";
		};
		E47D1ACD010852473DFCCF7C9AFDB503 /* Editor */ = {
			isa = PBXGroup;
			children = (
				FA25299F4E60A10527492914A65F1E47 /* EditionMenuCollectionCell.swift */,
				64D7E46B803B8813FC9ED780B53E2629 /* EditionMenuCollectionController.swift */,
				1AB723BC7256A3661672ED4E0158B23A /* EditionMenuCollectionView.swift */,
				C0B43B15AF8F5E580308CEBAC0EA65DD /* EditionOption.swift */,
				08C3748C30D73FBB768429D81E8BA29D /* EditorView.swift */,
				F57ABF66FB4E4D9ACBEE03E6D1AB2292 /* EditorViewController.swift */,
				954BD676C8B09D6BAA3033A0BD062B13 /* KanvasQuickBlogSelectorCoordinating.swift */,
				A1A8A9942C5CE16D9413BD8BD914143E /* MediaPlayerController.swift */,
				F337D39E21FA81B27CDEA4EA8AD360A5 /* Drawing */,
				76437F2CFFAFCE6B928A92D65E8F9AAB /* Filters */,
				761CB4F22E5B33080D2795072FB9619E /* GIFMaker */,
				D0E027383760A7FA5FAC3305C3D34DCC /* Media */,
				291386687533D413A6B347A7EFFE6739 /* MovableViews */,
				A2D65BCF7CE2AAA41910AE2439F664FD /* Shared */,
				094C72F87C15C6A408007BC3144595CD /* Text */,
			);
			name = Editor;
			path = Classes/Editor;
			sourceTree = "<group>";
		};
		E7BC3935A09980BF71C71A53F64A6C85 /* Tags */ = {
			isa = PBXGroup;
			children = (
				328522C1530405F3A70A6AF3289D266B /* EditTagsView.swift */,
				8D308C3D3BC0087BA6CA73BDCB5E1D3F /* PostOptionsConstants.swift */,
				40EC12F012C67931A01452C820619374 /* PostOptionsTagsDelegate.swift */,
				86ABC515AB0BAF802294FB72023510AC /* SuggestedTagsDataSource.swift */,
				FB1E0CB3738FA65C35DB836AF042997C /* SuggestedTagsView.swift */,
				07461D9769175F92212F114F5843F2EF /* SuggestedTagView.swift */,
				3EDE24762EAAC10BCD2515FB8EE66CA9 /* TagsOptionsModel.swift */,
				BB95FF7CF0134C36A64DD554BB2A1E0E /* TagsView.swift */,
				9EE2367AF610187D987B53BEF7E1BB33 /* TagsViewAnimationCoordinator.swift */,
				B0475AF6D6176B5B3BB0C00C06463F58 /* TagsViewCollectionViewLayout.swift */,
				229CD8661E37A48289DC2FB7D958A522 /* TagsViewController.swift */,
				580C88B07D17C94D1F704812A2105987 /* TagsViewEditCell.swift */,
				6ABF66BAFFFEE8FBA125AEF0ADE588AD /* TagsViewTagCell.swift */,
			);
			name = Tags;
			path = Source/Tags;
			sourceTree = "<group>";
		};
		E7D5F60FEF205D7C8163CEBCF3C74EAA /* ColorThief */ = {
			isa = PBXGroup;
			children = (
				AFB75AD289C7D4C610010AB17414980D /* ColorThief.swift */,
				80423E19AC24FCFF3F7DFA3CACF38148 /* MMCQ.swift */,
			);
			path = ColorThief;
			sourceTree = "<group>";
		};
		E92837143901C9A13C6350445418F8C9 /* Extensions */ = {
			isa = PBXGroup;
			children = (
				C914D0B56002A916651EDFEF1A245ED2 /* Array+Move.swift */,
				6DFEFBA2F3CDE4AE7B60B3EC90BC85F7 /* Array+Object.swift */,
				31A2AEB99C2A735DF0F263F074A06670 /* Array+Rotate.swift */,
				D479C8811BB825F398957A7FAE32445F /* AVURLAsset+Thumbnail.swift */,
				D8C59A52349A1311940B5521132765CF /* CALayer+CGImage.swift */,
				53A95FA0F8E157DA30CE7584B8F50180 /* CALayer+Color.swift */,
				EB7B07AB2A274F23205258B0AE83F48E /* CALayer+Shadows.swift */,
				DBAC49992FBC338D037545E7D59165A7 /* CGPoint+Operators.swift */,
				7FFB0CEC230E89EECF17574E8012ACA5 /* CGRect+Center.swift */,
				C8985F1623D949FC77927FA8D40CAEA4 /* ClosedRange+Clamp.swift */,
				616E537CFECDDDA2688F34591CD415CC /* IndexPath+Order.swift */,
				3845682F079026C044CC02DDBCA11EB1 /* NSURL+Media.swift */,
				0DCAE4EC040BA40F4767F4FCF453F957 /* String+UTF16Substring.swift */,
				DA79E8440B3B230B3076F9D87085BE9F /* UICollectionView+Cells.swift */,
				116B65E31090906189FA41B6785DE626 /* UIColor+Lerp.swift */,
				592BE77C2C1795290062F428FB2DA47D /* UIFont+Fonts.swift */,
				5B330E0EFE50C00C1237A6BAD28DA725 /* UIFont+Utils.swift */,
				F5A2D9696819C99265909FD3742F7AF0 /* UIGestureRecognizer+Active.swift */,
				131F30E98CCDE4EE742AA86B69AF8AA8 /* UIImage+Camera.swift */,
				848F04E69B1446BEB6F458474F6ED654 /* UIImage+DominantColors.swift */,
				9C313DF0F95F2D955A72B998AF5960C2 /* UIImage+FlipLeftMirrored.swift */,
				3E769AA548E0F3F6B5751471F4F05D9F /* UIView+Image.swift */,
				63AEC6E64EE104AB6DB59E486D0C00CA /* UIView+Layout.swift */,
				73AD2004BAD76C594CB4993CEDC2D6DC /* UIViewController+Load.swift */,
			);
			name = Extensions;
			path = Classes/Extensions;
			sourceTree = "<group>";
		};
		E97E4C678A8D9204EF373CD150DC59BF /* TextureSelector */ = {
			isa = PBXGroup;
			children = (
				04D6828BACE04AE730A5D94244EC88FD /* TextureSelectorController.swift */,
				CC18B19F5449C1681510FB23663BB2E4 /* TextureSelectorView.swift */,
			);
			path = TextureSelector;
			sourceTree = "<group>";
		};
		EF56B731CA84AA64E772E1E144E27A0A /* Core */ = {
			isa = PBXGroup;
			children = (
				1824F3A2DC7D49D374CD97004D11C7D3 /* FBSnapshotTestCase.h */,
				1AD853C2CFD3199CA01CE86114C71AD6 /* FBSnapshotTestCase.m */,
				F588FAA9D82C224A741132FE780FA5AE /* FBSnapshotTestCasePlatform.h */,
				9A4E349C2A0AA090CEC340159D6CEF73 /* FBSnapshotTestCasePlatform.m */,
				20C68D705381CDD46A8D63171050EE99 /* FBSnapshotTestController.h */,
				B843775F5B1404A13A5A4E95D250D837 /* FBSnapshotTestController.m */,
				5E028EFD120A2C9F90997418663149C7 /* UIApplication+StrictKeyWindow.h */,
				CA0D3B6857415715D88937D71471C226 /* UIApplication+StrictKeyWindow.m */,
				1E77228A7E19EC9FCF982067F6C9F091 /* UIImage+Compare.h */,
				6D35CB7BE26B185DBBFB1B4E7430A647 /* UIImage+Compare.m */,
				AA9D12E61304DBBB834DC68F4B58CEA3 /* UIImage+Diff.h */,
				46DB8B3C32AD262D226D034BD4A62B7A /* UIImage+Diff.m */,
				5008AC3FFAF6C924BDADB53F7500EEE1 /* UIImage+Snapshot.h */,
				D67D76049620A6B4D478FD0C9241D51D /* UIImage+Snapshot.m */,
			);
			name = Core;
			sourceTree = "<group>";
		};
		F337D39E21FA81B27CDEA4EA8AD360A5 /* Drawing */ = {
			isa = PBXGroup;
			children = (
				405EEA461E45AD5F56BC8A2754846D14 /* DrawingCanvas.swift */,
				4DD6A99611FBF26EE1018EEE2C69601E /* DrawingController.swift */,
				10C3B8C6F1E7FB2E735B8B3D2D3820BA /* DrawingView.swift */,
				A7283A0966CBE4EFD28772A503EB680C /* StrokeSelector */,
				A5153FFFAE87312D66398575B32A2797 /* Textures */,
				E97E4C678A8D9204EF373CD150DC59BF /* TextureSelector */,
			);
			path = Drawing;
			sourceTree = "<group>";
		};
		F686ED5CF01B9D7DACD42D8D1B898C87 /* Pod */ = {
			isa = PBXGroup;
			children = (
				9B761A0B7D9DCB1FCB6A640D6C1AA7B2 /* TumblrTheme.podspec */,
			);
			name = Pod;
			sourceTree = "<group>";
		};
		FA16FFE52F709B777004365D82C5E058 /* ColorCollection */ = {
			isa = PBXGroup;
			children = (
				F76B4A61367C02479D1A19E5100E9346 /* ColorCollectionCell.swift */,
				FA6334DCE4DC03E025E740783E2CA10D /* ColorCollectionController.swift */,
				9A37B65EBB47DD28C27C2065066A21C7 /* ColorCollectionView.swift */,
			);
			path = ColorCollection;
			sourceTree = "<group>";
		};
/* End PBXGroup section */

/* Begin PBXHeadersBuildPhase section */
		1D4AD08F0AEB8777A3CD6DC4D4E38375 /* Headers */ = {
			isa = PBXHeadersBuildPhase;
			buildActionMask = 2147483647;
			files = (
				F33B9E606DE2D83939F17A8BA129BB28 /* ImageLoader-umbrella.h in Headers */,
			);
			runOnlyForDeploymentPostprocessing = 0;
		};
		57B1AB0786E5ED842655AF215203CB7E /* Headers */ = {
			isa = PBXHeadersBuildPhase;
			buildActionMask = 2147483647;
			files = (
				22F8976FE2E99B3846638F4CEC639585 /* SharedUI-umbrella.h in Headers */,
			);
			runOnlyForDeploymentPostprocessing = 0;
		};
		5A10AF8B9F61F01EF7CE81DD50EF3540 /* Headers */ = {
			isa = PBXHeadersBuildPhase;
			buildActionMask = 2147483647;
			files = (
				2606090C0B5703879FAF36BCC076D9EE /* alphai_dec.h in Headers */,
				01A3994A2FCC03355C0B00CC106EAE2B /* animi.h in Headers */,
				CAE6C6C135EA69BF44838227C378763A /* backward_references_enc.h in Headers */,
				FA31D077F4B0EE963344E4A57E25C7FF /* bit_reader_inl_utils.h in Headers */,
				0C6ACEB9446DCB8A26B74B3A72074D80 /* bit_reader_utils.h in Headers */,
				CAEAE722894C5C5E26D68DEDC8E2E392 /* bit_writer_utils.h in Headers */,
				C0185E9939F31B6C1A282371D0F3C215 /* color_cache_utils.h in Headers */,
				55C2CF7E7F0B35DB26DAA85473443A50 /* common_dec.h in Headers */,
				2AA4FBCB6BE40B71E79DD789FAAFD25B /* common_sse2.h in Headers */,
				D0ABE514937BD41F1EDF6C130A6CEFAB /* common_sse41.h in Headers */,
				1B3EF683E1EC8698B17533C365105A32 /* cost_enc.h in Headers */,
				54D003E9866943AE55F824718C5ADA89 /* decode.h in Headers */,
				9FBC286BC7FD8F95E6A567DFA667A46C /* demux.h in Headers */,
				2AC092EED9D20D04258B1F88D09880FD /* dsp.h in Headers */,
				D853451D288A17FF613656E757FD6908 /* encode.h in Headers */,
				E8A340D98B001D6873113DD9DE3B523C /* endian_inl_utils.h in Headers */,
				D4A60AA1EEADEB64614630A93A255A2B /* filters_utils.h in Headers */,
				A1D521C8FAE8AA93A9CF307924E403BE /* format_constants.h in Headers */,
				21F077E5762918F80311E69CF1B26E26 /* histogram_enc.h in Headers */,
				8C66BFC45D38A77BF5FD5164886F2C54 /* huffman_encode_utils.h in Headers */,
				5BC17D8F6A2B87FAD70698C188D7EC94 /* huffman_utils.h in Headers */,
				4C73244B39B7E4F4AF32BAA160066E88 /* libwebp-umbrella.h in Headers */,
				061C460D6D5D5973554DCB741C6B014E /* lossless.h in Headers */,
				B4420B10934E5919A5DF820E65703C7A /* lossless_common.h in Headers */,
				22C7FE63366BC0DB18B6A343FDFBB485 /* mips_macro.h in Headers */,
				7C8C29C3A63BD601E88CF1FF9F534DBF /* msa_macro.h in Headers */,
				D222AA4F3F560FD6C0F357CC207B5049 /* mux.h in Headers */,
				6C3F1BABFC53E28074FED22E6DFC451B /* mux_types.h in Headers */,
				046924771FEC06955FFC220AF05F68A3 /* muxi.h in Headers */,
				A3ABFFF35CD77259C92EA62444050681 /* neon.h in Headers */,
				618AAE2296E670E1FE5F59BF9599959D /* quant.h in Headers */,
				516B46CBE69F0AF561228158E44746D7 /* quant_levels_dec_utils.h in Headers */,
				695A23B190E339DDBE465BDE256C2EF8 /* quant_levels_utils.h in Headers */,
				72BB59658CD7D344C18528550A853202 /* random_utils.h in Headers */,
				8BB828DD61C6B760BAAF9D29E45D8D73 /* rescaler_utils.h in Headers */,
				C9178D8CB685E83A5D6C7ED969CC9539 /* thread_utils.h in Headers */,
				6029F7D811E8406E82C312E338515503 /* types.h in Headers */,
				7688D5E76FDA80CB4DA26E7686F0DC8A /* utils.h in Headers */,
				3B42D5D302CEC6DE3035D97571DCA23B /* vp8_dec.h in Headers */,
				97CDC08D8A1C5B3E98C85B216C6B82D1 /* vp8i_dec.h in Headers */,
				F5FA606F0D7761E417B6CF8C8E12FFF9 /* vp8i_enc.h in Headers */,
				1F498EA513B52BD82DAD46F3E9572E84 /* vp8li_dec.h in Headers */,
				BFEB5E723C99B717845E9B46ED9E8458 /* vp8li_enc.h in Headers */,
				C5C6A658E754B316F5FB75933C46BE8B /* webpi_dec.h in Headers */,
				252DDD2FE2AE595588C53DB2CA9967D0 /* yuv.h in Headers */,
			);
			runOnlyForDeploymentPostprocessing = 0;
		};
		7D090AE4E77077826B54F3F0F8FD4B21 /* Headers */ = {
			isa = PBXHeadersBuildPhase;
			buildActionMask = 2147483647;
			files = (
				AB3570007412B510F78B81D1A83E7FC9 /* FBSnapshotTestCase-umbrella.h in Headers */,
				0978FEF1E925744EEAF7E76217BF4A86 /* FBSnapshotTestCase.h in Headers */,
				50544CC39838135DDBF0047A180E97F4 /* FBSnapshotTestCasePlatform.h in Headers */,
				EFA45E70CD6224C8B68738ED9E97CA21 /* FBSnapshotTestController.h in Headers */,
				8C0B5EBDF83DDC66A416370F936B9A00 /* UIApplication+StrictKeyWindow.h in Headers */,
				C3CA256CC5C3308862AFF3218B47B684 /* UIImage+Compare.h in Headers */,
				C227FD1C858148327AD6CF45F9BC35E4 /* UIImage+Diff.h in Headers */,
				F876F054886227B059B0778C6C1A0A83 /* UIImage+Snapshot.h in Headers */,
			);
			runOnlyForDeploymentPostprocessing = 0;
		};
		7EC5FA6DC3F053F8AFB15EA391065708 /* Headers */ = {
			isa = PBXHeadersBuildPhase;
			buildActionMask = 2147483647;
			files = (
				26D93581D5AA5EFACCC4AACB8CAE7682 /* Pods-KanvasCameraExample-umbrella.h in Headers */,
			);
			runOnlyForDeploymentPostprocessing = 0;
		};
		974BFFBC1C0DC06800940C593EF14C67 /* Headers */ = {
			isa = PBXHeadersBuildPhase;
			buildActionMask = 2147483647;
			files = (
				F0F6E4F7CBDECD762B9526032071CC65 /* Reachability-umbrella.h in Headers */,
				4AE5096428C418E59C5852120A0B8023 /* Reachability.h in Headers */,
			);
			runOnlyForDeploymentPostprocessing = 0;
		};
		9962792BD8B2EDC105164D1977F42826 /* Headers */ = {
			isa = PBXHeadersBuildPhase;
			buildActionMask = 2147483647;
			files = (
				CAB76B216D8B0C2ABFE4B18E29C19C58 /* Utils-umbrella.h in Headers */,
			);
			runOnlyForDeploymentPostprocessing = 0;
		};
		AEFDDCC9D3FEA1E466386680DF4C99A9 /* Headers */ = {
			isa = PBXHeadersBuildPhase;
			buildActionMask = 2147483647;
			files = (
				283D0E019E24C68227BC9177F8E0F20C /* Pods-KanvasCameraExampleTests-umbrella.h in Headers */,
			);
			runOnlyForDeploymentPostprocessing = 0;
		};
		C4AD80EB82672563C1A8C7EE3D0B2C08 /* Headers */ = {
			isa = PBXHeadersBuildPhase;
			buildActionMask = 2147483647;
			files = (
				861095721BB49EA8F1EED48732245CCB /* NSBezierPath+SDRoundedCorners.h in Headers */,
				E0A0FA78854F03BDB6CE9C9F149A8F21 /* NSButton+WebCache.h in Headers */,
				6182B2085AC63186D30CF4EBE039AC2E /* NSData+ImageContentType.h in Headers */,
				0342AF4F19B38421DB341F1282FC3A36 /* NSImage+Compatibility.h in Headers */,
				FF5756A53B5C23BDE93F0DF084DC45F5 /* SDAnimatedImage.h in Headers */,
				0EC20964A2208F1816835725F26C076A /* SDAnimatedImagePlayer.h in Headers */,
				C7373DB36FA7E4177283FEFA9A05AE0C /* SDAnimatedImageRep.h in Headers */,
				AF1D7F75A432355B826DBBEA01C570A6 /* SDAnimatedImageView+WebCache.h in Headers */,
				14FAE5972C1E9EC338B9EE6FBCDC5618 /* SDAnimatedImageView.h in Headers */,
				7F56788B58E43D39D1642C9135DDBCF6 /* SDAssociatedObject.h in Headers */,
				B3676424DBAA47957E458754CF4D8DCC /* SDAsyncBlockOperation.h in Headers */,
				E2D482248F3100F5819286004C8A6D77 /* SDDeviceHelper.h in Headers */,
				F0176A5831E8E294EAC95E34542EFA77 /* SDDiskCache.h in Headers */,
				3D98748658ED687639F1B5974AF97275 /* SDDisplayLink.h in Headers */,
				F37082A0F75D801F722255B52608805E /* SDFileAttributeHelper.h in Headers */,
				EA03946322DDB026F07377BB49D9AC18 /* SDGraphicsImageRenderer.h in Headers */,
				F247ED26858A417D4432CC9CD5873EA6 /* SDImageAPNGCoder.h in Headers */,
				700A8F9AEFB0FA70A07647850BA968DC /* SDImageAssetManager.h in Headers */,
				DC7E31B78E30BE5FA00DB04944A7A593 /* SDImageCache.h in Headers */,
				E29A47FFF11500704F6835E6B6BB8C71 /* SDImageCacheConfig.h in Headers */,
				94A8BC70F277BC8B1C6C5FF1FA19D6CC /* SDImageCacheDefine.h in Headers */,
				117654DC5B0DC6709F379596823EDAE6 /* SDImageCachesManager.h in Headers */,
				C0FCE3F429764A4169C0F69365C19897 /* SDImageCachesManagerOperation.h in Headers */,
				68046EAA01E24C22B2ED0C77D2FD1206 /* SDImageCoder.h in Headers */,
				73D7BF2033F76591BDCBA2A098FC93FE /* SDImageCoderHelper.h in Headers */,
				8B13C4A2CC3EA265A0FECC942724DDD6 /* SDImageCodersManager.h in Headers */,
				4F9C495349D7A569E9C831AE462C565C /* SDImageFrame.h in Headers */,
				85A4AB14F0E8432C6DFB7C719950A7B4 /* SDImageGIFCoder.h in Headers */,
				A251BF3360A9E2A362BC0E0D98971F19 /* SDImageGraphics.h in Headers */,
				5EDF0CF30FBF149B0FC1E7B57FB3D236 /* SDImageHEICCoder.h in Headers */,
				87157113B4B6944AF55F11A8BB42B6F0 /* SDImageHEICCoderInternal.h in Headers */,
				BB19202ED296E97C3EC12496E0675876 /* SDImageIOAnimatedCoder.h in Headers */,
				B5B47D4098429A325AA0DDEEE80C6431 /* SDImageIOAnimatedCoderInternal.h in Headers */,
				21CCB3ABF71135D02AD482BD5B1FEFDB /* SDImageIOCoder.h in Headers */,
				1A29BA18C365A9C1D432C0F1DCE1D17F /* SDImageLoader.h in Headers */,
				A378C46CD752916D2971AC1CC2995BE8 /* SDImageLoadersManager.h in Headers */,
				FCFD2CF63A23A6BE870C704E5196DFA9 /* SDImageTransformer.h in Headers */,
				94FF1A3AE36E33FC665CB8E2E31E1C68 /* SDInternalMacros.h in Headers */,
				121D6ECDFC85A8453A079C4CB31974A2 /* SDMemoryCache.h in Headers */,
				4922EB6AE3EF651AE7A505B687F347AB /* SDmetamacros.h in Headers */,
				DF02671C2108C3001F269D4E1F44DD79 /* SDWeakProxy.h in Headers */,
				A7BBAC578E0FC3FA6CD42B4CDE6DF640 /* SDWebImage-umbrella.h in Headers */,
				E1BA38696E19C3A22380D016E334EFA2 /* SDWebImage.h in Headers */,
				07F42A05E937888620CCBB0ADC327E88 /* SDWebImageCacheKeyFilter.h in Headers */,
				82220DFF3E846F3420ABEC15C26324BC /* SDWebImageCacheSerializer.h in Headers */,
				073CF8E2C5763C21130151FBB6D14F16 /* SDWebImageCompat.h in Headers */,
				5D99C3DE35E577775066CA33BE38DFC8 /* SDWebImageDefine.h in Headers */,
				F70E2E3A921334A682EA7A6DC7C57290 /* SDWebImageDownloader.h in Headers */,
				57F4469F8D20C87EEB1237F2958CD386 /* SDWebImageDownloaderConfig.h in Headers */,
				BED954136D95DBD92FB31D1B89A6A9F0 /* SDWebImageDownloaderDecryptor.h in Headers */,
				2FE7AEE15F366659F1637C85FE707B55 /* SDWebImageDownloaderOperation.h in Headers */,
				368BE1F9AE6B66A45E49591DC72963C3 /* SDWebImageDownloaderRequestModifier.h in Headers */,
				2E36E8C35029F19A38422C8948178040 /* SDWebImageDownloaderResponseModifier.h in Headers */,
				ABABE14E78E7E181445A8E1E698CFF40 /* SDWebImageError.h in Headers */,
				240AB1D86BFCF401F78FCC8C6E663CD5 /* SDWebImageIndicator.h in Headers */,
				4F8110093C01BFEA83659901F62F444C /* SDWebImageManager.h in Headers */,
				D447AB78FCFBBFC105C6321190B635B3 /* SDWebImageOperation.h in Headers */,
				4C1C779539F7306001A99B07B03717C9 /* SDWebImageOptionsProcessor.h in Headers */,
				60FB1C1B198AE2431CB242B3BF645D1A /* SDWebImagePrefetcher.h in Headers */,
				4B72EC3DB67D281B344FF87B267AA15F /* SDWebImageTransition.h in Headers */,
				6BC683EBBD4CAD6099D0D417FAF11F97 /* UIButton+WebCache.h in Headers */,
				307E2F8E0887357C2E9AE0A5CA9CA70C /* UIColor+SDHexString.h in Headers */,
				E917A1F27C4DE816E3227DA7039178E8 /* UIImage+ExtendedCacheData.h in Headers */,
				85C6D54FF0B000D88B0CD7FAC36B82F8 /* UIImage+ForceDecode.h in Headers */,
				76A6B4925F89F66A34B6DD0F9B01A198 /* UIImage+GIF.h in Headers */,
				C1BC4250780423F19BDC9947D3AD8A62 /* UIImage+MemoryCacheCost.h in Headers */,
				E0D7889F3CAAA8737BFFA00006DEDF13 /* UIImage+Metadata.h in Headers */,
				E958AA0BBF954C471FF24B6CAD010E5F /* UIImage+MultiFormat.h in Headers */,
				CBBA65641DEC4FA9182558F15DC4D260 /* UIImage+Transform.h in Headers */,
				6D5CC7E789DFA39728151C9C66505D77 /* UIImageView+HighlightedWebCache.h in Headers */,
				242D0E9B8DB6A20A41092F0B8605C5B1 /* UIImageView+WebCache.h in Headers */,
				FFEDC395952C9BA3CE78555CBC99A003 /* UIView+WebCache.h in Headers */,
				D564A699D065954E4948D7E571F459A9 /* UIView+WebCacheOperation.h in Headers */,
			);
			runOnlyForDeploymentPostprocessing = 0;
		};
		E711534A2F4BC9DEC26D41DF91FED7FE /* Headers */ = {
			isa = PBXHeadersBuildPhase;
			buildActionMask = 2147483647;
			files = (
				1D1E98A24668C371F82F13C8DF5BDB5A /* TumblrTheme-umbrella.h in Headers */,
			);
			runOnlyForDeploymentPostprocessing = 0;
		};
		EE744CC576DE841415131C884BD8550D /* Headers */ = {
			isa = PBXHeadersBuildPhase;
			buildActionMask = 2147483647;
			files = (
				B10750C9F7648F99434464DBF95182EF /* KanvasCamera-umbrella.h in Headers */,
			);
			runOnlyForDeploymentPostprocessing = 0;
		};
		F3BE66CB7055867E65B83B368B0E6016 /* Headers */ = {
			isa = PBXHeadersBuildPhase;
			buildActionMask = 2147483647;
			files = (
				62F73F74B1DFCBF6294C3E90B2266C80 /* SDImageWebPCoder.h in Headers */,
				34B7B2D5CBC89E7E56F4159781C52047 /* SDWebImageWebPCoder.h in Headers */,
				C4436CB0D9DD86996A500D2599DA6AA4 /* UIImage+WebP.h in Headers */,
			);
			runOnlyForDeploymentPostprocessing = 0;
		};
/* End PBXHeadersBuildPhase section */

/* Begin PBXNativeTarget section */
		11D700ED871C048F7FBF2B0F542B770E /* SharedUI-SharedUI */ = {
			isa = PBXNativeTarget;
			buildConfigurationList = 1D1A6EF7C729C176EF901CEC2C860046 /* Build configuration list for PBXNativeTarget "SharedUI-SharedUI" */;
			buildPhases = (
				D8E9DE5BF77CCE1D4FFAA09624DB412E /* Sources */,
				72027009F18A96C9ED588D9D7F028F75 /* Frameworks */,
				085CB5F3C3D2A8EB72B09BAA83479C77 /* Resources */,
			);
			buildRules = (
			);
			dependencies = (
			);
			name = "SharedUI-SharedUI";
			productName = "SharedUI-SharedUI";
			productReference = DA240AC50622BB3186DECDC0290D521E /* SharedUI.bundle */;
			productType = "com.apple.product-type.bundle";
		};
		137B6CAA262428441796238359BBCE5E /* Pods-KanvasCameraExampleTests */ = {
			isa = PBXNativeTarget;
			buildConfigurationList = 3F92AB32756F8E12F48E75C341DF8FB2 /* Build configuration list for PBXNativeTarget "Pods-KanvasCameraExampleTests" */;
			buildPhases = (
				AEFDDCC9D3FEA1E466386680DF4C99A9 /* Headers */,
				7377AAC4875C1E516C02DF5500516606 /* Sources */,
				65C531D24E83BAA2C3B5384BC0E20128 /* Frameworks */,
			);
			buildRules = (
			);
			dependencies = (
				C34516117DE5A47D6A842A2DDDA29795 /* PBXTargetDependency */,
				BA997E9B55CCB7B2E3CD0DEB8762A0D0 /* PBXTargetDependency */,
			);
			name = "Pods-KanvasCameraExampleTests";
			productName = "Pods-KanvasCameraExampleTests";
			productReference = 2383078A6D28DE6A15E11489708BA4FD /* libPods-KanvasCameraExampleTests.a */;
			productType = "com.apple.product-type.library.static";
		};
		1953860EA9853AA2BC8022B242F08512 /* SDWebImageWebPCoder */ = {
			isa = PBXNativeTarget;
			buildConfigurationList = 5B1F95078EDADBB0549B4CC2D6CEAB6D /* Build configuration list for PBXNativeTarget "SDWebImageWebPCoder" */;
			buildPhases = (
				F3BE66CB7055867E65B83B368B0E6016 /* Headers */,
				D6197C5BE8B395A37EB4848E0B026DC1 /* Sources */,
				B41C525289787A34FE089E3A717D0408 /* Frameworks */,
			);
			buildRules = (
			);
			dependencies = (
				B27C1F99EEDDB8B05F807E135042AA5B /* PBXTargetDependency */,
				8A1FDE81C33691A38D6B58CABA9D33DA /* PBXTargetDependency */,
			);
			name = SDWebImageWebPCoder;
			productName = SDWebImageWebPCoder;
			productReference = FCF61D9B2B75054A9A3185DDC609B7FF /* libSDWebImageWebPCoder.a */;
			productType = "com.apple.product-type.library.static";
		};
		269D828BFEDDD2E14A9BC55D5D392757 /* ImageLoader */ = {
			isa = PBXNativeTarget;
			buildConfigurationList = AEE20D3EE8DF67E83E361954BA75CB57 /* Build configuration list for PBXNativeTarget "ImageLoader" */;
			buildPhases = (
				1D4AD08F0AEB8777A3CD6DC4D4E38375 /* Headers */,
				97A2F6160F9049AEB02B99456804C006 /* Sources */,
				BCC36414211B753F04045BFCE7F0FC5F /* Frameworks */,
				6DEE0E382FA7B59D08C4351540E0039D /* Copy generated compatibility header */,
			);
			buildRules = (
			);
			dependencies = (
				E0E9728D9FB5720522C03C7F92759179 /* PBXTargetDependency */,
				6662EC685A6D022DABBAAAED585AF0BB /* PBXTargetDependency */,
			);
			name = ImageLoader;
			productName = ImageLoader;
			productReference = A487E0CD825D8CCA727D36A85FAD1431 /* libImageLoader.a */;
			productType = "com.apple.product-type.library.static";
		};
		3847153A6E5EEFB86565BA840768F429 /* SDWebImage */ = {
			isa = PBXNativeTarget;
			buildConfigurationList = AB0637CDA1DA1CCE9132372CF1372877 /* Build configuration list for PBXNativeTarget "SDWebImage" */;
			buildPhases = (
				C4AD80EB82672563C1A8C7EE3D0B2C08 /* Headers */,
				E0A4D834A3D8D7F31880F79709AEE7AE /* Sources */,
				253ABBD2D50EEA0AECCFD00220A076A1 /* Frameworks */,
			);
			buildRules = (
			);
			dependencies = (
			);
			name = SDWebImage;
			productName = SDWebImage;
			productReference = B0B214D775196BA7CA8E17E53048A493 /* libSDWebImage.a */;
			productType = "com.apple.product-type.library.static";
		};
		47D2E85A78C25869BB13521D8561A638 /* libwebp */ = {
			isa = PBXNativeTarget;
			buildConfigurationList = AC43671D404257A94B8143CD1CA2C38C /* Build configuration list for PBXNativeTarget "libwebp" */;
			buildPhases = (
				5A10AF8B9F61F01EF7CE81DD50EF3540 /* Headers */,
				12789036DAADC0F12BF1CDDF90F5A1CA /* Sources */,
				CB55B09CEDAA2B3311A8DD33415B8DC4 /* Frameworks */,
			);
			buildRules = (
			);
			dependencies = (
			);
			name = libwebp;
			productName = libwebp;
			productReference = 5E4674603A5D5B9215FFA0F8E69F8B71 /* liblibwebp.a */;
			productType = "com.apple.product-type.library.static";
		};
		5A8AA14BB4E2075C7AF275F5A37A8613 /* SharedUI */ = {
			isa = PBXNativeTarget;
			buildConfigurationList = C6AB1ADF072ACDBF65AFB9774E6B8A7C /* Build configuration list for PBXNativeTarget "SharedUI" */;
			buildPhases = (
				57B1AB0786E5ED842655AF215203CB7E /* Headers */,
				E7DDE6F0AD6A1327D692205EB15BC828 /* Sources */,
				6EF523290FD6A660164F06D847A1B109 /* Frameworks */,
				8DEDDF0242752EAC8D40DC76F3967D8E /* Copy generated compatibility header */,
			);
			buildRules = (
			);
			dependencies = (
				A44A5A2C3CFB78192C1D046153B6878E /* PBXTargetDependency */,
				06774A6B90B21334F7F9877E3894D1CD /* PBXTargetDependency */,
			);
			name = SharedUI;
			productName = SharedUI;
			productReference = 1DF61DA1F9AC397EF265A9EC75BF3AE1 /* libSharedUI.a */;
			productType = "com.apple.product-type.library.static";
		};
		5E1C9C4892FA8FEB28F32737904729A4 /* Utils */ = {
			isa = PBXNativeTarget;
			buildConfigurationList = 8B088D91C457528119DE70EA28ED56FA /* Build configuration list for PBXNativeTarget "Utils" */;
			buildPhases = (
				9962792BD8B2EDC105164D1977F42826 /* Headers */,
				A7A3C460697F983C4C2BEB67E75C63E3 /* Sources */,
				B299C9B4E46EF57B2C0082932DE86020 /* Frameworks */,
				102FECB10C62288DC31CEC8197E50813 /* Copy generated compatibility header */,
			);
			buildRules = (
			);
			dependencies = (
				BCDB00E2B1E3A0051547670A20F9B661 /* PBXTargetDependency */,
			);
			name = Utils;
			productName = Utils;
			productReference = B321C73955714AFB57F9DB8F1090071D /* libUtils.a */;
			productType = "com.apple.product-type.library.static";
		};
		63A66EDDAEF8A5521205B4F823F1D6AB /* KanvasCamera-KanvasCamera */ = {
			isa = PBXNativeTarget;
			buildConfigurationList = 2AB4E45654AB00ADF957B2EBEC87AC45 /* Build configuration list for PBXNativeTarget "KanvasCamera-KanvasCamera" */;
			buildPhases = (
				3A5BA48339AE111395B14B3672AE18F2 /* Sources */,
				DEF3BE5F2C46E299D962A11675B38988 /* Frameworks */,
				202F5FEA68ADD4180D715F6335AE179E /* Resources */,
			);
			buildRules = (
			);
			dependencies = (
			);
			name = "KanvasCamera-KanvasCamera";
			productName = "KanvasCamera-KanvasCamera";
			productReference = 5172D2A16DE0755A78E95B9DDCBC614E /* KanvasCamera.bundle */;
			productType = "com.apple.product-type.bundle";
		};
		97690FB9AA16497E774B413B7C6B9506 /* TumblrTheme */ = {
			isa = PBXNativeTarget;
			buildConfigurationList = 95BC0343A24DDFAB98B4777208F83313 /* Build configuration list for PBXNativeTarget "TumblrTheme" */;
			buildPhases = (
				E711534A2F4BC9DEC26D41DF91FED7FE /* Headers */,
				59EB708F1B9E20190182CB976A4D9AB8 /* Sources */,
				BE7D75C48E6D1BC79B1DF2AEBD42E994 /* Frameworks */,
				63C699559AC905FEE0B42075A6C1CB66 /* Copy generated compatibility header */,
			);
			buildRules = (
			);
			dependencies = (
				98144C0B29FCF5AB8880148CFE44A64A /* PBXTargetDependency */,
			);
			name = TumblrTheme;
			productName = TumblrTheme;
			productReference = 8A228F963CC9F56777C747E06F648344 /* libTumblrTheme.a */;
			productType = "com.apple.product-type.library.static";
		};
		98A98149697C80CEF8D5772791E92E66 /* FBSnapshotTestCase */ = {
			isa = PBXNativeTarget;
			buildConfigurationList = 252D6F021F665BE931E176A7F1CDBED5 /* Build configuration list for PBXNativeTarget "FBSnapshotTestCase" */;
			buildPhases = (
				7D090AE4E77077826B54F3F0F8FD4B21 /* Headers */,
				A1401BD86D886C360D4729830C6BF16E /* Sources */,
				1CEECC99BBEC723A29C519694ABEC00B /* Frameworks */,
				FBA5CD29B04AECA92396367695CC380B /* Copy generated compatibility header */,
			);
			buildRules = (
			);
			dependencies = (
			);
			name = FBSnapshotTestCase;
			productName = FBSnapshotTestCase;
			productReference = 5C4F31330DFA99D699E4BDC8C3573D73 /* libFBSnapshotTestCase.a */;
			productType = "com.apple.product-type.library.static";
		};
		BDB175D784A4B1E7FCB709777D7A6ADF /* Pods-KanvasCameraExample */ = {
			isa = PBXNativeTarget;
			buildConfigurationList = F24C1C9BAC617E68805E8C0BFCD1D6BC /* Build configuration list for PBXNativeTarget "Pods-KanvasCameraExample" */;
			buildPhases = (
				7EC5FA6DC3F053F8AFB15EA391065708 /* Headers */,
				F9FBA2ECB09CCE969EA9B0F22B190ED8 /* Sources */,
				23E29B1967D850BEDF3FD42CAF15E149 /* Frameworks */,
			);
			buildRules = (
			);
			dependencies = (
				AAD60E57C36770D395A151EF9C81A2A4 /* PBXTargetDependency */,
				A5795DDD21D6FFA36E1C8064907A4336 /* PBXTargetDependency */,
				D3DF7054D23CDAB4293D62D6C0F67DE4 /* PBXTargetDependency */,
				E792EC45889BACBDE88DBE0F32AE8F72 /* PBXTargetDependency */,
				C2909E464840290264CF481C041FB7CA /* PBXTargetDependency */,
				31B52A1633C6C8DEF41E4B7B72C458B1 /* PBXTargetDependency */,
				92226872102EA9D3DC61B61373FA1CE0 /* PBXTargetDependency */,
				37E56B17586453F80C674BED11BAF775 /* PBXTargetDependency */,
				4C39A75CCD4BCF2F199336BA2CDB95E3 /* PBXTargetDependency */,
			);
			name = "Pods-KanvasCameraExample";
			productName = "Pods-KanvasCameraExample";
			productReference = 0A966F8CC02AF6C9C4D66DDF06B58364 /* libPods-KanvasCameraExample.a */;
			productType = "com.apple.product-type.library.static";
		};
		CAA047C0F5E4106F3904E8497FA17F97 /* Reachability */ = {
			isa = PBXNativeTarget;
			buildConfigurationList = 31575BE830CB82B5019CE637A6075C06 /* Build configuration list for PBXNativeTarget "Reachability" */;
			buildPhases = (
				974BFFBC1C0DC06800940C593EF14C67 /* Headers */,
				EF841C6B081B11AE3613EB65E16CF3CC /* Sources */,
				2ACFF6928B9D83492F4A5786F06997EB /* Frameworks */,
			);
			buildRules = (
			);
			dependencies = (
			);
			name = Reachability;
			productName = Reachability;
			productReference = 400FF55D0451E7A8F33A3D0D3E11C1B9 /* libReachability.a */;
			productType = "com.apple.product-type.library.static";
		};
		EEA7BBCE1AEABC4574550F0FCA071779 /* KanvasCamera */ = {
			isa = PBXNativeTarget;
			buildConfigurationList = 7E0952C53F29E7E30A3E109D00130352 /* Build configuration list for PBXNativeTarget "KanvasCamera" */;
			buildPhases = (
				EE744CC576DE841415131C884BD8550D /* Headers */,
				E6E2C2E05EB5703B13C65B04D4BEBC74 /* Sources */,
				22C0EF03598CE599A21203AD806EDB32 /* Frameworks */,
				70D38CD1E5A08CD5EB73165DE9FC311F /* Copy generated compatibility header */,
			);
			buildRules = (
			);
			dependencies = (
				555A3A643022EA830F9247B17649532F /* PBXTargetDependency */,
				D27C192C9F7C4CA9FAF529C950AD03BB /* PBXTargetDependency */,
				CF4EAF993BD56E145DF54822CA10B436 /* PBXTargetDependency */,
				007E68BCE9DEECF2DC3C981C1C7112FB /* PBXTargetDependency */,
				7B62310B1272612F896F6CC49F8EC665 /* PBXTargetDependency */,
			);
			name = KanvasCamera;
			productName = KanvasCamera;
			productReference = 9831168340B63F19B1956AF98D1535F7 /* libKanvasCamera.a */;
			productType = "com.apple.product-type.library.static";
		};
/* End PBXNativeTarget section */

/* Begin PBXProject section */
		BFDFE7DC352907FC980B868725387E98 /* Project object */ = {
			isa = PBXProject;
			attributes = {
				LastSwiftUpdateCheck = 1100;
				LastUpgradeCheck = 1100;
			};
			buildConfigurationList = 4821239608C13582E20E6DA73FD5F1F9 /* Build configuration list for PBXProject "Pods" */;
			compatibilityVersion = "Xcode 9.3";
			developmentRegion = en;
			hasScannedForEncodings = 0;
			knownRegions = (
				en,
				Base,
			);
			mainGroup = CF1408CF629C7361332E53B88F7BD30C;
			productRefGroup = 6EA961C3284212EA0A21368C1B396C4D /* Products */;
			projectDirPath = "";
			projectRoot = "";
			targets = (
				98A98149697C80CEF8D5772791E92E66 /* FBSnapshotTestCase */,
				269D828BFEDDD2E14A9BC55D5D392757 /* ImageLoader */,
				EEA7BBCE1AEABC4574550F0FCA071779 /* KanvasCamera */,
				63A66EDDAEF8A5521205B4F823F1D6AB /* KanvasCamera-KanvasCamera */,
				47D2E85A78C25869BB13521D8561A638 /* libwebp */,
				BDB175D784A4B1E7FCB709777D7A6ADF /* Pods-KanvasCameraExample */,
				137B6CAA262428441796238359BBCE5E /* Pods-KanvasCameraExampleTests */,
				CAA047C0F5E4106F3904E8497FA17F97 /* Reachability */,
				3847153A6E5EEFB86565BA840768F429 /* SDWebImage */,
				1953860EA9853AA2BC8022B242F08512 /* SDWebImageWebPCoder */,
				5A8AA14BB4E2075C7AF275F5A37A8613 /* SharedUI */,
				11D700ED871C048F7FBF2B0F542B770E /* SharedUI-SharedUI */,
				97690FB9AA16497E774B413B7C6B9506 /* TumblrTheme */,
				5E1C9C4892FA8FEB28F32737904729A4 /* Utils */,
			);
		};
/* End PBXProject section */

/* Begin PBXResourcesBuildPhase section */
		085CB5F3C3D2A8EB72B09BAA83479C77 /* Resources */ = {
			isa = PBXResourcesBuildPhase;
			buildActionMask = 2147483647;
			files = (
				357E705E24CD00A374FA7BD1CF90B23A /* Assets.xcassets in Resources */,
			);
			runOnlyForDeploymentPostprocessing = 0;
		};
		202F5FEA68ADD4180D715F6335AE179E /* Resources */ = {
			isa = PBXResourcesBuildPhase;
			buildActionMask = 2147483647;
			files = (
				CEEE7B743F3CB26F8E6E4EB99D6C9F85 /* Assets.xcassets in Resources */,
				B2FE0F0292E385DD6D5826F9D7757F8E /* OpenGLShaders in Resources */,
				3C0292FAE90C7267F0A08E481F83E6DA /* silence.aac in Resources */,
			);
			runOnlyForDeploymentPostprocessing = 0;
		};
/* End PBXResourcesBuildPhase section */

/* Begin PBXShellScriptBuildPhase section */
		102FECB10C62288DC31CEC8197E50813 /* Copy generated compatibility header */ = {
			isa = PBXShellScriptBuildPhase;
			buildActionMask = 2147483647;
			files = (
			);
			inputFileListPaths = (
			);
			inputPaths = (
				"${DERIVED_SOURCES_DIR}/${PRODUCT_MODULE_NAME}-Swift.h",
				"${PODS_ROOT}/Headers/Public/Utils/Utils.modulemap",
				"${PODS_ROOT}/Headers/Public/Utils/Utils-umbrella.h",
			);
			name = "Copy generated compatibility header";
			outputFileListPaths = (
			);
			outputPaths = (
				"${BUILT_PRODUCTS_DIR}/${PRODUCT_MODULE_NAME}.modulemap",
				"${BUILT_PRODUCTS_DIR}/Utils-umbrella.h",
				"${BUILT_PRODUCTS_DIR}/Swift Compatibility Header/${PRODUCT_MODULE_NAME}-Swift.h",
			);
			runOnlyForDeploymentPostprocessing = 0;
			shellPath = /bin/sh;
			shellScript = "COMPATIBILITY_HEADER_PATH=\"${BUILT_PRODUCTS_DIR}/Swift Compatibility Header/${PRODUCT_MODULE_NAME}-Swift.h\"\nMODULE_MAP_PATH=\"${BUILT_PRODUCTS_DIR}/${PRODUCT_MODULE_NAME}.modulemap\"\n\nditto \"${DERIVED_SOURCES_DIR}/${PRODUCT_MODULE_NAME}-Swift.h\" \"${COMPATIBILITY_HEADER_PATH}\"\nditto \"${PODS_ROOT}/Headers/Public/Utils/Utils.modulemap\" \"${MODULE_MAP_PATH}\"\nditto \"${PODS_ROOT}/Headers/Public/Utils/Utils-umbrella.h\" \"${BUILT_PRODUCTS_DIR}\"\nprintf \"\\n\\nmodule ${PRODUCT_MODULE_NAME}.Swift {\\n  header \\\"${COMPATIBILITY_HEADER_PATH}\\\"\\n  requires objc\\n}\\n\" >> \"${MODULE_MAP_PATH}\"\n";
		};
		63C699559AC905FEE0B42075A6C1CB66 /* Copy generated compatibility header */ = {
			isa = PBXShellScriptBuildPhase;
			buildActionMask = 2147483647;
			files = (
			);
			inputFileListPaths = (
			);
			inputPaths = (
				"${DERIVED_SOURCES_DIR}/${PRODUCT_MODULE_NAME}-Swift.h",
				"${PODS_ROOT}/Headers/Public/TumblrTheme/TumblrTheme.modulemap",
				"${PODS_ROOT}/Headers/Public/TumblrTheme/TumblrTheme-umbrella.h",
			);
			name = "Copy generated compatibility header";
			outputFileListPaths = (
			);
			outputPaths = (
				"${BUILT_PRODUCTS_DIR}/${PRODUCT_MODULE_NAME}.modulemap",
				"${BUILT_PRODUCTS_DIR}/TumblrTheme-umbrella.h",
				"${BUILT_PRODUCTS_DIR}/Swift Compatibility Header/${PRODUCT_MODULE_NAME}-Swift.h",
			);
			runOnlyForDeploymentPostprocessing = 0;
			shellPath = /bin/sh;
			shellScript = "COMPATIBILITY_HEADER_PATH=\"${BUILT_PRODUCTS_DIR}/Swift Compatibility Header/${PRODUCT_MODULE_NAME}-Swift.h\"\nMODULE_MAP_PATH=\"${BUILT_PRODUCTS_DIR}/${PRODUCT_MODULE_NAME}.modulemap\"\n\nditto \"${DERIVED_SOURCES_DIR}/${PRODUCT_MODULE_NAME}-Swift.h\" \"${COMPATIBILITY_HEADER_PATH}\"\nditto \"${PODS_ROOT}/Headers/Public/TumblrTheme/TumblrTheme.modulemap\" \"${MODULE_MAP_PATH}\"\nditto \"${PODS_ROOT}/Headers/Public/TumblrTheme/TumblrTheme-umbrella.h\" \"${BUILT_PRODUCTS_DIR}\"\nprintf \"\\n\\nmodule ${PRODUCT_MODULE_NAME}.Swift {\\n  header \\\"${COMPATIBILITY_HEADER_PATH}\\\"\\n  requires objc\\n}\\n\" >> \"${MODULE_MAP_PATH}\"\n";
		};
		6DEE0E382FA7B59D08C4351540E0039D /* Copy generated compatibility header */ = {
			isa = PBXShellScriptBuildPhase;
			buildActionMask = 2147483647;
			files = (
			);
			inputFileListPaths = (
			);
			inputPaths = (
				"${DERIVED_SOURCES_DIR}/${PRODUCT_MODULE_NAME}-Swift.h",
				"${PODS_ROOT}/Headers/Public/ImageLoader/ImageLoader.modulemap",
				"${PODS_ROOT}/Headers/Public/ImageLoader/ImageLoader-umbrella.h",
			);
			name = "Copy generated compatibility header";
			outputFileListPaths = (
			);
			outputPaths = (
				"${BUILT_PRODUCTS_DIR}/${PRODUCT_MODULE_NAME}.modulemap",
				"${BUILT_PRODUCTS_DIR}/ImageLoader-umbrella.h",
				"${BUILT_PRODUCTS_DIR}/Swift Compatibility Header/${PRODUCT_MODULE_NAME}-Swift.h",
			);
			runOnlyForDeploymentPostprocessing = 0;
			shellPath = /bin/sh;
			shellScript = "COMPATIBILITY_HEADER_PATH=\"${BUILT_PRODUCTS_DIR}/Swift Compatibility Header/${PRODUCT_MODULE_NAME}-Swift.h\"\nMODULE_MAP_PATH=\"${BUILT_PRODUCTS_DIR}/${PRODUCT_MODULE_NAME}.modulemap\"\n\nditto \"${DERIVED_SOURCES_DIR}/${PRODUCT_MODULE_NAME}-Swift.h\" \"${COMPATIBILITY_HEADER_PATH}\"\nditto \"${PODS_ROOT}/Headers/Public/ImageLoader/ImageLoader.modulemap\" \"${MODULE_MAP_PATH}\"\nditto \"${PODS_ROOT}/Headers/Public/ImageLoader/ImageLoader-umbrella.h\" \"${BUILT_PRODUCTS_DIR}\"\nprintf \"\\n\\nmodule ${PRODUCT_MODULE_NAME}.Swift {\\n  header \\\"${COMPATIBILITY_HEADER_PATH}\\\"\\n  requires objc\\n}\\n\" >> \"${MODULE_MAP_PATH}\"\n";
		};
		70D38CD1E5A08CD5EB73165DE9FC311F /* Copy generated compatibility header */ = {
			isa = PBXShellScriptBuildPhase;
			buildActionMask = 2147483647;
			files = (
			);
			inputFileListPaths = (
			);
			inputPaths = (
				"${DERIVED_SOURCES_DIR}/${PRODUCT_MODULE_NAME}-Swift.h",
				"${PODS_ROOT}/Headers/Public/KanvasCamera/KanvasCamera.modulemap",
				"${PODS_ROOT}/Headers/Public/KanvasCamera/KanvasCamera-umbrella.h",
			);
			name = "Copy generated compatibility header";
			outputFileListPaths = (
			);
			outputPaths = (
				"${BUILT_PRODUCTS_DIR}/${PRODUCT_MODULE_NAME}.modulemap",
				"${BUILT_PRODUCTS_DIR}/KanvasCamera-umbrella.h",
				"${BUILT_PRODUCTS_DIR}/Swift Compatibility Header/${PRODUCT_MODULE_NAME}-Swift.h",
			);
			runOnlyForDeploymentPostprocessing = 0;
			shellPath = /bin/sh;
			shellScript = "COMPATIBILITY_HEADER_PATH=\"${BUILT_PRODUCTS_DIR}/Swift Compatibility Header/${PRODUCT_MODULE_NAME}-Swift.h\"\nMODULE_MAP_PATH=\"${BUILT_PRODUCTS_DIR}/${PRODUCT_MODULE_NAME}.modulemap\"\n\nditto \"${DERIVED_SOURCES_DIR}/${PRODUCT_MODULE_NAME}-Swift.h\" \"${COMPATIBILITY_HEADER_PATH}\"\nditto \"${PODS_ROOT}/Headers/Public/KanvasCamera/KanvasCamera.modulemap\" \"${MODULE_MAP_PATH}\"\nditto \"${PODS_ROOT}/Headers/Public/KanvasCamera/KanvasCamera-umbrella.h\" \"${BUILT_PRODUCTS_DIR}\"\nprintf \"\\n\\nmodule ${PRODUCT_MODULE_NAME}.Swift {\\n  header \\\"${COMPATIBILITY_HEADER_PATH}\\\"\\n  requires objc\\n}\\n\" >> \"${MODULE_MAP_PATH}\"\n";
		};
		8DEDDF0242752EAC8D40DC76F3967D8E /* Copy generated compatibility header */ = {
			isa = PBXShellScriptBuildPhase;
			buildActionMask = 2147483647;
			files = (
			);
			inputFileListPaths = (
			);
			inputPaths = (
				"${DERIVED_SOURCES_DIR}/${PRODUCT_MODULE_NAME}-Swift.h",
				"${PODS_ROOT}/Headers/Public/SharedUI/SharedUI.modulemap",
				"${PODS_ROOT}/Headers/Public/SharedUI/SharedUI-umbrella.h",
			);
			name = "Copy generated compatibility header";
			outputFileListPaths = (
			);
			outputPaths = (
				"${BUILT_PRODUCTS_DIR}/${PRODUCT_MODULE_NAME}.modulemap",
				"${BUILT_PRODUCTS_DIR}/SharedUI-umbrella.h",
				"${BUILT_PRODUCTS_DIR}/Swift Compatibility Header/${PRODUCT_MODULE_NAME}-Swift.h",
			);
			runOnlyForDeploymentPostprocessing = 0;
			shellPath = /bin/sh;
			shellScript = "COMPATIBILITY_HEADER_PATH=\"${BUILT_PRODUCTS_DIR}/Swift Compatibility Header/${PRODUCT_MODULE_NAME}-Swift.h\"\nMODULE_MAP_PATH=\"${BUILT_PRODUCTS_DIR}/${PRODUCT_MODULE_NAME}.modulemap\"\n\nditto \"${DERIVED_SOURCES_DIR}/${PRODUCT_MODULE_NAME}-Swift.h\" \"${COMPATIBILITY_HEADER_PATH}\"\nditto \"${PODS_ROOT}/Headers/Public/SharedUI/SharedUI.modulemap\" \"${MODULE_MAP_PATH}\"\nditto \"${PODS_ROOT}/Headers/Public/SharedUI/SharedUI-umbrella.h\" \"${BUILT_PRODUCTS_DIR}\"\nprintf \"\\n\\nmodule ${PRODUCT_MODULE_NAME}.Swift {\\n  header \\\"${COMPATIBILITY_HEADER_PATH}\\\"\\n  requires objc\\n}\\n\" >> \"${MODULE_MAP_PATH}\"\n";
		};
		FBA5CD29B04AECA92396367695CC380B /* Copy generated compatibility header */ = {
			isa = PBXShellScriptBuildPhase;
			buildActionMask = 2147483647;
			files = (
			);
			inputFileListPaths = (
			);
			inputPaths = (
				"${DERIVED_SOURCES_DIR}/${PRODUCT_MODULE_NAME}-Swift.h",
				"${PODS_ROOT}/Headers/Public/FBSnapshotTestCase/FBSnapshotTestCase.modulemap",
				"${PODS_ROOT}/Headers/Public/FBSnapshotTestCase/FBSnapshotTestCase-umbrella.h",
			);
			name = "Copy generated compatibility header";
			outputFileListPaths = (
			);
			outputPaths = (
				"${BUILT_PRODUCTS_DIR}/${PRODUCT_MODULE_NAME}.modulemap",
				"${BUILT_PRODUCTS_DIR}/FBSnapshotTestCase-umbrella.h",
				"${BUILT_PRODUCTS_DIR}/Swift Compatibility Header/${PRODUCT_MODULE_NAME}-Swift.h",
			);
			runOnlyForDeploymentPostprocessing = 0;
			shellPath = /bin/sh;
			shellScript = "COMPATIBILITY_HEADER_PATH=\"${BUILT_PRODUCTS_DIR}/Swift Compatibility Header/${PRODUCT_MODULE_NAME}-Swift.h\"\nMODULE_MAP_PATH=\"${BUILT_PRODUCTS_DIR}/${PRODUCT_MODULE_NAME}.modulemap\"\n\nditto \"${DERIVED_SOURCES_DIR}/${PRODUCT_MODULE_NAME}-Swift.h\" \"${COMPATIBILITY_HEADER_PATH}\"\nditto \"${PODS_ROOT}/Headers/Public/FBSnapshotTestCase/FBSnapshotTestCase.modulemap\" \"${MODULE_MAP_PATH}\"\nditto \"${PODS_ROOT}/Headers/Public/FBSnapshotTestCase/FBSnapshotTestCase-umbrella.h\" \"${BUILT_PRODUCTS_DIR}\"\nprintf \"\\n\\nmodule ${PRODUCT_MODULE_NAME}.Swift {\\n  header \\\"${COMPATIBILITY_HEADER_PATH}\\\"\\n  requires objc\\n}\\n\" >> \"${MODULE_MAP_PATH}\"\n";
		};
/* End PBXShellScriptBuildPhase section */

/* Begin PBXSourcesBuildPhase section */
		12789036DAADC0F12BF1CDDF90F5A1CA /* Sources */ = {
			isa = PBXSourcesBuildPhase;
			buildActionMask = 2147483647;
			files = (
				35E92B0AA88B664F88BCCB62C7417A3A /* alpha_dec.c in Sources */,
				709F7FA064529D416EE56E42585B16D8 /* alpha_enc.c in Sources */,
				2B8E079EE4E4AC9AEF3406D0C84BF028 /* alpha_processing.c in Sources */,
				8DA421B4C90F3A67B8401E3924FE601F /* alpha_processing_mips_dsp_r2.c in Sources */,
				31CA3610DD45384913E39DBC79A5F791 /* alpha_processing_neon.c in Sources */,
				D7D839209EE76229E322FCC9C07ED5D0 /* alpha_processing_sse2.c in Sources */,
				A82CCAD5B8AE9A28523046016F202020 /* alpha_processing_sse41.c in Sources */,
				5017500B6491EB442374F245F19979C1 /* analysis_enc.c in Sources */,
				88E29B44101F455C5ADDB387CCD94C77 /* anim_decode.c in Sources */,
				3D42F58C295A3C2990D786A3576E1BBE /* anim_encode.c in Sources */,
				51F0EC40F49449FABCCAFD01B8EE7126 /* backward_references_cost_enc.c in Sources */,
				D9A0B042F6D0B1EB2A06D822FC8AAFBB /* backward_references_enc.c in Sources */,
				F49311530E6B0869FC0F72499BC9D907 /* bit_reader_utils.c in Sources */,
				6EB21024A868242076B1537DDB65B191 /* bit_writer_utils.c in Sources */,
				4EF59708A8F57FA67384E99B101BCC3B /* buffer_dec.c in Sources */,
				14E02E7F6F1CB788F9FDA977EFB9225D /* color_cache_utils.c in Sources */,
				A34466226E3D50BD1265756796D0DD71 /* config_enc.c in Sources */,
				CAE1FB30FBE63FE745C4B493A62F92AF /* cost.c in Sources */,
				654246A5EC676CAF887090308DBBBA9D /* cost_enc.c in Sources */,
				8556D0F1D872721387425EA20A1E30E2 /* cost_mips32.c in Sources */,
				65A5C707F428EA70792DDCE00C63FCB8 /* cost_mips_dsp_r2.c in Sources */,
				65D7C480CFA87DFF5BE8F6565D2D9AF8 /* cost_neon.c in Sources */,
				01C083D9888511CF68F5DD0330A8E9C3 /* cost_sse2.c in Sources */,
				0CD9D79127038F4C8A7C9493B3DA9D31 /* cpu.c in Sources */,
				696181AF46E4C75194A6C3330E4399FD /* dec.c in Sources */,
				3B5828916823C00F09CF524E819FC6A8 /* dec_clip_tables.c in Sources */,
				159D0D89480C40EA53912F8A47244603 /* dec_mips32.c in Sources */,
				3FB5602513EF2ABEF1B884827853A5CC /* dec_mips_dsp_r2.c in Sources */,
				1F0B475C5B53B63ED59CAC9FBC67D42A /* dec_msa.c in Sources */,
				D2C3B72A42E55B6C48170E5DD73720ED /* dec_neon.c in Sources */,
				ED659FFB113AFCC34FC8C2DB6B9274BE /* dec_sse2.c in Sources */,
				DAE3216336C228B3AE78951B5E6F76AF /* dec_sse41.c in Sources */,
				8060EB04F5AAEE76B7CC8B96E38671AD /* demux.c in Sources */,
				0A04DA903596B6711BDF448C7D22980E /* enc.c in Sources */,
				455EAE52CDC10AFEB2240E52FD87EF8F /* enc_mips32.c in Sources */,
				FEC19A8DBEE60520378739DD38D7F7DF /* enc_mips_dsp_r2.c in Sources */,
				C0DA51317FC3B043EA30020A9FB9C547 /* enc_msa.c in Sources */,
				A0E0BFEC9C71E7CD8475908B099E74AF /* enc_neon.c in Sources */,
				AA10D121A622DE522B20382F806868AA /* enc_sse2.c in Sources */,
				C32E00D6A00EB8C53E934CEC28B3FA65 /* enc_sse41.c in Sources */,
				804389A8646BF094EE38B3F4E57D7DEA /* filter_enc.c in Sources */,
				1362660E711F8B31C8A56C9CCF9744FE /* filters.c in Sources */,
				D02956371D312DADB02AABBA30A8D3DE /* filters_mips_dsp_r2.c in Sources */,
				5DD33724781888017FBDDDD71C1CE81D /* filters_msa.c in Sources */,
				15422B4E794030C13175912AF2E05BAE /* filters_neon.c in Sources */,
				61E73CE8D355C3B872E57FD8D7C60629 /* filters_sse2.c in Sources */,
				4A4E3CA21F5735CADD5F392C4E8FADFC /* filters_utils.c in Sources */,
				F6EF8EA309560FA181BF0C4CFBEA83EC /* frame_dec.c in Sources */,
				499CD78E05A56C88539F684BCDA06E33 /* frame_enc.c in Sources */,
				86F528F34D8F87126E9A78BDE097F64D /* histogram_enc.c in Sources */,
				94D0372302B0533D700C75888125F9BE /* huffman_encode_utils.c in Sources */,
				531CAB6944FF6BD669E7BAF2A2883A10 /* huffman_utils.c in Sources */,
				4C4B343311B271E54D92DC66FD34B2F0 /* idec_dec.c in Sources */,
				D55E5F4BC548B1F94D049D8EE8CE3717 /* io_dec.c in Sources */,
				EA4BA9FA19F9E0D6945D5569C65FB6B4 /* iterator_enc.c in Sources */,
				5412607D0F649FA5D77352AD31ED6EF1 /* libwebp-dummy.m in Sources */,
				069FF634C2918B4E65DB6925F06464FA /* lossless.c in Sources */,
				EBE3BAE3393ED82960A2E50B900BCEB4 /* lossless_enc.c in Sources */,
				90F4EFE4E54AA174AEAB22F01C4F0ED9 /* lossless_enc_mips32.c in Sources */,
				15846BEB3BA57FAE3330298B958CBABA /* lossless_enc_mips_dsp_r2.c in Sources */,
				981D64F0C61CD1C2D60C803BD217A448 /* lossless_enc_msa.c in Sources */,
				0EBD47A44CCA0C3E69174571C6B55A94 /* lossless_enc_neon.c in Sources */,
				BC11C8E5B72F9D72269A0B479E94FFCF /* lossless_enc_sse2.c in Sources */,
				918869627137C88560F6D46B8385C6C3 /* lossless_enc_sse41.c in Sources */,
				7070D9563B652BEEBC4DD2E73B9B88F7 /* lossless_mips_dsp_r2.c in Sources */,
				A6C5BCFB50E250183ABD2CE73C21FEAA /* lossless_msa.c in Sources */,
				0C75E9C7DA4D42341EE035D551A8BAFD /* lossless_neon.c in Sources */,
				5AEAA19544E8CC9457A9499321D220B9 /* lossless_sse2.c in Sources */,
				7A4343B6C0D45FE5E37B0503DAC6AE96 /* muxedit.c in Sources */,
				52A4F739732139D096B81388C4087F61 /* muxinternal.c in Sources */,
				1C7003A077B27E1110951FBF7C4B8579 /* muxread.c in Sources */,
				5D69574EABABFB0382BA0E545ACD7BB2 /* near_lossless_enc.c in Sources */,
				A5C2E4CD95686964ACC8B39D3E698714 /* picture_csp_enc.c in Sources */,
				0DD57CD2D62081E9FF1CBA91F0E0C506 /* picture_enc.c in Sources */,
				4E75685A15D1BDA80139B4A5C2B202BF /* picture_psnr_enc.c in Sources */,
				A54C39BF2449FCC88913B519194EEFAE /* picture_rescale_enc.c in Sources */,
				F34816B5661A608FFA3753E6AA9EFC77 /* picture_tools_enc.c in Sources */,
				771BDAB223C512D4F596035D298B529B /* predictor_enc.c in Sources */,
				C515434D77119F3F70F861CB2BB1AA78 /* quant_dec.c in Sources */,
				485CB0E43F7570E0F9141AD8C76BC775 /* quant_enc.c in Sources */,
				547FA5C1D951624C7957D65DE3D61D65 /* quant_levels_dec_utils.c in Sources */,
				2B87D38CAE571A1B7435958E2BBAAFD3 /* quant_levels_utils.c in Sources */,
				2D30248B1C802395A7779F05A8B23F4F /* random_utils.c in Sources */,
				AD925A799EF5FC9C687AC40C0DB947DC /* rescaler.c in Sources */,
				9C0E3D03E3DC534ABA227A6B31ACBC5E /* rescaler_mips32.c in Sources */,
				76684E811A8A5F9091C0EDD7039E9D93 /* rescaler_mips_dsp_r2.c in Sources */,
				4189DEFDECA62DB59A6800C09C0CEC93 /* rescaler_msa.c in Sources */,
				6FE233DB8E7B773AC90DA547C7AB7976 /* rescaler_neon.c in Sources */,
				A39850F1C2EDECF0B304B88F31066E62 /* rescaler_sse2.c in Sources */,
				23982539C23F61523FB36D529762FBF2 /* rescaler_utils.c in Sources */,
				79821B7C20BC760E0332870A37C4B960 /* ssim.c in Sources */,
				9616999C744663BE228F31401689303B /* ssim_sse2.c in Sources */,
				1DF5AE5D5B42839318CF266E95DBD6C3 /* syntax_enc.c in Sources */,
				92FEDFF743764DB9D5B94544F1AFBF9B /* thread_utils.c in Sources */,
				4CD91B7474989CCDDF021C493FB1F2ED /* token_enc.c in Sources */,
				3AA06E01319AE9BC7C95DDAF0187F565 /* tree_dec.c in Sources */,
				24480A49D51929287CA1F62D28485D5C /* tree_enc.c in Sources */,
				EA32F1D439E66FCCCF31B101183630BE /* upsampling.c in Sources */,
				13B6993A9F4CEAA0FC7042499D57B49E /* upsampling_mips_dsp_r2.c in Sources */,
				91E1049407E055B2A4DC55510F818F21 /* upsampling_msa.c in Sources */,
				AB1EB0F49F9D517F78C8AC603B2A7B6B /* upsampling_neon.c in Sources */,
				34DDD66F1B3676AB9ED6CCA341ED478C /* upsampling_sse2.c in Sources */,
				F725A4264CB6B573F07B10800523B722 /* upsampling_sse41.c in Sources */,
				F8AEEC4A6CC46800604AC49C5482D299 /* utils.c in Sources */,
				A5C3001B7B7F99B252355E96600C2FFB /* vp8_dec.c in Sources */,
				C9E94B63693C4645F628F94C6FAB152F /* vp8l_dec.c in Sources */,
				031C42713867D30E555667CFF0AF52FC /* vp8l_enc.c in Sources */,
				267CFAE283E84960896B1BED40B558C8 /* webp_dec.c in Sources */,
				8B458EB1CC0CA9061F0DDA0B80973CC2 /* webp_enc.c in Sources */,
				1B98AD5469A013722C7018899B2868C5 /* yuv.c in Sources */,
				BF6988E0DFEFAF01F6FD7874B4B4C0E8 /* yuv_mips32.c in Sources */,
				9B56FD575D0CCEA8E06A787ECD3890E3 /* yuv_mips_dsp_r2.c in Sources */,
				F80E7F7A0FD2F82F42562B8A51E26AFF /* yuv_neon.c in Sources */,
				C2FD0B0C39F2BF01FDA40E8F1BC5D472 /* yuv_sse2.c in Sources */,
				623F1AEA151D4CD482BCFCA6C85FDD6D /* yuv_sse41.c in Sources */,
			);
			runOnlyForDeploymentPostprocessing = 0;
		};
		3A5BA48339AE111395B14B3672AE18F2 /* Sources */ = {
			isa = PBXSourcesBuildPhase;
			buildActionMask = 2147483647;
			files = (
			);
			runOnlyForDeploymentPostprocessing = 0;
		};
		59EB708F1B9E20190182CB976A4D9AB8 /* Sources */ = {
			isa = PBXSourcesBuildPhase;
			buildActionMask = 2147483647;
			files = (
				DD6C9FCF4A8CE19BE89652097592D8DC /* AppColorPalette.swift in Sources */,
				3413C1AD1581F4BC2C31F39148E4717D /* AppColorScheme.swift in Sources */,
				D07D80FAA889BF9885F96A36ED4DB262 /* AppColorSource.swift in Sources */,
				393F730A322668779A1676A8AA30F009 /* AppUIChangedListener.swift in Sources */,
				E8835727CF80BC1FA7DCB39B2A1DE70E /* BlogImageSize.swift in Sources */,
				E2274E72ECDB610482B11E68D0FCC2B4 /* NavigationBarStyleDefining.swift in Sources */,
				4BE62F696EE0B130D0A6A8135926D53A /* SizedImageModel.swift in Sources */,
				684F2A97D8AF99CDE12F8A5A751EDA1C /* StatusBarStyleDefining.swift in Sources */,
				7E13DE01AFA97725B546E336BB0AC215 /* TumblrTheme-dummy.m in Sources */,
				EBB399F9A2076F87776EE651C312E2EE /* TumblrThemeFontFamily.swift in Sources */,
				66CC8DC1A2315F96C953EE3C697966C2 /* UIColor+Adaptive.swift in Sources */,
				CDEFC07D7B68AD362DB6D6D3EF29779A /* UIColor+SharedColors.swift in Sources */,
				CA58D7E1E9C6CFAD84349F975E21A560 /* UIColor+Util.swift in Sources */,
				23D2C6C49A042904AA8FD93C2E96D502 /* UIFont+ComposeFonts.swift in Sources */,
				12837765EC9CA6833829552317C3A20D /* UIFont+Orangina.swift in Sources */,
				8D2BC7AB2153E0BC593D5511DC4DEF0B /* UIFont+PostFonts.swift in Sources */,
				5BF3CAF1BCB4191D2B6185E2BB0D71D3 /* UIFont+TumblrTheme.swift in Sources */,
			);
			runOnlyForDeploymentPostprocessing = 0;
		};
		7377AAC4875C1E516C02DF5500516606 /* Sources */ = {
			isa = PBXSourcesBuildPhase;
			buildActionMask = 2147483647;
			files = (
				DEA98D162B81357BF4504880E75BF846 /* Pods-KanvasCameraExampleTests-dummy.m in Sources */,
			);
			runOnlyForDeploymentPostprocessing = 0;
		};
		97A2F6160F9049AEB02B99456804C006 /* Sources */ = {
			isa = PBXSourcesBuildPhase;
			buildActionMask = 2147483647;
			files = (
				B5EB7512E746A42E527B87DFBC019DC1 /* AvatarClearingHelper.swift in Sources */,
				654BA3E8BFDADC69B2C75B236013A660 /* BackgroundFillOperation.swift in Sources */,
				ACB988ADDF81EBBA4C1E72F6B8C47888 /* BlogImageCacheManager.swift in Sources */,
				34FEAE57EF6B3307A79F6DB6DF6F09D5 /* BlurImageOperation.swift in Sources */,
				A2C3DB0C76D64336036840ED48587CFA /* Cancelable.swift in Sources */,
				04A12C242F47E040232B8BBA0DAD470C /* CancelationToken.swift in Sources */,
				7B27356D88A1987ED1CA884A12E7FC84 /* ImageLoader-dummy.m in Sources */,
				44AF41DB3691B87159257F378778EDA0 /* ImageLoader.swift in Sources */,
				1978FF7E1388BC265CCBCFCF714F9CA5 /* ImageLoaderError.swift in Sources */,
				372A3F0175F54BFCA37A2EEC8596E3DD /* ImageLoaderProvider.swift in Sources */,
				D3D542093CD817994ADB28357BD2C8ED /* ImageLoaderURLSessionMetricsDelegate.swift in Sources */,
				921622E5260712B920A3872F01FB7CC9 /* ImageOperation.swift in Sources */,
				3C9182339B2DCA75687283EF3D05AE35 /* ImagePerformanceLogging.swift in Sources */,
				0F651FDD855AF0CFC10C93C8944C6D1D /* ImageRequestAuthHeaderProvider.swift in Sources */,
				8FEA5567EE8F0D4AC45B2BB9E0D66D9C /* ImageType.swift in Sources */,
				23DABF7D16B59A03614707D3B6841569 /* ImageURLChooser.swift in Sources */,
				C847B666F32AB377F8C1E94B6F1DD400 /* MockImageLoader.swift in Sources */,
				599E022191740284FBFEA3CDEA376862 /* PixelateImageOperation.swift in Sources */,
				945907A2F2191CFB3E5C37A4AA13619A /* SDAnimatedImage+Data.swift in Sources */,
				6C4987A23B8830450348E2D5D15642D6 /* SDWebImageImageLoader.swift in Sources */,
				105FABFA1A928C5F4CAC45B60FE9FC27 /* UIImage+Effects.swift in Sources */,
				903BB848335054291F4FE3125F234678 /* UIImage+SDAnimatedImage.swift in Sources */,
			);
			runOnlyForDeploymentPostprocessing = 0;
		};
<<<<<<< HEAD
		9D6EEB99BD052FCDC882A9E2B670F27E /* Sources */ = {
			isa = PBXSourcesBuildPhase;
			buildActionMask = 2147483647;
			files = (
				96B1D7983C569D91B02E509347ED5536 /* ColorPickerViewController.swift in Sources */,
				D42C086572128471F25CF03982F4A683 /* ComposeNavigationBar.swift in Sources */,
				D607547A9E3F358EEF04157D595D9473 /* DrawerController.swift in Sources */,
				C11B6458C0E74EAB3D24B20CFB8CDD06 /* DrawerPanRecognizer.swift in Sources */,
				FC0964F8A6CFE34CDC830F78DA776DAC /* DrawerView.swift in Sources */,
				B8C09095E6ABC6D8B102187E62D51E48 /* EasyTipView.swift in Sources */,
				0DABE37A939FB7FE2BF708E57B581952 /* EditTagsView.swift in Sources */,
				0D4893C8400DA46E43EF069B8F2063F7 /* HapticFeedbackGenerating.swift in Sources */,
				DB3833411E501402F6C9D5DBFE33F31B /* HapticFeedbackGenerator.swift in Sources */,
				C67CEAE70A0EBF866A1F0E77CC35ADD0 /* NSLayoutConstraint+Utils.swift in Sources */,
				2C9995D07A1209C11BED2051D931F3F8 /* PostFormKeyboardTracker.swift in Sources */,
				422F5950A72A07BCF1C05A243BBC442E /* PostOptionsConstants.swift in Sources */,
				91815641B8A76AB2940E521D072A6E24 /* PostOptionsTagsDelegate.swift in Sources */,
				B918CC2C28677845C898F65AF3EC8809 /* SharedUI-dummy.m in Sources */,
				784FC0FE69E12A33F843A0E57BCF14C0 /* ShowModalFromTopAnimator.swift in Sources */,
				A42A812D80C0F54F9981D967B7B0BE0F /* SuggestedTagsDataSource.swift in Sources */,
				E7CF34F9328FFBC744A0C566A5F5F7C1 /* SuggestedTagsView.swift in Sources */,
				5827363651ED569456B9117930DDB3F3 /* SuggestedTagView.swift in Sources */,
				99B8464E304D81F6B201C3F30FD13320 /* TagsOptionsModel.swift in Sources */,
				85BB661C1F30D553AFD13F7AC305331D /* TagsView.swift in Sources */,
				E8BD4E88AB2C818560BF048A2D45AD4C /* TagsViewAnimationCoordinator.swift in Sources */,
				0E985BE54C1FF06D17FBC9B0E086F30A /* TagsViewCollectionViewLayout.swift in Sources */,
				5F0B2066E802C7F402F2BBF5EF72868E /* TagsViewController.swift in Sources */,
				9771AFEB7A166EA47D5D0E5C1BEF506A /* TagsViewEditCell.swift in Sources */,
				185B3D2A4011042E01010AE819CAEB97 /* TagsViewTagCell.swift in Sources */,
				FA81F74DAF5DFB1ED08BB1557C00826A /* TimelineContaining.swift in Sources */,
				9AEC5CB83204F7F91C699150C9603335 /* TMPageViewController.swift in Sources */,
				34275A7D5912CE37DA3396347BA2D143 /* ToastPresentationStyle.swift in Sources */,
				0754C1CE3D58B90680F71530D1D47927 /* UIButton+Custom.swift in Sources */,
				7AD485185E659E444E6BD36D855CE4CC /* UIImage+SharedUIAssets.swift in Sources */,
				9DCEA37B27123B84F1980B31DA901130 /* UIView+AutoLayout.swift in Sources */,
				21562FA5293EC3E601F2543958E526C1 /* UIView+Shadows.swift in Sources */,
				3097C927BFE448D0F2A657CF79EE46C3 /* UIView+Snaphot.swift in Sources */,
				9B2B1306882BC89CD03F998D653B6074 /* UIView+Utils.swift in Sources */,
				BD9E43DE0DB864BEDB97A072C3768614 /* UIViewController+Orientation.swift in Sources */,
			);
			runOnlyForDeploymentPostprocessing = 0;
		};
		A0DE82B0B8D0F104B05513117C6BA9F0 /* Sources */ = {
			isa = PBXSourcesBuildPhase;
			buildActionMask = 2147483647;
			files = (
				6541B6932472E4F700149C0C /* TrimView.swift in Sources */,
				7D7B812D9F219FDB20827AD41536F3DE /* AlphaBlendFilter.swift in Sources */,
				E806625C30F8224F0565824CE1CABBB4 /* Array+Move.swift in Sources */,
				5274841510E496E81EB56AA19BE11488 /* Array+Object.swift in Sources */,
				DD3BF0C76D04F608AEB449BCD887332B /* Array+Rotate.swift in Sources */,
				3EAD9B7F34694E6636D3DD99D2DD486D /* AVAssetTrack+transform.swift in Sources */,
				4C391F9EB945991E5822F3F44AFE644A /* AVURLAsset+Thumbnail.swift in Sources */,
				835B1C2CC6679599E19DCBCD24D1EB60 /* CALayer+CGImage.swift in Sources */,
				C5B47BE0FCF917BF9551ED242B9BE5B8 /* CALayer+Color.swift in Sources */,
				E565FB1873AA7F3D4396847B5524FDAC /* CALayer+Shadows.swift in Sources */,
				41B708FFAF1A714BFC2531867D498FEB /* CameraController.swift in Sources */,
				439E08C3F703646384CEC896315F344D /* CameraFilterCollectionCell.swift in Sources */,
				43F717F9588B4B4777DE11B812AE28C1 /* CameraFilterCollectionController.swift in Sources */,
				C4593B1694000EFCC71DC89B6FB6A482 /* CameraInputController.swift in Sources */,
				FD29AD5D3641F9754CBDA969B7969AE9 /* CameraInputControllerDelegate.swift in Sources */,
				AF14E536668A6FDC2AE39E4D78A68D72 /* CameraInputOutput.swift in Sources */,
				73E5B2B5A4D3F983780567434039347A /* CameraOption.swift in Sources */,
				E0707A3F6DF0665B26125B038FC97639 /* CameraPermissionsViewController.swift in Sources */,
				74ED074D3C9E4B04050DF8DA53E6B8F0 /* CameraPreviewView.swift in Sources */,
				16D09E989DB00A9346A9006D00BE3DBF /* CameraPreviewViewController.swift in Sources */,
				157477BD6022CF9310A2B2D504A62AC1 /* CameraRecorder.swift in Sources */,
				F5B7F396A17F1C14183C38A66DF8DEF1 /* CameraRecordingProtocol.swift in Sources */,
				3A217DF265DEBFCD9301EE138721233D /* CameraSegmentHandler.swift in Sources */,
				6F57E456D4F98A66AA4D42E5FE438957 /* CameraSettings.swift in Sources */,
				6C65EDBBC411BC338D2A2BF08B78D826 /* CameraView.swift in Sources */,
				D2BEFF1044D6C0BBFB0A966595133879 /* CameraZoomHandler.swift in Sources */,
				E041E411FCA2B5DB409E7E47B73AA4B7 /* CGPoint+Operators.swift in Sources */,
				B54D1FE67C75C300A91D124C965957E7 /* CGRect+Center.swift in Sources */,
				734FFBCE72BDA083EA5334FC7D9C6EE4 /* ChromaFilter.swift in Sources */,
				E52555A90EA880E54F5D339CD4FCB050 /* CircularImageView.swift in Sources */,
				C56D86B2D78BF85C125AE0540C6596B8 /* ClosedRange+Clamp.swift in Sources */,
				0F30D0EA7EB9D48D9DE6DF103312A239 /* ColorCollectionCell.swift in Sources */,
				35B82B562D36BC1C1E3CEBDC23CED782 /* ColorCollectionController.swift in Sources */,
				56FC24AE533210E7F83E89927EF5828A /* ColorCollectionView.swift in Sources */,
				C957A96BCFCED0546892D63E119A4EA1 /* ColorDrop.swift in Sources */,
				9075629D2253E34E362CC8E56C5EB19B /* ColorPickerController.swift in Sources */,
				4B6E4E4E77430B86E232D3FB858C2207 /* ColorPickerView.swift in Sources */,
				50238527F6182F924975215E956ECB4B /* ColorSelectorController.swift in Sources */,
				44990F68625CAFD1A0E1AEF1DB878128 /* ColorSelectorView.swift in Sources */,
				2CB2ED1D816241B84D477E34138F6E49 /* ColorThief.swift in Sources */,
				2A80C1751143250FBA9E0FC14E6A3587 /* ConicalGradientLayer.swift in Sources */,
				D67935519F234EA2B1E6FC44EE7906B4 /* CVPixelBuffer+copy.swift in Sources */,
				22AB2751EDAB64583409A37E07E89CA7 /* CVPixelBuffer+sampleBuffer.swift in Sources */,
				0E9B121E436680C5E39F4C8F6372C731 /* Device.swift in Sources */,
				6EF33348A1A5FD30A123B6F818D125BB /* DimensionsHelper.swift in Sources */,
				989475D30E0A02733520F972304FD1D6 /* DrawerTabBarCell.swift in Sources */,
				9EA57FA2894668FC124A702D0D7A42D4 /* DrawerTabBarController.swift in Sources */,
				16A0D04367E51A82C2D8BCF5EB0547F5 /* DrawerTabBarOption.swift in Sources */,
				21871D4110529A5586970D7C2B9B158A /* DrawerTabBarView.swift in Sources */,
				6470666069FE81BEDFFF7F08C511EE99 /* DrawingCanvas.swift in Sources */,
				4F80FB334F65F5837D4548BE3D0A858C /* DrawingController.swift in Sources */,
				A5A14A24D9C8E4BF72D361EC71D47F3D /* DrawingView.swift in Sources */,
				310313CAC4BFC0ACD2266ACB8237B1A2 /* EditionMenuCollectionCell.swift in Sources */,
				9DEC371DC5CBE128C05D8176E6254165 /* EditionMenuCollectionController.swift in Sources */,
				5F53FC5F51784B167A15E6F31AC9B592 /* EditionMenuCollectionView.swift in Sources */,
				56C81E03AAC2A9C852D929686A5F1C6E /* EditionOption.swift in Sources */,
				E5776AD66F652046736F58BAC95871D9 /* EditorFilterCollectionCell.swift in Sources */,
				8BF81BC39CCEF0CC81D349C889989A72 /* EditorFilterCollectionController.swift in Sources */,
				6541B6952472E4F700149C0C /* TrimArea.swift in Sources */,
				6754001961EDDA403AE803A240956509 /* EditorFilterController.swift in Sources */,
				A91973664B419E8994492E8D5FC3BB15 /* EditorFilterView.swift in Sources */,
				B58CB3A0A02A927844E112D807C71891 /* EditorTextController.swift in Sources */,
				9B570B9D481D9EEE5688DDDD726B3DEE /* EditorTextView.swift in Sources */,
				03BFE9C8DF98D462352CD8BCC805C12A /* EditorView.swift in Sources */,
				F8E9B7696594161931A42BE7126047C7 /* EditorViewController.swift in Sources */,
				0ADEA7B791B0DE1335559198CC5626E2 /* EMInterferenceFilter.swift in Sources */,
				BDE813205715DCA1884090DDD60D6947 /* ExtendedButton.swift in Sources */,
				01427193912AA22105D74577101C10BE /* ExtendedStackView.swift in Sources */,
				BF886077C376118CF5A9227D1866BEA2 /* FilmFilter.swift in Sources */,
				8612B8C1970764E598783F91D022053C /* Filter.swift in Sources */,
				F89BA575ED1C75571A76927197331B9B /* FilterCollectionCell.swift in Sources */,
				C26D002763589CAAF362A79DED58EBBC /* FilterCollectionInnerCell.swift in Sources */,
				4EDC0FF3C3ADD7D495D0AC28EDA7AB77 /* FilterCollectionView.swift in Sources */,
				C2C33AE147D998A50D24AA2B59423E26 /* FilteredInputViewController.swift in Sources */,
				F42017B2DF1FE0CEAB01CAA9B4FA0221 /* FilterFactory.swift in Sources */,
				C31BB76838660C20112FFBAF1D59F48F /* FilterItem.swift in Sources */,
				FA89961C373F4DFB8F4E7885173CF956 /* FilterProtocol.swift in Sources */,
				7168D6939AE696D42CEE94D64C5B28AB /* FilterSettingsController.swift in Sources */,
				009469062649F9BE4B529E2B72391115 /* FilterSettingsView.swift in Sources */,
				5E1DF084BF4DE7070766E02D13C21855 /* FilterType.swift in Sources */,
				6DB9B4C74DDE94BF44322EEB81C5F196 /* GIFDecoder.swift in Sources */,
				0AB76F76BAB07AA9A6091BC4C75E9A70 /* GIFEncoder.swift in Sources */,
				827287B3948B1751B11E511C7163D516 /* GifMakerController.swift in Sources */,
				CB570A1946D1AD56CB8CB4222040CCB7 /* GifMakerView.swift in Sources */,
				E2F43F0447C58AB845799908B33CB879 /* GifVideoOutputHandler.swift in Sources */,
				05D55C363D69A7E3E87FD90D4F8C2486 /* GLError.swift in Sources */,
				F74476E6420A80305BD5F9FFAC1985B8 /* GLKMatrix4+Unsafe.swift in Sources */,
				220C76FAC9A70A906047172E9BF08C41 /* GLPixelBufferView.swift in Sources */,
				6F9A146ACA37F0B34CE959005D25F4BD /* GLUtilities.swift in Sources */,
				966B46285B56F4883E57B0018C3CE9E5 /* GrayscaleFilter.swift in Sources */,
				62A01E9C139B5BC2148AAB888E3D7A5A /* GroupFilter.swift in Sources */,
				AADA5ACD8E0B2727863C884B043C02A3 /* HorizontalCollectionLayout.swift in Sources */,
				144A96899B23A2E6BCA985ADDF9C25E8 /* HorizontalCollectionView.swift in Sources */,
				765BABDA5B3563C223F322F32854FFFD /* IgnoreBackgroundTouchesStackView.swift in Sources */,
				02B5FF3A832F04EF07128C2C02FD5631 /* IgnoreTouchesCollectionView.swift in Sources */,
				2945FC9DE1672D6FEC88ADFBF3A601A5 /* IgnoreTouchesView.swift in Sources */,
				A12285D3180B434790B42621E29DA5E2 /* ImagePoolFilter.swift in Sources */,
				30899CC0230ED1F58438D0780D3794BD /* ImagePreviewController.swift in Sources */,
				D6268E4CE12079532696A09694E21537 /* IndexPath+Order.swift in Sources */,
				879B04308345992A27042D86851F69F0 /* KanvasCamera-dummy.m in Sources */,
				9EC163CC6BFD5F1D8A30090ADDFEC18E /* KanvasCameraAnalyticsProvider.swift in Sources */,
				CBD16167593635B1573F4E96E6D47B2A /* KanvasCameraColors.swift in Sources */,
				6B1201B7BBCA2D8A7E43D411BE286DB3 /* KanvasCameraImages.swift in Sources */,
				DA52C0A8E8C6E580D092354AF4CCA889 /* KanvasCameraStrings.swift in Sources */,
				581070E9637452CE2C31ECF2A960AEB0 /* KanvasCameraTimes.swift in Sources */,
				661953E281904D0FD24176D36BE271EA /* KanvasQuickBlogSelectorCoordinating.swift in Sources */,
				740DE7FB83B96E234860BF0F25FFD963 /* KanvasUIImagePickerViewController.swift in Sources */,
				0D465099B294E603E5605A0ABDF11524 /* LegoFilter.swift in Sources */,
				FF3C638AAD02945A8B3AB9A7EF9D05E7 /* LightLeaksFilter.swift in Sources */,
				0039F3EF33B3B5DD72F575B21AE8528C /* LoadingIndicatorView.swift in Sources */,
				E3EFF5E95005C45914450B9778B2C56C /* MainTextView.swift in Sources */,
				85E185D447A7B494CDA106A732CB4AA5 /* MangaFilter.swift in Sources */,
				F8226D9C5D9FA3880F635DE314C3D7E6 /* Marker.swift in Sources */,
				4B5D0E668D90A257DD095E56F7B05F19 /* Math.swift in Sources */,
				6515A24A248821B200267A88 /* TimeIndicator.swift in Sources */,
				DF63D6C474D3BDD62E9AC7A322CAAFD6 /* MediaClip.swift in Sources */,
				CFAA0E59EFC3DA63928292A0654DC937 /* MediaClipsCollectionCell.swift in Sources */,
				FE8302B364EAD15602C2CBB94CFE6E8C /* MediaClipsCollectionController.swift in Sources */,
				7419D5DC7326E8123D532C1DB70D3F88 /* MediaClipsCollectionView.swift in Sources */,
				D24D23C907F3220920913B5CE024A728 /* MediaClipsEditorView.swift in Sources */,
				F9A1F480F616C2E38146BEAA7249158A /* MediaClipsEditorViewController.swift in Sources */,
				74B4D4E4BD61F7FD2F026B32DCD0B19E /* MediaDrawerController.swift in Sources */,
				E58AB638190145DF267619FB3CB8549E /* MediaDrawerView.swift in Sources */,
				9554F310437022DE726CAF1F7C809027 /* MediaExporter.swift in Sources */,
				2E6DC1B3B2989CA9DD60E03A3604017F /* MediaPickerButtonView.swift in Sources */,
				DDC51BC579E9AD091CD67234D714F526 /* MediaPlayer.swift in Sources */,
				DCF6F9AC15076584B1E01B3DA31DFE89 /* MediaPlayerController.swift in Sources */,
				9B91254C27B4142E28EB6AE2CFE2F81B /* MirrorFourFilter.swift in Sources */,
				74D04C4F198F70FBFD58D4C736C8F4ED /* MirrorTwoFilter.swift in Sources */,
				C2AD3D7DF23BFE8A3414A968F529347A /* MMCQ.swift in Sources */,
				9988C537BA7E4DDC6A925F00093C952A /* ModeButtonView.swift in Sources */,
				0A51159F52A8463641962F60ED36639A /* ModeSelectorAndShootController.swift in Sources */,
				78907B0BEFE9CD0BAD4BBE60B3DB58F9 /* ModeSelectorAndShootView.swift in Sources */,
				E7D59FA00297455B36E852234A884BD8 /* MovableView.swift in Sources */,
				B93385078E3D88E76A78C0FDE7D196F0 /* MovableViewCanvas.swift in Sources */,
				D1E72993171DBD7530D8920E5E9E27EF /* MovableViewInnerElement.swift in Sources */,
				81BFCA75D6A56A67EEFDF7953814F01A /* NSURL+Media.swift in Sources */,
				7F54A973B29AEFD6D67238D66F601C65 /* NumTypes+Conversion.swift in Sources */,
				00AB8FE7F27F1BB7FC849B52FF32F162 /* OptionsController.swift in Sources */,
				B45B4EE94FE0C3DE04E6E0CCEE78D465 /* OptionsStackView.swift in Sources */,
				BB586B2335A466A2C58FFA0D8ECE7411 /* OptionView.swift in Sources */,
				57A5C6F1D5EE12443D7CDC6BE751312B /* Pencil.swift in Sources */,
				63077F52286749E26410054AEE6C009A /* PhotoOutputHandler.swift in Sources */,
				925090B43E4C8C598C03DECDBF4FBB89 /* PlasmaFilter.swift in Sources */,
				2A058D921A02342E2F543C73CAD65704 /* Queue.swift in Sources */,
				905DFF28B066C8268AEC3EDE9213CE22 /* RaveFilter.swift in Sources */,
				09ECAD328F5D13D197E4322155866BB2 /* Renderer.swift in Sources */,
				35D5FFDDA80BE0B68B9AD8B34DB53892 /* Rendering.swift in Sources */,
				F909CB80068BF682279DDE4B7ECBE831 /* RGBA.swift in Sources */,
				A8A436316D40A7BA5225AAFD655FC665 /* RGBFilter.swift in Sources */,
				228668DE56368EC882425AB71104215D /* RoundedTexture.swift in Sources */,
				48DB794F60EBC6036CABDA5435354A88 /* ScrollHandler.swift in Sources */,
				6B844189CBEF8F764FCA4DB4B9245BF0 /* Shader.swift in Sources */,
				494073F88400D4BD7C2AA7C5B01C8D1E /* Sharpie.swift in Sources */,
				BE1BE8DA322F305C26D2B7FC01843822 /* ShootButtonView.swift in Sources */,
				4CB5768F77B80E5B9D44971CF81AC083 /* SliderView.swift in Sources */,
				E372E171B434EF52677DD96481C683DE /* StaggeredGridLayout.swift in Sources */,
				49802337BF689AA491502771FD9FE1E6 /* Sticker.swift in Sources */,
				87550AB800F8B371892DB6625AD83A2A /* StickerCollectionCell.swift in Sources */,
				6541B6972472E4F700149C0C /* ThumbnailCollectionCell.swift in Sources */,
				8F838482F57F724C1FA613FD09BAE7D6 /* StickerCollectionController.swift in Sources */,
				B7FC2F4BF655B1AEFF5AA7E19661D68F /* StickerCollectionView.swift in Sources */,
				87CC484A3EB077B3E5D6AACA49BFCAAD /* StickerMenuController.swift in Sources */,
				1AE480E3A0CCB59C546423C3EF111268 /* StickerMenuView.swift in Sources */,
				12FA14F1489E30F12171BB1F5A5667FA /* StickerProvider.swift in Sources */,
				1A108A8FEBCE4E504AB242212B403E02 /* StickerType.swift in Sources */,
				05EF81C89B703CE36E9F245BA847BBD2 /* StickerTypeCollectionCell.swift in Sources */,
				7F26EC5AB294C155C68827A2A6F3E078 /* StickerTypeCollectionController.swift in Sources */,
				2447C7DC97A260CE6EC86F2537E1E83F /* StickerTypeCollectionView.swift in Sources */,
				046897847D2A1326FEA174088C54D71D /* String+UTF16Substring.swift in Sources */,
				3259824F4BFAACFFB9D67A657C252C45 /* StrokeSelectorController.swift in Sources */,
				6541B6982472E4F700149C0C /* ThumbnailCollectionView.swift in Sources */,
				117B2A6CA462FF1894CF3052D4D00351 /* StrokeSelectorView.swift in Sources */,
				6C70C804B3C767D4233FC0B6AEAAAE61 /* StylableImageView.swift in Sources */,
				280A24D8307E2C626EE3C28969194B96 /* StylableTextView.swift in Sources */,
				1A79624C2E390B63E0C52BF2D85346BA /* Synchronized.swift in Sources */,
				EE938AFDFE4BAB5D16044400D415F608 /* TextOptions.swift in Sources */,
				5199419797858E84DDD26F7FDEE4FF7D /* Texture.swift in Sources */,
				6541B6942472E4F700149C0C /* TrimController.swift in Sources */,
				38EBFA14E162FFACD90E0F999DD1F2DD /* TextureSelectorController.swift in Sources */,
				0C3293EA1C4217DFD59BA4ED16FF3719 /* TextureSelectorView.swift in Sources */,
				6CA20B52AA4714BF4019BA4CF0B41C2D /* ToonFilter.swift in Sources */,
				EFC132E9CBE4411C3BD8291DDC04F1B5 /* TrashView.swift in Sources */,
				8E01A82FB2FD00E69955BADAAC13671D /* UICollectionView+Cells.swift in Sources */,
				54CC821BD5E7DCD6D5152BF70BA2A8C5 /* UIColor+Lerp.swift in Sources */,
				DD49991505B7FE650C9C3806DFAB32CD /* UIFont+Fonts.swift in Sources */,
				30DE115CC9CB3F0C165B979D0A6C8E08 /* UIFont+Utils.swift in Sources */,
				CE7B03CDAEFEE88004C285C534F83801 /* UIGestureRecognizer+Active.swift in Sources */,
				BB9C507B553CC7F76972976B180F593A /* UIImage+Camera.swift in Sources */,
				0109554B0E089B3BFD626F0A1A9DCA64 /* UIImage+DominantColors.swift in Sources */,
				838A4B7C71049CE573BB1734E40E9009 /* UIImage+FlipLeftMirrored.swift in Sources */,
				563BF19916180B37F99FED969C59E1F1 /* UIImage+PixelBuffer.swift in Sources */,
				500986B70AD44B6AC2F647FB0D3512DD /* UIUpdate.swift in Sources */,
				FCF7C01C15535D2BF74E16324ED912BD /* UIView+Image.swift in Sources */,
				1F84B3B6B7A8677EB7DB5A7C4C0033FD /* UIView+Layout.swift in Sources */,
				3CDD68A0E51AD186442F0FAD9076AAF0 /* UIViewController+Load.swift in Sources */,
				D36D7CB9DC24DC91F3C59D8FB6BD7549 /* VideoCompositor.swift in Sources */,
				5AD0A307BE6821CDD73A29604E9E263F /* VideoOutputHandler.swift in Sources */,
				6541B6962472E4F700149C0C /* ThumbnailCollectionController.swift in Sources */,
				69B5810DAC36001049FEC37E683BCA35 /* ViewTransformations.swift in Sources */,
			);
			runOnlyForDeploymentPostprocessing = 0;
		};
=======
>>>>>>> c45e4c39
		A1401BD86D886C360D4729830C6BF16E /* Sources */ = {
			isa = PBXSourcesBuildPhase;
			buildActionMask = 2147483647;
			files = (
				D5FAA5ED25EAEE61F6476D63E0CA9894 /* FBSnapshotTestCase-dummy.m in Sources */,
				D607E281B6103D213C2295CE59CC6658 /* FBSnapshotTestCase.m in Sources */,
				5693A08347C5CFEBCEBAA2AED5FADEE1 /* FBSnapshotTestCasePlatform.m in Sources */,
				77963FF7EE2C6BF810466A85D700811E /* FBSnapshotTestController.m in Sources */,
				87D6F8413A7B375C836E57CCAD550A7F /* SwiftSupport.swift in Sources */,
				19F37CC50E23DE48D4345923514B8F98 /* UIApplication+StrictKeyWindow.m in Sources */,
				A457A948F248D2A52CD05F067B0C1367 /* UIImage+Compare.m in Sources */,
				B8ADA30C051A2790FE88BE07CBFFF592 /* UIImage+Diff.m in Sources */,
				CBD39660A2AEA338F8D2CE18BEBECEF9 /* UIImage+Snapshot.m in Sources */,
			);
			runOnlyForDeploymentPostprocessing = 0;
		};
		A7A3C460697F983C4C2BEB67E75C63E3 /* Sources */ = {
			isa = PBXSourcesBuildPhase;
			buildActionMask = 2147483647;
			files = (
				E008A5AD913C8D8ECE0B900D0ED99E36 /* Array+Convenience.swift in Sources */,
				BE5837C56F2BF5E3D23BEEA6228FD3B7 /* Array+Safety.swift in Sources */,
				0D527999D2358EF9A071731CA490AD44 /* AVAsset+Utils.swift in Sources */,
				2235862AE305EC59C76BA80FB6578487 /* CGSize+Utils.swift in Sources */,
				AE07DFB5FF9B4F326BCBDEEB324FAAF4 /* ContentTypeDetector.swift in Sources */,
				F780B1EAEF0ED100A36DAF2FF1D84FDE /* Dictionary+Additions.swift in Sources */,
				B9A2DE1495AE51742BB5BABC9889388A /* Dictionary+Copy.swift in Sources */,
				8D81E2A61C0C3E779E2FF3FAE062695C /* HashCodeBuilder.swift in Sources */,
				7470FA44D6DBBB0A480D3AA308A061AE /* NSBundle+Orangina.swift in Sources */,
				2E37222B4BB8D36BF485E6B82FA27C29 /* NSDate+Offset.swift in Sources */,
				94BACA85F4A87D86E7FF42253572CA71 /* NSDate+Orangina.swift in Sources */,
				68F538AE66B4012C2738EFC6890423BB /* NSFileManager+Orangina.swift in Sources */,
				1791FF91859819F8DBB2B4E12A30571A /* ReachabilityDeterminer.swift in Sources */,
				EDC4B209E6E3C88E38E622D709B5C0EF /* ReachabilityObserver.swift in Sources */,
				3ABD5211C079B8781D92DF8F20A906CE /* ReachabilityObserving.swift in Sources */,
				9AEE108A47F039151D305FD12F06A96D /* String+HexColor.swift in Sources */,
				ED62FFA862842AA50A8D825024EFA498 /* TumblrMediaInfo.swift in Sources */,
				72B406413855666A5E93039551B8F25A /* UIColor+Hex.swift in Sources */,
				93EEAE026DE6EA0020DEA866862CBCC4 /* Utils-dummy.m in Sources */,
			);
			runOnlyForDeploymentPostprocessing = 0;
		};
		D6197C5BE8B395A37EB4848E0B026DC1 /* Sources */ = {
			isa = PBXSourcesBuildPhase;
			buildActionMask = 2147483647;
			files = (
				A75F0270E05938F60018534996E02141 /* SDImageWebPCoder.m in Sources */,
				7132F0DD3800F838EAD9D490E9FC4BA6 /* SDWebImageWebPCoder-dummy.m in Sources */,
				AB3DAF426B5E59DFFD4D77F3D222A110 /* UIImage+WebP.m in Sources */,
			);
			runOnlyForDeploymentPostprocessing = 0;
		};
		D8E9DE5BF77CCE1D4FFAA09624DB412E /* Sources */ = {
			isa = PBXSourcesBuildPhase;
			buildActionMask = 2147483647;
			files = (
			);
			runOnlyForDeploymentPostprocessing = 0;
		};
		E0A4D834A3D8D7F31880F79709AEE7AE /* Sources */ = {
			isa = PBXSourcesBuildPhase;
			buildActionMask = 2147483647;
			files = (
				60C2EFB1240142C9B7EDA7D644AF249B /* NSBezierPath+SDRoundedCorners.m in Sources */,
				73C1CA5944ECA3AF719C46AE652C4801 /* NSButton+WebCache.m in Sources */,
				4EE5F1A40D43B6370170756D212244EA /* NSData+ImageContentType.m in Sources */,
				47D8291E11DF4D002DC8F3C98F3F0F52 /* NSImage+Compatibility.m in Sources */,
				B6C645F4A5C446665DD098BF44F34443 /* SDAnimatedImage.m in Sources */,
				988CE0E06F4D442848815837C952E235 /* SDAnimatedImagePlayer.m in Sources */,
				B154000FADDD2E81CA1C25FBCDB2FFF8 /* SDAnimatedImageRep.m in Sources */,
				D0D92E8BBB9901012C9AB1DCFC6906B9 /* SDAnimatedImageView+WebCache.m in Sources */,
				FDDB41B83EE5FC96867824AB67CD51A8 /* SDAnimatedImageView.m in Sources */,
				53DB67DB8ADE317401F8B9E73EBEDFCB /* SDAssociatedObject.m in Sources */,
				5CC7B28CE2FC2CAD77E264C5A483CC58 /* SDAsyncBlockOperation.m in Sources */,
				0D1BE71D9AC11FC26C628C36489AB618 /* SDDeviceHelper.m in Sources */,
				0061EDF95F8BD13F256F0C1934EA0D00 /* SDDiskCache.m in Sources */,
				1620E3171FE748F76D7EA797999ABD07 /* SDDisplayLink.m in Sources */,
				F6CAB181F9AF2E3FA411C28D1CBABB9C /* SDFileAttributeHelper.m in Sources */,
				7FE942E8C1DB64B98DD08D5668F5CC54 /* SDGraphicsImageRenderer.m in Sources */,
				6D5D20111D167749D7BC40EC2DCF1738 /* SDImageAPNGCoder.m in Sources */,
				0B07C2616173FF66C3A6E3B58ED0DD8D /* SDImageAssetManager.m in Sources */,
				8D79665902B275A9319FE60760E1E497 /* SDImageCache.m in Sources */,
				A3AD47B0AE7519DB4712E44887CD34DA /* SDImageCacheConfig.m in Sources */,
				99DD220226491F1D6CA19174A2D659D2 /* SDImageCacheDefine.m in Sources */,
				D3CAEAC6955355837F5E723225CEB968 /* SDImageCachesManager.m in Sources */,
				E7EC9690754C491187E185EE95202D6A /* SDImageCachesManagerOperation.m in Sources */,
				8C72F9EDC450B2665798AB97E7932620 /* SDImageCoder.m in Sources */,
				1DBF5D058793987160505C1450CA1BDC /* SDImageCoderHelper.m in Sources */,
				2A53C2E1A0CB1B6FE2B86F97EED200F0 /* SDImageCodersManager.m in Sources */,
				7C34649C9AAA059880A16702705CBCB8 /* SDImageFrame.m in Sources */,
				A5A6BC0FB4734ACB964192BA1D0E2EC5 /* SDImageGIFCoder.m in Sources */,
				6AFD0A0A996C5AC374639F8FCF27E368 /* SDImageGraphics.m in Sources */,
				B7DFDB149AFF2301096C46948FB90D68 /* SDImageHEICCoder.m in Sources */,
				F0FB2DA0231731C111F60C4B4E6FC264 /* SDImageIOAnimatedCoder.m in Sources */,
				ECBDC4CBA1E59782962120B06AC546E4 /* SDImageIOCoder.m in Sources */,
				9C4012B8FF9BB7970A3666E761F4C8CC /* SDImageLoader.m in Sources */,
				45F10D49349CF67C493467D614006B82 /* SDImageLoadersManager.m in Sources */,
				FE61F135AF922D6F387A4C8AC4392987 /* SDImageTransformer.m in Sources */,
				CE17814BA3166755BD214234F659D6CD /* SDInternalMacros.m in Sources */,
				0C9CA82EB63D8C4BA761A48FC8FBDE5B /* SDMemoryCache.m in Sources */,
				3A69B2D03067F4E25849A40EB340B83D /* SDWeakProxy.m in Sources */,
				FD4362CFF79A80F3CD225B0A28244397 /* SDWebImage-dummy.m in Sources */,
				EF093C21C31273F480B3CA0A0617D038 /* SDWebImageCacheKeyFilter.m in Sources */,
				5BC706C361F00B81001D73542E01755B /* SDWebImageCacheSerializer.m in Sources */,
				FFB43AF6B2C2A3FA44278C5B176E7EDD /* SDWebImageCompat.m in Sources */,
				97B064936B6B35D8DBD4FF8B1FEC435C /* SDWebImageDefine.m in Sources */,
				36FE2D378B4A6704C8BDA9775BBEAF70 /* SDWebImageDownloader.m in Sources */,
				98027A3ED20EBC440750D7A83EE025F5 /* SDWebImageDownloaderConfig.m in Sources */,
				CACB34B83CF01D82D80BF36F62694DC6 /* SDWebImageDownloaderDecryptor.m in Sources */,
				26070E95DA2B0787B66025945503A534 /* SDWebImageDownloaderOperation.m in Sources */,
				0C5CBA33A4D4CD62B2A314BBF09831FA /* SDWebImageDownloaderRequestModifier.m in Sources */,
				0A7A4320F96EFB5E08B6FD42C98E8047 /* SDWebImageDownloaderResponseModifier.m in Sources */,
				03C48CD36352C7D76DF5C821AA39F967 /* SDWebImageError.m in Sources */,
				222665A9D3003151362388B3EA60576E /* SDWebImageIndicator.m in Sources */,
				DA6579D9425A7E89622E51345B887E62 /* SDWebImageManager.m in Sources */,
				56D50CB747B429C4F9086DE6902F4757 /* SDWebImageOptionsProcessor.m in Sources */,
				726B89D44663ED0A0F380AE24EF8D816 /* SDWebImagePrefetcher.m in Sources */,
				388A4845D45AA7D907A4AD89F2A05C83 /* SDWebImageTransition.m in Sources */,
				1CBD92F0D448A0551059EDDB2011B54E /* UIButton+WebCache.m in Sources */,
				89BF6D73E3CAA28723D5EAE8D44C5DD3 /* UIColor+SDHexString.m in Sources */,
				EC35CDE850A5ECE641096E167380A57C /* UIImage+ExtendedCacheData.m in Sources */,
				5D67827D0EF28014E091EF8FA1E035F7 /* UIImage+ForceDecode.m in Sources */,
				8281160F263BB05F1F2034BBD7CE1632 /* UIImage+GIF.m in Sources */,
				E8E65DBFA1A9AAEF51DFE509E94E19EA /* UIImage+MemoryCacheCost.m in Sources */,
				253DC85C9DFE07360835C9E541724987 /* UIImage+Metadata.m in Sources */,
				67FB86B5A828570E868D952747DF1FC4 /* UIImage+MultiFormat.m in Sources */,
				9E49E315F5A8CC199D2DF055FBB465F6 /* UIImage+Transform.m in Sources */,
				40952AD55DAC8F33E68D276F1F27597B /* UIImageView+HighlightedWebCache.m in Sources */,
				887C33FDFC35147FB767BF0EE90058AA /* UIImageView+WebCache.m in Sources */,
				9E2398B4F5945CED530119CDAAF5CBD5 /* UIView+WebCache.m in Sources */,
				58E9E6C5AB59D4DC33848BB0AD9FE6A2 /* UIView+WebCacheOperation.m in Sources */,
			);
			runOnlyForDeploymentPostprocessing = 0;
		};
		E6E2C2E05EB5703B13C65B04D4BEBC74 /* Sources */ = {
			isa = PBXSourcesBuildPhase;
			buildActionMask = 2147483647;
			files = (
				0BF7F3CAEC2068BB6B4CC64C9F3CB3F5 /* AlphaBlendFilter.swift in Sources */,
				944F339EE9AC6A7CB0D7C149128B7BD5 /* Array+Move.swift in Sources */,
				5296A92FE1172227E90524C30FD4891C /* Array+Object.swift in Sources */,
				0200A3C936D22EF7142C0124A6203900 /* Array+Rotate.swift in Sources */,
				4CB7E513907E60F65EABE13916102BB5 /* AVAssetTrack+transform.swift in Sources */,
				6169BD3BBB4DEC9E163F1D3CDB7561E2 /* AVURLAsset+Thumbnail.swift in Sources */,
				E24873D776DE8377937FD15D290D10CF /* CALayer+CGImage.swift in Sources */,
				841482C128DBC8C30F849F56F3E773E1 /* CALayer+Color.swift in Sources */,
				94233D777F641B3EC8023A43AF5B811D /* CALayer+Shadows.swift in Sources */,
				BF5945F35BD8B011EF1C81467A4524B8 /* CameraController.swift in Sources */,
				8E4056BABA350315CFC797EEE827AE1C /* CameraFilterCollectionCell.swift in Sources */,
				3A50004BE60876DBA8D7B96F8F93F94A /* CameraFilterCollectionController.swift in Sources */,
				7A1DD14C7F9D7752C53F9FEE001527DA /* CameraInputController.swift in Sources */,
				4BDB660EE32146B5C2AD1AE1D11168C9 /* CameraInputControllerDelegate.swift in Sources */,
				169ADAAF88D7920B5B94BB15AB914B73 /* CameraInputOutput.swift in Sources */,
				F4B83F24FD5E3DD8026953FBCBB25D7F /* CameraOption.swift in Sources */,
				9C0BB8CC333EC7F8153E32D1D78CA7FE /* CameraPermissionsViewController.swift in Sources */,
				68B3AA0C108346C604D2636D23A46051 /* CameraPreviewView.swift in Sources */,
				5307F7671A4228E72C881D6BC4A47A54 /* CameraPreviewViewController.swift in Sources */,
				B662D2FDA8E0E02A3188C636DF7F6BF1 /* CameraRecorder.swift in Sources */,
				E3CDAEC9F77C49F0DF59C2796E0FD484 /* CameraRecordingProtocol.swift in Sources */,
				62DFFEA4DEB653C5F9ABDF8C68EC2B2A /* CameraSegmentHandler.swift in Sources */,
				F2B50C68A317910A04C63C1013AB9703 /* CameraSettings.swift in Sources */,
				E811E6A763E4E469824F7B84EEC4E146 /* CameraView.swift in Sources */,
				43A6270C1C5C0008D8599EBB69A23B6D /* CameraZoomHandler.swift in Sources */,
				A096633A262EC08DD4DD6B454542EFA1 /* CGPoint+Operators.swift in Sources */,
				7CEF983FEA89DEA9551E2D57A7FB5024 /* CGRect+Center.swift in Sources */,
				1A1057F5CD8BF6E5050A68A4639C9B96 /* ChromaFilter.swift in Sources */,
				C790C9554FF399373DE102312CE356DE /* CircularImageView.swift in Sources */,
				7FC564A3D774533676D536C2D8AA65BC /* ClosedRange+Clamp.swift in Sources */,
				A7632425DF160839504925A4D826D0FA /* ColorCollectionCell.swift in Sources */,
				2AD2C0CF680C6F95C785540E03E175E8 /* ColorCollectionController.swift in Sources */,
				8A025D201A1B670A9D185717DB8019EF /* ColorCollectionView.swift in Sources */,
				F36959BC63E403DCE50803DD3C464452 /* ColorDrop.swift in Sources */,
				AF4F5FFACC3FB11BA29D7CF43B6DAF45 /* ColorPickerController.swift in Sources */,
				C2584BEF359728612AABD418B7262664 /* ColorPickerView.swift in Sources */,
				0F786EC842E81EF363E7235B7F6FD9BD /* ColorSelectorController.swift in Sources */,
				EC1696CEE7EEF04FD27A7F2A7E844402 /* ColorSelectorView.swift in Sources */,
				6564641D248943B20078666B /* SpeedView.swift in Sources */,
				02924C2653D0FE277F855A806A9222B9 /* ColorThief.swift in Sources */,
				A4BA119AA469DAB860ABE8EB67B8907F /* ConicalGradientLayer.swift in Sources */,
				525BC1A06F2B4658C63D702828210088 /* CVPixelBuffer+copy.swift in Sources */,
				601E94E7CC5950485A1EF95D54904A4D /* CVPixelBuffer+sampleBuffer.swift in Sources */,
				F0CB8E8B1248685ACE62E705DC63EECA /* Device.swift in Sources */,
				BA68CC755777A533D077D2F2EC0B4C88 /* DimensionsHelper.swift in Sources */,
				97A6909332FA42B597FC82946486E283 /* DrawerTabBarCell.swift in Sources */,
				3784521C1F1F223C10B23AE708912102 /* DrawerTabBarController.swift in Sources */,
				4B21630CABC3442A9B83F7E96734A07B /* DrawerTabBarOption.swift in Sources */,
				65CBE3D3248952B200206873 /* PlaybackController.swift in Sources */,
				ED4F87179DBB2F5D2EA277477F4B2AF7 /* DrawerTabBarView.swift in Sources */,
				7A65860743079246BBEE4D71BB14AFDA /* DrawingCanvas.swift in Sources */,
				3F4224148CB1B6B8C84B7AF1E3D591A4 /* DrawingController.swift in Sources */,
				F017883CDE1C7FE880C363AEBD417272 /* DrawingView.swift in Sources */,
				0F5ECD2E166FE125D18840C89C6627D5 /* EditionMenuCollectionCell.swift in Sources */,
				0FDD9832BF8FFFCBBDF8B8489F7742DE /* EditionMenuCollectionController.swift in Sources */,
				1467801DCDB969ABE3DEFC55635D8CD8 /* EditionMenuCollectionView.swift in Sources */,
				F5852416B55629E5E2C31BFBB8A00111 /* EditionOption.swift in Sources */,
				346F41DA339D28365BC8DBD48A933AE3 /* EditorFilterCollectionCell.swift in Sources */,
				86AFECACC163A0B7C002368C2EF474FD /* EditorFilterCollectionController.swift in Sources */,
				18086FECFB3E43303B84D8FAA4A7E7B2 /* EditorFilterController.swift in Sources */,
				A657441E2CF8AD5057FF2047D2470F3D /* EditorFilterView.swift in Sources */,
				D5CBFD76FE35C22C09ADF456F0C9BE2D /* EditorTextController.swift in Sources */,
				6F3B8A86CF066D9991B14BA8D26B4B7B /* EditorTextView.swift in Sources */,
				32E864053235B5FB7AEBC1F4F5930B8F /* EditorView.swift in Sources */,
				65E886CE60A741C5930E7B328E46D5CB /* EditorViewController.swift in Sources */,
				63612BB73E4E1371810CB478C1698180 /* EMInterferenceFilter.swift in Sources */,
				88F1FA13DFD1450DEEC51C24E28EE215 /* ExtendedButton.swift in Sources */,
				60E6C5CADBDCAB2BB7A4486BC4ED1369 /* ExtendedStackView.swift in Sources */,
				FA5E45F9714255239E80A21A8BB5C4F3 /* FilmFilter.swift in Sources */,
				5A8B6AC044F0A480AED9178F08E9E060 /* Filter.swift in Sources */,
				534CAD9394211920580851FBC665AF20 /* FilterCollectionCell.swift in Sources */,
				32177C3E9D897299AF7C65B5EE830EE6 /* FilterCollectionInnerCell.swift in Sources */,
				1B205FD902D23FDEF8FAE3D89802922A /* FilterCollectionView.swift in Sources */,
				65CBE3D1248952B200206873 /* PlaybackOption.swift in Sources */,
				D706A9F9ACF328F855C44FF8E6A02C23 /* FilteredInputViewController.swift in Sources */,
				6D8DB0694D6E4CCC5014BB21B23E5E1F /* FilterFactory.swift in Sources */,
				C8E86C460D1D1BE81644ABDCB8406FCE /* FilterItem.swift in Sources */,
				C8ABAC1F1E3CFBCEBE0E0AC1CAF8A1FD /* FilterProtocol.swift in Sources */,
				982ECCDAA86154015A84136A4A0409A5 /* FilterSettingsController.swift in Sources */,
				62657B92EC205ABD420F5849F4A0E395 /* FilterSettingsView.swift in Sources */,
				65CBE3D2248952B200206873 /* PlaybackView.swift in Sources */,
				BD9A4C3AECD648CE45CDFE4C6D8C9E8E /* FilterType.swift in Sources */,
				305719F26191F1A5241F5C6706E20992 /* GIFDecoder.swift in Sources */,
				7C4720331B0532793A37D5ECA6F7278F /* GIFEncoder.swift in Sources */,
				540DF227E0912D321BD02D51B12C13D4 /* GifMakerController.swift in Sources */,
				46DFEC61E5B69C8A4EF03A60EFDB5476 /* GifMakerView.swift in Sources */,
				D37963A4EAFF7A6AFDD9E66F123B6965 /* GifVideoOutputHandler.swift in Sources */,
				3F2F6C6EAAD484E833C844C30A70EA39 /* GLError.swift in Sources */,
				DC9FDD0E058702B31E3D156D48931C4B /* GLKMatrix4+Unsafe.swift in Sources */,
				9D48342A29CA52BFA9CDFDC284364FB4 /* GLPixelBufferView.swift in Sources */,
				65CBE3D4248952B200206873 /* PlaybackCollectionCell.swift in Sources */,
				C8CA8030267CD3F5C9F2B8263DE12609 /* GLUtilities.swift in Sources */,
				9EB737249EDA566B0A70007E27149466 /* GrayscaleFilter.swift in Sources */,
				30AEA82B6EF5F8000A3F4F390262B546 /* GroupFilter.swift in Sources */,
				E346C8EE3D48984CDFEC3D4D032AD783 /* HorizontalCollectionLayout.swift in Sources */,
				DB610D36B75B4C828CCD98A4677180DF /* HorizontalCollectionView.swift in Sources */,
				65646419248943B20078666B /* DiscreteSliderCollectionCell.swift in Sources */,
				3019821582277F39F80DE7A2FDC1145C /* IgnoreBackgroundTouchesStackView.swift in Sources */,
				6DE41A6DC3645D0A48AE573305673789 /* IgnoreTouchesCollectionView.swift in Sources */,
				A8F94B6B83153F5683570E662FDE816C /* IgnoreTouchesView.swift in Sources */,
				7F4203CDBB85C63CF40405A3E34F883F /* ImagePoolFilter.swift in Sources */,
				F106DBAF679AEFEEB359AA7657FE5A5B /* ImagePreviewController.swift in Sources */,
				4BF66968D68549653596B541C6C2BCA1 /* IndexPath+Order.swift in Sources */,
				E32611A18E33F195C6B9A420639E9386 /* KanvasCamera-dummy.m in Sources */,
				B9CC4FA02E0A6B3BA5196C6826BDFD46 /* KanvasCameraAnalyticsProvider.swift in Sources */,
				7F4105EBBA1BC3AC9BB9554522257D86 /* KanvasCameraColors.swift in Sources */,
				8AD336C25EE008ACF03C2A0B001AB6A2 /* KanvasCameraImages.swift in Sources */,
				1E707096C92229AB67842C0A09B2E455 /* KanvasCameraStrings.swift in Sources */,
				1CE0BFF3246D1C7CD5687803CC839FCB /* KanvasCameraTimes.swift in Sources */,
				1C9F7428947995A7E5FA0DFA36ADD42D /* KanvasQuickBlogSelectorCoordinating.swift in Sources */,
				7BD26B4DD2DE87966C96E2A78C59930E /* KanvasUIImagePickerViewController.swift in Sources */,
				40980F475D953BAD86B47C7FFEB85419 /* LegoFilter.swift in Sources */,
				56BCD1907F11BCCBE6CD8DC6D3E46804 /* LightLeaksFilter.swift in Sources */,
				8F3EA775C47F37C2D26B1F1C4E766685 /* LoadingIndicatorView.swift in Sources */,
				2992C37E07B37CD0C75C6C5A56327A83 /* MainTextView.swift in Sources */,
				882CFF22053F105B538EA28A98447AFA /* MangaFilter.swift in Sources */,
				48A91259DDB24FF62662D3CB72F2CF93 /* Marker.swift in Sources */,
				6D248A20A86838FB75F31871FEEBCED8 /* Math.swift in Sources */,
				A7663F6708AF44AE7C6A0EEB3BDC89AB /* MediaClip.swift in Sources */,
				A22AA2C68FFEDD285F41B097C49BBF3C /* MediaClipsCollectionCell.swift in Sources */,
				0BE27A29EC0011C9D30A2E3141213D99 /* MediaClipsCollectionController.swift in Sources */,
				AF17874D9E215F8042230B8F32F128F8 /* MediaClipsCollectionView.swift in Sources */,
				23647E05F7DB5804D34D8DB81CB71202 /* MediaClipsEditorView.swift in Sources */,
				330A65540B17FB762B1E9DA740CEB034 /* MediaClipsEditorViewController.swift in Sources */,
				9BE065F2C33599204D6937D57C8AFD6B /* MediaDrawerController.swift in Sources */,
				69E86F871E4ED19C844690D08A976274 /* MediaDrawerView.swift in Sources */,
				9616A67CE7D8F0C048B06D8DC8A0B360 /* MediaExporter.swift in Sources */,
				CADC787135F99ECDE77D196088A42AB6 /* MediaPickerButtonView.swift in Sources */,
				C21AF6816759C570D069D74B0F3FB657 /* MediaPlayer.swift in Sources */,
				B2EA137C617A68B1F122708EC814B1AB /* MediaPlayerController.swift in Sources */,
				B15AB92785A698ACD34505290BF80BB4 /* MirrorFourFilter.swift in Sources */,
				549F9F523301D4D7885C66A7C3F0CE81 /* MirrorTwoFilter.swift in Sources */,
				A5B42B34579C54A04A95497F92562838 /* MMCQ.swift in Sources */,
				8B7304920FA9E61475889CD5651122E4 /* ModeButtonView.swift in Sources */,
				BA0CD7D48BE0917314E2AEBE7D70C7D2 /* ModeSelectorAndShootController.swift in Sources */,
				B5D4020612D63AFA4D763FE1BC661724 /* ModeSelectorAndShootView.swift in Sources */,
				D9A564F5571E11736BEEB84C5FC9DC91 /* MovableView.swift in Sources */,
				B0AF591D95F8A4E99EC62EE1BEDE8C69 /* MovableViewCanvas.swift in Sources */,
				A8AF8654CAA8218C5059BB42480A8083 /* MovableViewInnerElement.swift in Sources */,
				4F191110FFFCB816840D3D1F32C71A20 /* NSURL+Media.swift in Sources */,
				324707CA3B184BDEF3FEE163A2BA4665 /* NumTypes+Conversion.swift in Sources */,
				68D0FB2995B19553522B193B28D1BD21 /* OptionsController.swift in Sources */,
				49CC9B9DAA2D56853B14653A82CCA00B /* OptionsStackView.swift in Sources */,
				2501A84E17E8E05605D162106B5F33A6 /* OptionView.swift in Sources */,
				80B494B0F4D03781082B0B404F3B84F0 /* Pencil.swift in Sources */,
				238F80E70EBADBCEB87CCBC4A5185694 /* PhotoOutputHandler.swift in Sources */,
				AEF83042181702130BBA97D0F24075D2 /* PlasmaFilter.swift in Sources */,
				3E3BCCA2B160A990D4DD0EC9950CD3B4 /* Queue.swift in Sources */,
				6D36DDB40735698CCAE1792AA16CFD21 /* RaveFilter.swift in Sources */,
				8FDC5373CFF0E50FEAA33B264A6F52DA /* Renderer.swift in Sources */,
				2A7C62D747E8CD67BFEBF29B6E6D9859 /* Rendering.swift in Sources */,
				F1BF46D0DF8751B5F1D084E6E922CF0E /* RGBA.swift in Sources */,
				BC449D5BDAC106D6652787DD7078560F /* RGBFilter.swift in Sources */,
				89ECC2488EDA1179AEF12625F7373DBB /* RoundedTexture.swift in Sources */,
				D5B50DE5865715658EDFBA90A69C1C93 /* ScrollHandler.swift in Sources */,
				59F7B08A6B3F4AB634A41B24BD8D12E7 /* Shader.swift in Sources */,
				027D6983C9CBA4F4FBBE3B96DF3DC863 /* Sharpie.swift in Sources */,
				E5E42A2B421B50338ACE2C62BDDA7FEA /* ShootButtonView.swift in Sources */,
				A3139B57CDC83D92ACB0B3EA7E6B4E10 /* SliderView.swift in Sources */,
				24C1BB49EEADCCC0CC7B96B4DE05C353 /* StaggeredGridLayout.swift in Sources */,
				FEDFB695C6941A573389F77311A43C3D /* Sticker.swift in Sources */,
				D88B091A547285FBFE47ADFF392CD4E8 /* StickerCollectionCell.swift in Sources */,
				5FA25FDA8187E5E6CC7A56BDECD52F13 /* StickerCollectionController.swift in Sources */,
				89FC5A2FFD586926522F54990404ECAF /* StickerCollectionView.swift in Sources */,
				4A08BFFB0CA7E2816F652CEBAEC27D50 /* StickerMenuController.swift in Sources */,
				71D5D52D8DD504074E62B6ACEE95773D /* StickerMenuView.swift in Sources */,
				D36F4A359740507C17B669CBB708C001 /* StickerProvider.swift in Sources */,
				2D3669E69427C72654763D5B8282D553 /* StickerType.swift in Sources */,
				2664D9F8904EE592C203136E2C9F2822 /* StickerTypeCollectionCell.swift in Sources */,
				BAF235598F4F0A379083159CC556A278 /* StickerTypeCollectionController.swift in Sources */,
				425E7E8D2B7E9712C58C8C8FD9FDC2F8 /* StickerTypeCollectionView.swift in Sources */,
				6DD69D22EE0DC13F3BBAFA99E04E5C2E /* String+UTF16Substring.swift in Sources */,
				5776647570A0598994BE70F5802A9A77 /* StrokeSelectorController.swift in Sources */,
				012684402705DC9668416B9521502245 /* StrokeSelectorView.swift in Sources */,
				D5B0CB6905125B762703ED66CC489A06 /* StylableImageView.swift in Sources */,
				887B8429C87FAF2185F197D002357950 /* StylableTextView.swift in Sources */,
				19DAA256C88ABFB7E370AB862E38D666 /* Synchronized.swift in Sources */,
				D54ACED972CA2B5DB0E818AECA701BF6 /* TextOptions.swift in Sources */,
				8A41DF7F8D633D1744B675B20EC3FEC5 /* Texture.swift in Sources */,
				2970EC416690141AAFD053173FE64EDC /* TextureSelectorController.swift in Sources */,
				26060EC71FAABBC0BB191C9392FD8F6E /* TextureSelectorView.swift in Sources */,
				20CE0D52B6D751D471DAFC16A784D575 /* ThumbnailCollectionCell.swift in Sources */,
				16E1D7F8E0B929A7773CB6F984D5B5B8 /* ThumbnailCollectionController.swift in Sources */,
				ADB76ECBE1B6D1F9432703F6806A9AEF /* ThumbnailCollectionView.swift in Sources */,
				2E6FD3F68171C5D4D1FBC4BE0004E22E /* ToonFilter.swift in Sources */,
				CB728FDB19B667DB709029E8081246E8 /* TrashView.swift in Sources */,
				F4728EBE97265D63E2DA56036A9C4771 /* TrimArea.swift in Sources */,
				23E1F55F6C9B594927C79760860AF84C /* TrimController.swift in Sources */,
				6044639CC6CC2BDDA691A843FDFC8A05 /* TrimView.swift in Sources */,
				34F6852C90D192B1AAA79668430A7436 /* UICollectionView+Cells.swift in Sources */,
				767DCFBC24CAA2484A3AA81EF001C6C0 /* UIColor+Lerp.swift in Sources */,
				5DEDEE0E341A0A63F2A76B1855523649 /* UIFont+Fonts.swift in Sources */,
				9992F72621DE509BA08B242420D93580 /* UIFont+Utils.swift in Sources */,
				F9DA2EFFCFA654AA546413A7442F22F3 /* UIGestureRecognizer+Active.swift in Sources */,
				09BB3CDDEDBE89BBF1BBB4A615CD0AFE /* UIImage+Camera.swift in Sources */,
				3D2BE5C21D9881787AFB95F893C950A9 /* UIImage+DominantColors.swift in Sources */,
				629216B9E5F5405FA613D336007A5FD1 /* UIImage+FlipLeftMirrored.swift in Sources */,
				6564641A248943B20078666B /* DiscreteSliderView.swift in Sources */,
				6564641B248943B20078666B /* DiscreteSlider.swift in Sources */,
				D99C4A0A1945FD5202F52769B47F28D6 /* UIImage+PixelBuffer.swift in Sources */,
				6564641C248943B20078666B /* SpeedController.swift in Sources */,
				AC8F1139E28C25D8FB9B50E2B7A4C592 /* UIUpdate.swift in Sources */,
				656B3E70E2830FF0B8741875ABF998D3 /* UIView+Image.swift in Sources */,
				3AF436F3AB8AF402128674FE18B5C3A7 /* UIView+Layout.swift in Sources */,
				833A3A96692784F4C879DCF0BFC42CF8 /* UIViewController+Load.swift in Sources */,
				27470126AEAA3B73EF4A1E9E50BD9D16 /* VideoCompositor.swift in Sources */,
				1363E6650494099798C6249D34ABA6D0 /* VideoOutputHandler.swift in Sources */,
				3639BB425987A3E9BDF850A8AB2BF1DB /* ViewTransformations.swift in Sources */,
			);
			runOnlyForDeploymentPostprocessing = 0;
		};
		E7DDE6F0AD6A1327D692205EB15BC828 /* Sources */ = {
			isa = PBXSourcesBuildPhase;
			buildActionMask = 2147483647;
			files = (
				A4F28C8A531E177470797CEFDC1A3E60 /* ColorPickerViewController.swift in Sources */,
				9E98E738C0BD88402505FCE86B934771 /* ComposeNavigationBar.swift in Sources */,
				D3B5E56B1F8976629FF53383410E31EC /* DrawerController.swift in Sources */,
				3D4A12805DFC4DECFD356B50DF1FBE22 /* DrawerPanRecognizer.swift in Sources */,
				ADA4E5C0F40ADA70FF7015C052AE6E8E /* DrawerView.swift in Sources */,
				98D99BF322ACE3EFE919E4EB8357A0F6 /* EasyTipView.swift in Sources */,
				3D37A8C3A8143869A60EE3F9FF252EE1 /* EditTagsView.swift in Sources */,
				3FEB0D1943C5C0133CAB5307A6A40F90 /* HapticFeedbackGenerating.swift in Sources */,
				4D06F3397622D6193BA2B734CAF94A71 /* HapticFeedbackGenerator.swift in Sources */,
				203C4290AA44E61B2A846406B369869B /* NSLayoutConstraint+Utils.swift in Sources */,
				7B67650A2E44B5797D2B2D77F8C60485 /* PostFormKeyboardTracker.swift in Sources */,
				F40297E973155B83F8C6B4D90AD548A7 /* PostOptionsConstants.swift in Sources */,
				15ACFA374682D955E83B5F27195E7DB2 /* PostOptionsTagsDelegate.swift in Sources */,
				06B525887C489DD5E1280935746AAB47 /* SharedUI-dummy.m in Sources */,
				D3DC1C6447B25FD875687820B3BC343F /* ShowModalFromTopAnimator.swift in Sources */,
				88EA473F8DD02277FA9209A38D89BA83 /* SuggestedTagsDataSource.swift in Sources */,
				40068189C2C77E1206F916EB52E149BB /* SuggestedTagsView.swift in Sources */,
				89482EE45B22E5C91E4978F205D4FC73 /* SuggestedTagView.swift in Sources */,
				238829963B57EFDBD3CA13BA5D559AC7 /* TagsOptionsModel.swift in Sources */,
				0B182CBB961865D22A8436E603C52B69 /* TagsView.swift in Sources */,
				C2739EB0D6B777A9ADE71E26BE3B81FE /* TagsViewAnimationCoordinator.swift in Sources */,
				7145473C975AEA2F13E4175807A3CAC8 /* TagsViewCollectionViewLayout.swift in Sources */,
				C51A515825FD12F0B95997A29B6F6567 /* TagsViewController.swift in Sources */,
				7AE6D7E9221C7F5214C4EA30C4E3708E /* TagsViewEditCell.swift in Sources */,
				77981A22884D4906D1651638AB56938A /* TagsViewTagCell.swift in Sources */,
				D4F37914656D863C00FE8AFD8950CE7C /* TimelineContaining.swift in Sources */,
				8F788B7546D335837B0FE34387574E92 /* TMPageViewController.swift in Sources */,
				E5A7EBCEB1A3D2073AEC447EE00825C9 /* ToastPresentationStyle.swift in Sources */,
				F258B1944350B71A973A373208385673 /* UIButton+Custom.swift in Sources */,
				FBE2EE609CD292512557CC1A0C8C4D6D /* UIImage+SharedUIAssets.swift in Sources */,
				BC8747722C9C91A8CB1D84CE792F3ED7 /* UIView+AutoLayout.swift in Sources */,
				CEE81338B44798A0C73058E2CD168664 /* UIView+Shadows.swift in Sources */,
				82BC66302C966BB02E018E9EC9A56B82 /* UIView+Snaphot.swift in Sources */,
				F68A0F459EED033198FE95AEA0C410D1 /* UIView+Utils.swift in Sources */,
				254DE75AE9073243086C84856A3BABD5 /* UIViewController+Orientation.swift in Sources */,
			);
			runOnlyForDeploymentPostprocessing = 0;
		};
		EF841C6B081B11AE3613EB65E16CF3CC /* Sources */ = {
			isa = PBXSourcesBuildPhase;
			buildActionMask = 2147483647;
			files = (
				5226ED3DCA8D733D44C7F9CE7DC2F032 /* Reachability-dummy.m in Sources */,
				9378A01F96041B435EC2104DADB974F6 /* Reachability.m in Sources */,
			);
			runOnlyForDeploymentPostprocessing = 0;
		};
		F9FBA2ECB09CCE969EA9B0F22B190ED8 /* Sources */ = {
			isa = PBXSourcesBuildPhase;
			buildActionMask = 2147483647;
			files = (
				825DED6E1C303247672D8BF819EAD431 /* Pods-KanvasCameraExample-dummy.m in Sources */,
			);
			runOnlyForDeploymentPostprocessing = 0;
		};
/* End PBXSourcesBuildPhase section */

/* Begin PBXTargetDependency section */
		007E68BCE9DEECF2DC3C981C1C7112FB /* PBXTargetDependency */ = {
			isa = PBXTargetDependency;
			name = TumblrTheme;
			target = 97690FB9AA16497E774B413B7C6B9506 /* TumblrTheme */;
			targetProxy = 866B3A5A1A705666FD067238B4DA83B8 /* PBXContainerItemProxy */;
		};
		06774A6B90B21334F7F9877E3894D1CD /* PBXTargetDependency */ = {
			isa = PBXTargetDependency;
			name = TumblrTheme;
			target = 97690FB9AA16497E774B413B7C6B9506 /* TumblrTheme */;
			targetProxy = 5CD28D550DB5F9C91291FBB0D94290C6 /* PBXContainerItemProxy */;
		};
		31B52A1633C6C8DEF41E4B7B72C458B1 /* PBXTargetDependency */ = {
			isa = PBXTargetDependency;
			name = SharedUI;
			target = 5A8AA14BB4E2075C7AF275F5A37A8613 /* SharedUI */;
			targetProxy = 1FFD23C08E7045BDDCE840F79B949D16 /* PBXContainerItemProxy */;
		};
		37E56B17586453F80C674BED11BAF775 /* PBXTargetDependency */ = {
			isa = PBXTargetDependency;
			name = Utils;
			target = 5E1C9C4892FA8FEB28F32737904729A4 /* Utils */;
			targetProxy = A020B5523C80617EE25996C7F58F5D30 /* PBXContainerItemProxy */;
		};
		4C39A75CCD4BCF2F199336BA2CDB95E3 /* PBXTargetDependency */ = {
			isa = PBXTargetDependency;
			name = libwebp;
			target = 47D2E85A78C25869BB13521D8561A638 /* libwebp */;
			targetProxy = 7FC65029F18386E92235C7F2771EFDD1 /* PBXContainerItemProxy */;
		};
		555A3A643022EA830F9247B17649532F /* PBXTargetDependency */ = {
			isa = PBXTargetDependency;
			name = ImageLoader;
			target = 269D828BFEDDD2E14A9BC55D5D392757 /* ImageLoader */;
			targetProxy = A932230BF7A947DFC457F6D32E06F615 /* PBXContainerItemProxy */;
		};
		6662EC685A6D022DABBAAAED585AF0BB /* PBXTargetDependency */ = {
			isa = PBXTargetDependency;
			name = SDWebImageWebPCoder;
			target = 1953860EA9853AA2BC8022B242F08512 /* SDWebImageWebPCoder */;
			targetProxy = 81D722FF516DBFC74B5C296718988E96 /* PBXContainerItemProxy */;
		};
		7B62310B1272612F896F6CC49F8EC665 /* PBXTargetDependency */ = {
			isa = PBXTargetDependency;
			name = Utils;
			target = 5E1C9C4892FA8FEB28F32737904729A4 /* Utils */;
			targetProxy = 504C80B8734957FE36DAF99CC2125993 /* PBXContainerItemProxy */;
		};
		8A1FDE81C33691A38D6B58CABA9D33DA /* PBXTargetDependency */ = {
			isa = PBXTargetDependency;
			name = libwebp;
			target = 47D2E85A78C25869BB13521D8561A638 /* libwebp */;
			targetProxy = 1AD3BDC52E3ED5CF1C5084FFB7F85787 /* PBXContainerItemProxy */;
		};
		92226872102EA9D3DC61B61373FA1CE0 /* PBXTargetDependency */ = {
			isa = PBXTargetDependency;
			name = TumblrTheme;
			target = 97690FB9AA16497E774B413B7C6B9506 /* TumblrTheme */;
			targetProxy = B8D71F0AC17EAC45469B536EB7EBD968 /* PBXContainerItemProxy */;
		};
		98144C0B29FCF5AB8880148CFE44A64A /* PBXTargetDependency */ = {
			isa = PBXTargetDependency;
			name = Utils;
			target = 5E1C9C4892FA8FEB28F32737904729A4 /* Utils */;
			targetProxy = CA5E055C1AA97AF62E3C0AF1C9FD016C /* PBXContainerItemProxy */;
		};
		A44A5A2C3CFB78192C1D046153B6878E /* PBXTargetDependency */ = {
			isa = PBXTargetDependency;
			name = "SharedUI-SharedUI";
			target = 11D700ED871C048F7FBF2B0F542B770E /* SharedUI-SharedUI */;
			targetProxy = 027F74AD159F678388676331E877DC8C /* PBXContainerItemProxy */;
		};
		A5795DDD21D6FFA36E1C8064907A4336 /* PBXTargetDependency */ = {
			isa = PBXTargetDependency;
			name = KanvasCamera;
			target = EEA7BBCE1AEABC4574550F0FCA071779 /* KanvasCamera */;
			targetProxy = 72FD7FBD0583062DE8C993A787C34C1E /* PBXContainerItemProxy */;
		};
		AAD60E57C36770D395A151EF9C81A2A4 /* PBXTargetDependency */ = {
			isa = PBXTargetDependency;
			name = ImageLoader;
			target = 269D828BFEDDD2E14A9BC55D5D392757 /* ImageLoader */;
			targetProxy = F176DE8C7CA9DEEF138F1471EACDFE62 /* PBXContainerItemProxy */;
		};
		B27C1F99EEDDB8B05F807E135042AA5B /* PBXTargetDependency */ = {
			isa = PBXTargetDependency;
			name = SDWebImage;
			target = 3847153A6E5EEFB86565BA840768F429 /* SDWebImage */;
			targetProxy = 04FCB7CFE290F2188A3C252FEEE29228 /* PBXContainerItemProxy */;
		};
		BA997E9B55CCB7B2E3CD0DEB8762A0D0 /* PBXTargetDependency */ = {
			isa = PBXTargetDependency;
			name = "Pods-KanvasCameraExample";
			target = BDB175D784A4B1E7FCB709777D7A6ADF /* Pods-KanvasCameraExample */;
			targetProxy = DDBD836560144B4E467F325CADD13EDD /* PBXContainerItemProxy */;
		};
		BCDB00E2B1E3A0051547670A20F9B661 /* PBXTargetDependency */ = {
			isa = PBXTargetDependency;
			name = Reachability;
			target = CAA047C0F5E4106F3904E8497FA17F97 /* Reachability */;
			targetProxy = 6D9DBA05248070F41E7A39E596ADAC89 /* PBXContainerItemProxy */;
		};
		C2909E464840290264CF481C041FB7CA /* PBXTargetDependency */ = {
			isa = PBXTargetDependency;
			name = SDWebImageWebPCoder;
			target = 1953860EA9853AA2BC8022B242F08512 /* SDWebImageWebPCoder */;
			targetProxy = D4C77C595E737C57960991A93825C94A /* PBXContainerItemProxy */;
		};
		C34516117DE5A47D6A842A2DDDA29795 /* PBXTargetDependency */ = {
			isa = PBXTargetDependency;
			name = FBSnapshotTestCase;
			target = 98A98149697C80CEF8D5772791E92E66 /* FBSnapshotTestCase */;
			targetProxy = DE4C3836B35282D8E6A5BCCADEB08DAC /* PBXContainerItemProxy */;
		};
		CF4EAF993BD56E145DF54822CA10B436 /* PBXTargetDependency */ = {
			isa = PBXTargetDependency;
			name = SharedUI;
			target = 5A8AA14BB4E2075C7AF275F5A37A8613 /* SharedUI */;
			targetProxy = 374F855B8ABAF75EA7DC672C23612437 /* PBXContainerItemProxy */;
		};
		D27C192C9F7C4CA9FAF529C950AD03BB /* PBXTargetDependency */ = {
			isa = PBXTargetDependency;
			name = "KanvasCamera-KanvasCamera";
			target = 63A66EDDAEF8A5521205B4F823F1D6AB /* KanvasCamera-KanvasCamera */;
			targetProxy = DE6FEB778F98BDDAA116AD346EDB230D /* PBXContainerItemProxy */;
		};
		D3DF7054D23CDAB4293D62D6C0F67DE4 /* PBXTargetDependency */ = {
			isa = PBXTargetDependency;
			name = Reachability;
			target = CAA047C0F5E4106F3904E8497FA17F97 /* Reachability */;
			targetProxy = 6A369067289DA4FE4493BC7FDB5DC949 /* PBXContainerItemProxy */;
		};
		E0E9728D9FB5720522C03C7F92759179 /* PBXTargetDependency */ = {
			isa = PBXTargetDependency;
			name = SDWebImage;
			target = 3847153A6E5EEFB86565BA840768F429 /* SDWebImage */;
			targetProxy = 1CF00926055CDEAE79C0B7F957EA9445 /* PBXContainerItemProxy */;
		};
		E792EC45889BACBDE88DBE0F32AE8F72 /* PBXTargetDependency */ = {
			isa = PBXTargetDependency;
			name = SDWebImage;
			target = 3847153A6E5EEFB86565BA840768F429 /* SDWebImage */;
			targetProxy = F2677C1FE0F93E2FD2DA84DF39AD21A5 /* PBXContainerItemProxy */;
		};
/* End PBXTargetDependency section */

/* Begin XCBuildConfiguration section */
		0407DC0737605464ADCAD0CB1796FE9B /* Debug */ = {
			isa = XCBuildConfiguration;
			baseConfigurationReference = 829D65E409B1AE36EA70AD43EC2D444C /* ImageLoader.debug.xcconfig */;
			buildSettings = {
				CLANG_ENABLE_OBJC_WEAK = NO;
				CODE_SIGN_IDENTITY = "iPhone Developer";
				"CODE_SIGN_IDENTITY[sdk=appletvos*]" = "";
				"CODE_SIGN_IDENTITY[sdk=iphoneos*]" = "";
				"CODE_SIGN_IDENTITY[sdk=watchos*]" = "";
				GCC_PREFIX_HEADER = "Target Support Files/ImageLoader/ImageLoader-prefix.pch";
				IPHONEOS_DEPLOYMENT_TARGET = 12.0;
				MODULEMAP_FILE = Headers/Public/ImageLoader/ImageLoader.modulemap;
				OTHER_LDFLAGS = "";
				OTHER_LIBTOOLFLAGS = "";
				PRIVATE_HEADERS_FOLDER_PATH = "";
				PRODUCT_MODULE_NAME = ImageLoader;
				PRODUCT_NAME = ImageLoader;
				PUBLIC_HEADERS_FOLDER_PATH = "";
				SDKROOT = iphoneos;
				SKIP_INSTALL = YES;
				SWIFT_ACTIVE_COMPILATION_CONDITIONS = "$(inherited) ";
				SWIFT_VERSION = 4.2;
				TARGETED_DEVICE_FAMILY = "1,2";
			};
			name = Debug;
		};
		0B5D13BD1FE0614618FF36A5C8A89D41 /* Debug */ = {
			isa = XCBuildConfiguration;
			baseConfigurationReference = D868D2AE8AB0E0D6569583B4019D02E3 /* SDWebImage.debug.xcconfig */;
			buildSettings = {
				CODE_SIGN_IDENTITY = "iPhone Developer";
				"CODE_SIGN_IDENTITY[sdk=appletvos*]" = "";
				"CODE_SIGN_IDENTITY[sdk=iphoneos*]" = "";
				"CODE_SIGN_IDENTITY[sdk=watchos*]" = "";
				GCC_PREFIX_HEADER = "Target Support Files/SDWebImage/SDWebImage-prefix.pch";
				IPHONEOS_DEPLOYMENT_TARGET = 8.0;
				MODULEMAP_FILE = Headers/Public/SDWebImage/SDWebImage.modulemap;
				OTHER_LDFLAGS = "";
				OTHER_LIBTOOLFLAGS = "";
				PRIVATE_HEADERS_FOLDER_PATH = "";
				PRODUCT_MODULE_NAME = SDWebImage;
				PRODUCT_NAME = SDWebImage;
				PUBLIC_HEADERS_FOLDER_PATH = "";
				SDKROOT = iphoneos;
				SKIP_INSTALL = YES;
				SWIFT_ACTIVE_COMPILATION_CONDITIONS = "$(inherited) ";
				SWIFT_VERSION = 4.2;
				TARGETED_DEVICE_FAMILY = "1,2";
			};
			name = Debug;
		};
		0C99A0B398D296905E87D24922C8F3AC /* Debug */ = {
			isa = XCBuildConfiguration;
			baseConfigurationReference = D0A7D1A9CB847356C7121DC3EE330CB4 /* FBSnapshotTestCase.debug.xcconfig */;
			buildSettings = {
				CODE_SIGN_IDENTITY = "iPhone Developer";
				"CODE_SIGN_IDENTITY[sdk=appletvos*]" = "";
				"CODE_SIGN_IDENTITY[sdk=iphoneos*]" = "";
				"CODE_SIGN_IDENTITY[sdk=watchos*]" = "";
				GCC_PREFIX_HEADER = "Target Support Files/FBSnapshotTestCase/FBSnapshotTestCase-prefix.pch";
				IPHONEOS_DEPLOYMENT_TARGET = 7.0;
				MODULEMAP_FILE = Headers/Public/FBSnapshotTestCase/FBSnapshotTestCase.modulemap;
				OTHER_LDFLAGS = "";
				OTHER_LIBTOOLFLAGS = "";
				PRIVATE_HEADERS_FOLDER_PATH = "";
				PRODUCT_MODULE_NAME = FBSnapshotTestCase;
				PRODUCT_NAME = FBSnapshotTestCase;
				PUBLIC_HEADERS_FOLDER_PATH = "";
				SDKROOT = iphoneos;
				SKIP_INSTALL = YES;
				SWIFT_ACTIVE_COMPILATION_CONDITIONS = "$(inherited) ";
				SWIFT_VERSION = 4.2;
				TARGETED_DEVICE_FAMILY = "1,2";
			};
			name = Debug;
		};
		131356BE54884448CA49C07BEDF4BB2A /* Debug */ = {
			isa = XCBuildConfiguration;
			buildSettings = {
				ALWAYS_SEARCH_USER_PATHS = NO;
				CLANG_ANALYZER_NONNULL = YES;
				CLANG_ANALYZER_NUMBER_OBJECT_CONVERSION = YES_AGGRESSIVE;
				CLANG_CXX_LANGUAGE_STANDARD = "gnu++14";
				CLANG_CXX_LIBRARY = "libc++";
				CLANG_ENABLE_MODULES = YES;
				CLANG_ENABLE_OBJC_ARC = YES;
				CLANG_ENABLE_OBJC_WEAK = YES;
				CLANG_WARN_BLOCK_CAPTURE_AUTORELEASING = YES;
				CLANG_WARN_BOOL_CONVERSION = YES;
				CLANG_WARN_COMMA = YES;
				CLANG_WARN_CONSTANT_CONVERSION = YES;
				CLANG_WARN_DEPRECATED_OBJC_IMPLEMENTATIONS = YES;
				CLANG_WARN_DIRECT_OBJC_ISA_USAGE = YES_ERROR;
				CLANG_WARN_DOCUMENTATION_COMMENTS = YES;
				CLANG_WARN_EMPTY_BODY = YES;
				CLANG_WARN_ENUM_CONVERSION = YES;
				CLANG_WARN_INFINITE_RECURSION = YES;
				CLANG_WARN_INT_CONVERSION = YES;
				CLANG_WARN_NON_LITERAL_NULL_CONVERSION = YES;
				CLANG_WARN_OBJC_IMPLICIT_RETAIN_SELF = YES;
				CLANG_WARN_OBJC_LITERAL_CONVERSION = YES;
				CLANG_WARN_OBJC_ROOT_CLASS = YES_ERROR;
				CLANG_WARN_RANGE_LOOP_ANALYSIS = YES;
				CLANG_WARN_STRICT_PROTOTYPES = YES;
				CLANG_WARN_SUSPICIOUS_MOVE = YES;
				CLANG_WARN_UNGUARDED_AVAILABILITY = YES_AGGRESSIVE;
				CLANG_WARN_UNREACHABLE_CODE = YES;
				CLANG_WARN__DUPLICATE_METHOD_MATCH = YES;
				COPY_PHASE_STRIP = NO;
				DEBUG_INFORMATION_FORMAT = dwarf;
				ENABLE_STRICT_OBJC_MSGSEND = YES;
				ENABLE_TESTABILITY = YES;
				GCC_C_LANGUAGE_STANDARD = gnu11;
				GCC_DYNAMIC_NO_PIC = NO;
				GCC_NO_COMMON_BLOCKS = YES;
				GCC_OPTIMIZATION_LEVEL = 0;
				GCC_PREPROCESSOR_DEFINITIONS = (
					"POD_CONFIGURATION_DEBUG=1",
					"DEBUG=1",
					"$(inherited)",
				);
				GCC_WARN_64_TO_32_BIT_CONVERSION = YES;
				GCC_WARN_ABOUT_RETURN_TYPE = YES_ERROR;
				GCC_WARN_UNDECLARED_SELECTOR = YES;
				GCC_WARN_UNINITIALIZED_AUTOS = YES_AGGRESSIVE;
				GCC_WARN_UNUSED_FUNCTION = YES;
				GCC_WARN_UNUSED_VARIABLE = YES;
				IPHONEOS_DEPLOYMENT_TARGET = 12.0;
				MTL_ENABLE_DEBUG_INFO = INCLUDE_SOURCE;
				MTL_FAST_MATH = YES;
				ONLY_ACTIVE_ARCH = YES;
				PRODUCT_NAME = "$(TARGET_NAME)";
				STRIP_INSTALLED_PRODUCT = NO;
				SWIFT_ACTIVE_COMPILATION_CONDITIONS = DEBUG;
				SWIFT_OPTIMIZATION_LEVEL = "-Onone";
				SWIFT_VERSION = 5.0;
				SYMROOT = "${SRCROOT}/../build";
			};
			name = Debug;
		};
		2272A3FA9BF168613E50A9D41E6A70A8 /* Release */ = {
			isa = XCBuildConfiguration;
			baseConfigurationReference = 72BC6172444BC8896A7DD17D385D81BE /* Pods-KanvasCameraExampleTests.release.xcconfig */;
			buildSettings = {
				ALWAYS_EMBED_SWIFT_STANDARD_LIBRARIES = NO;
				CLANG_ENABLE_OBJC_WEAK = NO;
				CODE_SIGN_IDENTITY = "iPhone Developer";
				"CODE_SIGN_IDENTITY[sdk=appletvos*]" = "";
				"CODE_SIGN_IDENTITY[sdk=iphoneos*]" = "";
				"CODE_SIGN_IDENTITY[sdk=watchos*]" = "";
				IPHONEOS_DEPLOYMENT_TARGET = 12.0;
				MACH_O_TYPE = staticlib;
				MODULEMAP_FILE = "Target Support Files/Pods-KanvasCameraExampleTests/Pods-KanvasCameraExampleTests.modulemap";
				OTHER_LDFLAGS = "";
				OTHER_LIBTOOLFLAGS = "";
				PODS_ROOT = "$(SRCROOT)";
				PRODUCT_BUNDLE_IDENTIFIER = "org.cocoapods.${PRODUCT_NAME:rfc1034identifier}";
				SDKROOT = iphoneos;
				SKIP_INSTALL = YES;
				TARGETED_DEVICE_FAMILY = "1,2";
				VALIDATE_PRODUCT = YES;
			};
			name = Release;
		};
		2CBB0E4EEEEC993E9D680EAA8F24BF28 /* Debug */ = {
			isa = XCBuildConfiguration;
			baseConfigurationReference = 88AE06B3943FC8E85EBBA88101A33BCF /* KanvasCamera.debug.xcconfig */;
			buildSettings = {
				CODE_SIGN_IDENTITY = "iPhone Developer";
				CONFIGURATION_BUILD_DIR = "$(BUILD_DIR)/$(CONFIGURATION)$(EFFECTIVE_PLATFORM_NAME)/KanvasCamera";
				IBSC_MODULE = KanvasCamera;
				INFOPLIST_FILE = "Target Support Files/KanvasCamera/ResourceBundle-KanvasCamera-KanvasCamera-Info.plist";
				IPHONEOS_DEPLOYMENT_TARGET = 12.0;
				PRODUCT_NAME = KanvasCamera;
				SDKROOT = iphoneos;
				SKIP_INSTALL = YES;
				TARGETED_DEVICE_FAMILY = "1,2";
				WRAPPER_EXTENSION = bundle;
			};
			name = Debug;
		};
		2F46578EA59F95EAAA7E7528625443CD /* Release */ = {
			isa = XCBuildConfiguration;
			baseConfigurationReference = D59D8AACD33DE089852D75216394C9EE /* KanvasCamera.release.xcconfig */;
			buildSettings = {
				CODE_SIGN_IDENTITY = "iPhone Developer";
				CONFIGURATION_BUILD_DIR = "$(BUILD_DIR)/$(CONFIGURATION)$(EFFECTIVE_PLATFORM_NAME)/KanvasCamera";
				IBSC_MODULE = KanvasCamera;
				INFOPLIST_FILE = "Target Support Files/KanvasCamera/ResourceBundle-KanvasCamera-KanvasCamera-Info.plist";
				IPHONEOS_DEPLOYMENT_TARGET = 12.0;
				PRODUCT_NAME = KanvasCamera;
				SDKROOT = iphoneos;
				SKIP_INSTALL = YES;
				TARGETED_DEVICE_FAMILY = "1,2";
				WRAPPER_EXTENSION = bundle;
			};
			name = Release;
		};
		3328BF81793AA48126771FCD1850DF12 /* Release */ = {
			isa = XCBuildConfiguration;
			baseConfigurationReference = 0DAE6361CDC622195378A68D486386AF /* libwebp.release.xcconfig */;
			buildSettings = {
				CODE_SIGN_IDENTITY = "iPhone Developer";
				"CODE_SIGN_IDENTITY[sdk=appletvos*]" = "";
				"CODE_SIGN_IDENTITY[sdk=iphoneos*]" = "";
				"CODE_SIGN_IDENTITY[sdk=watchos*]" = "";
				GCC_PREFIX_HEADER = "Target Support Files/libwebp/libwebp-prefix.pch";
				IPHONEOS_DEPLOYMENT_TARGET = 6.0;
				MODULEMAP_FILE = Headers/Public/libwebp/libwebp.modulemap;
				OTHER_LDFLAGS = "";
				OTHER_LIBTOOLFLAGS = "";
				PRIVATE_HEADERS_FOLDER_PATH = "";
				PRODUCT_MODULE_NAME = libwebp;
				PRODUCT_NAME = libwebp;
				PUBLIC_HEADERS_FOLDER_PATH = "";
				SDKROOT = iphoneos;
				SKIP_INSTALL = YES;
				SWIFT_ACTIVE_COMPILATION_CONDITIONS = "$(inherited) ";
				SWIFT_VERSION = 4.2;
				TARGETED_DEVICE_FAMILY = "1,2";
				VALIDATE_PRODUCT = YES;
			};
			name = Release;
		};
		38E4794D94D992F45DCD8742428F83E8 /* Release */ = {
			isa = XCBuildConfiguration;
			baseConfigurationReference = E832030D8DB08F7747D09418E2C62653 /* SharedUI.release.xcconfig */;
			buildSettings = {
				CLANG_ENABLE_OBJC_WEAK = NO;
				CODE_SIGN_IDENTITY = "iPhone Developer";
				"CODE_SIGN_IDENTITY[sdk=appletvos*]" = "";
				"CODE_SIGN_IDENTITY[sdk=iphoneos*]" = "";
				"CODE_SIGN_IDENTITY[sdk=watchos*]" = "";
				GCC_PREFIX_HEADER = "Target Support Files/SharedUI/SharedUI-prefix.pch";
				IPHONEOS_DEPLOYMENT_TARGET = 12.0;
				MODULEMAP_FILE = Headers/Public/SharedUI/SharedUI.modulemap;
				OTHER_LDFLAGS = "";
				OTHER_LIBTOOLFLAGS = "";
				PRIVATE_HEADERS_FOLDER_PATH = "";
				PRODUCT_MODULE_NAME = SharedUI;
				PRODUCT_NAME = SharedUI;
				PUBLIC_HEADERS_FOLDER_PATH = "";
				SDKROOT = iphoneos;
				SKIP_INSTALL = YES;
				SWIFT_ACTIVE_COMPILATION_CONDITIONS = "$(inherited) ";
				SWIFT_VERSION = 4.2;
				TARGETED_DEVICE_FAMILY = "1,2";
				VALIDATE_PRODUCT = YES;
			};
			name = Release;
		};
		4325716D9528FA24C1EFAC5F3688901A /* Debug */ = {
			isa = XCBuildConfiguration;
			baseConfigurationReference = 5CE0F0BCEE91571C41734EED2D2A59FF /* Reachability.debug.xcconfig */;
			buildSettings = {
				CODE_SIGN_IDENTITY = "iPhone Developer";
				"CODE_SIGN_IDENTITY[sdk=appletvos*]" = "";
				"CODE_SIGN_IDENTITY[sdk=iphoneos*]" = "";
				"CODE_SIGN_IDENTITY[sdk=watchos*]" = "";
				GCC_PREFIX_HEADER = "Target Support Files/Reachability/Reachability-prefix.pch";
				IPHONEOS_DEPLOYMENT_TARGET = 6.0;
				MODULEMAP_FILE = Headers/Public/Reachability/Reachability.modulemap;
				OTHER_LDFLAGS = "";
				OTHER_LIBTOOLFLAGS = "";
				PRIVATE_HEADERS_FOLDER_PATH = "";
				PRODUCT_MODULE_NAME = Reachability;
				PRODUCT_NAME = Reachability;
				PUBLIC_HEADERS_FOLDER_PATH = "";
				SDKROOT = iphoneos;
				SKIP_INSTALL = YES;
				SWIFT_ACTIVE_COMPILATION_CONDITIONS = "$(inherited) ";
				SWIFT_VERSION = 4.2;
				TARGETED_DEVICE_FAMILY = "1,2";
			};
			name = Debug;
		};
		455F47279E253667DEEC1C536E9ADECC /* Release */ = {
			isa = XCBuildConfiguration;
			baseConfigurationReference = C496F8F15089F73286F58D85ABDE963C /* SDWebImage.release.xcconfig */;
			buildSettings = {
				CODE_SIGN_IDENTITY = "iPhone Developer";
				"CODE_SIGN_IDENTITY[sdk=appletvos*]" = "";
				"CODE_SIGN_IDENTITY[sdk=iphoneos*]" = "";
				"CODE_SIGN_IDENTITY[sdk=watchos*]" = "";
				GCC_PREFIX_HEADER = "Target Support Files/SDWebImage/SDWebImage-prefix.pch";
				IPHONEOS_DEPLOYMENT_TARGET = 8.0;
				MODULEMAP_FILE = Headers/Public/SDWebImage/SDWebImage.modulemap;
				OTHER_LDFLAGS = "";
				OTHER_LIBTOOLFLAGS = "";
				PRIVATE_HEADERS_FOLDER_PATH = "";
				PRODUCT_MODULE_NAME = SDWebImage;
				PRODUCT_NAME = SDWebImage;
				PUBLIC_HEADERS_FOLDER_PATH = "";
				SDKROOT = iphoneos;
				SKIP_INSTALL = YES;
				SWIFT_ACTIVE_COMPILATION_CONDITIONS = "$(inherited) ";
				SWIFT_VERSION = 4.2;
				TARGETED_DEVICE_FAMILY = "1,2";
				VALIDATE_PRODUCT = YES;
			};
			name = Release;
		};
		494A3FFE3F1445678EDECC55E0BA5B0A /* Debug */ = {
			isa = XCBuildConfiguration;
			baseConfigurationReference = BF41B09AB42DB361CD8BAA4C74675754 /* Utils.debug.xcconfig */;
			buildSettings = {
				CLANG_ENABLE_OBJC_WEAK = NO;
				CODE_SIGN_IDENTITY = "iPhone Developer";
				"CODE_SIGN_IDENTITY[sdk=appletvos*]" = "";
				"CODE_SIGN_IDENTITY[sdk=iphoneos*]" = "";
				"CODE_SIGN_IDENTITY[sdk=watchos*]" = "";
				GCC_PREFIX_HEADER = "Target Support Files/Utils/Utils-prefix.pch";
				IPHONEOS_DEPLOYMENT_TARGET = 12.0;
				MODULEMAP_FILE = Headers/Public/Utils/Utils.modulemap;
				OTHER_LDFLAGS = "";
				OTHER_LIBTOOLFLAGS = "";
				PRIVATE_HEADERS_FOLDER_PATH = "";
				PRODUCT_MODULE_NAME = Utils;
				PRODUCT_NAME = Utils;
				PUBLIC_HEADERS_FOLDER_PATH = "";
				SDKROOT = iphoneos;
				SKIP_INSTALL = YES;
				SWIFT_ACTIVE_COMPILATION_CONDITIONS = "$(inherited) ";
				SWIFT_VERSION = 4.2;
				TARGETED_DEVICE_FAMILY = "1,2";
			};
			name = Debug;
		};
		52001F422914504581F7332A15CE6D1E /* Debug */ = {
			isa = XCBuildConfiguration;
			baseConfigurationReference = 888D1107ADA0E7FEBD72F2B681538E93 /* Pods-KanvasCameraExampleTests.debug.xcconfig */;
			buildSettings = {
				ALWAYS_EMBED_SWIFT_STANDARD_LIBRARIES = NO;
				CLANG_ENABLE_OBJC_WEAK = NO;
				CODE_SIGN_IDENTITY = "iPhone Developer";
				"CODE_SIGN_IDENTITY[sdk=appletvos*]" = "";
				"CODE_SIGN_IDENTITY[sdk=iphoneos*]" = "";
				"CODE_SIGN_IDENTITY[sdk=watchos*]" = "";
				IPHONEOS_DEPLOYMENT_TARGET = 12.0;
				MACH_O_TYPE = staticlib;
				MODULEMAP_FILE = "Target Support Files/Pods-KanvasCameraExampleTests/Pods-KanvasCameraExampleTests.modulemap";
				OTHER_LDFLAGS = "";
				OTHER_LIBTOOLFLAGS = "";
				PODS_ROOT = "$(SRCROOT)";
				PRODUCT_BUNDLE_IDENTIFIER = "org.cocoapods.${PRODUCT_NAME:rfc1034identifier}";
				SDKROOT = iphoneos;
				SKIP_INSTALL = YES;
				TARGETED_DEVICE_FAMILY = "1,2";
			};
			name = Debug;
		};
		5A6730119DE9B4669983C9F176E44F26 /* Release */ = {
			isa = XCBuildConfiguration;
			baseConfigurationReference = E832030D8DB08F7747D09418E2C62653 /* SharedUI.release.xcconfig */;
			buildSettings = {
				CODE_SIGN_IDENTITY = "iPhone Developer";
				CONFIGURATION_BUILD_DIR = "$(BUILD_DIR)/$(CONFIGURATION)$(EFFECTIVE_PLATFORM_NAME)/SharedUI";
				IBSC_MODULE = SharedUI;
				INFOPLIST_FILE = "Target Support Files/SharedUI/ResourceBundle-SharedUI-SharedUI-Info.plist";
				IPHONEOS_DEPLOYMENT_TARGET = 12.0;
				PRODUCT_NAME = SharedUI;
				SDKROOT = iphoneos;
				SKIP_INSTALL = YES;
				TARGETED_DEVICE_FAMILY = "1,2";
				WRAPPER_EXTENSION = bundle;
			};
			name = Release;
		};
		5FD20BAE2BB43B49EE3A04EDEFE4B344 /* Release */ = {
			isa = XCBuildConfiguration;
			baseConfigurationReference = 6B021E6E4313D7010362B8C66F9B8BED /* Reachability.release.xcconfig */;
			buildSettings = {
				CODE_SIGN_IDENTITY = "iPhone Developer";
				"CODE_SIGN_IDENTITY[sdk=appletvos*]" = "";
				"CODE_SIGN_IDENTITY[sdk=iphoneos*]" = "";
				"CODE_SIGN_IDENTITY[sdk=watchos*]" = "";
				GCC_PREFIX_HEADER = "Target Support Files/Reachability/Reachability-prefix.pch";
				IPHONEOS_DEPLOYMENT_TARGET = 6.0;
				MODULEMAP_FILE = Headers/Public/Reachability/Reachability.modulemap;
				OTHER_LDFLAGS = "";
				OTHER_LIBTOOLFLAGS = "";
				PRIVATE_HEADERS_FOLDER_PATH = "";
				PRODUCT_MODULE_NAME = Reachability;
				PRODUCT_NAME = Reachability;
				PUBLIC_HEADERS_FOLDER_PATH = "";
				SDKROOT = iphoneos;
				SKIP_INSTALL = YES;
				SWIFT_ACTIVE_COMPILATION_CONDITIONS = "$(inherited) ";
				SWIFT_VERSION = 4.2;
				TARGETED_DEVICE_FAMILY = "1,2";
				VALIDATE_PRODUCT = YES;
			};
			name = Release;
		};
		6090B147971E18DD4532A091D60C6399 /* Release */ = {
			isa = XCBuildConfiguration;
			baseConfigurationReference = D59D8AACD33DE089852D75216394C9EE /* KanvasCamera.release.xcconfig */;
			buildSettings = {
				CLANG_ENABLE_OBJC_WEAK = NO;
				CODE_SIGN_IDENTITY = "iPhone Developer";
				"CODE_SIGN_IDENTITY[sdk=appletvos*]" = "";
				"CODE_SIGN_IDENTITY[sdk=iphoneos*]" = "";
				"CODE_SIGN_IDENTITY[sdk=watchos*]" = "";
				GCC_PREFIX_HEADER = "Target Support Files/KanvasCamera/KanvasCamera-prefix.pch";
				IPHONEOS_DEPLOYMENT_TARGET = 12.0;
				MODULEMAP_FILE = Headers/Public/KanvasCamera/KanvasCamera.modulemap;
				OTHER_LDFLAGS = "";
				OTHER_LIBTOOLFLAGS = "";
				PRIVATE_HEADERS_FOLDER_PATH = "";
				PRODUCT_MODULE_NAME = KanvasCamera;
				PRODUCT_NAME = KanvasCamera;
				PUBLIC_HEADERS_FOLDER_PATH = "";
				SDKROOT = iphoneos;
				SKIP_INSTALL = YES;
				SWIFT_ACTIVE_COMPILATION_CONDITIONS = "$(inherited) ";
				SWIFT_VERSION = 4.2;
				TARGETED_DEVICE_FAMILY = "1,2";
				VALIDATE_PRODUCT = YES;
			};
			name = Release;
		};
		610FA2BC081F0D57BBFC82590D887D0D /* Release */ = {
			isa = XCBuildConfiguration;
			baseConfigurationReference = 9242A1ACC5FF8D138837DAE8B503320D /* TumblrTheme.release.xcconfig */;
			buildSettings = {
				CLANG_ENABLE_OBJC_WEAK = NO;
				CODE_SIGN_IDENTITY = "iPhone Developer";
				"CODE_SIGN_IDENTITY[sdk=appletvos*]" = "";
				"CODE_SIGN_IDENTITY[sdk=iphoneos*]" = "";
				"CODE_SIGN_IDENTITY[sdk=watchos*]" = "";
				GCC_PREFIX_HEADER = "Target Support Files/TumblrTheme/TumblrTheme-prefix.pch";
				IPHONEOS_DEPLOYMENT_TARGET = 12.0;
				MODULEMAP_FILE = Headers/Public/TumblrTheme/TumblrTheme.modulemap;
				OTHER_LDFLAGS = "";
				OTHER_LIBTOOLFLAGS = "";
				PRIVATE_HEADERS_FOLDER_PATH = "";
				PRODUCT_MODULE_NAME = TumblrTheme;
				PRODUCT_NAME = TumblrTheme;
				PUBLIC_HEADERS_FOLDER_PATH = "";
				SDKROOT = iphoneos;
				SKIP_INSTALL = YES;
				SWIFT_ACTIVE_COMPILATION_CONDITIONS = "$(inherited) ";
				SWIFT_VERSION = 4.2;
				TARGETED_DEVICE_FAMILY = "1,2";
				VALIDATE_PRODUCT = YES;
			};
			name = Release;
		};
		61F9580EECB4CE2CD15F80416E7280BF /* Debug */ = {
			isa = XCBuildConfiguration;
			baseConfigurationReference = 88AE06B3943FC8E85EBBA88101A33BCF /* KanvasCamera.debug.xcconfig */;
			buildSettings = {
				CLANG_ENABLE_OBJC_WEAK = NO;
				CODE_SIGN_IDENTITY = "iPhone Developer";
				"CODE_SIGN_IDENTITY[sdk=appletvos*]" = "";
				"CODE_SIGN_IDENTITY[sdk=iphoneos*]" = "";
				"CODE_SIGN_IDENTITY[sdk=watchos*]" = "";
				GCC_PREFIX_HEADER = "Target Support Files/KanvasCamera/KanvasCamera-prefix.pch";
				IPHONEOS_DEPLOYMENT_TARGET = 12.0;
				MODULEMAP_FILE = Headers/Public/KanvasCamera/KanvasCamera.modulemap;
				OTHER_LDFLAGS = "";
				OTHER_LIBTOOLFLAGS = "";
				PRIVATE_HEADERS_FOLDER_PATH = "";
				PRODUCT_MODULE_NAME = KanvasCamera;
				PRODUCT_NAME = KanvasCamera;
				PUBLIC_HEADERS_FOLDER_PATH = "";
				SDKROOT = iphoneos;
				SKIP_INSTALL = YES;
				SWIFT_ACTIVE_COMPILATION_CONDITIONS = "$(inherited) ";
				SWIFT_VERSION = 4.2;
				TARGETED_DEVICE_FAMILY = "1,2";
			};
			name = Debug;
		};
		6AD93A54E6C5DE7EB687ACAC8614385E /* Release */ = {
			isa = XCBuildConfiguration;
			baseConfigurationReference = DFDA4BE8CB7696C13F12FE34B3413DDF /* Utils.release.xcconfig */;
			buildSettings = {
				CLANG_ENABLE_OBJC_WEAK = NO;
				CODE_SIGN_IDENTITY = "iPhone Developer";
				"CODE_SIGN_IDENTITY[sdk=appletvos*]" = "";
				"CODE_SIGN_IDENTITY[sdk=iphoneos*]" = "";
				"CODE_SIGN_IDENTITY[sdk=watchos*]" = "";
				GCC_PREFIX_HEADER = "Target Support Files/Utils/Utils-prefix.pch";
				IPHONEOS_DEPLOYMENT_TARGET = 12.0;
				MODULEMAP_FILE = Headers/Public/Utils/Utils.modulemap;
				OTHER_LDFLAGS = "";
				OTHER_LIBTOOLFLAGS = "";
				PRIVATE_HEADERS_FOLDER_PATH = "";
				PRODUCT_MODULE_NAME = Utils;
				PRODUCT_NAME = Utils;
				PUBLIC_HEADERS_FOLDER_PATH = "";
				SDKROOT = iphoneos;
				SKIP_INSTALL = YES;
				SWIFT_ACTIVE_COMPILATION_CONDITIONS = "$(inherited) ";
				SWIFT_VERSION = 4.2;
				TARGETED_DEVICE_FAMILY = "1,2";
				VALIDATE_PRODUCT = YES;
			};
			name = Release;
		};
		74D8F53041F8C995EFD2DE3BF0F4D7DA /* Debug */ = {
			isa = XCBuildConfiguration;
			baseConfigurationReference = 6C0E4134269D508FCD26AB693AD58333 /* SharedUI.debug.xcconfig */;
			buildSettings = {
				CLANG_ENABLE_OBJC_WEAK = NO;
				CODE_SIGN_IDENTITY = "iPhone Developer";
				"CODE_SIGN_IDENTITY[sdk=appletvos*]" = "";
				"CODE_SIGN_IDENTITY[sdk=iphoneos*]" = "";
				"CODE_SIGN_IDENTITY[sdk=watchos*]" = "";
				GCC_PREFIX_HEADER = "Target Support Files/SharedUI/SharedUI-prefix.pch";
				IPHONEOS_DEPLOYMENT_TARGET = 12.0;
				MODULEMAP_FILE = Headers/Public/SharedUI/SharedUI.modulemap;
				OTHER_LDFLAGS = "";
				OTHER_LIBTOOLFLAGS = "";
				PRIVATE_HEADERS_FOLDER_PATH = "";
				PRODUCT_MODULE_NAME = SharedUI;
				PRODUCT_NAME = SharedUI;
				PUBLIC_HEADERS_FOLDER_PATH = "";
				SDKROOT = iphoneos;
				SKIP_INSTALL = YES;
				SWIFT_ACTIVE_COMPILATION_CONDITIONS = "$(inherited) ";
				SWIFT_VERSION = 4.2;
				TARGETED_DEVICE_FAMILY = "1,2";
			};
			name = Debug;
		};
		7F02FD0F5DFA357E1AB8F5A19A717785 /* Release */ = {
			isa = XCBuildConfiguration;
			baseConfigurationReference = 9B517E6A0870BABE91142F564727845B /* FBSnapshotTestCase.release.xcconfig */;
			buildSettings = {
				CODE_SIGN_IDENTITY = "iPhone Developer";
				"CODE_SIGN_IDENTITY[sdk=appletvos*]" = "";
				"CODE_SIGN_IDENTITY[sdk=iphoneos*]" = "";
				"CODE_SIGN_IDENTITY[sdk=watchos*]" = "";
				GCC_PREFIX_HEADER = "Target Support Files/FBSnapshotTestCase/FBSnapshotTestCase-prefix.pch";
				IPHONEOS_DEPLOYMENT_TARGET = 7.0;
				MODULEMAP_FILE = Headers/Public/FBSnapshotTestCase/FBSnapshotTestCase.modulemap;
				OTHER_LDFLAGS = "";
				OTHER_LIBTOOLFLAGS = "";
				PRIVATE_HEADERS_FOLDER_PATH = "";
				PRODUCT_MODULE_NAME = FBSnapshotTestCase;
				PRODUCT_NAME = FBSnapshotTestCase;
				PUBLIC_HEADERS_FOLDER_PATH = "";
				SDKROOT = iphoneos;
				SKIP_INSTALL = YES;
				SWIFT_ACTIVE_COMPILATION_CONDITIONS = "$(inherited) ";
				SWIFT_VERSION = 4.2;
				TARGETED_DEVICE_FAMILY = "1,2";
				VALIDATE_PRODUCT = YES;
			};
			name = Release;
		};
		89FA3FC523E7752734BDC0D7A0D5EBB0 /* Debug */ = {
			isa = XCBuildConfiguration;
			baseConfigurationReference = 6C0E4134269D508FCD26AB693AD58333 /* SharedUI.debug.xcconfig */;
			buildSettings = {
				CODE_SIGN_IDENTITY = "iPhone Developer";
				CONFIGURATION_BUILD_DIR = "$(BUILD_DIR)/$(CONFIGURATION)$(EFFECTIVE_PLATFORM_NAME)/SharedUI";
				IBSC_MODULE = SharedUI;
				INFOPLIST_FILE = "Target Support Files/SharedUI/ResourceBundle-SharedUI-SharedUI-Info.plist";
				IPHONEOS_DEPLOYMENT_TARGET = 12.0;
				PRODUCT_NAME = SharedUI;
				SDKROOT = iphoneos;
				SKIP_INSTALL = YES;
				TARGETED_DEVICE_FAMILY = "1,2";
				WRAPPER_EXTENSION = bundle;
			};
			name = Debug;
		};
		9B479286C7018BDE45515B7BB78626DE /* Debug */ = {
			isa = XCBuildConfiguration;
			baseConfigurationReference = 3CA7286266118F2114D28E07BB6820E0 /* libwebp.debug.xcconfig */;
			buildSettings = {
				CODE_SIGN_IDENTITY = "iPhone Developer";
				"CODE_SIGN_IDENTITY[sdk=appletvos*]" = "";
				"CODE_SIGN_IDENTITY[sdk=iphoneos*]" = "";
				"CODE_SIGN_IDENTITY[sdk=watchos*]" = "";
				GCC_PREFIX_HEADER = "Target Support Files/libwebp/libwebp-prefix.pch";
				IPHONEOS_DEPLOYMENT_TARGET = 6.0;
				MODULEMAP_FILE = Headers/Public/libwebp/libwebp.modulemap;
				OTHER_LDFLAGS = "";
				OTHER_LIBTOOLFLAGS = "";
				PRIVATE_HEADERS_FOLDER_PATH = "";
				PRODUCT_MODULE_NAME = libwebp;
				PRODUCT_NAME = libwebp;
				PUBLIC_HEADERS_FOLDER_PATH = "";
				SDKROOT = iphoneos;
				SKIP_INSTALL = YES;
				SWIFT_ACTIVE_COMPILATION_CONDITIONS = "$(inherited) ";
				SWIFT_VERSION = 4.2;
				TARGETED_DEVICE_FAMILY = "1,2";
			};
			name = Debug;
		};
		9F7774EEEEB2085181FE47F03B5CCD22 /* Debug */ = {
			isa = XCBuildConfiguration;
			baseConfigurationReference = C3EAEDBA0F2C2A38D7CC36BAF437BA67 /* SDWebImageWebPCoder.debug.xcconfig */;
			buildSettings = {
				CODE_SIGN_IDENTITY = "iPhone Developer";
				"CODE_SIGN_IDENTITY[sdk=appletvos*]" = "";
				"CODE_SIGN_IDENTITY[sdk=iphoneos*]" = "";
				"CODE_SIGN_IDENTITY[sdk=watchos*]" = "";
				GCC_PREFIX_HEADER = "Target Support Files/SDWebImageWebPCoder/SDWebImageWebPCoder-prefix.pch";
				IPHONEOS_DEPLOYMENT_TARGET = 8.0;
				MODULEMAP_FILE = Headers/Private/SDWebImageWebPCoder/SDWebImageWebPCoder.modulemap;
				OTHER_LDFLAGS = "";
				OTHER_LIBTOOLFLAGS = "";
				PRIVATE_HEADERS_FOLDER_PATH = "";
				PRODUCT_MODULE_NAME = SDWebImageWebPCoder;
				PRODUCT_NAME = SDWebImageWebPCoder;
				PUBLIC_HEADERS_FOLDER_PATH = "";
				SDKROOT = iphoneos;
				SKIP_INSTALL = YES;
				SWIFT_ACTIVE_COMPILATION_CONDITIONS = "$(inherited) ";
				SWIFT_VERSION = 4.2;
				TARGETED_DEVICE_FAMILY = "1,2";
			};
			name = Debug;
		};
		A77CEAA84076223E1C238991379C091C /* Release */ = {
			isa = XCBuildConfiguration;
			baseConfigurationReference = 7FA3FAD532C2EBB8EF86876756FAEBC4 /* ImageLoader.release.xcconfig */;
			buildSettings = {
				CLANG_ENABLE_OBJC_WEAK = NO;
				CODE_SIGN_IDENTITY = "iPhone Developer";
				"CODE_SIGN_IDENTITY[sdk=appletvos*]" = "";
				"CODE_SIGN_IDENTITY[sdk=iphoneos*]" = "";
				"CODE_SIGN_IDENTITY[sdk=watchos*]" = "";
				GCC_PREFIX_HEADER = "Target Support Files/ImageLoader/ImageLoader-prefix.pch";
				IPHONEOS_DEPLOYMENT_TARGET = 12.0;
				MODULEMAP_FILE = Headers/Public/ImageLoader/ImageLoader.modulemap;
				OTHER_LDFLAGS = "";
				OTHER_LIBTOOLFLAGS = "";
				PRIVATE_HEADERS_FOLDER_PATH = "";
				PRODUCT_MODULE_NAME = ImageLoader;
				PRODUCT_NAME = ImageLoader;
				PUBLIC_HEADERS_FOLDER_PATH = "";
				SDKROOT = iphoneos;
				SKIP_INSTALL = YES;
				SWIFT_ACTIVE_COMPILATION_CONDITIONS = "$(inherited) ";
				SWIFT_VERSION = 4.2;
				TARGETED_DEVICE_FAMILY = "1,2";
				VALIDATE_PRODUCT = YES;
			};
			name = Release;
		};
		AB2D5139C245BA60E1C3ADC41D883096 /* Debug */ = {
			isa = XCBuildConfiguration;
			baseConfigurationReference = 2F16808166699EB0CFF6D374D4B830A5 /* TumblrTheme.debug.xcconfig */;
			buildSettings = {
				CLANG_ENABLE_OBJC_WEAK = NO;
				CODE_SIGN_IDENTITY = "iPhone Developer";
				"CODE_SIGN_IDENTITY[sdk=appletvos*]" = "";
				"CODE_SIGN_IDENTITY[sdk=iphoneos*]" = "";
				"CODE_SIGN_IDENTITY[sdk=watchos*]" = "";
				GCC_PREFIX_HEADER = "Target Support Files/TumblrTheme/TumblrTheme-prefix.pch";
				IPHONEOS_DEPLOYMENT_TARGET = 12.0;
				MODULEMAP_FILE = Headers/Public/TumblrTheme/TumblrTheme.modulemap;
				OTHER_LDFLAGS = "";
				OTHER_LIBTOOLFLAGS = "";
				PRIVATE_HEADERS_FOLDER_PATH = "";
				PRODUCT_MODULE_NAME = TumblrTheme;
				PRODUCT_NAME = TumblrTheme;
				PUBLIC_HEADERS_FOLDER_PATH = "";
				SDKROOT = iphoneos;
				SKIP_INSTALL = YES;
				SWIFT_ACTIVE_COMPILATION_CONDITIONS = "$(inherited) ";
				SWIFT_VERSION = 4.2;
				TARGETED_DEVICE_FAMILY = "1,2";
			};
			name = Debug;
		};
		BE513AB97FA0260289ED2740CEF46871 /* Release */ = {
			isa = XCBuildConfiguration;
			baseConfigurationReference = 73559C7C0ECA09AB6F73A2B3AA7F0613 /* SDWebImageWebPCoder.release.xcconfig */;
			buildSettings = {
				CODE_SIGN_IDENTITY = "iPhone Developer";
				"CODE_SIGN_IDENTITY[sdk=appletvos*]" = "";
				"CODE_SIGN_IDENTITY[sdk=iphoneos*]" = "";
				"CODE_SIGN_IDENTITY[sdk=watchos*]" = "";
				GCC_PREFIX_HEADER = "Target Support Files/SDWebImageWebPCoder/SDWebImageWebPCoder-prefix.pch";
				IPHONEOS_DEPLOYMENT_TARGET = 8.0;
				MODULEMAP_FILE = Headers/Private/SDWebImageWebPCoder/SDWebImageWebPCoder.modulemap;
				OTHER_LDFLAGS = "";
				OTHER_LIBTOOLFLAGS = "";
				PRIVATE_HEADERS_FOLDER_PATH = "";
				PRODUCT_MODULE_NAME = SDWebImageWebPCoder;
				PRODUCT_NAME = SDWebImageWebPCoder;
				PUBLIC_HEADERS_FOLDER_PATH = "";
				SDKROOT = iphoneos;
				SKIP_INSTALL = YES;
				SWIFT_ACTIVE_COMPILATION_CONDITIONS = "$(inherited) ";
				SWIFT_VERSION = 4.2;
				TARGETED_DEVICE_FAMILY = "1,2";
				VALIDATE_PRODUCT = YES;
			};
			name = Release;
		};
		E4B81FF5ED8878EE36A97E8E04018455 /* Release */ = {
			isa = XCBuildConfiguration;
			baseConfigurationReference = A573ED1BAAC5EEC68D6AFA48BD54C79D /* Pods-KanvasCameraExample.release.xcconfig */;
			buildSettings = {
				ALWAYS_EMBED_SWIFT_STANDARD_LIBRARIES = NO;
				CLANG_ENABLE_OBJC_WEAK = NO;
				CODE_SIGN_IDENTITY = "iPhone Developer";
				"CODE_SIGN_IDENTITY[sdk=appletvos*]" = "";
				"CODE_SIGN_IDENTITY[sdk=iphoneos*]" = "";
				"CODE_SIGN_IDENTITY[sdk=watchos*]" = "";
				IPHONEOS_DEPLOYMENT_TARGET = 12.0;
				MACH_O_TYPE = staticlib;
				MODULEMAP_FILE = "Target Support Files/Pods-KanvasCameraExample/Pods-KanvasCameraExample.modulemap";
				OTHER_LDFLAGS = "";
				OTHER_LIBTOOLFLAGS = "";
				PODS_ROOT = "$(SRCROOT)";
				PRODUCT_BUNDLE_IDENTIFIER = "org.cocoapods.${PRODUCT_NAME:rfc1034identifier}";
				SDKROOT = iphoneos;
				SKIP_INSTALL = YES;
				TARGETED_DEVICE_FAMILY = "1,2";
				VALIDATE_PRODUCT = YES;
			};
			name = Release;
		};
		F090CD07A80273D5A73C8EA19224ADDB /* Release */ = {
			isa = XCBuildConfiguration;
			buildSettings = {
				ALWAYS_SEARCH_USER_PATHS = NO;
				CLANG_ANALYZER_NONNULL = YES;
				CLANG_ANALYZER_NUMBER_OBJECT_CONVERSION = YES_AGGRESSIVE;
				CLANG_CXX_LANGUAGE_STANDARD = "gnu++14";
				CLANG_CXX_LIBRARY = "libc++";
				CLANG_ENABLE_MODULES = YES;
				CLANG_ENABLE_OBJC_ARC = YES;
				CLANG_ENABLE_OBJC_WEAK = YES;
				CLANG_WARN_BLOCK_CAPTURE_AUTORELEASING = YES;
				CLANG_WARN_BOOL_CONVERSION = YES;
				CLANG_WARN_COMMA = YES;
				CLANG_WARN_CONSTANT_CONVERSION = YES;
				CLANG_WARN_DEPRECATED_OBJC_IMPLEMENTATIONS = YES;
				CLANG_WARN_DIRECT_OBJC_ISA_USAGE = YES_ERROR;
				CLANG_WARN_DOCUMENTATION_COMMENTS = YES;
				CLANG_WARN_EMPTY_BODY = YES;
				CLANG_WARN_ENUM_CONVERSION = YES;
				CLANG_WARN_INFINITE_RECURSION = YES;
				CLANG_WARN_INT_CONVERSION = YES;
				CLANG_WARN_NON_LITERAL_NULL_CONVERSION = YES;
				CLANG_WARN_OBJC_IMPLICIT_RETAIN_SELF = YES;
				CLANG_WARN_OBJC_LITERAL_CONVERSION = YES;
				CLANG_WARN_OBJC_ROOT_CLASS = YES_ERROR;
				CLANG_WARN_RANGE_LOOP_ANALYSIS = YES;
				CLANG_WARN_STRICT_PROTOTYPES = YES;
				CLANG_WARN_SUSPICIOUS_MOVE = YES;
				CLANG_WARN_UNGUARDED_AVAILABILITY = YES_AGGRESSIVE;
				CLANG_WARN_UNREACHABLE_CODE = YES;
				CLANG_WARN__DUPLICATE_METHOD_MATCH = YES;
				COPY_PHASE_STRIP = NO;
				DEBUG_INFORMATION_FORMAT = "dwarf-with-dsym";
				ENABLE_NS_ASSERTIONS = NO;
				ENABLE_STRICT_OBJC_MSGSEND = YES;
				GCC_C_LANGUAGE_STANDARD = gnu11;
				GCC_NO_COMMON_BLOCKS = YES;
				GCC_PREPROCESSOR_DEFINITIONS = (
					"POD_CONFIGURATION_RELEASE=1",
					"$(inherited)",
				);
				GCC_WARN_64_TO_32_BIT_CONVERSION = YES;
				GCC_WARN_ABOUT_RETURN_TYPE = YES_ERROR;
				GCC_WARN_UNDECLARED_SELECTOR = YES;
				GCC_WARN_UNINITIALIZED_AUTOS = YES_AGGRESSIVE;
				GCC_WARN_UNUSED_FUNCTION = YES;
				GCC_WARN_UNUSED_VARIABLE = YES;
				IPHONEOS_DEPLOYMENT_TARGET = 12.0;
				MTL_ENABLE_DEBUG_INFO = NO;
				MTL_FAST_MATH = YES;
				PRODUCT_NAME = "$(TARGET_NAME)";
				STRIP_INSTALLED_PRODUCT = NO;
				SWIFT_COMPILATION_MODE = wholemodule;
				SWIFT_OPTIMIZATION_LEVEL = "-O";
				SWIFT_VERSION = 5.0;
				SYMROOT = "${SRCROOT}/../build";
			};
			name = Release;
		};
		F6CF2727F8B8A930D95CADDE5EBAD8B1 /* Debug */ = {
			isa = XCBuildConfiguration;
			baseConfigurationReference = 87F968DFDAC351BDE68AB0020E3B5812 /* Pods-KanvasCameraExample.debug.xcconfig */;
			buildSettings = {
				ALWAYS_EMBED_SWIFT_STANDARD_LIBRARIES = NO;
				CLANG_ENABLE_OBJC_WEAK = NO;
				CODE_SIGN_IDENTITY = "iPhone Developer";
				"CODE_SIGN_IDENTITY[sdk=appletvos*]" = "";
				"CODE_SIGN_IDENTITY[sdk=iphoneos*]" = "";
				"CODE_SIGN_IDENTITY[sdk=watchos*]" = "";
				IPHONEOS_DEPLOYMENT_TARGET = 12.0;
				MACH_O_TYPE = staticlib;
				MODULEMAP_FILE = "Target Support Files/Pods-KanvasCameraExample/Pods-KanvasCameraExample.modulemap";
				OTHER_LDFLAGS = "";
				OTHER_LIBTOOLFLAGS = "";
				PODS_ROOT = "$(SRCROOT)";
				PRODUCT_BUNDLE_IDENTIFIER = "org.cocoapods.${PRODUCT_NAME:rfc1034identifier}";
				SDKROOT = iphoneos;
				SKIP_INSTALL = YES;
				TARGETED_DEVICE_FAMILY = "1,2";
			};
			name = Debug;
		};
/* End XCBuildConfiguration section */

/* Begin XCConfigurationList section */
		1D1A6EF7C729C176EF901CEC2C860046 /* Build configuration list for PBXNativeTarget "SharedUI-SharedUI" */ = {
			isa = XCConfigurationList;
			buildConfigurations = (
				89FA3FC523E7752734BDC0D7A0D5EBB0 /* Debug */,
				5A6730119DE9B4669983C9F176E44F26 /* Release */,
			);
			defaultConfigurationIsVisible = 0;
			defaultConfigurationName = Release;
		};
		252D6F021F665BE931E176A7F1CDBED5 /* Build configuration list for PBXNativeTarget "FBSnapshotTestCase" */ = {
			isa = XCConfigurationList;
			buildConfigurations = (
				0C99A0B398D296905E87D24922C8F3AC /* Debug */,
				7F02FD0F5DFA357E1AB8F5A19A717785 /* Release */,
			);
			defaultConfigurationIsVisible = 0;
			defaultConfigurationName = Release;
		};
		2AB4E45654AB00ADF957B2EBEC87AC45 /* Build configuration list for PBXNativeTarget "KanvasCamera-KanvasCamera" */ = {
			isa = XCConfigurationList;
			buildConfigurations = (
				2CBB0E4EEEEC993E9D680EAA8F24BF28 /* Debug */,
				2F46578EA59F95EAAA7E7528625443CD /* Release */,
			);
			defaultConfigurationIsVisible = 0;
			defaultConfigurationName = Release;
		};
		31575BE830CB82B5019CE637A6075C06 /* Build configuration list for PBXNativeTarget "Reachability" */ = {
			isa = XCConfigurationList;
			buildConfigurations = (
				4325716D9528FA24C1EFAC5F3688901A /* Debug */,
				5FD20BAE2BB43B49EE3A04EDEFE4B344 /* Release */,
			);
			defaultConfigurationIsVisible = 0;
			defaultConfigurationName = Release;
		};
		3F92AB32756F8E12F48E75C341DF8FB2 /* Build configuration list for PBXNativeTarget "Pods-KanvasCameraExampleTests" */ = {
			isa = XCConfigurationList;
			buildConfigurations = (
				52001F422914504581F7332A15CE6D1E /* Debug */,
				2272A3FA9BF168613E50A9D41E6A70A8 /* Release */,
			);
			defaultConfigurationIsVisible = 0;
			defaultConfigurationName = Release;
		};
		4821239608C13582E20E6DA73FD5F1F9 /* Build configuration list for PBXProject "Pods" */ = {
			isa = XCConfigurationList;
			buildConfigurations = (
				131356BE54884448CA49C07BEDF4BB2A /* Debug */,
				F090CD07A80273D5A73C8EA19224ADDB /* Release */,
			);
			defaultConfigurationIsVisible = 0;
			defaultConfigurationName = Release;
		};
		5B1F95078EDADBB0549B4CC2D6CEAB6D /* Build configuration list for PBXNativeTarget "SDWebImageWebPCoder" */ = {
			isa = XCConfigurationList;
			buildConfigurations = (
				9F7774EEEEB2085181FE47F03B5CCD22 /* Debug */,
				BE513AB97FA0260289ED2740CEF46871 /* Release */,
			);
			defaultConfigurationIsVisible = 0;
			defaultConfigurationName = Release;
		};
		7E0952C53F29E7E30A3E109D00130352 /* Build configuration list for PBXNativeTarget "KanvasCamera" */ = {
			isa = XCConfigurationList;
			buildConfigurations = (
				61F9580EECB4CE2CD15F80416E7280BF /* Debug */,
				6090B147971E18DD4532A091D60C6399 /* Release */,
			);
			defaultConfigurationIsVisible = 0;
			defaultConfigurationName = Release;
		};
		8B088D91C457528119DE70EA28ED56FA /* Build configuration list for PBXNativeTarget "Utils" */ = {
			isa = XCConfigurationList;
			buildConfigurations = (
				494A3FFE3F1445678EDECC55E0BA5B0A /* Debug */,
				6AD93A54E6C5DE7EB687ACAC8614385E /* Release */,
			);
			defaultConfigurationIsVisible = 0;
			defaultConfigurationName = Release;
		};
		95BC0343A24DDFAB98B4777208F83313 /* Build configuration list for PBXNativeTarget "TumblrTheme" */ = {
			isa = XCConfigurationList;
			buildConfigurations = (
				AB2D5139C245BA60E1C3ADC41D883096 /* Debug */,
				610FA2BC081F0D57BBFC82590D887D0D /* Release */,
			);
			defaultConfigurationIsVisible = 0;
			defaultConfigurationName = Release;
		};
		AB0637CDA1DA1CCE9132372CF1372877 /* Build configuration list for PBXNativeTarget "SDWebImage" */ = {
			isa = XCConfigurationList;
			buildConfigurations = (
				0B5D13BD1FE0614618FF36A5C8A89D41 /* Debug */,
				455F47279E253667DEEC1C536E9ADECC /* Release */,
			);
			defaultConfigurationIsVisible = 0;
			defaultConfigurationName = Release;
		};
		AC43671D404257A94B8143CD1CA2C38C /* Build configuration list for PBXNativeTarget "libwebp" */ = {
			isa = XCConfigurationList;
			buildConfigurations = (
				9B479286C7018BDE45515B7BB78626DE /* Debug */,
				3328BF81793AA48126771FCD1850DF12 /* Release */,
			);
			defaultConfigurationIsVisible = 0;
			defaultConfigurationName = Release;
		};
		AEE20D3EE8DF67E83E361954BA75CB57 /* Build configuration list for PBXNativeTarget "ImageLoader" */ = {
			isa = XCConfigurationList;
			buildConfigurations = (
				0407DC0737605464ADCAD0CB1796FE9B /* Debug */,
				A77CEAA84076223E1C238991379C091C /* Release */,
			);
			defaultConfigurationIsVisible = 0;
			defaultConfigurationName = Release;
		};
		C6AB1ADF072ACDBF65AFB9774E6B8A7C /* Build configuration list for PBXNativeTarget "SharedUI" */ = {
			isa = XCConfigurationList;
			buildConfigurations = (
				74D8F53041F8C995EFD2DE3BF0F4D7DA /* Debug */,
				38E4794D94D992F45DCD8742428F83E8 /* Release */,
			);
			defaultConfigurationIsVisible = 0;
			defaultConfigurationName = Release;
		};
		F24C1C9BAC617E68805E8C0BFCD1D6BC /* Build configuration list for PBXNativeTarget "Pods-KanvasCameraExample" */ = {
			isa = XCConfigurationList;
			buildConfigurations = (
				F6CF2727F8B8A930D95CADDE5EBAD8B1 /* Debug */,
				E4B81FF5ED8878EE36A97E8E04018455 /* Release */,
			);
			defaultConfigurationIsVisible = 0;
			defaultConfigurationName = Release;
		};
/* End XCConfigurationList section */
	};
	rootObject = BFDFE7DC352907FC980B868725387E98 /* Project object */;
}<|MERGE_RESOLUTION|>--- conflicted
+++ resolved
@@ -262,20 +262,8 @@
 		629216B9E5F5405FA613D336007A5FD1 /* UIImage+FlipLeftMirrored.swift in Sources */ = {isa = PBXBuildFile; fileRef = 9C313DF0F95F2D955A72B998AF5960C2 /* UIImage+FlipLeftMirrored.swift */; };
 		62DFFEA4DEB653C5F9ABDF8C68EC2B2A /* CameraSegmentHandler.swift in Sources */ = {isa = PBXBuildFile; fileRef = C9315C4072A47F3278D42BA26797A89F /* CameraSegmentHandler.swift */; };
 		62F73F74B1DFCBF6294C3E90B2266C80 /* SDImageWebPCoder.h in Headers */ = {isa = PBXBuildFile; fileRef = 87EB0074E36D53976AE98B0CD8AFC402 /* SDImageWebPCoder.h */; settings = {ATTRIBUTES = (Project, ); }; };
-<<<<<<< HEAD
-		63077F52286749E26410054AEE6C009A /* PhotoOutputHandler.swift in Sources */ = {isa = PBXBuildFile; fileRef = 8B8E8C06427EDDAC36738DAA3EC85941 /* PhotoOutputHandler.swift */; };
-		6320D0D339B24DC12FDBAC1F113AD14F /* OpenGLShaders in Resources */ = {isa = PBXBuildFile; fileRef = DFD4CAC394F7BCA0A7AA142CD480211A /* OpenGLShaders */; };
-		6470666069FE81BEDFFF7F08C511EE99 /* DrawingCanvas.swift in Sources */ = {isa = PBXBuildFile; fileRef = C909D9AC38CE0C7D0100686E01249F7E /* DrawingCanvas.swift */; };
-		6515A24A248821B200267A88 /* TimeIndicator.swift in Sources */ = {isa = PBXBuildFile; fileRef = 6515A249248821B200267A88 /* TimeIndicator.swift */; };
-		6541B6932472E4F700149C0C /* TrimView.swift in Sources */ = {isa = PBXBuildFile; fileRef = 6541B68C2472E4F600149C0C /* TrimView.swift */; };
-		6541B6942472E4F700149C0C /* TrimController.swift in Sources */ = {isa = PBXBuildFile; fileRef = 6541B68D2472E4F600149C0C /* TrimController.swift */; };
-		6541B6952472E4F700149C0C /* TrimArea.swift in Sources */ = {isa = PBXBuildFile; fileRef = 6541B68E2472E4F600149C0C /* TrimArea.swift */; };
-		6541B6962472E4F700149C0C /* ThumbnailCollectionController.swift in Sources */ = {isa = PBXBuildFile; fileRef = 6541B6902472E4F600149C0C /* ThumbnailCollectionController.swift */; };
-		6541B6972472E4F700149C0C /* ThumbnailCollectionCell.swift in Sources */ = {isa = PBXBuildFile; fileRef = 6541B6912472E4F600149C0C /* ThumbnailCollectionCell.swift */; };
-		6541B6982472E4F700149C0C /* ThumbnailCollectionView.swift in Sources */ = {isa = PBXBuildFile; fileRef = 6541B6922472E4F600149C0C /* ThumbnailCollectionView.swift */; };
-=======
 		63612BB73E4E1371810CB478C1698180 /* EMInterferenceFilter.swift in Sources */ = {isa = PBXBuildFile; fileRef = 602C4AA155D4573F2FF51AACB962CB12 /* EMInterferenceFilter.swift */; };
->>>>>>> c45e4c39
+		653ADBEC24898FAD001AE38F /* TimeIndicator.swift in Sources */ = {isa = PBXBuildFile; fileRef = 653ADBEB24898FAD001AE38F /* TimeIndicator.swift */; };
 		654246A5EC676CAF887090308DBBBA9D /* cost_enc.c in Sources */ = {isa = PBXBuildFile; fileRef = A1EC882BBB21C4E8960829E90C74B633 /* cost_enc.c */; settings = {COMPILER_FLAGS = "-D_THREAD_SAFE -fno-objc-arc"; }; };
 		654BA3E8BFDADC69B2C75B236013A660 /* BackgroundFillOperation.swift in Sources */ = {isa = PBXBuildFile; fileRef = B4CBE113B08096C3B0EEA7F124BA103D /* BackgroundFillOperation.swift */; };
 		65646419248943B20078666B /* DiscreteSliderCollectionCell.swift in Sources */ = {isa = PBXBuildFile; fileRef = 65646414248943B10078666B /* DiscreteSliderCollectionCell.swift */; };
@@ -1111,8 +1099,8 @@
 		644C9DFB24FDCCB7FB37FE933D40BE1D /* backward_references_cost_enc.c */ = {isa = PBXFileReference; includeInIndex = 1; lastKnownFileType = sourcecode.c.c; name = backward_references_cost_enc.c; path = src/enc/backward_references_cost_enc.c; sourceTree = "<group>"; };
 		64D7E46B803B8813FC9ED780B53E2629 /* EditionMenuCollectionController.swift */ = {isa = PBXFileReference; includeInIndex = 1; lastKnownFileType = sourcecode.swift; path = EditionMenuCollectionController.swift; sourceTree = "<group>"; };
 		64F79BE3487AAF4AD397742EC3B17A08 /* lossless_enc_sse41.c */ = {isa = PBXFileReference; includeInIndex = 1; lastKnownFileType = sourcecode.c.c; name = lossless_enc_sse41.c; path = src/dsp/lossless_enc_sse41.c; sourceTree = "<group>"; };
-		6515A249248821B200267A88 /* TimeIndicator.swift */ = {isa = PBXFileReference; lastKnownFileType = sourcecode.swift; path = TimeIndicator.swift; sourceTree = "<group>"; };
 		653A57EDDFE771469846380C36E81F4F /* SDWebImageTransition.m */ = {isa = PBXFileReference; includeInIndex = 1; lastKnownFileType = sourcecode.c.objc; name = SDWebImageTransition.m; path = SDWebImage/Core/SDWebImageTransition.m; sourceTree = "<group>"; };
+		653ADBEB24898FAD001AE38F /* TimeIndicator.swift */ = {isa = PBXFileReference; fileEncoding = 4; lastKnownFileType = sourcecode.swift; path = TimeIndicator.swift; sourceTree = "<group>"; };
 		65646414248943B10078666B /* DiscreteSliderCollectionCell.swift */ = {isa = PBXFileReference; fileEncoding = 4; lastKnownFileType = sourcecode.swift; path = DiscreteSliderCollectionCell.swift; sourceTree = "<group>"; };
 		65646415248943B10078666B /* DiscreteSliderView.swift */ = {isa = PBXFileReference; fileEncoding = 4; lastKnownFileType = sourcecode.swift; path = DiscreteSliderView.swift; sourceTree = "<group>"; };
 		65646416248943B10078666B /* DiscreteSlider.swift */ = {isa = PBXFileReference; fileEncoding = 4; lastKnownFileType = sourcecode.swift; path = DiscreteSlider.swift; sourceTree = "<group>"; };
@@ -1712,6 +1700,7 @@
 		17761DDCFC850F420DB51E458999F96C /* Trim */ = {
 			isa = PBXGroup;
 			children = (
+				653ADBEB24898FAD001AE38F /* TimeIndicator.swift */,
 				A704BE98288894ECD5A2E63261DDDA80 /* TrimArea.swift */,
 				6C61E1F5B83D8335A84859ADEC64BA20 /* TrimController.swift */,
 				5CACACB3E464E093A39123FAA3071CE0 /* TrimView.swift */,
@@ -2053,18 +2042,10 @@
 		65CBE3CC248952B100206873 /* Playback */ = {
 			isa = PBXGroup;
 			children = (
-<<<<<<< HEAD
-				6515A249248821B200267A88 /* TimeIndicator.swift */,
-				6541B68C2472E4F600149C0C /* TrimView.swift */,
-				6541B68D2472E4F600149C0C /* TrimController.swift */,
-				6541B68E2472E4F600149C0C /* TrimArea.swift */,
-				6541B68F2472E4F600149C0C /* ThumbnailCollection */,
-=======
 				65CBE3CD248952B200206873 /* PlaybackOption.swift */,
 				65CBE3CE248952B200206873 /* PlaybackView.swift */,
 				65CBE3CF248952B200206873 /* PlaybackController.swift */,
 				65CBE3D0248952B200206873 /* PlaybackCollectionCell.swift */,
->>>>>>> c45e4c39
 			);
 			path = Playback;
 			sourceTree = "<group>";
@@ -4013,258 +3994,6 @@
 			);
 			runOnlyForDeploymentPostprocessing = 0;
 		};
-<<<<<<< HEAD
-		9D6EEB99BD052FCDC882A9E2B670F27E /* Sources */ = {
-			isa = PBXSourcesBuildPhase;
-			buildActionMask = 2147483647;
-			files = (
-				96B1D7983C569D91B02E509347ED5536 /* ColorPickerViewController.swift in Sources */,
-				D42C086572128471F25CF03982F4A683 /* ComposeNavigationBar.swift in Sources */,
-				D607547A9E3F358EEF04157D595D9473 /* DrawerController.swift in Sources */,
-				C11B6458C0E74EAB3D24B20CFB8CDD06 /* DrawerPanRecognizer.swift in Sources */,
-				FC0964F8A6CFE34CDC830F78DA776DAC /* DrawerView.swift in Sources */,
-				B8C09095E6ABC6D8B102187E62D51E48 /* EasyTipView.swift in Sources */,
-				0DABE37A939FB7FE2BF708E57B581952 /* EditTagsView.swift in Sources */,
-				0D4893C8400DA46E43EF069B8F2063F7 /* HapticFeedbackGenerating.swift in Sources */,
-				DB3833411E501402F6C9D5DBFE33F31B /* HapticFeedbackGenerator.swift in Sources */,
-				C67CEAE70A0EBF866A1F0E77CC35ADD0 /* NSLayoutConstraint+Utils.swift in Sources */,
-				2C9995D07A1209C11BED2051D931F3F8 /* PostFormKeyboardTracker.swift in Sources */,
-				422F5950A72A07BCF1C05A243BBC442E /* PostOptionsConstants.swift in Sources */,
-				91815641B8A76AB2940E521D072A6E24 /* PostOptionsTagsDelegate.swift in Sources */,
-				B918CC2C28677845C898F65AF3EC8809 /* SharedUI-dummy.m in Sources */,
-				784FC0FE69E12A33F843A0E57BCF14C0 /* ShowModalFromTopAnimator.swift in Sources */,
-				A42A812D80C0F54F9981D967B7B0BE0F /* SuggestedTagsDataSource.swift in Sources */,
-				E7CF34F9328FFBC744A0C566A5F5F7C1 /* SuggestedTagsView.swift in Sources */,
-				5827363651ED569456B9117930DDB3F3 /* SuggestedTagView.swift in Sources */,
-				99B8464E304D81F6B201C3F30FD13320 /* TagsOptionsModel.swift in Sources */,
-				85BB661C1F30D553AFD13F7AC305331D /* TagsView.swift in Sources */,
-				E8BD4E88AB2C818560BF048A2D45AD4C /* TagsViewAnimationCoordinator.swift in Sources */,
-				0E985BE54C1FF06D17FBC9B0E086F30A /* TagsViewCollectionViewLayout.swift in Sources */,
-				5F0B2066E802C7F402F2BBF5EF72868E /* TagsViewController.swift in Sources */,
-				9771AFEB7A166EA47D5D0E5C1BEF506A /* TagsViewEditCell.swift in Sources */,
-				185B3D2A4011042E01010AE819CAEB97 /* TagsViewTagCell.swift in Sources */,
-				FA81F74DAF5DFB1ED08BB1557C00826A /* TimelineContaining.swift in Sources */,
-				9AEC5CB83204F7F91C699150C9603335 /* TMPageViewController.swift in Sources */,
-				34275A7D5912CE37DA3396347BA2D143 /* ToastPresentationStyle.swift in Sources */,
-				0754C1CE3D58B90680F71530D1D47927 /* UIButton+Custom.swift in Sources */,
-				7AD485185E659E444E6BD36D855CE4CC /* UIImage+SharedUIAssets.swift in Sources */,
-				9DCEA37B27123B84F1980B31DA901130 /* UIView+AutoLayout.swift in Sources */,
-				21562FA5293EC3E601F2543958E526C1 /* UIView+Shadows.swift in Sources */,
-				3097C927BFE448D0F2A657CF79EE46C3 /* UIView+Snaphot.swift in Sources */,
-				9B2B1306882BC89CD03F998D653B6074 /* UIView+Utils.swift in Sources */,
-				BD9E43DE0DB864BEDB97A072C3768614 /* UIViewController+Orientation.swift in Sources */,
-			);
-			runOnlyForDeploymentPostprocessing = 0;
-		};
-		A0DE82B0B8D0F104B05513117C6BA9F0 /* Sources */ = {
-			isa = PBXSourcesBuildPhase;
-			buildActionMask = 2147483647;
-			files = (
-				6541B6932472E4F700149C0C /* TrimView.swift in Sources */,
-				7D7B812D9F219FDB20827AD41536F3DE /* AlphaBlendFilter.swift in Sources */,
-				E806625C30F8224F0565824CE1CABBB4 /* Array+Move.swift in Sources */,
-				5274841510E496E81EB56AA19BE11488 /* Array+Object.swift in Sources */,
-				DD3BF0C76D04F608AEB449BCD887332B /* Array+Rotate.swift in Sources */,
-				3EAD9B7F34694E6636D3DD99D2DD486D /* AVAssetTrack+transform.swift in Sources */,
-				4C391F9EB945991E5822F3F44AFE644A /* AVURLAsset+Thumbnail.swift in Sources */,
-				835B1C2CC6679599E19DCBCD24D1EB60 /* CALayer+CGImage.swift in Sources */,
-				C5B47BE0FCF917BF9551ED242B9BE5B8 /* CALayer+Color.swift in Sources */,
-				E565FB1873AA7F3D4396847B5524FDAC /* CALayer+Shadows.swift in Sources */,
-				41B708FFAF1A714BFC2531867D498FEB /* CameraController.swift in Sources */,
-				439E08C3F703646384CEC896315F344D /* CameraFilterCollectionCell.swift in Sources */,
-				43F717F9588B4B4777DE11B812AE28C1 /* CameraFilterCollectionController.swift in Sources */,
-				C4593B1694000EFCC71DC89B6FB6A482 /* CameraInputController.swift in Sources */,
-				FD29AD5D3641F9754CBDA969B7969AE9 /* CameraInputControllerDelegate.swift in Sources */,
-				AF14E536668A6FDC2AE39E4D78A68D72 /* CameraInputOutput.swift in Sources */,
-				73E5B2B5A4D3F983780567434039347A /* CameraOption.swift in Sources */,
-				E0707A3F6DF0665B26125B038FC97639 /* CameraPermissionsViewController.swift in Sources */,
-				74ED074D3C9E4B04050DF8DA53E6B8F0 /* CameraPreviewView.swift in Sources */,
-				16D09E989DB00A9346A9006D00BE3DBF /* CameraPreviewViewController.swift in Sources */,
-				157477BD6022CF9310A2B2D504A62AC1 /* CameraRecorder.swift in Sources */,
-				F5B7F396A17F1C14183C38A66DF8DEF1 /* CameraRecordingProtocol.swift in Sources */,
-				3A217DF265DEBFCD9301EE138721233D /* CameraSegmentHandler.swift in Sources */,
-				6F57E456D4F98A66AA4D42E5FE438957 /* CameraSettings.swift in Sources */,
-				6C65EDBBC411BC338D2A2BF08B78D826 /* CameraView.swift in Sources */,
-				D2BEFF1044D6C0BBFB0A966595133879 /* CameraZoomHandler.swift in Sources */,
-				E041E411FCA2B5DB409E7E47B73AA4B7 /* CGPoint+Operators.swift in Sources */,
-				B54D1FE67C75C300A91D124C965957E7 /* CGRect+Center.swift in Sources */,
-				734FFBCE72BDA083EA5334FC7D9C6EE4 /* ChromaFilter.swift in Sources */,
-				E52555A90EA880E54F5D339CD4FCB050 /* CircularImageView.swift in Sources */,
-				C56D86B2D78BF85C125AE0540C6596B8 /* ClosedRange+Clamp.swift in Sources */,
-				0F30D0EA7EB9D48D9DE6DF103312A239 /* ColorCollectionCell.swift in Sources */,
-				35B82B562D36BC1C1E3CEBDC23CED782 /* ColorCollectionController.swift in Sources */,
-				56FC24AE533210E7F83E89927EF5828A /* ColorCollectionView.swift in Sources */,
-				C957A96BCFCED0546892D63E119A4EA1 /* ColorDrop.swift in Sources */,
-				9075629D2253E34E362CC8E56C5EB19B /* ColorPickerController.swift in Sources */,
-				4B6E4E4E77430B86E232D3FB858C2207 /* ColorPickerView.swift in Sources */,
-				50238527F6182F924975215E956ECB4B /* ColorSelectorController.swift in Sources */,
-				44990F68625CAFD1A0E1AEF1DB878128 /* ColorSelectorView.swift in Sources */,
-				2CB2ED1D816241B84D477E34138F6E49 /* ColorThief.swift in Sources */,
-				2A80C1751143250FBA9E0FC14E6A3587 /* ConicalGradientLayer.swift in Sources */,
-				D67935519F234EA2B1E6FC44EE7906B4 /* CVPixelBuffer+copy.swift in Sources */,
-				22AB2751EDAB64583409A37E07E89CA7 /* CVPixelBuffer+sampleBuffer.swift in Sources */,
-				0E9B121E436680C5E39F4C8F6372C731 /* Device.swift in Sources */,
-				6EF33348A1A5FD30A123B6F818D125BB /* DimensionsHelper.swift in Sources */,
-				989475D30E0A02733520F972304FD1D6 /* DrawerTabBarCell.swift in Sources */,
-				9EA57FA2894668FC124A702D0D7A42D4 /* DrawerTabBarController.swift in Sources */,
-				16A0D04367E51A82C2D8BCF5EB0547F5 /* DrawerTabBarOption.swift in Sources */,
-				21871D4110529A5586970D7C2B9B158A /* DrawerTabBarView.swift in Sources */,
-				6470666069FE81BEDFFF7F08C511EE99 /* DrawingCanvas.swift in Sources */,
-				4F80FB334F65F5837D4548BE3D0A858C /* DrawingController.swift in Sources */,
-				A5A14A24D9C8E4BF72D361EC71D47F3D /* DrawingView.swift in Sources */,
-				310313CAC4BFC0ACD2266ACB8237B1A2 /* EditionMenuCollectionCell.swift in Sources */,
-				9DEC371DC5CBE128C05D8176E6254165 /* EditionMenuCollectionController.swift in Sources */,
-				5F53FC5F51784B167A15E6F31AC9B592 /* EditionMenuCollectionView.swift in Sources */,
-				56C81E03AAC2A9C852D929686A5F1C6E /* EditionOption.swift in Sources */,
-				E5776AD66F652046736F58BAC95871D9 /* EditorFilterCollectionCell.swift in Sources */,
-				8BF81BC39CCEF0CC81D349C889989A72 /* EditorFilterCollectionController.swift in Sources */,
-				6541B6952472E4F700149C0C /* TrimArea.swift in Sources */,
-				6754001961EDDA403AE803A240956509 /* EditorFilterController.swift in Sources */,
-				A91973664B419E8994492E8D5FC3BB15 /* EditorFilterView.swift in Sources */,
-				B58CB3A0A02A927844E112D807C71891 /* EditorTextController.swift in Sources */,
-				9B570B9D481D9EEE5688DDDD726B3DEE /* EditorTextView.swift in Sources */,
-				03BFE9C8DF98D462352CD8BCC805C12A /* EditorView.swift in Sources */,
-				F8E9B7696594161931A42BE7126047C7 /* EditorViewController.swift in Sources */,
-				0ADEA7B791B0DE1335559198CC5626E2 /* EMInterferenceFilter.swift in Sources */,
-				BDE813205715DCA1884090DDD60D6947 /* ExtendedButton.swift in Sources */,
-				01427193912AA22105D74577101C10BE /* ExtendedStackView.swift in Sources */,
-				BF886077C376118CF5A9227D1866BEA2 /* FilmFilter.swift in Sources */,
-				8612B8C1970764E598783F91D022053C /* Filter.swift in Sources */,
-				F89BA575ED1C75571A76927197331B9B /* FilterCollectionCell.swift in Sources */,
-				C26D002763589CAAF362A79DED58EBBC /* FilterCollectionInnerCell.swift in Sources */,
-				4EDC0FF3C3ADD7D495D0AC28EDA7AB77 /* FilterCollectionView.swift in Sources */,
-				C2C33AE147D998A50D24AA2B59423E26 /* FilteredInputViewController.swift in Sources */,
-				F42017B2DF1FE0CEAB01CAA9B4FA0221 /* FilterFactory.swift in Sources */,
-				C31BB76838660C20112FFBAF1D59F48F /* FilterItem.swift in Sources */,
-				FA89961C373F4DFB8F4E7885173CF956 /* FilterProtocol.swift in Sources */,
-				7168D6939AE696D42CEE94D64C5B28AB /* FilterSettingsController.swift in Sources */,
-				009469062649F9BE4B529E2B72391115 /* FilterSettingsView.swift in Sources */,
-				5E1DF084BF4DE7070766E02D13C21855 /* FilterType.swift in Sources */,
-				6DB9B4C74DDE94BF44322EEB81C5F196 /* GIFDecoder.swift in Sources */,
-				0AB76F76BAB07AA9A6091BC4C75E9A70 /* GIFEncoder.swift in Sources */,
-				827287B3948B1751B11E511C7163D516 /* GifMakerController.swift in Sources */,
-				CB570A1946D1AD56CB8CB4222040CCB7 /* GifMakerView.swift in Sources */,
-				E2F43F0447C58AB845799908B33CB879 /* GifVideoOutputHandler.swift in Sources */,
-				05D55C363D69A7E3E87FD90D4F8C2486 /* GLError.swift in Sources */,
-				F74476E6420A80305BD5F9FFAC1985B8 /* GLKMatrix4+Unsafe.swift in Sources */,
-				220C76FAC9A70A906047172E9BF08C41 /* GLPixelBufferView.swift in Sources */,
-				6F9A146ACA37F0B34CE959005D25F4BD /* GLUtilities.swift in Sources */,
-				966B46285B56F4883E57B0018C3CE9E5 /* GrayscaleFilter.swift in Sources */,
-				62A01E9C139B5BC2148AAB888E3D7A5A /* GroupFilter.swift in Sources */,
-				AADA5ACD8E0B2727863C884B043C02A3 /* HorizontalCollectionLayout.swift in Sources */,
-				144A96899B23A2E6BCA985ADDF9C25E8 /* HorizontalCollectionView.swift in Sources */,
-				765BABDA5B3563C223F322F32854FFFD /* IgnoreBackgroundTouchesStackView.swift in Sources */,
-				02B5FF3A832F04EF07128C2C02FD5631 /* IgnoreTouchesCollectionView.swift in Sources */,
-				2945FC9DE1672D6FEC88ADFBF3A601A5 /* IgnoreTouchesView.swift in Sources */,
-				A12285D3180B434790B42621E29DA5E2 /* ImagePoolFilter.swift in Sources */,
-				30899CC0230ED1F58438D0780D3794BD /* ImagePreviewController.swift in Sources */,
-				D6268E4CE12079532696A09694E21537 /* IndexPath+Order.swift in Sources */,
-				879B04308345992A27042D86851F69F0 /* KanvasCamera-dummy.m in Sources */,
-				9EC163CC6BFD5F1D8A30090ADDFEC18E /* KanvasCameraAnalyticsProvider.swift in Sources */,
-				CBD16167593635B1573F4E96E6D47B2A /* KanvasCameraColors.swift in Sources */,
-				6B1201B7BBCA2D8A7E43D411BE286DB3 /* KanvasCameraImages.swift in Sources */,
-				DA52C0A8E8C6E580D092354AF4CCA889 /* KanvasCameraStrings.swift in Sources */,
-				581070E9637452CE2C31ECF2A960AEB0 /* KanvasCameraTimes.swift in Sources */,
-				661953E281904D0FD24176D36BE271EA /* KanvasQuickBlogSelectorCoordinating.swift in Sources */,
-				740DE7FB83B96E234860BF0F25FFD963 /* KanvasUIImagePickerViewController.swift in Sources */,
-				0D465099B294E603E5605A0ABDF11524 /* LegoFilter.swift in Sources */,
-				FF3C638AAD02945A8B3AB9A7EF9D05E7 /* LightLeaksFilter.swift in Sources */,
-				0039F3EF33B3B5DD72F575B21AE8528C /* LoadingIndicatorView.swift in Sources */,
-				E3EFF5E95005C45914450B9778B2C56C /* MainTextView.swift in Sources */,
-				85E185D447A7B494CDA106A732CB4AA5 /* MangaFilter.swift in Sources */,
-				F8226D9C5D9FA3880F635DE314C3D7E6 /* Marker.swift in Sources */,
-				4B5D0E668D90A257DD095E56F7B05F19 /* Math.swift in Sources */,
-				6515A24A248821B200267A88 /* TimeIndicator.swift in Sources */,
-				DF63D6C474D3BDD62E9AC7A322CAAFD6 /* MediaClip.swift in Sources */,
-				CFAA0E59EFC3DA63928292A0654DC937 /* MediaClipsCollectionCell.swift in Sources */,
-				FE8302B364EAD15602C2CBB94CFE6E8C /* MediaClipsCollectionController.swift in Sources */,
-				7419D5DC7326E8123D532C1DB70D3F88 /* MediaClipsCollectionView.swift in Sources */,
-				D24D23C907F3220920913B5CE024A728 /* MediaClipsEditorView.swift in Sources */,
-				F9A1F480F616C2E38146BEAA7249158A /* MediaClipsEditorViewController.swift in Sources */,
-				74B4D4E4BD61F7FD2F026B32DCD0B19E /* MediaDrawerController.swift in Sources */,
-				E58AB638190145DF267619FB3CB8549E /* MediaDrawerView.swift in Sources */,
-				9554F310437022DE726CAF1F7C809027 /* MediaExporter.swift in Sources */,
-				2E6DC1B3B2989CA9DD60E03A3604017F /* MediaPickerButtonView.swift in Sources */,
-				DDC51BC579E9AD091CD67234D714F526 /* MediaPlayer.swift in Sources */,
-				DCF6F9AC15076584B1E01B3DA31DFE89 /* MediaPlayerController.swift in Sources */,
-				9B91254C27B4142E28EB6AE2CFE2F81B /* MirrorFourFilter.swift in Sources */,
-				74D04C4F198F70FBFD58D4C736C8F4ED /* MirrorTwoFilter.swift in Sources */,
-				C2AD3D7DF23BFE8A3414A968F529347A /* MMCQ.swift in Sources */,
-				9988C537BA7E4DDC6A925F00093C952A /* ModeButtonView.swift in Sources */,
-				0A51159F52A8463641962F60ED36639A /* ModeSelectorAndShootController.swift in Sources */,
-				78907B0BEFE9CD0BAD4BBE60B3DB58F9 /* ModeSelectorAndShootView.swift in Sources */,
-				E7D59FA00297455B36E852234A884BD8 /* MovableView.swift in Sources */,
-				B93385078E3D88E76A78C0FDE7D196F0 /* MovableViewCanvas.swift in Sources */,
-				D1E72993171DBD7530D8920E5E9E27EF /* MovableViewInnerElement.swift in Sources */,
-				81BFCA75D6A56A67EEFDF7953814F01A /* NSURL+Media.swift in Sources */,
-				7F54A973B29AEFD6D67238D66F601C65 /* NumTypes+Conversion.swift in Sources */,
-				00AB8FE7F27F1BB7FC849B52FF32F162 /* OptionsController.swift in Sources */,
-				B45B4EE94FE0C3DE04E6E0CCEE78D465 /* OptionsStackView.swift in Sources */,
-				BB586B2335A466A2C58FFA0D8ECE7411 /* OptionView.swift in Sources */,
-				57A5C6F1D5EE12443D7CDC6BE751312B /* Pencil.swift in Sources */,
-				63077F52286749E26410054AEE6C009A /* PhotoOutputHandler.swift in Sources */,
-				925090B43E4C8C598C03DECDBF4FBB89 /* PlasmaFilter.swift in Sources */,
-				2A058D921A02342E2F543C73CAD65704 /* Queue.swift in Sources */,
-				905DFF28B066C8268AEC3EDE9213CE22 /* RaveFilter.swift in Sources */,
-				09ECAD328F5D13D197E4322155866BB2 /* Renderer.swift in Sources */,
-				35D5FFDDA80BE0B68B9AD8B34DB53892 /* Rendering.swift in Sources */,
-				F909CB80068BF682279DDE4B7ECBE831 /* RGBA.swift in Sources */,
-				A8A436316D40A7BA5225AAFD655FC665 /* RGBFilter.swift in Sources */,
-				228668DE56368EC882425AB71104215D /* RoundedTexture.swift in Sources */,
-				48DB794F60EBC6036CABDA5435354A88 /* ScrollHandler.swift in Sources */,
-				6B844189CBEF8F764FCA4DB4B9245BF0 /* Shader.swift in Sources */,
-				494073F88400D4BD7C2AA7C5B01C8D1E /* Sharpie.swift in Sources */,
-				BE1BE8DA322F305C26D2B7FC01843822 /* ShootButtonView.swift in Sources */,
-				4CB5768F77B80E5B9D44971CF81AC083 /* SliderView.swift in Sources */,
-				E372E171B434EF52677DD96481C683DE /* StaggeredGridLayout.swift in Sources */,
-				49802337BF689AA491502771FD9FE1E6 /* Sticker.swift in Sources */,
-				87550AB800F8B371892DB6625AD83A2A /* StickerCollectionCell.swift in Sources */,
-				6541B6972472E4F700149C0C /* ThumbnailCollectionCell.swift in Sources */,
-				8F838482F57F724C1FA613FD09BAE7D6 /* StickerCollectionController.swift in Sources */,
-				B7FC2F4BF655B1AEFF5AA7E19661D68F /* StickerCollectionView.swift in Sources */,
-				87CC484A3EB077B3E5D6AACA49BFCAAD /* StickerMenuController.swift in Sources */,
-				1AE480E3A0CCB59C546423C3EF111268 /* StickerMenuView.swift in Sources */,
-				12FA14F1489E30F12171BB1F5A5667FA /* StickerProvider.swift in Sources */,
-				1A108A8FEBCE4E504AB242212B403E02 /* StickerType.swift in Sources */,
-				05EF81C89B703CE36E9F245BA847BBD2 /* StickerTypeCollectionCell.swift in Sources */,
-				7F26EC5AB294C155C68827A2A6F3E078 /* StickerTypeCollectionController.swift in Sources */,
-				2447C7DC97A260CE6EC86F2537E1E83F /* StickerTypeCollectionView.swift in Sources */,
-				046897847D2A1326FEA174088C54D71D /* String+UTF16Substring.swift in Sources */,
-				3259824F4BFAACFFB9D67A657C252C45 /* StrokeSelectorController.swift in Sources */,
-				6541B6982472E4F700149C0C /* ThumbnailCollectionView.swift in Sources */,
-				117B2A6CA462FF1894CF3052D4D00351 /* StrokeSelectorView.swift in Sources */,
-				6C70C804B3C767D4233FC0B6AEAAAE61 /* StylableImageView.swift in Sources */,
-				280A24D8307E2C626EE3C28969194B96 /* StylableTextView.swift in Sources */,
-				1A79624C2E390B63E0C52BF2D85346BA /* Synchronized.swift in Sources */,
-				EE938AFDFE4BAB5D16044400D415F608 /* TextOptions.swift in Sources */,
-				5199419797858E84DDD26F7FDEE4FF7D /* Texture.swift in Sources */,
-				6541B6942472E4F700149C0C /* TrimController.swift in Sources */,
-				38EBFA14E162FFACD90E0F999DD1F2DD /* TextureSelectorController.swift in Sources */,
-				0C3293EA1C4217DFD59BA4ED16FF3719 /* TextureSelectorView.swift in Sources */,
-				6CA20B52AA4714BF4019BA4CF0B41C2D /* ToonFilter.swift in Sources */,
-				EFC132E9CBE4411C3BD8291DDC04F1B5 /* TrashView.swift in Sources */,
-				8E01A82FB2FD00E69955BADAAC13671D /* UICollectionView+Cells.swift in Sources */,
-				54CC821BD5E7DCD6D5152BF70BA2A8C5 /* UIColor+Lerp.swift in Sources */,
-				DD49991505B7FE650C9C3806DFAB32CD /* UIFont+Fonts.swift in Sources */,
-				30DE115CC9CB3F0C165B979D0A6C8E08 /* UIFont+Utils.swift in Sources */,
-				CE7B03CDAEFEE88004C285C534F83801 /* UIGestureRecognizer+Active.swift in Sources */,
-				BB9C507B553CC7F76972976B180F593A /* UIImage+Camera.swift in Sources */,
-				0109554B0E089B3BFD626F0A1A9DCA64 /* UIImage+DominantColors.swift in Sources */,
-				838A4B7C71049CE573BB1734E40E9009 /* UIImage+FlipLeftMirrored.swift in Sources */,
-				563BF19916180B37F99FED969C59E1F1 /* UIImage+PixelBuffer.swift in Sources */,
-				500986B70AD44B6AC2F647FB0D3512DD /* UIUpdate.swift in Sources */,
-				FCF7C01C15535D2BF74E16324ED912BD /* UIView+Image.swift in Sources */,
-				1F84B3B6B7A8677EB7DB5A7C4C0033FD /* UIView+Layout.swift in Sources */,
-				3CDD68A0E51AD186442F0FAD9076AAF0 /* UIViewController+Load.swift in Sources */,
-				D36D7CB9DC24DC91F3C59D8FB6BD7549 /* VideoCompositor.swift in Sources */,
-				5AD0A307BE6821CDD73A29604E9E263F /* VideoOutputHandler.swift in Sources */,
-				6541B6962472E4F700149C0C /* ThumbnailCollectionController.swift in Sources */,
-				69B5810DAC36001049FEC37E683BCA35 /* ViewTransformations.swift in Sources */,
-			);
-			runOnlyForDeploymentPostprocessing = 0;
-		};
-=======
->>>>>>> c45e4c39
 		A1401BD86D886C360D4729830C6BF16E /* Sources */ = {
 			isa = PBXSourcesBuildPhase;
 			buildActionMask = 2147483647;
@@ -4609,6 +4338,7 @@
 				3AF436F3AB8AF402128674FE18B5C3A7 /* UIView+Layout.swift in Sources */,
 				833A3A96692784F4C879DCF0BFC42CF8 /* UIViewController+Load.swift in Sources */,
 				27470126AEAA3B73EF4A1E9E50BD9D16 /* VideoCompositor.swift in Sources */,
+				653ADBEC24898FAD001AE38F /* TimeIndicator.swift in Sources */,
 				1363E6650494099798C6249D34ABA6D0 /* VideoOutputHandler.swift in Sources */,
 				3639BB425987A3E9BDF850A8AB2BF1DB /* ViewTransformations.swift in Sources */,
 			);
