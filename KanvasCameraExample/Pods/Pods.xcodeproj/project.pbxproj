// !$*UTF8*$!
{
	archiveVersion = 1;
	classes = {
	};
	objectVersion = 51;
	objects = {

/* Begin PBXBuildFile section */
		00212A6ECF0CC35C0608994487B1D9E9 /* MediaInfo.swift in Sources */ = {isa = PBXBuildFile; fileRef = FA701F9718DBA721C2F64FECD959DB4E /* MediaInfo.swift */; };
		00224C929D57F45B70E87359E719948D /* FBSnapshotTestCase.h in Headers */ = {isa = PBXBuildFile; fileRef = 3E29C50D3CDB46CBCBD20AFA13EB3D8D /* FBSnapshotTestCase.h */; settings = {ATTRIBUTES = (Public, ); }; };
		04F2F97C0BD941248846086297E9CB59 /* Foundation.framework in Frameworks */ = {isa = PBXBuildFile; fileRef = 5A87DA8FE73E5A2BA114EEA3B8385D1F /* Foundation.framework */; };
		07C1EB6373CE421CEF0707FDC85331AA /* CameraSettings.swift in Sources */ = {isa = PBXBuildFile; fileRef = D9400BAED5BD542A33FBAEFFE6AB9444 /* CameraSettings.swift */; };
		08BA5D6C67C5FE8AF7380715B0AAEF77 /* EasyTipView.swift in Sources */ = {isa = PBXBuildFile; fileRef = CBA089D6D25DC02789EB43D750E1CB5E /* EasyTipView.swift */; };
		08E419C2401A6811F79428A58813B0D6 /* AppColorSource.swift in Sources */ = {isa = PBXBuildFile; fileRef = 384AE44FAB87EEAB420912F532DB31A6 /* AppColorSource.swift */; };
		0C0F9CC9648E4B90F9950E8E8A8209CC /* SharedUI-umbrella.h in Headers */ = {isa = PBXBuildFile; fileRef = A23D2E4987EEF3CCAB31337ED9D3DE08 /* SharedUI-umbrella.h */; settings = {ATTRIBUTES = (Public, ); }; };
		0DA36449F1916BF289080AEE35E6D862 /* GifVideoOutputHandler.swift in Sources */ = {isa = PBXBuildFile; fileRef = 8265511684007745E558F8977BB972B5 /* GifVideoOutputHandler.swift */; };
		0EE1EFBBFAD1B361C71E32B60D7D5DC5 /* EditorFilterCollectionController.swift in Sources */ = {isa = PBXBuildFile; fileRef = E51367590D9DA42D93F7638B399FB505 /* EditorFilterCollectionController.swift */; };
		0F5456B7F08B3C5C1CA4E41CA699E16C /* MediaClipsCollectionController.swift in Sources */ = {isa = PBXBuildFile; fileRef = A2BA5BE42968A3F3F481110106332986 /* MediaClipsCollectionController.swift */; };
		10AD34C410308C27A0F5FE1CBE6AF3BB /* RGBFilter.swift in Sources */ = {isa = PBXBuildFile; fileRef = 4FBEEE7359D92736C9DEA4B5C2CCD442 /* RGBFilter.swift */; };
		10AFDC7050A34F06761869676816C9A3 /* Foundation.framework in Frameworks */ = {isa = PBXBuildFile; fileRef = 5A87DA8FE73E5A2BA114EEA3B8385D1F /* Foundation.framework */; };
		11C410135C7E89353B480AC8DE0BFB77 /* UIApplication+StrictKeyWindow.m in Sources */ = {isa = PBXBuildFile; fileRef = 8F1FE5C23F1BC485C54B92C32E78391F /* UIApplication+StrictKeyWindow.m */; };
		14AD81D52FAD9CF2C065C61FB00C3B4F /* UIImage+Diff.m in Sources */ = {isa = PBXBuildFile; fileRef = E0956940883830C651240E754E3ECC52 /* UIImage+Diff.m */; };
		14C511527597E5846AB2627F791C7D8E /* QuartzCore.framework in Frameworks */ = {isa = PBXBuildFile; fileRef = 15B5B893F0D939992DC83B541503A453 /* QuartzCore.framework */; };
		14FDEBEB13E51868D3D20AEE1E9A4C66 /* Filter.swift in Sources */ = {isa = PBXBuildFile; fileRef = 471027359B4FD49E408AC5F4EF98CBD7 /* Filter.swift */; };
		15CDE86B2A1C65C8056381B78AC2A539 /* MediaClipsCollectionCell.swift in Sources */ = {isa = PBXBuildFile; fileRef = 1265A52F89228ECA31541DABB6D198B4 /* MediaClipsCollectionCell.swift */; };
		166FCB2A8B0991F32D8EFB8597D346E3 /* FilteredInputViewController.swift in Sources */ = {isa = PBXBuildFile; fileRef = C6E2D0BF93E2459D7B1E939A8C228355 /* FilteredInputViewController.swift */; };
		176C6523A9A0E9490D06A11F9270FCFA /* IndexPath+Order.swift in Sources */ = {isa = PBXBuildFile; fileRef = 3EC6DD3D7AB8D95F9B51498B75E1840A /* IndexPath+Order.swift */; };
		1AFC413463F322A2BC348F0E46431F1F /* EditorView.swift in Sources */ = {isa = PBXBuildFile; fileRef = 9EA54975E89588843A72AD07EF6F250C /* EditorView.swift */; };
		1BCEEC3F9B6BFE3DD185753C9E70D69C /* GLRenderer.swift in Sources */ = {isa = PBXBuildFile; fileRef = 8A3407EE33DBD6509C7DF6BFE013AC8E /* GLRenderer.swift */; };
		1C1C812C841931D777C6A5DC3632FA0D /* ModeButtonView.swift in Sources */ = {isa = PBXBuildFile; fileRef = 621E2781A29215367C3E25FFED0CB0A0 /* ModeButtonView.swift */; };
		1C474C6286864FE1A6BC7DF32972BCE3 /* EditorFilterController.swift in Sources */ = {isa = PBXBuildFile; fileRef = 0C108DC7ADF4797F80E4282879093155 /* EditorFilterController.swift */; };
		1CD8F7A6C851F3A79D75EEDD9FCFF3D7 /* HapticFeedbackGenerating.swift in Sources */ = {isa = PBXBuildFile; fileRef = 244E94CCC6A298AF8801F6D9E8EF242A /* HapticFeedbackGenerating.swift */; };
		1DC7777BC6561F45A8519D8926DB4E5F /* Sharpie.swift in Sources */ = {isa = PBXBuildFile; fileRef = F0022F3DD9C8EC88655C147F8444013B /* Sharpie.swift */; };
		1DD9DE0A42D883A36A5B79C79D477116 /* UIKit.framework in Frameworks */ = {isa = PBXBuildFile; fileRef = 26847C6EBA8288F0AC82ABD4D3160CEA /* UIKit.framework */; };
		2005C310680F98B38CCCAEE38B138CB7 /* RGBA.swift in Sources */ = {isa = PBXBuildFile; fileRef = 7498B60748FFFD7CF8E03857AA5AE616 /* RGBA.swift */; };
		207202C977CFE6790E922F099C8F9CA1 /* Foundation.framework in Frameworks */ = {isa = PBXBuildFile; fileRef = 5A87DA8FE73E5A2BA114EEA3B8385D1F /* Foundation.framework */; };
		2202BFF1C4DF2CD7781D380C3184CDCC /* ModeSelectorAndShootController.swift in Sources */ = {isa = PBXBuildFile; fileRef = 9CE6173A839DE28F8494592D61B44CE9 /* ModeSelectorAndShootController.swift */; };
		233AEBD43939D670142A2637D650FEC5 /* ImagePreviewController.swift in Sources */ = {isa = PBXBuildFile; fileRef = BE0E1404AD1E82EF02A95ED26EBDE8DB /* ImagePreviewController.swift */; };
		2519F3282949C414F69E031083FE9BE0 /* OpenGLES.framework in Frameworks */ = {isa = PBXBuildFile; fileRef = CCAFAEBE89BE0F9091396494660844D1 /* OpenGLES.framework */; };
		26B238B265E70545D962AB34CCF4F667 /* CircularImageView.swift in Sources */ = {isa = PBXBuildFile; fileRef = 46CAFA378DA759EB9474784A70A3E8E8 /* CircularImageView.swift */; };
		27427EBE1B1ADE43E12A4FE8D5D5034B /* UIView+AutoLayout.swift in Sources */ = {isa = PBXBuildFile; fileRef = 1223D2FC112ADEA154B9E3C92B4A1E8C /* UIView+AutoLayout.swift */; };
		2B7CB8EFDD63A4171DA354FF04102BB2 /* AVURLAsset+Thumbnail.swift in Sources */ = {isa = PBXBuildFile; fileRef = 90F1B1227794838F5CF49687A08E74E2 /* AVURLAsset+Thumbnail.swift */; };
		2BBAD31F21C08F4998303512C69E7B23 /* CameraSegmentHandler.swift in Sources */ = {isa = PBXBuildFile; fileRef = B09E0435DCE8F8A1153285CD0427678A /* CameraSegmentHandler.swift */; };
		2DCFF0CE0BD295F1D46D3247F36B192C /* UIImage+Compare.m in Sources */ = {isa = PBXBuildFile; fileRef = EF53D290F564A9B10CEF56C9DC2010F2 /* UIImage+Compare.m */; };
		2EC1BFA570F96592132A06CC27E12A3E /* Utils-umbrella.h in Headers */ = {isa = PBXBuildFile; fileRef = 4F0A26B1ED780F944383AFA94EAFF8E1 /* Utils-umbrella.h */; settings = {ATTRIBUTES = (Public, ); }; };
		2FAAD183C18F9FA5FB08B823A227371F /* TMPageViewController.swift in Sources */ = {isa = PBXBuildFile; fileRef = 145B15D828EE9C3F1DB6D5EBE4F260D5 /* TMPageViewController.swift */; };
		321E92B6894AA2EBA5C3EB0B2802F552 /* ExtendedButton.swift in Sources */ = {isa = PBXBuildFile; fileRef = A92A98C30F221E20CB1F2964878E4F5B /* ExtendedButton.swift */; };
		36B03F20A2A82B284EF258D1DDDB9843 /* FilmFilter.swift in Sources */ = {isa = PBXBuildFile; fileRef = DA14AAF89E87825D5C1E50BE2D7D4C5E /* FilmFilter.swift */; };
		36B2BD3B768CBA6D93D52C4FE4836DF9 /* AppUIChangedListener.swift in Sources */ = {isa = PBXBuildFile; fileRef = 3F15CC33D40264A8F6DB39778133D655 /* AppUIChangedListener.swift */; };
		3771F9E96D88B4D1DAE23FF1B25DBF93 /* CameraView.swift in Sources */ = {isa = PBXBuildFile; fileRef = 0C09087A0A0AEB069D474609890C328A /* CameraView.swift */; };
		37E8E891BBBFC98E3816A20FF8DC4919 /* HorizontalCollectionView.swift in Sources */ = {isa = PBXBuildFile; fileRef = 43CD1530684BD6CA45FE4E7F36DB3F0B /* HorizontalCollectionView.swift */; };
		37F60D4B0AF539630E53F42E5CB1709B /* ToonFilter.swift in Sources */ = {isa = PBXBuildFile; fileRef = E6B8218B4A60816DCB8410AF89EB984A /* ToonFilter.swift */; };
		38A197B7BA82917E60581EDD274227AD /* SuggestedTagView.swift in Sources */ = {isa = PBXBuildFile; fileRef = DA6FBEF5C3FB48F7B60630DC1F9EDDD0 /* SuggestedTagView.swift */; };
		38A224D9977D8AA2B0C376B84DA33653 /* Assets.xcassets in Resources */ = {isa = PBXBuildFile; fileRef = E012F96C531F107432AB98999F6DDD9D /* Assets.xcassets */; };
		3A1F7CF64E431D54E3B3528F04941E76 /* UIView+Layout.swift in Sources */ = {isa = PBXBuildFile; fileRef = 3849C0F400119C230A41197711D2AC8F /* UIView+Layout.swift */; };
		3A4EB8493C48C3DF5AE3DD11223F365B /* Array+Move.swift in Sources */ = {isa = PBXBuildFile; fileRef = 13C45041F0E256A222C4EDF8E07DFBC7 /* Array+Move.swift */; };
		3ACCB1B8C95097CCFA6B34254249053F /* ShootButtonView.swift in Sources */ = {isa = PBXBuildFile; fileRef = B8749D5D66D9AAC5FE27AC0E59B05000 /* ShootButtonView.swift */; };
		3B3C4C5C4579A25049307D27DA616CE1 /* KanvasCameraStrings.swift in Sources */ = {isa = PBXBuildFile; fileRef = 0BB6C9FE93A2BE003551C57E239C02D6 /* KanvasCameraStrings.swift */; };
		40039E0AF0D764360B1D4FC4F7950D2E /* UIApplication+StrictKeyWindow.h in Headers */ = {isa = PBXBuildFile; fileRef = 0A3ACA72AE9B776E644F6D159AB3E80B /* UIApplication+StrictKeyWindow.h */; settings = {ATTRIBUTES = (Project, ); }; };
		4009B8AE2FD3F968682A36E74C42149A /* PhotoOutputHandler.swift in Sources */ = {isa = PBXBuildFile; fileRef = 79C6B4E073CA8164F0BC3A94AF34433C /* PhotoOutputHandler.swift */; };
		40922008BACEB50CA0A154059A8073FF /* TimelineContaining.swift in Sources */ = {isa = PBXBuildFile; fileRef = 16E962E2C1DC2B9F7346B32AF2C90127 /* TimelineContaining.swift */; };
		41C29D58514CDBF414CDEB4351CD6971 /* CameraFilterCollectionCell.swift in Sources */ = {isa = PBXBuildFile; fileRef = F1326F402C9B41A467D0E3B4EC10D984 /* CameraFilterCollectionCell.swift */; };
		42225388514DC49828EAA6258B6A9D7E /* VideoOutputHandler.swift in Sources */ = {isa = PBXBuildFile; fileRef = 9CE47B86050B45035E0076EC80ED6378 /* VideoOutputHandler.swift */; };
		428276DD1257EF7E0042634F39A51985 /* UIColor+Util.swift in Sources */ = {isa = PBXBuildFile; fileRef = 9A41B7C4CA7A4FB70AA335306BAC7713 /* UIColor+Util.swift */; };
		432E127DE74346D5ADA8097CA443D9C4 /* FilterCollectionInnerCell.swift in Sources */ = {isa = PBXBuildFile; fileRef = 2FFDED2B67CE953D7E8682807F344C7A /* FilterCollectionInnerCell.swift */; };
		44C12EF1246F647A0388EB0BC804F5EC /* NavigationBarStyleDefining.swift in Sources */ = {isa = PBXBuildFile; fileRef = B86B5AE5D87628C003F83515DA51DD71 /* NavigationBarStyleDefining.swift */; };
		459C2BAB490386D443DB5C22C2632CFA /* FilterItem.swift in Sources */ = {isa = PBXBuildFile; fileRef = 241B9C8104D6E261511FAB10E0A9D2C5 /* FilterItem.swift */; };
		46728277AB68D32E2E49184AA71003BF /* MirrorFourFilter.swift in Sources */ = {isa = PBXBuildFile; fileRef = FF291C9CFB82CE2F4CBDBB7EBB0E0280 /* MirrorFourFilter.swift */; };
		47048A5100425E5A2586D09A4B524AE6 /* UIImage+DominantColors.swift in Sources */ = {isa = PBXBuildFile; fileRef = C9E7CD4E77B7B4FE823D91C69218E91B /* UIImage+DominantColors.swift */; };
		4954A47C2F7B0E24A1B850ECFE6B131E /* UIImage+PixelBuffer.swift in Sources */ = {isa = PBXBuildFile; fileRef = DFD7E0D33A017ED2C9AD4C1E5EEBA0C8 /* UIImage+PixelBuffer.swift */; };
		4973EC66537AE7893165B19DD7AC5FDE /* EditorViewController.swift in Sources */ = {isa = PBXBuildFile; fileRef = 306D18C3DC0797776E7A177AA32DFD8B /* EditorViewController.swift */; };
		49A5876CE0EB83FC821778AA7C7DAB7A /* CameraInputControllerDelegate.swift in Sources */ = {isa = PBXBuildFile; fileRef = 0DFC598EB3D0EEF6171DC553957AAC62 /* CameraInputControllerDelegate.swift */; };
		49B0A186626973A9EACE1C5832B7DC5C /* EditionOption.swift in Sources */ = {isa = PBXBuildFile; fileRef = 7922D333F4085DE86AD56F584E498DB0 /* EditionOption.swift */; };
		49FB4E9B2BE8B567C796B095F7E921CC /* UIViewController+Load.swift in Sources */ = {isa = PBXBuildFile; fileRef = BAA9E2D7108E0B04E5C4FDEE3A6D39D3 /* UIViewController+Load.swift */; };
		4B7796D6BC440832369A2FE1189EDED8 /* TagsViewTagCell.swift in Sources */ = {isa = PBXBuildFile; fileRef = F72DA546C2B714772A274EE1B8F0C8D8 /* TagsViewTagCell.swift */; };
		4BC7AB339A8AE330E844E20A1D789F2D /* ColorPickerController.swift in Sources */ = {isa = PBXBuildFile; fileRef = 22C219A2736B71B43D65D8D48E3AF956 /* ColorPickerController.swift */; };
		4CCCF04C86565B9CA9A125C40763A8D1 /* GrayscaleFilter.swift in Sources */ = {isa = PBXBuildFile; fileRef = 360FB30F8AA906AA6EEC7D89D9195D3A /* GrayscaleFilter.swift */; };
		4FD081A5314CC99CA4D1A9428500AA72 /* CGSize+Utils.swift in Sources */ = {isa = PBXBuildFile; fileRef = 057CAC456978790308744ACEE330AD7A /* CGSize+Utils.swift */; };
		50784047010F408524E044FF75711CF1 /* EditionMenuCollectionView.swift in Sources */ = {isa = PBXBuildFile; fileRef = DC95A87B6D147710CDB68F6FB627C633 /* EditionMenuCollectionView.swift */; };
		51611D4F24EC81D6F2785578C53938C9 /* Queue.swift in Sources */ = {isa = PBXBuildFile; fileRef = BC31AA28BD5BD5CCF77E52F0A7634799 /* Queue.swift */; };
		51930255494C9B64F224E707E7EB3D73 /* IgnoreTouchesView.swift in Sources */ = {isa = PBXBuildFile; fileRef = 526B43AB771668108385DDDB392494B2 /* IgnoreTouchesView.swift */; };
		5447099725AA96062531FBAD8DEAEBF0 /* SharedUI-dummy.m in Sources */ = {isa = PBXBuildFile; fileRef = 8F22DAD285BB0FF34CD8884790DDE829 /* SharedUI-dummy.m */; };
		56A7387B9DFF74B19DE73FB391A14179 /* StrokeSelectorView.swift in Sources */ = {isa = PBXBuildFile; fileRef = 0686709FC77B234135CB703DD4AEEBF2 /* StrokeSelectorView.swift */; };
		56F244967CB97E9A947357A6A75944FA /* GLKit.framework in Frameworks */ = {isa = PBXBuildFile; fileRef = 635B8EF611C5053183706BE4A6AD5DD0 /* GLKit.framework */; };
		591C0E56618162C491402FF0BE375246 /* KanvasCameraAnalyticsProvider.swift in Sources */ = {isa = PBXBuildFile; fileRef = 8597D88A7BE5ADAEFAB77D4477D07D52 /* KanvasCameraAnalyticsProvider.swift */; };
		5B290E7A57878B978D47F9EA326F0859 /* UIFont+TumblrTheme.swift in Sources */ = {isa = PBXBuildFile; fileRef = CB530BFEE9F1C3F6CD93F073FCDD75E1 /* UIFont+TumblrTheme.swift */; };
		5C3E53550F80B09701B0130815AE20F2 /* MediaClipsEditorViewController.swift in Sources */ = {isa = PBXBuildFile; fileRef = 98DDE0724862A60BA3F5B5461AF2FCBE /* MediaClipsEditorViewController.swift */; };
		5D6517A0A3B48CAB4A4F0F1D4F5D6ED6 /* EditorFilterView.swift in Sources */ = {isa = PBXBuildFile; fileRef = C79A7DCDCBDCCC1C2ECB3ABF72A4F845 /* EditorFilterView.swift */; };
		5ECE4D2B9FDF11E0184AB626EDDE521A /* Pods-KanvasCameraExample-dummy.m in Sources */ = {isa = PBXBuildFile; fileRef = 578A9D6BEBE07F91B943DA86A4527049 /* Pods-KanvasCameraExample-dummy.m */; };
		6211DC54E894C2909D17D5CF430C58B9 /* CameraInputController.swift in Sources */ = {isa = PBXBuildFile; fileRef = A3E0E2A0448B3A53FE906AD414914B29 /* CameraInputController.swift */; };
		63B7CEC577303D59FF28866BEE660855 /* OptionView.swift in Sources */ = {isa = PBXBuildFile; fileRef = 1B35D7230DB14189DCAEA3BB00732F50 /* OptionView.swift */; };
		64136C19EACF8F3C93CA31CBD1E4AECF /* CGRect+Center.swift in Sources */ = {isa = PBXBuildFile; fileRef = A14CCFE3DB3E3AC37160A6259945344E /* CGRect+Center.swift */; };
<<<<<<< HEAD
		65558272231570C2003D152F /* CALayer+Shadows.swift in Sources */ = {isa = PBXBuildFile; fileRef = 65558271231570C2003D152F /* CALayer+Shadows.swift */; };
=======
		65584F312310557C008A1BC2 /* EditorTextView.swift in Sources */ = {isa = PBXBuildFile; fileRef = 65584F302310557C008A1BC2 /* EditorTextView.swift */; };
>>>>>>> d6e645af
		65860CABCB5629C6024F4EF9AB76D32B /* UIColor+Hex.swift in Sources */ = {isa = PBXBuildFile; fileRef = C8AA7EBA426046FA90B36DE32A619EB8 /* UIColor+Hex.swift */; };
		65AA995723103BD300D64232 /* EditorTextController.swift in Sources */ = {isa = PBXBuildFile; fileRef = 65AA995623103BD300D64232 /* EditorTextController.swift */; };
		65F857D6230D741A004F36A2 /* ColorDrop.swift in Sources */ = {isa = PBXBuildFile; fileRef = 65F857D5230D741A004F36A2 /* ColorDrop.swift */; };
		6645914B4FC38E792C9D0576D47398C9 /* IgnoreTouchesCollectionView.swift in Sources */ = {isa = PBXBuildFile; fileRef = 6A34CF952C5A20C602495C17E7596163 /* IgnoreTouchesCollectionView.swift */; };
		666FE703EF68C04A1E76599C113CF3B3 /* KanvasCamera-umbrella.h in Headers */ = {isa = PBXBuildFile; fileRef = AD26914810B51457EB3DDE44FDA42EFC /* KanvasCamera-umbrella.h */; settings = {ATTRIBUTES = (Public, ); }; };
		67119FA358DD421CA60B61A0F2923F9C /* Foundation.framework in Frameworks */ = {isa = PBXBuildFile; fileRef = 5A87DA8FE73E5A2BA114EEA3B8385D1F /* Foundation.framework */; };
		68AF6F6195EB68976B7DEEEADE5F9698 /* UIFont+ComposeFonts.swift in Sources */ = {isa = PBXBuildFile; fileRef = E02D81F4D0BC8E02D6617C596129DB70 /* UIFont+ComposeFonts.swift */; };
		68B32AA5F12417C004A3D38B1B28CABF /* ContentTypeDetector.swift in Sources */ = {isa = PBXBuildFile; fileRef = ADAECE9C26E9781C34E3D77D021DEA9D /* ContentTypeDetector.swift */; };
		6ADDA7C2102FBBF7836CFCB36434684B /* TagsView.swift in Sources */ = {isa = PBXBuildFile; fileRef = E232FE43C1A5FCC3E0F2D12728FECDB3 /* TagsView.swift */; };
		6AE239C5D116E1C06F5705699FB9EAF0 /* XCTest.framework in Frameworks */ = {isa = PBXBuildFile; fileRef = CBF0CCD093AD8EE84FBAAAF873F9865C /* XCTest.framework */; };
		6BC12FFAF575C3A90BB3D7500CBD5E00 /* CameraRecordingProtocol.swift in Sources */ = {isa = PBXBuildFile; fileRef = B58E2188EC1034449FD44F56DA0D46EE /* CameraRecordingProtocol.swift */; };
		6DBC8EB7532E931C2FBDA71D1E0B66A4 /* FBSnapshotTestCase-dummy.m in Sources */ = {isa = PBXBuildFile; fileRef = 3A83AE4362CF1D4764E00E4602A2D648 /* FBSnapshotTestCase-dummy.m */; };
		6F754D34C2AAE8EA448B0821CF0833AB /* CameraZoomHandler.swift in Sources */ = {isa = PBXBuildFile; fileRef = B740B47F2213C74AFA2EAE3D58D7249C /* CameraZoomHandler.swift */; };
		6FB9BADE941DA4EB8C9B40ECBEE0EA56 /* CameraPreviewView.swift in Sources */ = {isa = PBXBuildFile; fileRef = D2B6A3186A4417DEB2B6902D822FF10B /* CameraPreviewView.swift */; };
		715DB5E21F9C0F5A66AB6782E8B0CF38 /* DrawingView.swift in Sources */ = {isa = PBXBuildFile; fileRef = 4D33268F5D3FE89CBC3797D27E0963B6 /* DrawingView.swift */; };
		7312440999316A0614993811B049412B /* ComposeNavigationBar.swift in Sources */ = {isa = PBXBuildFile; fileRef = 8D7B1AE16905CD51995CD7B15125B45F /* ComposeNavigationBar.swift */; };
		73B6DA2CA64C5FBDCB5B3C79E7937A6E /* MediaClip.swift in Sources */ = {isa = PBXBuildFile; fileRef = 8AEE91DA4BB0C989A544E73F5F86E60E /* MediaClip.swift */; };
		743E168D7EE428153B649DCDEB47D10E /* ShowModalFromTopAnimator.swift in Sources */ = {isa = PBXBuildFile; fileRef = 3CB5A35499D33E535CDEB58C81B2BE41 /* ShowModalFromTopAnimator.swift */; };
		75E3D4AEAEB8E87C07E3563E1AFF7E4E /* TagsViewAnimationCoordinator.swift in Sources */ = {isa = PBXBuildFile; fileRef = E705C3AE2BA816683F50945468A8202C /* TagsViewAnimationCoordinator.swift */; };
		7653D27A1515454131EFC775281048C1 /* DrawingCanvas.swift in Sources */ = {isa = PBXBuildFile; fileRef = AE237C7CE09F29ECD509F35BEC9D1B59 /* DrawingCanvas.swift */; };
		76C2E8E59A62A78E69D7756AFAE24EAB /* TumblrTheme.framework in Frameworks */ = {isa = PBXBuildFile; fileRef = 9B233284383AF6968406119FF5CFB712 /* TumblrTheme.framework */; };
		77CFF1463BC5B141A825F34FB373885B /* LoadingIndicatorView.swift in Sources */ = {isa = PBXBuildFile; fileRef = AD3D1CE6856193DF3FEE684493A0F1E6 /* LoadingIndicatorView.swift */; };
		7A20BD6A3BA2BC948EE6BA149EF6A703 /* MediaMetadata.swift in Sources */ = {isa = PBXBuildFile; fileRef = F15CC3B48FDB89E26CDD003FA5F7FD48 /* MediaMetadata.swift */; };
		7BB23D8D3235DC7CE01BAF9F7D1F40D6 /* Synchronized.swift in Sources */ = {isa = PBXBuildFile; fileRef = 913F389A2167980848457B525ADC7EB9 /* Synchronized.swift */; };
		7D49115AF0B38E47B6CDBCBA227A92E9 /* EditionMenuCollectionController.swift in Sources */ = {isa = PBXBuildFile; fileRef = 36C56AF2D90B2A62BBAD8A4DF2B84862 /* EditionMenuCollectionController.swift */; };
		7D7EE7866F56E12D52F1315E606215F7 /* GLPixelBufferView.swift in Sources */ = {isa = PBXBuildFile; fileRef = 8E4765FA843D6747CA496462947444A8 /* GLPixelBufferView.swift */; };
		7E496FA5346FF4B997D247E04DA97E07 /* Assets.xcassets in Resources */ = {isa = PBXBuildFile; fileRef = 6CA25F7F4CCA890AE30EEC9D61EB85FF /* Assets.xcassets */; };
		7EE98B0B03A307F377D1DE031B463045 /* PostFormKeyboardTracker.swift in Sources */ = {isa = PBXBuildFile; fileRef = E0209AE1F83FB5836D03B545E4052023 /* PostFormKeyboardTracker.swift */; };
		7F05337B8D1F4CAE4E549B4927455F2F /* ScrollHandler.swift in Sources */ = {isa = PBXBuildFile; fileRef = C4C3B5C7118E071D4CD132CACA3000F5 /* ScrollHandler.swift */; };
		81C77958E6872790DD3B8CE5D9BDE3B7 /* UIColor+Lerp.swift in Sources */ = {isa = PBXBuildFile; fileRef = 1D5BEFCFECF3216EAA6877CB84D11671 /* UIColor+Lerp.swift */; };
		84F725FB8F31D4DDEC3D62F1B89C6E02 /* SuggestedTagsDataSource.swift in Sources */ = {isa = PBXBuildFile; fileRef = 38A527BD3A683700D564A117B31DA0F7 /* SuggestedTagsDataSource.swift */; };
		88396E68DC05A379282F3B374F75F43C /* FBSnapshotTestController.m in Sources */ = {isa = PBXBuildFile; fileRef = DE35F81C954881204729C569018D98C0 /* FBSnapshotTestController.m */; };
		888282A4D349CBD0AE5F2CCC16643E71 /* Foundation.framework in Frameworks */ = {isa = PBXBuildFile; fileRef = 5A87DA8FE73E5A2BA114EEA3B8385D1F /* Foundation.framework */; };
		89314D67A8F590B6E8F22942BBC09909 /* PostOptionsTagsDelegate.swift in Sources */ = {isa = PBXBuildFile; fileRef = A199572DEE5DAD7BCD6A938CD5D88D7C /* PostOptionsTagsDelegate.swift */; };
		8AAFB7F5E3DDC6AFD33949D017BFD7EC /* TextureSelectorController.swift in Sources */ = {isa = PBXBuildFile; fileRef = 4ACB94B18D7499BA3A4C97492F7FDB8B /* TextureSelectorController.swift */; };
		8AE8950033CA5668F80340CBC7EC6531 /* ConicalGradientLayer.swift in Sources */ = {isa = PBXBuildFile; fileRef = 92701726CB4991D284897E7A85BA9D59 /* ConicalGradientLayer.swift */; };
		8B093F84B049E5981176CAE563EE1D99 /* LightLeaksFilter.swift in Sources */ = {isa = PBXBuildFile; fileRef = 71AC0A6678E1A27837C9C8944B475F26 /* LightLeaksFilter.swift */; };
		8BC07F978FCF39E29A235C422A8AFF63 /* TumblrTheme-dummy.m in Sources */ = {isa = PBXBuildFile; fileRef = 12D52DA7C96CBC4B1291F6E57FE6EA6A /* TumblrTheme-dummy.m */; };
		8C0CCD9CA204E4E201994FE312B2F5A7 /* ColorCollectionController.swift in Sources */ = {isa = PBXBuildFile; fileRef = 9EC1564A0D9FCD0E28179093E1114F11 /* ColorCollectionController.swift */; };
		8C354BA2455DBE6BD74C4CB8646CAC3A /* DrawingController.swift in Sources */ = {isa = PBXBuildFile; fileRef = CE4BFFBEC5C73EE92F45A0EE7F5ABEEE /* DrawingController.swift */; };
		8C5C86A51A6CB4AB769356648D5547EB /* GLError.swift in Sources */ = {isa = PBXBuildFile; fileRef = 54DC36F3078C77476107E37AB89181C5 /* GLError.swift */; };
		8CE3BF0ACE07EA42DD5DAC871BF4B767 /* FBSnapshotTestCase.m in Sources */ = {isa = PBXBuildFile; fileRef = 13C8BBFE2D9E3A9C566221B1DE04E91C /* FBSnapshotTestCase.m */; };
		90142C6259374E18E640396A59AD379A /* FBSnapshotTestController.h in Headers */ = {isa = PBXBuildFile; fileRef = 88EE4F95531D217A595AA8D85A24FA39 /* FBSnapshotTestController.h */; settings = {ATTRIBUTES = (Public, ); }; };
		90680BDA4A33799F77C5EA18E4D988D7 /* UIFont+PostFonts.swift in Sources */ = {isa = PBXBuildFile; fileRef = D56B83BC481B12023B749FCDBE33E70E /* UIFont+PostFonts.swift */; };
		918E04F617C81A13BDBC9A2D25FC9E3E /* Marker.swift in Sources */ = {isa = PBXBuildFile; fileRef = 70CE21E8ECC853D706C7A479C6DC0F4A /* Marker.swift */; };
		9405328E6B9C94283B19751C60FEA8A5 /* UICollectionView+Cells.swift in Sources */ = {isa = PBXBuildFile; fileRef = C9007D2A5055A841498D8F7AAF1EE7BC /* UICollectionView+Cells.swift */; };
		945388F541EF77EA733C01DBFA4C6A9D /* LegoFilter.swift in Sources */ = {isa = PBXBuildFile; fileRef = 6F716FCFA37C1A9BF218424CB1684FEE /* LegoFilter.swift */; };
		959DCB3160C33D4BCFBF645BD783C7DD /* EditorFilterCollectionCell.swift in Sources */ = {isa = PBXBuildFile; fileRef = A95EEAE98F79323438A8DDFF63CD36B0 /* EditorFilterCollectionCell.swift */; };
		95D93C21EEAC0E229BDE79B9A451B5BB /* FilterCollectionView.swift in Sources */ = {isa = PBXBuildFile; fileRef = 63740F510F37B51D3708457BA60E3016 /* FilterCollectionView.swift */; };
		9671D7F6047AF8BCA1D1C6F15A7E6001 /* KanvasUIImagePickerViewController.swift in Sources */ = {isa = PBXBuildFile; fileRef = 4A84E4B60FAA80A96038C55A1EEE62F7 /* KanvasUIImagePickerViewController.swift */; };
		9777D12CD015DABEA17B0570D8859DE7 /* UIFont+Orangina.swift in Sources */ = {isa = PBXBuildFile; fileRef = 65D5FB840AEC33B524AE833E675F17B2 /* UIFont+Orangina.swift */; };
		97C2BBDDA96A6C47C8BA0BCAFB630F73 /* CameraFilterCollectionController.swift in Sources */ = {isa = PBXBuildFile; fileRef = 7D852CCE77FF20930D95E526B485EA4C /* CameraFilterCollectionController.swift */; };
		97FAD9368B8D0E6C5BD8907E5BB67AF3 /* CameraController.swift in Sources */ = {isa = PBXBuildFile; fileRef = C7583379CD531395F14148CB1DC600C0 /* CameraController.swift */; };
		9975570D1D2BE432C6B69415E91A84B5 /* ClosedRange+Clamp.swift in Sources */ = {isa = PBXBuildFile; fileRef = A32C4E27D9EB97276577A85E3BB568F1 /* ClosedRange+Clamp.swift */; };
		99B5F2A8C73EAFBFECBC08F9ECEB726C /* ShaderUtilities.swift in Sources */ = {isa = PBXBuildFile; fileRef = 104D5A727EDBFA39F4560552F41F96A2 /* ShaderUtilities.swift */; };
		9BF376F600DF14979948C8B9849F13E9 /* ColorThief.swift in Sources */ = {isa = PBXBuildFile; fileRef = 7126587A99BA8C306E44E7E941F8293C /* ColorThief.swift */; };
		9CA5AE3DDEB5A80F2FAD6CBEB985BCAF /* ChromaFilter.swift in Sources */ = {isa = PBXBuildFile; fileRef = 172CE25DD348A3E282DD49C07B96CC6E /* ChromaFilter.swift */; };
		9CD8C804B3AD571684066942B10AC8B6 /* PostOptionsConstants.swift in Sources */ = {isa = PBXBuildFile; fileRef = 724814A1BF302467DDC2291478013955 /* PostOptionsConstants.swift */; };
		9D65089019D558E5A9661F2DCAD20313 /* SwiftSupport.swift in Sources */ = {isa = PBXBuildFile; fileRef = 82D2DF1ABBBD85F5E079D7D0EB5479BC /* SwiftSupport.swift */; };
		A006A6BB049583E28DF5D2545BC9E9C8 /* CameraOption.swift in Sources */ = {isa = PBXBuildFile; fileRef = 14CC09A4739E74825FFBF5032C385B3C /* CameraOption.swift */; };
		A26C492CD248AE1345EF3FF5C1F4E467 /* PlasmaFilter.swift in Sources */ = {isa = PBXBuildFile; fileRef = CFAE82B1EF36D58E8D39486B193100BF /* PlasmaFilter.swift */; };
		A50B2002C7276A07B30031C13FE00B1A /* UIKit.framework in Frameworks */ = {isa = PBXBuildFile; fileRef = 26847C6EBA8288F0AC82ABD4D3160CEA /* UIKit.framework */; };
		A525E29E0A8079B35B793D8A2B5FBDF2 /* UIImage+Snapshot.m in Sources */ = {isa = PBXBuildFile; fileRef = AA172EA1A198EEFBE0794EACF7993C02 /* UIImage+Snapshot.m */; };
		A5F6CF520312B0F3F31ED69FABC5A211 /* TumblrTheme.framework in Frameworks */ = {isa = PBXBuildFile; fileRef = 9B233284383AF6968406119FF5CFB712 /* TumblrTheme.framework */; };
		A601B55389F30FE224A6C3A29A6B8CF1 /* ColorPickerView.swift in Sources */ = {isa = PBXBuildFile; fileRef = 8D8440EAF0B8725AF6B53B4041F1D4AB /* ColorPickerView.swift */; };
		A6AB42E66C18D55F785B2289FEB7D0F8 /* Array+Object.swift in Sources */ = {isa = PBXBuildFile; fileRef = EEC679C76A947F626798960E4C3C2C5B /* Array+Object.swift */; };
		A8F076E5A7A0C3509985416930A4DB2B /* Array+Safety.swift in Sources */ = {isa = PBXBuildFile; fileRef = B3223213B7A02CC3A62C6AF5299150F0 /* Array+Safety.swift */; };
		A918AEF2CE66ED51DC19E32267FACABB /* StrokeSelectorController.swift in Sources */ = {isa = PBXBuildFile; fileRef = A06C140119188F9B36CD10D84E44EF3C /* StrokeSelectorController.swift */; };
		A9D34622AD786EE0232BAB0943365DBE /* Shaders in Resources */ = {isa = PBXBuildFile; fileRef = D335AC3642D5229F73459024F5DC7711 /* Shaders */; };
		AC2E51AD521F05928C6654533A664053 /* FilterType.swift in Sources */ = {isa = PBXBuildFile; fileRef = A6B96F3B96F6015AF42F9661EA165270 /* FilterType.swift */; };
		AC4DAF8CBDAA529926CF1B6ADD1605C5 /* TextureSelectorView.swift in Sources */ = {isa = PBXBuildFile; fileRef = C647F46DB857EB0471D270EF742E8894 /* TextureSelectorView.swift */; };
		AD352D96E71C1CE3EFC4967F2F06969F /* KanvasCameraImages.swift in Sources */ = {isa = PBXBuildFile; fileRef = 67F7B2BADFF8CEC32D0BBC0069EF3CA8 /* KanvasCameraImages.swift */; };
		AE61D9467D1DC27FD16FC3D075B68B6C /* SharedUI.framework in Frameworks */ = {isa = PBXBuildFile; fileRef = 259E1B7377A05A9BAE45D73A6C3FDF1A /* SharedUI.framework */; };
		AFF5E1F242ED8F3D42D16789B57D52CD /* TagsViewCollectionViewLayout.swift in Sources */ = {isa = PBXBuildFile; fileRef = 5A1FF7A105D90FEDAC24CA7BC231FB93 /* TagsViewCollectionViewLayout.swift */; };
		B0414EC248B64805E0D20666A8923E97 /* Shader.swift in Sources */ = {isa = PBXBuildFile; fileRef = 29C24C721A43B006698C3EAC32056AC3 /* Shader.swift */; };
		B25D795BDC4F426BC01EFC911F368B81 /* Foundation.framework in Frameworks */ = {isa = PBXBuildFile; fileRef = 5A87DA8FE73E5A2BA114EEA3B8385D1F /* Foundation.framework */; };
		B45C34624847DF620C83D9E658107B03 /* ExtendedStackView.swift in Sources */ = {isa = PBXBuildFile; fileRef = 153FB12E677D6FAFE6284CF01D45FE71 /* ExtendedStackView.swift */; };
		B60E4AD0F9A346F1ADEB2457879604FE /* MangaFilter.swift in Sources */ = {isa = PBXBuildFile; fileRef = 548FC1AC8A46E55601D80B6E17572A4C /* MangaFilter.swift */; };
		B64BEFF3EA418EF14AEA6F516334300E /* RaveFilter.swift in Sources */ = {isa = PBXBuildFile; fileRef = C341FCC179CF8E025D021CBA91202A13 /* RaveFilter.swift */; };
		B6AC531B045C60F593568A65F58219B4 /* Pods-KanvasCameraExampleTests-umbrella.h in Headers */ = {isa = PBXBuildFile; fileRef = 364E22867428947B7B5E38D54E3AB833 /* Pods-KanvasCameraExampleTests-umbrella.h */; settings = {ATTRIBUTES = (Public, ); }; };
		B74CD6E6EBEA0B642776BCB37850415D /* UIImage+Snapshot.h in Headers */ = {isa = PBXBuildFile; fileRef = EA718A72E676291836EBB46B85242155 /* UIImage+Snapshot.h */; settings = {ATTRIBUTES = (Private, ); }; };
		B76BB13CF106C7459F99F7313A90D11C /* Device.swift in Sources */ = {isa = PBXBuildFile; fileRef = 9231BCDE9237C3ABA1AAB147F799E48C /* Device.swift */; };
		BAA39D23385C510ECECAD5F66AEFF667 /* UIView+Utils.swift in Sources */ = {isa = PBXBuildFile; fileRef = 6052198EE561EE401151D7FC60E8E4B7 /* UIView+Utils.swift */; };
		BADF04B769F9DB6E4192CB0E4D5CCC93 /* CameraPreviewViewController.swift in Sources */ = {isa = PBXBuildFile; fileRef = AAD8DE349307259121889018DCD1DC8F /* CameraPreviewViewController.swift */; };
		BB4ED64CB137C414D5CF458FDE5BA7D5 /* ColorCollectionCell.swift in Sources */ = {isa = PBXBuildFile; fileRef = 266456C229BBFE1A7CA68467CDBEBBC7 /* ColorCollectionCell.swift */; };
		BC967B74AD0A1454A45043DB591BD4DF /* Utils-dummy.m in Sources */ = {isa = PBXBuildFile; fileRef = F584D43C896BE7BC70497BAEE6002F22 /* Utils-dummy.m */; };
		BD439ABA67A30384288AE3977956B607 /* Texture.swift in Sources */ = {isa = PBXBuildFile; fileRef = 1116659AFD461B0ECB9FCD8DD9CE491A /* Texture.swift */; };
		BD5340128C8980F2635034AF396BC18B /* UIImage+FlipLeftMirrored.swift in Sources */ = {isa = PBXBuildFile; fileRef = F7BFD9015D0C0B85496C56328F93EFB9 /* UIImage+FlipLeftMirrored.swift */; };
		BE4CF66802A82305D21124B869CAE0C9 /* String+HexColor.swift in Sources */ = {isa = PBXBuildFile; fileRef = B40E0612A7ECAFC19F9E2D394257568F /* String+HexColor.swift */; };
		C149D8927A7B0C2D2957F403CCAE0571 /* ModeSelectorAndShootView.swift in Sources */ = {isa = PBXBuildFile; fileRef = BC70CCFF3D7359DEE27D6D24135DD84A /* ModeSelectorAndShootView.swift */; };
		C163DAF013404FA631E5A78D6A10B457 /* ImagePoolFilter.swift in Sources */ = {isa = PBXBuildFile; fileRef = 7396E9948D059637C09ED1A4D86D3509 /* ImagePoolFilter.swift */; };
		C172B2054B3D1771E68416E7B6257AD8 /* EditTagsView.swift in Sources */ = {isa = PBXBuildFile; fileRef = 7AB5F82EB003951A01329027A83A800F /* EditTagsView.swift */; };
		C179FA878AD8A7BB03325D9A135E2259 /* UIUpdate.swift in Sources */ = {isa = PBXBuildFile; fileRef = 270D6D0FC536C785A4DACC013FBE1CB5 /* UIUpdate.swift */; };
		C49D52712466511E332C952834C81FE1 /* FBSnapshotTestCasePlatform.h in Headers */ = {isa = PBXBuildFile; fileRef = D3067EAFD5B0A06885968D137840DB70 /* FBSnapshotTestCasePlatform.h */; settings = {ATTRIBUTES = (Public, ); }; };
		C4E21150F01A7451325AC626DA9DDA4F /* RoundedTexture.swift in Sources */ = {isa = PBXBuildFile; fileRef = 3D93C6F61C1228DA92D962B40C57C442 /* RoundedTexture.swift */; };
		C592F0DDA3FFB7B32BDD212361D746A7 /* GroupFilter.swift in Sources */ = {isa = PBXBuildFile; fileRef = 33B847CF54DF9841FA9D6FD403939F82 /* GroupFilter.swift */; };
		C5A2148BF86E32308B98CB2640E53897 /* FilterFactory.swift in Sources */ = {isa = PBXBuildFile; fileRef = 451637F41DA98410D1D989CD38F083A4 /* FilterFactory.swift */; };
		C6893626BDD5DD81F31F52447E442FAB /* ColorPickerViewController.swift in Sources */ = {isa = PBXBuildFile; fileRef = 74F08359CC78DCF00432E7A66BA40A01 /* ColorPickerViewController.swift */; };
		C74916631C0C8F5FD4DFFCB52795660A /* WaveFilter.swift in Sources */ = {isa = PBXBuildFile; fileRef = EF3B03C7FA502C69AB31519AC6293A22 /* WaveFilter.swift */; };
		C78D0FECDA5D9AAC65C5393796A38F21 /* CVPixelBuffer+copy.swift in Sources */ = {isa = PBXBuildFile; fileRef = 02C9074A34D4789CF9046D094B20F1BA /* CVPixelBuffer+copy.swift */; };
		C7C35DFC87713AE73D5BABE977D70FCA /* UIView+Snaphot.swift in Sources */ = {isa = PBXBuildFile; fileRef = 6B59F2BAD94F0738DD292F26BD1F3FFA /* UIView+Snaphot.swift */; };
		C83CAFEE9DD0656C81C958E580DB5DBC /* EMInterferenceFilter.swift in Sources */ = {isa = PBXBuildFile; fileRef = 5B003E0D839D844B045939BE4145CF84 /* EMInterferenceFilter.swift */; };
		C84E00286ABBCF6F264CE7C197ACED5E /* UIKit.framework in Frameworks */ = {isa = PBXBuildFile; fileRef = 26847C6EBA8288F0AC82ABD4D3160CEA /* UIKit.framework */; };
		C8B98ED9E2623294ED2ABFB541ACC1D5 /* TagsViewController.swift in Sources */ = {isa = PBXBuildFile; fileRef = C5B781E3E8D6C37CC68B00DAE3125A1E /* TagsViewController.swift */; };
		C90ECA7096518362FA2A3BAB1F95A197 /* OptionsStackView.swift in Sources */ = {isa = PBXBuildFile; fileRef = AD7F97D3C8D3716482A6810B86E0282A /* OptionsStackView.swift */; };
		CA38061793B7254529CE1669A7CD5168 /* HorizontalCollectionLayout.swift in Sources */ = {isa = PBXBuildFile; fileRef = 1ACA94C415F55F342A517531D4D37B4B /* HorizontalCollectionLayout.swift */; };
		CB54D55E921DE33512930232FF5CD3D1 /* Pods-KanvasCameraExampleTests-dummy.m in Sources */ = {isa = PBXBuildFile; fileRef = 7D462DE960272556D85C81551A6CB399 /* Pods-KanvasCameraExampleTests-dummy.m */; };
		CC0911174937DCBC4751FF20CE1D76D7 /* CALayer+CGImage.swift in Sources */ = {isa = PBXBuildFile; fileRef = D503F1EFBAA152EF0C8803AA3015DC79 /* CALayer+CGImage.swift */; };
		CE8E9B2A36C821A927C76834701B5639 /* CVPixelBuffer+sampleBuffer.swift in Sources */ = {isa = PBXBuildFile; fileRef = FB686304D9710F65C8DFC7C8972EED32 /* CVPixelBuffer+sampleBuffer.swift */; };
		CE9DEB79F8865170A0B08D1AB288D803 /* AppColorPalette.swift in Sources */ = {isa = PBXBuildFile; fileRef = 20573D6E21B72A38E4E218C5BAB22420 /* AppColorPalette.swift */; };
		CEDC94280D125B18CDFF10A32014BFE1 /* TMUserInterfaceIdiom.swift in Sources */ = {isa = PBXBuildFile; fileRef = 0D2F07F54C99ECCB80D070FECFB91A55 /* TMUserInterfaceIdiom.swift */; };
		D0131F4626612E6B5560EB761415B77E /* SuggestedTagsView.swift in Sources */ = {isa = PBXBuildFile; fileRef = C5987FDF9544F42F60BB6902B5A7AF6F /* SuggestedTagsView.swift */; };
		D013D01081FB0C587DBB43491F594DFA /* NumTypes+Conversion.swift in Sources */ = {isa = PBXBuildFile; fileRef = 4B618DA33DD17A045BEA48FC1F1E850D /* NumTypes+Conversion.swift */; };
		D04AAC8B22E4A4DC4F39891C4E52F251 /* UIImage+Diff.h in Headers */ = {isa = PBXBuildFile; fileRef = E354F8FD537351F26F7949B4EBFA5101 /* UIImage+Diff.h */; settings = {ATTRIBUTES = (Private, ); }; };
		D32E4055F33BD5D2EECBBF48235AB8B8 /* UIView+Shadows.swift in Sources */ = {isa = PBXBuildFile; fileRef = 059408D33EDC9A95065137F0CE80285A /* UIView+Shadows.swift */; };
		D38B0C17B5CEB73D97F4265AD862C22D /* UIFont+Utils.swift in Sources */ = {isa = PBXBuildFile; fileRef = FC3495B39A6825C567FEE6EDB164CDC2 /* UIFont+Utils.swift */; };
		D39E4ED551BE4063AF235C63A286664A /* UIColor+SharedColors.swift in Sources */ = {isa = PBXBuildFile; fileRef = 4A17F777E96F970E33B878D4B405ECBB /* UIColor+SharedColors.swift */; };
		D3C92C9263449389FE44CCFF7AFE9E08 /* NSLayoutConstraint+Utils.swift in Sources */ = {isa = PBXBuildFile; fileRef = ED0E5F4F89310C56E2D6F2E16B926799 /* NSLayoutConstraint+Utils.swift */; };
		D483FA7CF17DA5859637D36A5C0EC15E /* GLVideoCompositor.swift in Sources */ = {isa = PBXBuildFile; fileRef = CDA00F969A4D3A1D2F2901F85A851185 /* GLVideoCompositor.swift */; };
		D61B649B34AF7315A845E203D0AE5270 /* CameraInputOutput.swift in Sources */ = {isa = PBXBuildFile; fileRef = 38D4982ADDCC4784034D6E4C34B17CBB /* CameraInputOutput.swift */; };
		D7010AC838363077F382C6B89191DBDB /* NSURL+Media.swift in Sources */ = {isa = PBXBuildFile; fileRef = 935DC91C7AF7FB450980C090A3F66563 /* NSURL+Media.swift */; };
		D75727C3340F9A70DBA27C2F2F6B0505 /* UIImage+Camera.swift in Sources */ = {isa = PBXBuildFile; fileRef = 5C0C0B74950551057D0CF3D5711393C6 /* UIImage+Camera.swift */; };
		DCF97C023B2B37F73CAC7573795C35EC /* OptionsController.swift in Sources */ = {isa = PBXBuildFile; fileRef = 58004C1AE835C0CBA70932052559EA53 /* OptionsController.swift */; };
		DD0C22A9C392CAAFADADF9AFA9C20796 /* TagsViewEditCell.swift in Sources */ = {isa = PBXBuildFile; fileRef = 3534C6DF458A21DACB3B898FFB0E6225 /* TagsViewEditCell.swift */; };
		DD91E1F07BB1A8E32B726C9D6B7605C6 /* MirrorTwoFilter.swift in Sources */ = {isa = PBXBuildFile; fileRef = E04B4AF4312332549E70FE9388F3BB81 /* MirrorTwoFilter.swift */; };
		E0B8D095C732352C854D365B9E5B993D /* UIKit.framework in Frameworks */ = {isa = PBXBuildFile; fileRef = 26847C6EBA8288F0AC82ABD4D3160CEA /* UIKit.framework */; };
		E2D592008E8F596E853335BFFA0DBF42 /* GLMediaExporter.swift in Sources */ = {isa = PBXBuildFile; fileRef = C2722ABF6B5F433A453F04B3DF6CD36F /* GLMediaExporter.swift */; };
		E3979C35AA153741D28BAE39E297CB93 /* KanvasCamera-dummy.m in Sources */ = {isa = PBXBuildFile; fileRef = AFFA2112C33F51C04E4A1518CDDD66E3 /* KanvasCamera-dummy.m */; };
		E42D94AE087D9FF0143CCEEE500E2136 /* KanvasCameraColors.swift in Sources */ = {isa = PBXBuildFile; fileRef = D7FA2C51D8D8EAC5BEF3A30C27E93280 /* KanvasCameraColors.swift */; };
		E488538C7E222D6C0B8F08F232D05F6E /* CALayer+Color.swift in Sources */ = {isa = PBXBuildFile; fileRef = 67F08CA61C77EEDC60519CAFC36B16D1 /* CALayer+Color.swift */; };
		E4D6B1DE7CCB3694FDD309FF5D66605D /* CameraRecorder.swift in Sources */ = {isa = PBXBuildFile; fileRef = 26E6153F0D18CDF522635D300BF0A796 /* CameraRecorder.swift */; };
		E5203EAE60442F17B4E5F9800FC0692B /* MediaClipsEditorView.swift in Sources */ = {isa = PBXBuildFile; fileRef = 9B4C9C9DF1ED0764E7D59B9CD0033D77 /* MediaClipsEditorView.swift */; };
		E5F69B625A22CA84913D2C44FF9527E3 /* MediaClipsCollectionView.swift in Sources */ = {isa = PBXBuildFile; fileRef = B650CA55936FB2776BD216528698E4C5 /* MediaClipsCollectionView.swift */; };
		E661EC9DEF9BEFD474457EA6775CB59A /* ColorCollectionView.swift in Sources */ = {isa = PBXBuildFile; fileRef = 511AE1E620A40F309775D3E6A61ED6CF /* ColorCollectionView.swift */; };
		E8AC509D18EBF21B1FEA909652A01108 /* FBSnapshotTestCasePlatform.m in Sources */ = {isa = PBXBuildFile; fileRef = AD0B81AC7DF4855803A0FA70985F8A99 /* FBSnapshotTestCasePlatform.m */; };
		E8FFB5DF7F64B571BE1451B4A5BF3894 /* HashCodeBuilder.swift in Sources */ = {isa = PBXBuildFile; fileRef = BE94DA1C2EF6E4B0C9F16E2BB88C5304 /* HashCodeBuilder.swift */; };
		E925ACBAD38E3C15D8750397C6E4061B /* MMCQ.swift in Sources */ = {isa = PBXBuildFile; fileRef = 8B2F5F7582694E03790E6A687D0063FA /* MMCQ.swift */; };
		EA5E49481EDC0FC4FD623348E705BDBB /* silence.aac in Resources */ = {isa = PBXBuildFile; fileRef = 9D7FC093F137D7E77C3DE70E15FFCEF4 /* silence.aac */; };
		EED1E63ED202382C8157302BDCA42FF3 /* Utils.framework in Frameworks */ = {isa = PBXBuildFile; fileRef = 38DF616A8419350AA28B526670D13B0B /* Utils.framework */; };
		F07CC1BE28B63141796106EF237DFCDD /* GLPlayer.swift in Sources */ = {isa = PBXBuildFile; fileRef = 062DAD748986C426C28DA2295C65EE98 /* GLPlayer.swift */; };
		F19E04E331336F18644B78B94D68E5EC /* Foundation.framework in Frameworks */ = {isa = PBXBuildFile; fileRef = 5A87DA8FE73E5A2BA114EEA3B8385D1F /* Foundation.framework */; };
		F1AAAE00BB32B733B238E2B4E8424506 /* UIImage+Compare.h in Headers */ = {isa = PBXBuildFile; fileRef = A25844C26701FA4BCAEF64150B56777F /* UIImage+Compare.h */; settings = {ATTRIBUTES = (Private, ); }; };
		F27F98059B4C7DCA9E9E634FB01503A2 /* Dictionary+Copy.swift in Sources */ = {isa = PBXBuildFile; fileRef = 769BE05CCF34ACF294D3734EC08D198E /* Dictionary+Copy.swift */; };
		F286CBB00C8A597EEAD36277C7843AA6 /* KanvasCameraTimes.swift in Sources */ = {isa = PBXBuildFile; fileRef = 221F45A9A46FE3E43C07B620ED3A46A3 /* KanvasCameraTimes.swift */; };
		F2C0F6854C2B801CBA9A007BBD6F996B /* TagsOptionsModel.swift in Sources */ = {isa = PBXBuildFile; fileRef = 10343CB07647FE580A0F52F11F51A7F6 /* TagsOptionsModel.swift */; };
		F3412C3F7E3A0086CBCB065AE846A19B /* WavePoolFilter.swift in Sources */ = {isa = PBXBuildFile; fileRef = 36C32BFD168A0015E87155BE60610492 /* WavePoolFilter.swift */; };
		F43B8A50A64399E4816DA958895F1E1C /* AppColorScheme.swift in Sources */ = {isa = PBXBuildFile; fileRef = 2D6D527BFF50F6FB6DC029FCE4B0BAEF /* AppColorScheme.swift */; };
		F609DAE84388D0F05C926D49B91A1B90 /* FilterProtocol.swift in Sources */ = {isa = PBXBuildFile; fileRef = 8E7E7FD978F28FCF6FC1A34BF685A85E /* FilterProtocol.swift */; };
		F613F8D3861CE859730E759101B83A76 /* FilterSettingsView.swift in Sources */ = {isa = PBXBuildFile; fileRef = 4FADC9064ED78130F5C08835BAA2FA36 /* FilterSettingsView.swift */; };
		F720FAF13A108CE6901E0A8B0580E1E8 /* FBSnapshotTestCase-umbrella.h in Headers */ = {isa = PBXBuildFile; fileRef = E621F768263424D9C5C35D58513625CB /* FBSnapshotTestCase-umbrella.h */; settings = {ATTRIBUTES = (Public, ); }; };
		F80E5AB706FAEFA56D34A91C3C9EBEF1 /* ToastPresentationStyle.swift in Sources */ = {isa = PBXBuildFile; fileRef = 5344FDDB2A20A22EDE64E22B02DAC2B9 /* ToastPresentationStyle.swift */; };
		F9955DF7F692392EA2FBB4487CAD0F33 /* TumblrTheme-umbrella.h in Headers */ = {isa = PBXBuildFile; fileRef = 9E26489502AD35476DE5C94D7DE9B46D /* TumblrTheme-umbrella.h */; settings = {ATTRIBUTES = (Public, ); }; };
		FBDB2BD6BD4075DBE14C2D917F91642D /* EditionMenuCollectionCell.swift in Sources */ = {isa = PBXBuildFile; fileRef = CB9E387476A651176289640967BD597F /* EditionMenuCollectionCell.swift */; };
		FD483196375B9EE37EA214109FDCB867 /* FilterSettingsController.swift in Sources */ = {isa = PBXBuildFile; fileRef = 1014A6026240763B05E8711BE3DFF0DC /* FilterSettingsController.swift */; };
		FDA952F399208FD83B838F44F68CBA10 /* Pencil.swift in Sources */ = {isa = PBXBuildFile; fileRef = 5689BEF9F070EFC7690F1580E1034B20 /* Pencil.swift */; };
		FF94F0D825B31A17F620199274642A96 /* Pods-KanvasCameraExample-umbrella.h in Headers */ = {isa = PBXBuildFile; fileRef = B133F234B95CF873AE850D0C7E57B610 /* Pods-KanvasCameraExample-umbrella.h */; settings = {ATTRIBUTES = (Public, ); }; };
		FF9C1B9A54477FE9C7524C052D98AA59 /* FilterCollectionCell.swift in Sources */ = {isa = PBXBuildFile; fileRef = 7BCE93F7B654915C715D0E92F3C5C3AC /* FilterCollectionCell.swift */; };
		FF9DBA2CD59AF9F6878F7CD2C239C589 /* MediaPickerButtonView.swift in Sources */ = {isa = PBXBuildFile; fileRef = CC33F76B82D48C530920FAB0090A6E2B /* MediaPickerButtonView.swift */; };
		FFEC1E4F3754C6C804FD3A4ED3D44886 /* HapticFeedbackGenerator.swift in Sources */ = {isa = PBXBuildFile; fileRef = 83A86DA3D0C0937E2595767D53DD36DA /* HapticFeedbackGenerator.swift */; };
/* End PBXBuildFile section */

/* Begin PBXContainerItemProxy section */
		2E82BE1640D5CF65B1DC0C3B350F16FD /* PBXContainerItemProxy */ = {
			isa = PBXContainerItemProxy;
			containerPortal = BFDFE7DC352907FC980B868725387E98 /* Project object */;
			proxyType = 1;
			remoteGlobalIDString = 5E1C9C4892FA8FEB28F32737904729A4;
			remoteInfo = Utils;
		};
		3A11C541D8A4093C013616FFF324320F /* PBXContainerItemProxy */ = {
			isa = PBXContainerItemProxy;
			containerPortal = BFDFE7DC352907FC980B868725387E98 /* Project object */;
			proxyType = 1;
			remoteGlobalIDString = 5A8AA14BB4E2075C7AF275F5A37A8613;
			remoteInfo = SharedUI;
		};
		4C3F91E41323FE0CC677A326EBB0D2F8 /* PBXContainerItemProxy */ = {
			isa = PBXContainerItemProxy;
			containerPortal = BFDFE7DC352907FC980B868725387E98 /* Project object */;
			proxyType = 1;
			remoteGlobalIDString = 97690FB9AA16497E774B413B7C6B9506;
			remoteInfo = TumblrTheme;
		};
		4E3753948A34E8C7215F8C3C15D76F9E /* PBXContainerItemProxy */ = {
			isa = PBXContainerItemProxy;
			containerPortal = BFDFE7DC352907FC980B868725387E98 /* Project object */;
			proxyType = 1;
			remoteGlobalIDString = 5A8AA14BB4E2075C7AF275F5A37A8613;
			remoteInfo = SharedUI;
		};
		5C01C72F375428E5B57BA8EC1908A1CA /* PBXContainerItemProxy */ = {
			isa = PBXContainerItemProxy;
			containerPortal = BFDFE7DC352907FC980B868725387E98 /* Project object */;
			proxyType = 1;
			remoteGlobalIDString = EEA7BBCE1AEABC4574550F0FCA071779;
			remoteInfo = KanvasCamera;
		};
		5D06D4F7D341C0A1BE0DFFFDB1462314 /* PBXContainerItemProxy */ = {
			isa = PBXContainerItemProxy;
			containerPortal = BFDFE7DC352907FC980B868725387E98 /* Project object */;
			proxyType = 1;
			remoteGlobalIDString = 97690FB9AA16497E774B413B7C6B9506;
			remoteInfo = TumblrTheme;
		};
		85AFD322D9983052FF9FDD4E8FC03844 /* PBXContainerItemProxy */ = {
			isa = PBXContainerItemProxy;
			containerPortal = BFDFE7DC352907FC980B868725387E98 /* Project object */;
			proxyType = 1;
			remoteGlobalIDString = 97690FB9AA16497E774B413B7C6B9506;
			remoteInfo = TumblrTheme;
		};
		8E1C65D85ECB6275F5C6C00BF00FFBD0 /* PBXContainerItemProxy */ = {
			isa = PBXContainerItemProxy;
			containerPortal = BFDFE7DC352907FC980B868725387E98 /* Project object */;
			proxyType = 1;
			remoteGlobalIDString = 5E1C9C4892FA8FEB28F32737904729A4;
			remoteInfo = Utils;
		};
		982A1680AF9852AF6D23AC1EB7BB77FF /* PBXContainerItemProxy */ = {
			isa = PBXContainerItemProxy;
			containerPortal = BFDFE7DC352907FC980B868725387E98 /* Project object */;
			proxyType = 1;
			remoteGlobalIDString = 5A8AA14BB4E2075C7AF275F5A37A8613;
			remoteInfo = SharedUI;
		};
		9A40977FC8C51324BCB5C0E398D703A2 /* PBXContainerItemProxy */ = {
			isa = PBXContainerItemProxy;
			containerPortal = BFDFE7DC352907FC980B868725387E98 /* Project object */;
			proxyType = 1;
			remoteGlobalIDString = 97690FB9AA16497E774B413B7C6B9506;
			remoteInfo = TumblrTheme;
		};
		CDA2DA05D5B0E2CC20E64A30F072EAFE /* PBXContainerItemProxy */ = {
			isa = PBXContainerItemProxy;
			containerPortal = BFDFE7DC352907FC980B868725387E98 /* Project object */;
			proxyType = 1;
			remoteGlobalIDString = 98A98149697C80CEF8D5772791E92E66;
			remoteInfo = FBSnapshotTestCase;
		};
		D3072593E1F4F34441418360B6655ECC /* PBXContainerItemProxy */ = {
			isa = PBXContainerItemProxy;
			containerPortal = BFDFE7DC352907FC980B868725387E98 /* Project object */;
			proxyType = 1;
			remoteGlobalIDString = 5E1C9C4892FA8FEB28F32737904729A4;
			remoteInfo = Utils;
		};
		EAC29C22E64E0F90BA3C29D27CC05DE0 /* PBXContainerItemProxy */ = {
			isa = PBXContainerItemProxy;
			containerPortal = BFDFE7DC352907FC980B868725387E98 /* Project object */;
			proxyType = 1;
			remoteGlobalIDString = EEA7BBCE1AEABC4574550F0FCA071779;
			remoteInfo = KanvasCamera;
		};
/* End PBXContainerItemProxy section */

/* Begin PBXFileReference section */
		02C9074A34D4789CF9046D094B20F1BA /* CVPixelBuffer+copy.swift */ = {isa = PBXFileReference; includeInIndex = 1; lastKnownFileType = sourcecode.swift; path = "CVPixelBuffer+copy.swift"; sourceTree = "<group>"; };
		057CAC456978790308744ACEE330AD7A /* CGSize+Utils.swift */ = {isa = PBXFileReference; includeInIndex = 1; lastKnownFileType = sourcecode.swift; name = "CGSize+Utils.swift"; path = "Source/CGSize+Utils.swift"; sourceTree = "<group>"; };
		059408D33EDC9A95065137F0CE80285A /* UIView+Shadows.swift */ = {isa = PBXFileReference; includeInIndex = 1; lastKnownFileType = sourcecode.swift; name = "UIView+Shadows.swift"; path = "Source/UIView+Shadows.swift"; sourceTree = "<group>"; };
		062DAD748986C426C28DA2295C65EE98 /* GLPlayer.swift */ = {isa = PBXFileReference; includeInIndex = 1; lastKnownFileType = sourcecode.swift; path = GLPlayer.swift; sourceTree = "<group>"; };
		0686709FC77B234135CB703DD4AEEBF2 /* StrokeSelectorView.swift */ = {isa = PBXFileReference; includeInIndex = 1; lastKnownFileType = sourcecode.swift; path = StrokeSelectorView.swift; sourceTree = "<group>"; };
		0A3ACA72AE9B776E644F6D159AB3E80B /* UIApplication+StrictKeyWindow.h */ = {isa = PBXFileReference; includeInIndex = 1; lastKnownFileType = sourcecode.c.h; name = "UIApplication+StrictKeyWindow.h"; path = "FBSnapshotTestCase/Categories/UIApplication+StrictKeyWindow.h"; sourceTree = "<group>"; };
		0A966F8CC02AF6C9C4D66DDF06B58364 /* Pods_KanvasCameraExample.framework */ = {isa = PBXFileReference; explicitFileType = wrapper.framework; includeInIndex = 0; path = Pods_KanvasCameraExample.framework; sourceTree = BUILT_PRODUCTS_DIR; };
		0BB6C9FE93A2BE003551C57E239C02D6 /* KanvasCameraStrings.swift */ = {isa = PBXFileReference; includeInIndex = 1; lastKnownFileType = sourcecode.swift; path = KanvasCameraStrings.swift; sourceTree = "<group>"; };
		0C09087A0A0AEB069D474609890C328A /* CameraView.swift */ = {isa = PBXFileReference; includeInIndex = 1; lastKnownFileType = sourcecode.swift; path = CameraView.swift; sourceTree = "<group>"; };
		0C108DC7ADF4797F80E4282879093155 /* EditorFilterController.swift */ = {isa = PBXFileReference; includeInIndex = 1; lastKnownFileType = sourcecode.swift; path = EditorFilterController.swift; sourceTree = "<group>"; };
		0D2F07F54C99ECCB80D070FECFB91A55 /* TMUserInterfaceIdiom.swift */ = {isa = PBXFileReference; includeInIndex = 1; lastKnownFileType = sourcecode.swift; name = TMUserInterfaceIdiom.swift; path = Source/TMUserInterfaceIdiom.swift; sourceTree = "<group>"; };
		0DFC598EB3D0EEF6171DC553957AAC62 /* CameraInputControllerDelegate.swift */ = {isa = PBXFileReference; includeInIndex = 1; lastKnownFileType = sourcecode.swift; path = CameraInputControllerDelegate.swift; sourceTree = "<group>"; };
		1014A6026240763B05E8711BE3DFF0DC /* FilterSettingsController.swift */ = {isa = PBXFileReference; includeInIndex = 1; lastKnownFileType = sourcecode.swift; path = FilterSettingsController.swift; sourceTree = "<group>"; };
		10343CB07647FE580A0F52F11F51A7F6 /* TagsOptionsModel.swift */ = {isa = PBXFileReference; includeInIndex = 1; lastKnownFileType = sourcecode.swift; path = TagsOptionsModel.swift; sourceTree = "<group>"; };
		104D5A727EDBFA39F4560552F41F96A2 /* ShaderUtilities.swift */ = {isa = PBXFileReference; includeInIndex = 1; lastKnownFileType = sourcecode.swift; path = ShaderUtilities.swift; sourceTree = "<group>"; };
		1116659AFD461B0ECB9FCD8DD9CE491A /* Texture.swift */ = {isa = PBXFileReference; includeInIndex = 1; lastKnownFileType = sourcecode.swift; path = Texture.swift; sourceTree = "<group>"; };
		1223D2FC112ADEA154B9E3C92B4A1E8C /* UIView+AutoLayout.swift */ = {isa = PBXFileReference; includeInIndex = 1; lastKnownFileType = sourcecode.swift; name = "UIView+AutoLayout.swift"; path = "Source/UIView+AutoLayout.swift"; sourceTree = "<group>"; };
		1265A52F89228ECA31541DABB6D198B4 /* MediaClipsCollectionCell.swift */ = {isa = PBXFileReference; includeInIndex = 1; lastKnownFileType = sourcecode.swift; path = MediaClipsCollectionCell.swift; sourceTree = "<group>"; };
		12D52DA7C96CBC4B1291F6E57FE6EA6A /* TumblrTheme-dummy.m */ = {isa = PBXFileReference; includeInIndex = 1; lastKnownFileType = sourcecode.c.objc; path = "TumblrTheme-dummy.m"; sourceTree = "<group>"; };
		13C45041F0E256A222C4EDF8E07DFBC7 /* Array+Move.swift */ = {isa = PBXFileReference; includeInIndex = 1; lastKnownFileType = sourcecode.swift; path = "Array+Move.swift"; sourceTree = "<group>"; };
		13C8BBFE2D9E3A9C566221B1DE04E91C /* FBSnapshotTestCase.m */ = {isa = PBXFileReference; includeInIndex = 1; lastKnownFileType = sourcecode.c.objc; name = FBSnapshotTestCase.m; path = FBSnapshotTestCase/FBSnapshotTestCase.m; sourceTree = "<group>"; };
		145B15D828EE9C3F1DB6D5EBE4F260D5 /* TMPageViewController.swift */ = {isa = PBXFileReference; includeInIndex = 1; lastKnownFileType = sourcecode.swift; name = TMPageViewController.swift; path = Source/TMPageViewController.swift; sourceTree = "<group>"; };
		14B2F229AE036A06A5C2BAF6C863BF1C /* TumblrTheme.podspec */ = {isa = PBXFileReference; explicitFileType = text.script.ruby; includeInIndex = 1; indentWidth = 2; path = TumblrTheme.podspec; sourceTree = "<group>"; tabWidth = 2; xcLanguageSpecificationIdentifier = xcode.lang.ruby; };
		14CC09A4739E74825FFBF5032C385B3C /* CameraOption.swift */ = {isa = PBXFileReference; includeInIndex = 1; lastKnownFileType = sourcecode.swift; path = CameraOption.swift; sourceTree = "<group>"; };
		153FB12E677D6FAFE6284CF01D45FE71 /* ExtendedStackView.swift */ = {isa = PBXFileReference; includeInIndex = 1; lastKnownFileType = sourcecode.swift; path = ExtendedStackView.swift; sourceTree = "<group>"; };
		15B5B893F0D939992DC83B541503A453 /* QuartzCore.framework */ = {isa = PBXFileReference; lastKnownFileType = wrapper.framework; name = QuartzCore.framework; path = Platforms/iPhoneOS.platform/Developer/SDKs/iPhoneOS12.2.sdk/System/Library/Frameworks/QuartzCore.framework; sourceTree = DEVELOPER_DIR; };
		16E962E2C1DC2B9F7346B32AF2C90127 /* TimelineContaining.swift */ = {isa = PBXFileReference; includeInIndex = 1; lastKnownFileType = sourcecode.swift; name = TimelineContaining.swift; path = Source/TimelineContaining.swift; sourceTree = "<group>"; };
		172CE25DD348A3E282DD49C07B96CC6E /* ChromaFilter.swift */ = {isa = PBXFileReference; includeInIndex = 1; lastKnownFileType = sourcecode.swift; path = ChromaFilter.swift; sourceTree = "<group>"; };
		1ACA94C415F55F342A517531D4D37B4B /* HorizontalCollectionLayout.swift */ = {isa = PBXFileReference; includeInIndex = 1; lastKnownFileType = sourcecode.swift; path = HorizontalCollectionLayout.swift; sourceTree = "<group>"; };
		1AD316C211996D8C047C6E7B945E24AD /* Pods-KanvasCameraExample-acknowledgements.plist */ = {isa = PBXFileReference; includeInIndex = 1; lastKnownFileType = text.plist.xml; path = "Pods-KanvasCameraExample-acknowledgements.plist"; sourceTree = "<group>"; };
		1B35D7230DB14189DCAEA3BB00732F50 /* OptionView.swift */ = {isa = PBXFileReference; includeInIndex = 1; lastKnownFileType = sourcecode.swift; path = OptionView.swift; sourceTree = "<group>"; };
		1B8ABEEA76ECDF1975B6D0787700F929 /* FBSnapshotTestCase-Info.plist */ = {isa = PBXFileReference; includeInIndex = 1; lastKnownFileType = text.plist.xml; path = "FBSnapshotTestCase-Info.plist"; sourceTree = "<group>"; };
		1D5BEFCFECF3216EAA6877CB84D11671 /* UIColor+Lerp.swift */ = {isa = PBXFileReference; includeInIndex = 1; lastKnownFileType = sourcecode.swift; path = "UIColor+Lerp.swift"; sourceTree = "<group>"; };
		1D7888D2F136EE8016FE6956A8DBD7DB /* TumblrTheme-Info.plist */ = {isa = PBXFileReference; includeInIndex = 1; lastKnownFileType = text.plist.xml; path = "TumblrTheme-Info.plist"; sourceTree = "<group>"; };
		1DF61DA1F9AC397EF265A9EC75BF3AE1 /* SharedUI.framework */ = {isa = PBXFileReference; explicitFileType = wrapper.framework; includeInIndex = 0; path = SharedUI.framework; sourceTree = BUILT_PRODUCTS_DIR; };
		20573D6E21B72A38E4E218C5BAB22420 /* AppColorPalette.swift */ = {isa = PBXFileReference; includeInIndex = 1; lastKnownFileType = sourcecode.swift; name = AppColorPalette.swift; path = Source/AppColorPalette.swift; sourceTree = "<group>"; };
		221F45A9A46FE3E43C07B620ED3A46A3 /* KanvasCameraTimes.swift */ = {isa = PBXFileReference; includeInIndex = 1; lastKnownFileType = sourcecode.swift; path = KanvasCameraTimes.swift; sourceTree = "<group>"; };
		22C219A2736B71B43D65D8D48E3AF956 /* ColorPickerController.swift */ = {isa = PBXFileReference; includeInIndex = 1; lastKnownFileType = sourcecode.swift; path = ColorPickerController.swift; sourceTree = "<group>"; };
		2383078A6D28DE6A15E11489708BA4FD /* Pods_KanvasCameraExampleTests.framework */ = {isa = PBXFileReference; explicitFileType = wrapper.framework; includeInIndex = 0; path = Pods_KanvasCameraExampleTests.framework; sourceTree = BUILT_PRODUCTS_DIR; };
		241B9C8104D6E261511FAB10E0A9D2C5 /* FilterItem.swift */ = {isa = PBXFileReference; includeInIndex = 1; lastKnownFileType = sourcecode.swift; path = FilterItem.swift; sourceTree = "<group>"; };
		244E94CCC6A298AF8801F6D9E8EF242A /* HapticFeedbackGenerating.swift */ = {isa = PBXFileReference; includeInIndex = 1; lastKnownFileType = sourcecode.swift; name = HapticFeedbackGenerating.swift; path = Source/HapticFeedbackGenerating.swift; sourceTree = "<group>"; };
		259E1B7377A05A9BAE45D73A6C3FDF1A /* SharedUI.framework */ = {isa = PBXFileReference; explicitFileType = wrapper.framework; includeInIndex = 0; path = SharedUI.framework; sourceTree = BUILT_PRODUCTS_DIR; };
		266456C229BBFE1A7CA68467CDBEBBC7 /* ColorCollectionCell.swift */ = {isa = PBXFileReference; includeInIndex = 1; lastKnownFileType = sourcecode.swift; path = ColorCollectionCell.swift; sourceTree = "<group>"; };
		26847C6EBA8288F0AC82ABD4D3160CEA /* UIKit.framework */ = {isa = PBXFileReference; lastKnownFileType = wrapper.framework; name = UIKit.framework; path = Platforms/iPhoneOS.platform/Developer/SDKs/iPhoneOS12.2.sdk/System/Library/Frameworks/UIKit.framework; sourceTree = DEVELOPER_DIR; };
		26E6153F0D18CDF522635D300BF0A796 /* CameraRecorder.swift */ = {isa = PBXFileReference; includeInIndex = 1; lastKnownFileType = sourcecode.swift; path = CameraRecorder.swift; sourceTree = "<group>"; };
		270D6D0FC536C785A4DACC013FBE1CB5 /* UIUpdate.swift */ = {isa = PBXFileReference; includeInIndex = 1; lastKnownFileType = sourcecode.swift; path = UIUpdate.swift; sourceTree = "<group>"; };
		2788F0D3853C248ADA94A865176C0DBE /* KanvasCamera.modulemap */ = {isa = PBXFileReference; includeInIndex = 1; lastKnownFileType = sourcecode.module; path = KanvasCamera.modulemap; sourceTree = "<group>"; };
		29C24C721A43B006698C3EAC32056AC3 /* Shader.swift */ = {isa = PBXFileReference; includeInIndex = 1; lastKnownFileType = sourcecode.swift; path = Shader.swift; sourceTree = "<group>"; };
		2D6D527BFF50F6FB6DC029FCE4B0BAEF /* AppColorScheme.swift */ = {isa = PBXFileReference; includeInIndex = 1; lastKnownFileType = sourcecode.swift; name = AppColorScheme.swift; path = Source/AppColorScheme.swift; sourceTree = "<group>"; };
		2FFDED2B67CE953D7E8682807F344C7A /* FilterCollectionInnerCell.swift */ = {isa = PBXFileReference; includeInIndex = 1; lastKnownFileType = sourcecode.swift; path = FilterCollectionInnerCell.swift; sourceTree = "<group>"; };
		306D18C3DC0797776E7A177AA32DFD8B /* EditorViewController.swift */ = {isa = PBXFileReference; includeInIndex = 1; lastKnownFileType = sourcecode.swift; path = EditorViewController.swift; sourceTree = "<group>"; };
		31588A9046ABBC121BABF48546ADAFA2 /* TumblrTheme.modulemap */ = {isa = PBXFileReference; includeInIndex = 1; lastKnownFileType = sourcecode.module; path = TumblrTheme.modulemap; sourceTree = "<group>"; };
		33B847CF54DF9841FA9D6FD403939F82 /* GroupFilter.swift */ = {isa = PBXFileReference; includeInIndex = 1; lastKnownFileType = sourcecode.swift; path = GroupFilter.swift; sourceTree = "<group>"; };
		3534C6DF458A21DACB3B898FFB0E6225 /* TagsViewEditCell.swift */ = {isa = PBXFileReference; includeInIndex = 1; lastKnownFileType = sourcecode.swift; path = TagsViewEditCell.swift; sourceTree = "<group>"; };
		360FB30F8AA906AA6EEC7D89D9195D3A /* GrayscaleFilter.swift */ = {isa = PBXFileReference; includeInIndex = 1; lastKnownFileType = sourcecode.swift; path = GrayscaleFilter.swift; sourceTree = "<group>"; };
		364E22867428947B7B5E38D54E3AB833 /* Pods-KanvasCameraExampleTests-umbrella.h */ = {isa = PBXFileReference; includeInIndex = 1; lastKnownFileType = sourcecode.c.h; path = "Pods-KanvasCameraExampleTests-umbrella.h"; sourceTree = "<group>"; };
		36C32BFD168A0015E87155BE60610492 /* WavePoolFilter.swift */ = {isa = PBXFileReference; includeInIndex = 1; lastKnownFileType = sourcecode.swift; path = WavePoolFilter.swift; sourceTree = "<group>"; };
		36C56AF2D90B2A62BBAD8A4DF2B84862 /* EditionMenuCollectionController.swift */ = {isa = PBXFileReference; includeInIndex = 1; lastKnownFileType = sourcecode.swift; path = EditionMenuCollectionController.swift; sourceTree = "<group>"; };
		3849C0F400119C230A41197711D2AC8F /* UIView+Layout.swift */ = {isa = PBXFileReference; includeInIndex = 1; lastKnownFileType = sourcecode.swift; path = "UIView+Layout.swift"; sourceTree = "<group>"; };
		384AE44FAB87EEAB420912F532DB31A6 /* AppColorSource.swift */ = {isa = PBXFileReference; includeInIndex = 1; lastKnownFileType = sourcecode.swift; name = AppColorSource.swift; path = Source/AppColorSource.swift; sourceTree = "<group>"; };
		38A527BD3A683700D564A117B31DA0F7 /* SuggestedTagsDataSource.swift */ = {isa = PBXFileReference; includeInIndex = 1; lastKnownFileType = sourcecode.swift; path = SuggestedTagsDataSource.swift; sourceTree = "<group>"; };
		38D4982ADDCC4784034D6E4C34B17CBB /* CameraInputOutput.swift */ = {isa = PBXFileReference; includeInIndex = 1; lastKnownFileType = sourcecode.swift; path = CameraInputOutput.swift; sourceTree = "<group>"; };
		38DF616A8419350AA28B526670D13B0B /* Utils.framework */ = {isa = PBXFileReference; explicitFileType = wrapper.framework; includeInIndex = 0; path = Utils.framework; sourceTree = BUILT_PRODUCTS_DIR; };
		3A83AE4362CF1D4764E00E4602A2D648 /* FBSnapshotTestCase-dummy.m */ = {isa = PBXFileReference; includeInIndex = 1; lastKnownFileType = sourcecode.c.objc; path = "FBSnapshotTestCase-dummy.m"; sourceTree = "<group>"; };
		3CB5A35499D33E535CDEB58C81B2BE41 /* ShowModalFromTopAnimator.swift */ = {isa = PBXFileReference; includeInIndex = 1; lastKnownFileType = sourcecode.swift; name = ShowModalFromTopAnimator.swift; path = Source/ShowModalFromTopAnimator.swift; sourceTree = "<group>"; };
		3D93C6F61C1228DA92D962B40C57C442 /* RoundedTexture.swift */ = {isa = PBXFileReference; includeInIndex = 1; lastKnownFileType = sourcecode.swift; path = RoundedTexture.swift; sourceTree = "<group>"; };
		3E29C50D3CDB46CBCBD20AFA13EB3D8D /* FBSnapshotTestCase.h */ = {isa = PBXFileReference; includeInIndex = 1; lastKnownFileType = sourcecode.c.h; name = FBSnapshotTestCase.h; path = FBSnapshotTestCase/FBSnapshotTestCase.h; sourceTree = "<group>"; };
		3EC6DD3D7AB8D95F9B51498B75E1840A /* IndexPath+Order.swift */ = {isa = PBXFileReference; includeInIndex = 1; lastKnownFileType = sourcecode.swift; path = "IndexPath+Order.swift"; sourceTree = "<group>"; };
		3F15CC33D40264A8F6DB39778133D655 /* AppUIChangedListener.swift */ = {isa = PBXFileReference; includeInIndex = 1; lastKnownFileType = sourcecode.swift; name = AppUIChangedListener.swift; path = Source/AppUIChangedListener.swift; sourceTree = "<group>"; };
		418E0471655A8CDB5EB2C290498D2FD3 /* FBSnapshotTestCase.xcconfig */ = {isa = PBXFileReference; includeInIndex = 1; lastKnownFileType = text.xcconfig; path = FBSnapshotTestCase.xcconfig; sourceTree = "<group>"; };
		43CD1530684BD6CA45FE4E7F36DB3F0B /* HorizontalCollectionView.swift */ = {isa = PBXFileReference; includeInIndex = 1; lastKnownFileType = sourcecode.swift; path = HorizontalCollectionView.swift; sourceTree = "<group>"; };
		451637F41DA98410D1D989CD38F083A4 /* FilterFactory.swift */ = {isa = PBXFileReference; includeInIndex = 1; lastKnownFileType = sourcecode.swift; path = FilterFactory.swift; sourceTree = "<group>"; };
		46CAFA378DA759EB9474784A70A3E8E8 /* CircularImageView.swift */ = {isa = PBXFileReference; includeInIndex = 1; lastKnownFileType = sourcecode.swift; path = CircularImageView.swift; sourceTree = "<group>"; };
		471027359B4FD49E408AC5F4EF98CBD7 /* Filter.swift */ = {isa = PBXFileReference; includeInIndex = 1; lastKnownFileType = sourcecode.swift; path = Filter.swift; sourceTree = "<group>"; };
		4A17F777E96F970E33B878D4B405ECBB /* UIColor+SharedColors.swift */ = {isa = PBXFileReference; includeInIndex = 1; lastKnownFileType = sourcecode.swift; name = "UIColor+SharedColors.swift"; path = "Source/UIColor+SharedColors.swift"; sourceTree = "<group>"; };
		4A84E4B60FAA80A96038C55A1EEE62F7 /* KanvasUIImagePickerViewController.swift */ = {isa = PBXFileReference; includeInIndex = 1; lastKnownFileType = sourcecode.swift; path = KanvasUIImagePickerViewController.swift; sourceTree = "<group>"; };
		4ACB94B18D7499BA3A4C97492F7FDB8B /* TextureSelectorController.swift */ = {isa = PBXFileReference; includeInIndex = 1; lastKnownFileType = sourcecode.swift; path = TextureSelectorController.swift; sourceTree = "<group>"; };
		4B618DA33DD17A045BEA48FC1F1E850D /* NumTypes+Conversion.swift */ = {isa = PBXFileReference; includeInIndex = 1; lastKnownFileType = sourcecode.swift; path = "NumTypes+Conversion.swift"; sourceTree = "<group>"; };
		4D33268F5D3FE89CBC3797D27E0963B6 /* DrawingView.swift */ = {isa = PBXFileReference; includeInIndex = 1; lastKnownFileType = sourcecode.swift; path = DrawingView.swift; sourceTree = "<group>"; };
		4DF89C59DC3634A821241CD099BDA3D1 /* Pods-KanvasCameraExampleTests-frameworks.sh */ = {isa = PBXFileReference; includeInIndex = 1; lastKnownFileType = text.script.sh; path = "Pods-KanvasCameraExampleTests-frameworks.sh"; sourceTree = "<group>"; };
		4F082B706F8AB6FBCC8E92402A098C05 /* Pods-KanvasCameraExample.debug.xcconfig */ = {isa = PBXFileReference; includeInIndex = 1; lastKnownFileType = text.xcconfig; path = "Pods-KanvasCameraExample.debug.xcconfig"; sourceTree = "<group>"; };
		4F0A26B1ED780F944383AFA94EAFF8E1 /* Utils-umbrella.h */ = {isa = PBXFileReference; includeInIndex = 1; lastKnownFileType = sourcecode.c.h; path = "Utils-umbrella.h"; sourceTree = "<group>"; };
		4FADC9064ED78130F5C08835BAA2FA36 /* FilterSettingsView.swift */ = {isa = PBXFileReference; includeInIndex = 1; lastKnownFileType = sourcecode.swift; path = FilterSettingsView.swift; sourceTree = "<group>"; };
		4FBEEE7359D92736C9DEA4B5C2CCD442 /* RGBFilter.swift */ = {isa = PBXFileReference; includeInIndex = 1; lastKnownFileType = sourcecode.swift; path = RGBFilter.swift; sourceTree = "<group>"; };
		511AE1E620A40F309775D3E6A61ED6CF /* ColorCollectionView.swift */ = {isa = PBXFileReference; includeInIndex = 1; lastKnownFileType = sourcecode.swift; path = ColorCollectionView.swift; sourceTree = "<group>"; };
		526B43AB771668108385DDDB392494B2 /* IgnoreTouchesView.swift */ = {isa = PBXFileReference; includeInIndex = 1; lastKnownFileType = sourcecode.swift; path = IgnoreTouchesView.swift; sourceTree = "<group>"; };
		5344FDDB2A20A22EDE64E22B02DAC2B9 /* ToastPresentationStyle.swift */ = {isa = PBXFileReference; includeInIndex = 1; lastKnownFileType = sourcecode.swift; name = ToastPresentationStyle.swift; path = Source/ToastPresentationStyle.swift; sourceTree = "<group>"; };
		548FC1AC8A46E55601D80B6E17572A4C /* MangaFilter.swift */ = {isa = PBXFileReference; includeInIndex = 1; lastKnownFileType = sourcecode.swift; path = MangaFilter.swift; sourceTree = "<group>"; };
		54DC36F3078C77476107E37AB89181C5 /* GLError.swift */ = {isa = PBXFileReference; includeInIndex = 1; lastKnownFileType = sourcecode.swift; path = GLError.swift; sourceTree = "<group>"; };
		5689BEF9F070EFC7690F1580E1034B20 /* Pencil.swift */ = {isa = PBXFileReference; includeInIndex = 1; lastKnownFileType = sourcecode.swift; path = Pencil.swift; sourceTree = "<group>"; };
		5705D627409979E07F1C6D91D2008E00 /* SharedUI.xcconfig */ = {isa = PBXFileReference; includeInIndex = 1; lastKnownFileType = text.xcconfig; path = SharedUI.xcconfig; sourceTree = "<group>"; };
		578A9D6BEBE07F91B943DA86A4527049 /* Pods-KanvasCameraExample-dummy.m */ = {isa = PBXFileReference; includeInIndex = 1; lastKnownFileType = sourcecode.c.objc; path = "Pods-KanvasCameraExample-dummy.m"; sourceTree = "<group>"; };
		58004C1AE835C0CBA70932052559EA53 /* OptionsController.swift */ = {isa = PBXFileReference; includeInIndex = 1; lastKnownFileType = sourcecode.swift; path = OptionsController.swift; sourceTree = "<group>"; };
		589104E9BEF2D9C142FA9E634139A3F7 /* Pods-KanvasCameraExampleTests-acknowledgements.plist */ = {isa = PBXFileReference; includeInIndex = 1; lastKnownFileType = text.plist.xml; path = "Pods-KanvasCameraExampleTests-acknowledgements.plist"; sourceTree = "<group>"; };
		5A1FF7A105D90FEDAC24CA7BC231FB93 /* TagsViewCollectionViewLayout.swift */ = {isa = PBXFileReference; includeInIndex = 1; lastKnownFileType = sourcecode.swift; path = TagsViewCollectionViewLayout.swift; sourceTree = "<group>"; };
		5A87DA8FE73E5A2BA114EEA3B8385D1F /* Foundation.framework */ = {isa = PBXFileReference; lastKnownFileType = wrapper.framework; name = Foundation.framework; path = Platforms/iPhoneOS.platform/Developer/SDKs/iPhoneOS12.2.sdk/System/Library/Frameworks/Foundation.framework; sourceTree = DEVELOPER_DIR; };
		5B003E0D839D844B045939BE4145CF84 /* EMInterferenceFilter.swift */ = {isa = PBXFileReference; includeInIndex = 1; lastKnownFileType = sourcecode.swift; path = EMInterferenceFilter.swift; sourceTree = "<group>"; };
		5C0C0B74950551057D0CF3D5711393C6 /* UIImage+Camera.swift */ = {isa = PBXFileReference; includeInIndex = 1; lastKnownFileType = sourcecode.swift; path = "UIImage+Camera.swift"; sourceTree = "<group>"; };
		5C4F31330DFA99D699E4BDC8C3573D73 /* FBSnapshotTestCase.framework */ = {isa = PBXFileReference; explicitFileType = wrapper.framework; includeInIndex = 0; path = FBSnapshotTestCase.framework; sourceTree = BUILT_PRODUCTS_DIR; };
		5E367C36D2E7852F6AC073F33018259F /* Utils-Info.plist */ = {isa = PBXFileReference; includeInIndex = 1; lastKnownFileType = text.plist.xml; path = "Utils-Info.plist"; sourceTree = "<group>"; };
		6052198EE561EE401151D7FC60E8E4B7 /* UIView+Utils.swift */ = {isa = PBXFileReference; includeInIndex = 1; lastKnownFileType = sourcecode.swift; name = "UIView+Utils.swift"; path = "Source/UIView+Utils.swift"; sourceTree = "<group>"; };
		621E2781A29215367C3E25FFED0CB0A0 /* ModeButtonView.swift */ = {isa = PBXFileReference; includeInIndex = 1; lastKnownFileType = sourcecode.swift; path = ModeButtonView.swift; sourceTree = "<group>"; };
		635B8EF611C5053183706BE4A6AD5DD0 /* GLKit.framework */ = {isa = PBXFileReference; lastKnownFileType = wrapper.framework; name = GLKit.framework; path = Platforms/iPhoneOS.platform/Developer/SDKs/iPhoneOS12.2.sdk/System/Library/Frameworks/GLKit.framework; sourceTree = DEVELOPER_DIR; };
		63740F510F37B51D3708457BA60E3016 /* FilterCollectionView.swift */ = {isa = PBXFileReference; includeInIndex = 1; lastKnownFileType = sourcecode.swift; path = FilterCollectionView.swift; sourceTree = "<group>"; };
<<<<<<< HEAD
		65558271231570C2003D152F /* CALayer+Shadows.swift */ = {isa = PBXFileReference; lastKnownFileType = sourcecode.swift; path = "CALayer+Shadows.swift"; sourceTree = "<group>"; };
=======
		65584F302310557C008A1BC2 /* EditorTextView.swift */ = {isa = PBXFileReference; fileEncoding = 4; lastKnownFileType = sourcecode.swift; path = EditorTextView.swift; sourceTree = "<group>"; };
		65AA995623103BD300D64232 /* EditorTextController.swift */ = {isa = PBXFileReference; lastKnownFileType = sourcecode.swift; path = EditorTextController.swift; sourceTree = "<group>"; };
>>>>>>> d6e645af
		65D5FB840AEC33B524AE833E675F17B2 /* UIFont+Orangina.swift */ = {isa = PBXFileReference; includeInIndex = 1; lastKnownFileType = sourcecode.swift; name = "UIFont+Orangina.swift"; path = "Source/UIFont+Orangina.swift"; sourceTree = "<group>"; };
		65F857D5230D741A004F36A2 /* ColorDrop.swift */ = {isa = PBXFileReference; fileEncoding = 4; lastKnownFileType = sourcecode.swift; path = ColorDrop.swift; sourceTree = "<group>"; };
		67F08CA61C77EEDC60519CAFC36B16D1 /* CALayer+Color.swift */ = {isa = PBXFileReference; includeInIndex = 1; lastKnownFileType = sourcecode.swift; path = "CALayer+Color.swift"; sourceTree = "<group>"; };
		67F7B2BADFF8CEC32D0BBC0069EF3CA8 /* KanvasCameraImages.swift */ = {isa = PBXFileReference; includeInIndex = 1; lastKnownFileType = sourcecode.swift; path = KanvasCameraImages.swift; sourceTree = "<group>"; };
		6A34CF952C5A20C602495C17E7596163 /* IgnoreTouchesCollectionView.swift */ = {isa = PBXFileReference; includeInIndex = 1; lastKnownFileType = sourcecode.swift; path = IgnoreTouchesCollectionView.swift; sourceTree = "<group>"; };
		6B59F2BAD94F0738DD292F26BD1F3FFA /* UIView+Snaphot.swift */ = {isa = PBXFileReference; includeInIndex = 1; lastKnownFileType = sourcecode.swift; name = "UIView+Snaphot.swift"; path = "Source/UIView+Snaphot.swift"; sourceTree = "<group>"; };
		6CA25F7F4CCA890AE30EEC9D61EB85FF /* Assets.xcassets */ = {isa = PBXFileReference; includeInIndex = 1; lastKnownFileType = folder.assetcatalog; name = Assets.xcassets; path = Resources/Assets.xcassets; sourceTree = "<group>"; };
		6F716FCFA37C1A9BF218424CB1684FEE /* LegoFilter.swift */ = {isa = PBXFileReference; includeInIndex = 1; lastKnownFileType = sourcecode.swift; path = LegoFilter.swift; sourceTree = "<group>"; };
		70CE21E8ECC853D706C7A479C6DC0F4A /* Marker.swift */ = {isa = PBXFileReference; includeInIndex = 1; lastKnownFileType = sourcecode.swift; path = Marker.swift; sourceTree = "<group>"; };
		7126587A99BA8C306E44E7E941F8293C /* ColorThief.swift */ = {isa = PBXFileReference; includeInIndex = 1; lastKnownFileType = sourcecode.swift; path = ColorThief.swift; sourceTree = "<group>"; };
		71AC0A6678E1A27837C9C8944B475F26 /* LightLeaksFilter.swift */ = {isa = PBXFileReference; includeInIndex = 1; lastKnownFileType = sourcecode.swift; path = LightLeaksFilter.swift; sourceTree = "<group>"; };
		724814A1BF302467DDC2291478013955 /* PostOptionsConstants.swift */ = {isa = PBXFileReference; includeInIndex = 1; lastKnownFileType = sourcecode.swift; path = PostOptionsConstants.swift; sourceTree = "<group>"; };
		7396E9948D059637C09ED1A4D86D3509 /* ImagePoolFilter.swift */ = {isa = PBXFileReference; includeInIndex = 1; lastKnownFileType = sourcecode.swift; path = ImagePoolFilter.swift; sourceTree = "<group>"; };
		746CC9C9E1B0E104CD1BA120C69A2526 /* FBSnapshotTestCase-prefix.pch */ = {isa = PBXFileReference; includeInIndex = 1; lastKnownFileType = sourcecode.c.h; path = "FBSnapshotTestCase-prefix.pch"; sourceTree = "<group>"; };
		7498B60748FFFD7CF8E03857AA5AE616 /* RGBA.swift */ = {isa = PBXFileReference; includeInIndex = 1; lastKnownFileType = sourcecode.swift; path = RGBA.swift; sourceTree = "<group>"; };
		74F08359CC78DCF00432E7A66BA40A01 /* ColorPickerViewController.swift */ = {isa = PBXFileReference; includeInIndex = 1; lastKnownFileType = sourcecode.swift; name = ColorPickerViewController.swift; path = Source/ColorPickerViewController.swift; sourceTree = "<group>"; };
		769BE05CCF34ACF294D3734EC08D198E /* Dictionary+Copy.swift */ = {isa = PBXFileReference; includeInIndex = 1; lastKnownFileType = sourcecode.swift; name = "Dictionary+Copy.swift"; path = "Source/Dictionary+Copy.swift"; sourceTree = "<group>"; };
		77D0B37F0449A0A1E46D05A48A5F2FB9 /* Utils-prefix.pch */ = {isa = PBXFileReference; includeInIndex = 1; lastKnownFileType = sourcecode.c.h; path = "Utils-prefix.pch"; sourceTree = "<group>"; };
		7922D333F4085DE86AD56F584E498DB0 /* EditionOption.swift */ = {isa = PBXFileReference; includeInIndex = 1; lastKnownFileType = sourcecode.swift; path = EditionOption.swift; sourceTree = "<group>"; };
		79C6B4E073CA8164F0BC3A94AF34433C /* PhotoOutputHandler.swift */ = {isa = PBXFileReference; includeInIndex = 1; lastKnownFileType = sourcecode.swift; path = PhotoOutputHandler.swift; sourceTree = "<group>"; };
		7AB5F82EB003951A01329027A83A800F /* EditTagsView.swift */ = {isa = PBXFileReference; includeInIndex = 1; lastKnownFileType = sourcecode.swift; path = EditTagsView.swift; sourceTree = "<group>"; };
		7BCE93F7B654915C715D0E92F3C5C3AC /* FilterCollectionCell.swift */ = {isa = PBXFileReference; includeInIndex = 1; lastKnownFileType = sourcecode.swift; path = FilterCollectionCell.swift; sourceTree = "<group>"; };
		7D462DE960272556D85C81551A6CB399 /* Pods-KanvasCameraExampleTests-dummy.m */ = {isa = PBXFileReference; includeInIndex = 1; lastKnownFileType = sourcecode.c.objc; path = "Pods-KanvasCameraExampleTests-dummy.m"; sourceTree = "<group>"; };
		7D852CCE77FF20930D95E526B485EA4C /* CameraFilterCollectionController.swift */ = {isa = PBXFileReference; includeInIndex = 1; lastKnownFileType = sourcecode.swift; path = CameraFilterCollectionController.swift; sourceTree = "<group>"; };
		7E6AACA27B133032C9103A5B18647BF6 /* Pods-KanvasCameraExampleTests.modulemap */ = {isa = PBXFileReference; includeInIndex = 1; lastKnownFileType = sourcecode.module; path = "Pods-KanvasCameraExampleTests.modulemap"; sourceTree = "<group>"; };
		8265511684007745E558F8977BB972B5 /* GifVideoOutputHandler.swift */ = {isa = PBXFileReference; includeInIndex = 1; lastKnownFileType = sourcecode.swift; path = GifVideoOutputHandler.swift; sourceTree = "<group>"; };
		82D2DF1ABBBD85F5E079D7D0EB5479BC /* SwiftSupport.swift */ = {isa = PBXFileReference; includeInIndex = 1; lastKnownFileType = sourcecode.swift; name = SwiftSupport.swift; path = FBSnapshotTestCase/SwiftSupport.swift; sourceTree = "<group>"; };
		83A86DA3D0C0937E2595767D53DD36DA /* HapticFeedbackGenerator.swift */ = {isa = PBXFileReference; includeInIndex = 1; lastKnownFileType = sourcecode.swift; name = HapticFeedbackGenerator.swift; path = Source/HapticFeedbackGenerator.swift; sourceTree = "<group>"; };
		844C5DF7D53E730935A4D3C6A5EDB6E1 /* TumblrTheme-prefix.pch */ = {isa = PBXFileReference; includeInIndex = 1; lastKnownFileType = sourcecode.c.h; path = "TumblrTheme-prefix.pch"; sourceTree = "<group>"; };
		8597D88A7BE5ADAEFAB77D4477D07D52 /* KanvasCameraAnalyticsProvider.swift */ = {isa = PBXFileReference; includeInIndex = 1; lastKnownFileType = sourcecode.swift; path = KanvasCameraAnalyticsProvider.swift; sourceTree = "<group>"; };
		88EE4F95531D217A595AA8D85A24FA39 /* FBSnapshotTestController.h */ = {isa = PBXFileReference; includeInIndex = 1; lastKnownFileType = sourcecode.c.h; name = FBSnapshotTestController.h; path = FBSnapshotTestCase/FBSnapshotTestController.h; sourceTree = "<group>"; };
		8A228F963CC9F56777C747E06F648344 /* TumblrTheme.framework */ = {isa = PBXFileReference; explicitFileType = wrapper.framework; includeInIndex = 0; path = TumblrTheme.framework; sourceTree = BUILT_PRODUCTS_DIR; };
		8A3407EE33DBD6509C7DF6BFE013AC8E /* GLRenderer.swift */ = {isa = PBXFileReference; includeInIndex = 1; lastKnownFileType = sourcecode.swift; path = GLRenderer.swift; sourceTree = "<group>"; };
		8A802CF34B017DC744FF6DC224667DB5 /* Utils.xcconfig */ = {isa = PBXFileReference; includeInIndex = 1; lastKnownFileType = text.xcconfig; path = Utils.xcconfig; sourceTree = "<group>"; };
		8AEE91DA4BB0C989A544E73F5F86E60E /* MediaClip.swift */ = {isa = PBXFileReference; includeInIndex = 1; lastKnownFileType = sourcecode.swift; path = MediaClip.swift; sourceTree = "<group>"; };
		8B2F5F7582694E03790E6A687D0063FA /* MMCQ.swift */ = {isa = PBXFileReference; includeInIndex = 1; lastKnownFileType = sourcecode.swift; path = MMCQ.swift; sourceTree = "<group>"; };
		8D7B1AE16905CD51995CD7B15125B45F /* ComposeNavigationBar.swift */ = {isa = PBXFileReference; includeInIndex = 1; lastKnownFileType = sourcecode.swift; name = ComposeNavigationBar.swift; path = Source/ComposeNavigationBar.swift; sourceTree = "<group>"; };
		8D8440EAF0B8725AF6B53B4041F1D4AB /* ColorPickerView.swift */ = {isa = PBXFileReference; includeInIndex = 1; lastKnownFileType = sourcecode.swift; path = ColorPickerView.swift; sourceTree = "<group>"; };
		8E4765FA843D6747CA496462947444A8 /* GLPixelBufferView.swift */ = {isa = PBXFileReference; includeInIndex = 1; lastKnownFileType = sourcecode.swift; path = GLPixelBufferView.swift; sourceTree = "<group>"; };
		8E7E7FD978F28FCF6FC1A34BF685A85E /* FilterProtocol.swift */ = {isa = PBXFileReference; includeInIndex = 1; lastKnownFileType = sourcecode.swift; path = FilterProtocol.swift; sourceTree = "<group>"; };
		8F1FE5C23F1BC485C54B92C32E78391F /* UIApplication+StrictKeyWindow.m */ = {isa = PBXFileReference; includeInIndex = 1; lastKnownFileType = sourcecode.c.objc; name = "UIApplication+StrictKeyWindow.m"; path = "FBSnapshotTestCase/Categories/UIApplication+StrictKeyWindow.m"; sourceTree = "<group>"; };
		8F22DAD285BB0FF34CD8884790DDE829 /* SharedUI-dummy.m */ = {isa = PBXFileReference; includeInIndex = 1; lastKnownFileType = sourcecode.c.objc; path = "SharedUI-dummy.m"; sourceTree = "<group>"; };
		90F1B1227794838F5CF49687A08E74E2 /* AVURLAsset+Thumbnail.swift */ = {isa = PBXFileReference; includeInIndex = 1; lastKnownFileType = sourcecode.swift; path = "AVURLAsset+Thumbnail.swift"; sourceTree = "<group>"; };
		913F389A2167980848457B525ADC7EB9 /* Synchronized.swift */ = {isa = PBXFileReference; includeInIndex = 1; lastKnownFileType = sourcecode.swift; path = Synchronized.swift; sourceTree = "<group>"; };
		9231BCDE9237C3ABA1AAB147F799E48C /* Device.swift */ = {isa = PBXFileReference; includeInIndex = 1; lastKnownFileType = sourcecode.swift; path = Device.swift; sourceTree = "<group>"; };
		92701726CB4991D284897E7A85BA9D59 /* ConicalGradientLayer.swift */ = {isa = PBXFileReference; includeInIndex = 1; lastKnownFileType = sourcecode.swift; path = ConicalGradientLayer.swift; sourceTree = "<group>"; };
		92BC8D8E30A829B43FBA2B477A052A29 /* Pods-KanvasCameraExampleTests.debug.xcconfig */ = {isa = PBXFileReference; includeInIndex = 1; lastKnownFileType = text.xcconfig; path = "Pods-KanvasCameraExampleTests.debug.xcconfig"; sourceTree = "<group>"; };
		935DC91C7AF7FB450980C090A3F66563 /* NSURL+Media.swift */ = {isa = PBXFileReference; includeInIndex = 1; lastKnownFileType = sourcecode.swift; path = "NSURL+Media.swift"; sourceTree = "<group>"; };
		93D08623E833189BCE80116FE3E8DBBA /* Pods-KanvasCameraExampleTests.release.xcconfig */ = {isa = PBXFileReference; includeInIndex = 1; lastKnownFileType = text.xcconfig; path = "Pods-KanvasCameraExampleTests.release.xcconfig"; sourceTree = "<group>"; };
		958B6D5BB9CE633D29A3259245D5E75E /* Pods-KanvasCameraExampleTests-Info.plist */ = {isa = PBXFileReference; includeInIndex = 1; lastKnownFileType = text.plist.xml; path = "Pods-KanvasCameraExampleTests-Info.plist"; sourceTree = "<group>"; };
		9831168340B63F19B1956AF98D1535F7 /* KanvasCamera.framework */ = {isa = PBXFileReference; explicitFileType = wrapper.framework; includeInIndex = 0; path = KanvasCamera.framework; sourceTree = BUILT_PRODUCTS_DIR; };
		98DDE0724862A60BA3F5B5461AF2FCBE /* MediaClipsEditorViewController.swift */ = {isa = PBXFileReference; includeInIndex = 1; lastKnownFileType = sourcecode.swift; path = MediaClipsEditorViewController.swift; sourceTree = "<group>"; };
		98FD387DFA194173633270BAF1BCD859 /* FBSnapshotTestCase.modulemap */ = {isa = PBXFileReference; includeInIndex = 1; lastKnownFileType = sourcecode.module; path = FBSnapshotTestCase.modulemap; sourceTree = "<group>"; };
		9A41B7C4CA7A4FB70AA335306BAC7713 /* UIColor+Util.swift */ = {isa = PBXFileReference; includeInIndex = 1; lastKnownFileType = sourcecode.swift; name = "UIColor+Util.swift"; path = "Source/UIColor+Util.swift"; sourceTree = "<group>"; };
		9B233284383AF6968406119FF5CFB712 /* TumblrTheme.framework */ = {isa = PBXFileReference; explicitFileType = wrapper.framework; includeInIndex = 0; path = TumblrTheme.framework; sourceTree = BUILT_PRODUCTS_DIR; };
		9B4C9C9DF1ED0764E7D59B9CD0033D77 /* MediaClipsEditorView.swift */ = {isa = PBXFileReference; includeInIndex = 1; lastKnownFileType = sourcecode.swift; path = MediaClipsEditorView.swift; sourceTree = "<group>"; };
		9CE47B86050B45035E0076EC80ED6378 /* VideoOutputHandler.swift */ = {isa = PBXFileReference; includeInIndex = 1; lastKnownFileType = sourcecode.swift; path = VideoOutputHandler.swift; sourceTree = "<group>"; };
		9CE6173A839DE28F8494592D61B44CE9 /* ModeSelectorAndShootController.swift */ = {isa = PBXFileReference; includeInIndex = 1; lastKnownFileType = sourcecode.swift; path = ModeSelectorAndShootController.swift; sourceTree = "<group>"; };
		9D7FC093F137D7E77C3DE70E15FFCEF4 /* silence.aac */ = {isa = PBXFileReference; includeInIndex = 1; lastKnownFileType = file; name = silence.aac; path = Resources/silence.aac; sourceTree = "<group>"; };
		9D940727FF8FB9C785EB98E56350EF41 /* Podfile */ = {isa = PBXFileReference; explicitFileType = text.script.ruby; includeInIndex = 1; indentWidth = 2; name = Podfile; path = ../Podfile; sourceTree = SOURCE_ROOT; tabWidth = 2; xcLanguageSpecificationIdentifier = xcode.lang.ruby; };
		9E26489502AD35476DE5C94D7DE9B46D /* TumblrTheme-umbrella.h */ = {isa = PBXFileReference; includeInIndex = 1; lastKnownFileType = sourcecode.c.h; path = "TumblrTheme-umbrella.h"; sourceTree = "<group>"; };
		9EA54975E89588843A72AD07EF6F250C /* EditorView.swift */ = {isa = PBXFileReference; includeInIndex = 1; lastKnownFileType = sourcecode.swift; path = EditorView.swift; sourceTree = "<group>"; };
		9EC1564A0D9FCD0E28179093E1114F11 /* ColorCollectionController.swift */ = {isa = PBXFileReference; includeInIndex = 1; lastKnownFileType = sourcecode.swift; path = ColorCollectionController.swift; sourceTree = "<group>"; };
		A06C140119188F9B36CD10D84E44EF3C /* StrokeSelectorController.swift */ = {isa = PBXFileReference; includeInIndex = 1; lastKnownFileType = sourcecode.swift; path = StrokeSelectorController.swift; sourceTree = "<group>"; };
		A14CCFE3DB3E3AC37160A6259945344E /* CGRect+Center.swift */ = {isa = PBXFileReference; includeInIndex = 1; lastKnownFileType = sourcecode.swift; path = "CGRect+Center.swift"; sourceTree = "<group>"; };
		A199572DEE5DAD7BCD6A938CD5D88D7C /* PostOptionsTagsDelegate.swift */ = {isa = PBXFileReference; includeInIndex = 1; lastKnownFileType = sourcecode.swift; path = PostOptionsTagsDelegate.swift; sourceTree = "<group>"; };
		A1DEBA7AC05C600D5A8C69E99BC7491E /* SharedUI-prefix.pch */ = {isa = PBXFileReference; includeInIndex = 1; lastKnownFileType = sourcecode.c.h; path = "SharedUI-prefix.pch"; sourceTree = "<group>"; };
		A23D2E4987EEF3CCAB31337ED9D3DE08 /* SharedUI-umbrella.h */ = {isa = PBXFileReference; includeInIndex = 1; lastKnownFileType = sourcecode.c.h; path = "SharedUI-umbrella.h"; sourceTree = "<group>"; };
		A25844C26701FA4BCAEF64150B56777F /* UIImage+Compare.h */ = {isa = PBXFileReference; includeInIndex = 1; lastKnownFileType = sourcecode.c.h; name = "UIImage+Compare.h"; path = "FBSnapshotTestCase/Categories/UIImage+Compare.h"; sourceTree = "<group>"; };
		A2BA5BE42968A3F3F481110106332986 /* MediaClipsCollectionController.swift */ = {isa = PBXFileReference; includeInIndex = 1; lastKnownFileType = sourcecode.swift; path = MediaClipsCollectionController.swift; sourceTree = "<group>"; };
		A32C4E27D9EB97276577A85E3BB568F1 /* ClosedRange+Clamp.swift */ = {isa = PBXFileReference; includeInIndex = 1; lastKnownFileType = sourcecode.swift; path = "ClosedRange+Clamp.swift"; sourceTree = "<group>"; };
		A3C906AE47A7A70422592ADFF81C6D1A /* KanvasCamera.podspec.json */ = {isa = PBXFileReference; includeInIndex = 1; lastKnownFileType = text.json; path = KanvasCamera.podspec.json; sourceTree = "<group>"; };
		A3E0E2A0448B3A53FE906AD414914B29 /* CameraInputController.swift */ = {isa = PBXFileReference; includeInIndex = 1; lastKnownFileType = sourcecode.swift; path = CameraInputController.swift; sourceTree = "<group>"; };
		A6B96F3B96F6015AF42F9661EA165270 /* FilterType.swift */ = {isa = PBXFileReference; includeInIndex = 1; lastKnownFileType = sourcecode.swift; path = FilterType.swift; sourceTree = "<group>"; };
		A7DC2F4E8181463F0A3485FA24544514 /* Utils.podspec */ = {isa = PBXFileReference; explicitFileType = text.script.ruby; includeInIndex = 1; indentWidth = 2; path = Utils.podspec; sourceTree = "<group>"; tabWidth = 2; xcLanguageSpecificationIdentifier = xcode.lang.ruby; };
		A92A98C30F221E20CB1F2964878E4F5B /* ExtendedButton.swift */ = {isa = PBXFileReference; includeInIndex = 1; lastKnownFileType = sourcecode.swift; path = ExtendedButton.swift; sourceTree = "<group>"; };
		A95EEAE98F79323438A8DDFF63CD36B0 /* EditorFilterCollectionCell.swift */ = {isa = PBXFileReference; includeInIndex = 1; lastKnownFileType = sourcecode.swift; path = EditorFilterCollectionCell.swift; sourceTree = "<group>"; };
		AA172EA1A198EEFBE0794EACF7993C02 /* UIImage+Snapshot.m */ = {isa = PBXFileReference; includeInIndex = 1; lastKnownFileType = sourcecode.c.objc; name = "UIImage+Snapshot.m"; path = "FBSnapshotTestCase/Categories/UIImage+Snapshot.m"; sourceTree = "<group>"; };
		AAD8DE349307259121889018DCD1DC8F /* CameraPreviewViewController.swift */ = {isa = PBXFileReference; includeInIndex = 1; lastKnownFileType = sourcecode.swift; path = CameraPreviewViewController.swift; sourceTree = "<group>"; };
		ABB222ED8A8C01B3AC347B83CB789F59 /* KanvasCamera.xcconfig */ = {isa = PBXFileReference; includeInIndex = 1; lastKnownFileType = text.xcconfig; path = KanvasCamera.xcconfig; sourceTree = "<group>"; };
		AD0B81AC7DF4855803A0FA70985F8A99 /* FBSnapshotTestCasePlatform.m */ = {isa = PBXFileReference; includeInIndex = 1; lastKnownFileType = sourcecode.c.objc; name = FBSnapshotTestCasePlatform.m; path = FBSnapshotTestCase/FBSnapshotTestCasePlatform.m; sourceTree = "<group>"; };
		AD26914810B51457EB3DDE44FDA42EFC /* KanvasCamera-umbrella.h */ = {isa = PBXFileReference; includeInIndex = 1; lastKnownFileType = sourcecode.c.h; path = "KanvasCamera-umbrella.h"; sourceTree = "<group>"; };
		AD3D1CE6856193DF3FEE684493A0F1E6 /* LoadingIndicatorView.swift */ = {isa = PBXFileReference; includeInIndex = 1; lastKnownFileType = sourcecode.swift; path = LoadingIndicatorView.swift; sourceTree = "<group>"; };
		AD7F97D3C8D3716482A6810B86E0282A /* OptionsStackView.swift */ = {isa = PBXFileReference; includeInIndex = 1; lastKnownFileType = sourcecode.swift; path = OptionsStackView.swift; sourceTree = "<group>"; };
		ADAECE9C26E9781C34E3D77D021DEA9D /* ContentTypeDetector.swift */ = {isa = PBXFileReference; includeInIndex = 1; lastKnownFileType = sourcecode.swift; name = ContentTypeDetector.swift; path = Source/ContentTypeDetector.swift; sourceTree = "<group>"; };
		AE237C7CE09F29ECD509F35BEC9D1B59 /* DrawingCanvas.swift */ = {isa = PBXFileReference; includeInIndex = 1; lastKnownFileType = sourcecode.swift; path = DrawingCanvas.swift; sourceTree = "<group>"; };
		AFFA2112C33F51C04E4A1518CDDD66E3 /* KanvasCamera-dummy.m */ = {isa = PBXFileReference; includeInIndex = 1; lastKnownFileType = sourcecode.c.objc; path = "KanvasCamera-dummy.m"; sourceTree = "<group>"; };
		B0606549A0AFF67F2681774D6AB0F094 /* SharedUI.podspec */ = {isa = PBXFileReference; explicitFileType = text.script.ruby; includeInIndex = 1; indentWidth = 2; path = SharedUI.podspec; sourceTree = "<group>"; tabWidth = 2; xcLanguageSpecificationIdentifier = xcode.lang.ruby; };
		B09E0435DCE8F8A1153285CD0427678A /* CameraSegmentHandler.swift */ = {isa = PBXFileReference; includeInIndex = 1; lastKnownFileType = sourcecode.swift; path = CameraSegmentHandler.swift; sourceTree = "<group>"; };
		B133F234B95CF873AE850D0C7E57B610 /* Pods-KanvasCameraExample-umbrella.h */ = {isa = PBXFileReference; includeInIndex = 1; lastKnownFileType = sourcecode.c.h; path = "Pods-KanvasCameraExample-umbrella.h"; sourceTree = "<group>"; };
		B321C73955714AFB57F9DB8F1090071D /* Utils.framework */ = {isa = PBXFileReference; explicitFileType = wrapper.framework; includeInIndex = 0; path = Utils.framework; sourceTree = BUILT_PRODUCTS_DIR; };
		B3223213B7A02CC3A62C6AF5299150F0 /* Array+Safety.swift */ = {isa = PBXFileReference; includeInIndex = 1; lastKnownFileType = sourcecode.swift; name = "Array+Safety.swift"; path = "Source/Array+Safety.swift"; sourceTree = "<group>"; };
		B40E0612A7ECAFC19F9E2D394257568F /* String+HexColor.swift */ = {isa = PBXFileReference; includeInIndex = 1; lastKnownFileType = sourcecode.swift; name = "String+HexColor.swift"; path = "Source/String+HexColor.swift"; sourceTree = "<group>"; };
		B58E2188EC1034449FD44F56DA0D46EE /* CameraRecordingProtocol.swift */ = {isa = PBXFileReference; includeInIndex = 1; lastKnownFileType = sourcecode.swift; path = CameraRecordingProtocol.swift; sourceTree = "<group>"; };
		B650CA55936FB2776BD216528698E4C5 /* MediaClipsCollectionView.swift */ = {isa = PBXFileReference; includeInIndex = 1; lastKnownFileType = sourcecode.swift; path = MediaClipsCollectionView.swift; sourceTree = "<group>"; };
		B740B47F2213C74AFA2EAE3D58D7249C /* CameraZoomHandler.swift */ = {isa = PBXFileReference; includeInIndex = 1; lastKnownFileType = sourcecode.swift; path = CameraZoomHandler.swift; sourceTree = "<group>"; };
		B86B5AE5D87628C003F83515DA51DD71 /* NavigationBarStyleDefining.swift */ = {isa = PBXFileReference; includeInIndex = 1; lastKnownFileType = sourcecode.swift; name = NavigationBarStyleDefining.swift; path = Source/NavigationBarStyleDefining.swift; sourceTree = "<group>"; };
		B8749D5D66D9AAC5FE27AC0E59B05000 /* ShootButtonView.swift */ = {isa = PBXFileReference; includeInIndex = 1; lastKnownFileType = sourcecode.swift; path = ShootButtonView.swift; sourceTree = "<group>"; };
		BAA9E2D7108E0B04E5C4FDEE3A6D39D3 /* UIViewController+Load.swift */ = {isa = PBXFileReference; includeInIndex = 1; lastKnownFileType = sourcecode.swift; path = "UIViewController+Load.swift"; sourceTree = "<group>"; };
		BC31AA28BD5BD5CCF77E52F0A7634799 /* Queue.swift */ = {isa = PBXFileReference; includeInIndex = 1; lastKnownFileType = sourcecode.swift; path = Queue.swift; sourceTree = "<group>"; };
		BC70CCFF3D7359DEE27D6D24135DD84A /* ModeSelectorAndShootView.swift */ = {isa = PBXFileReference; includeInIndex = 1; lastKnownFileType = sourcecode.swift; path = ModeSelectorAndShootView.swift; sourceTree = "<group>"; };
		BC944AAEAF15A8E42A88653064AF4C0E /* Pods-KanvasCameraExampleTests-acknowledgements.markdown */ = {isa = PBXFileReference; includeInIndex = 1; lastKnownFileType = text; path = "Pods-KanvasCameraExampleTests-acknowledgements.markdown"; sourceTree = "<group>"; };
		BE0E1404AD1E82EF02A95ED26EBDE8DB /* ImagePreviewController.swift */ = {isa = PBXFileReference; includeInIndex = 1; lastKnownFileType = sourcecode.swift; path = ImagePreviewController.swift; sourceTree = "<group>"; };
		BE94DA1C2EF6E4B0C9F16E2BB88C5304 /* HashCodeBuilder.swift */ = {isa = PBXFileReference; includeInIndex = 1; lastKnownFileType = sourcecode.swift; name = HashCodeBuilder.swift; path = Source/HashCodeBuilder.swift; sourceTree = "<group>"; };
		C0B1E3A66D459CBD8669160EBE24666E /* KanvasCamera-prefix.pch */ = {isa = PBXFileReference; includeInIndex = 1; lastKnownFileType = sourcecode.c.h; path = "KanvasCamera-prefix.pch"; sourceTree = "<group>"; };
		C2722ABF6B5F433A453F04B3DF6CD36F /* GLMediaExporter.swift */ = {isa = PBXFileReference; includeInIndex = 1; lastKnownFileType = sourcecode.swift; path = GLMediaExporter.swift; sourceTree = "<group>"; };
		C341FCC179CF8E025D021CBA91202A13 /* RaveFilter.swift */ = {isa = PBXFileReference; includeInIndex = 1; lastKnownFileType = sourcecode.swift; path = RaveFilter.swift; sourceTree = "<group>"; };
		C4C3B5C7118E071D4CD132CACA3000F5 /* ScrollHandler.swift */ = {isa = PBXFileReference; includeInIndex = 1; lastKnownFileType = sourcecode.swift; path = ScrollHandler.swift; sourceTree = "<group>"; };
		C4D2C31BABCB8F61AF1723647183559F /* TumblrTheme.xcconfig */ = {isa = PBXFileReference; includeInIndex = 1; lastKnownFileType = text.xcconfig; path = TumblrTheme.xcconfig; sourceTree = "<group>"; };
		C5987FDF9544F42F60BB6902B5A7AF6F /* SuggestedTagsView.swift */ = {isa = PBXFileReference; includeInIndex = 1; lastKnownFileType = sourcecode.swift; path = SuggestedTagsView.swift; sourceTree = "<group>"; };
		C5B781E3E8D6C37CC68B00DAE3125A1E /* TagsViewController.swift */ = {isa = PBXFileReference; includeInIndex = 1; lastKnownFileType = sourcecode.swift; path = TagsViewController.swift; sourceTree = "<group>"; };
		C647F46DB857EB0471D270EF742E8894 /* TextureSelectorView.swift */ = {isa = PBXFileReference; includeInIndex = 1; lastKnownFileType = sourcecode.swift; path = TextureSelectorView.swift; sourceTree = "<group>"; };
		C6E2D0BF93E2459D7B1E939A8C228355 /* FilteredInputViewController.swift */ = {isa = PBXFileReference; includeInIndex = 1; lastKnownFileType = sourcecode.swift; path = FilteredInputViewController.swift; sourceTree = "<group>"; };
		C7583379CD531395F14148CB1DC600C0 /* CameraController.swift */ = {isa = PBXFileReference; includeInIndex = 1; lastKnownFileType = sourcecode.swift; path = CameraController.swift; sourceTree = "<group>"; };
		C79A7DCDCBDCCC1C2ECB3ABF72A4F845 /* EditorFilterView.swift */ = {isa = PBXFileReference; includeInIndex = 1; lastKnownFileType = sourcecode.swift; path = EditorFilterView.swift; sourceTree = "<group>"; };
		C8AA7EBA426046FA90B36DE32A619EB8 /* UIColor+Hex.swift */ = {isa = PBXFileReference; includeInIndex = 1; lastKnownFileType = sourcecode.swift; name = "UIColor+Hex.swift"; path = "Source/UIColor+Hex.swift"; sourceTree = "<group>"; };
		C9007D2A5055A841498D8F7AAF1EE7BC /* UICollectionView+Cells.swift */ = {isa = PBXFileReference; includeInIndex = 1; lastKnownFileType = sourcecode.swift; path = "UICollectionView+Cells.swift"; sourceTree = "<group>"; };
		C9E7CD4E77B7B4FE823D91C69218E91B /* UIImage+DominantColors.swift */ = {isa = PBXFileReference; includeInIndex = 1; lastKnownFileType = sourcecode.swift; path = "UIImage+DominantColors.swift"; sourceTree = "<group>"; };
		CB530BFEE9F1C3F6CD93F073FCDD75E1 /* UIFont+TumblrTheme.swift */ = {isa = PBXFileReference; includeInIndex = 1; lastKnownFileType = sourcecode.swift; name = "UIFont+TumblrTheme.swift"; path = "Source/UIFont+TumblrTheme.swift"; sourceTree = "<group>"; };
		CB9E387476A651176289640967BD597F /* EditionMenuCollectionCell.swift */ = {isa = PBXFileReference; includeInIndex = 1; lastKnownFileType = sourcecode.swift; path = EditionMenuCollectionCell.swift; sourceTree = "<group>"; };
		CBA089D6D25DC02789EB43D750E1CB5E /* EasyTipView.swift */ = {isa = PBXFileReference; includeInIndex = 1; lastKnownFileType = sourcecode.swift; name = EasyTipView.swift; path = Source/EasyTipView.swift; sourceTree = "<group>"; };
		CBF0CCD093AD8EE84FBAAAF873F9865C /* XCTest.framework */ = {isa = PBXFileReference; lastKnownFileType = wrapper.framework; name = XCTest.framework; path = Platforms/iPhoneOS.platform/Developer/SDKs/iPhoneOS12.2.sdk/System/Library/Frameworks/XCTest.framework; sourceTree = DEVELOPER_DIR; };
		CC33F76B82D48C530920FAB0090A6E2B /* MediaPickerButtonView.swift */ = {isa = PBXFileReference; includeInIndex = 1; lastKnownFileType = sourcecode.swift; path = MediaPickerButtonView.swift; sourceTree = "<group>"; };
		CCAFAEBE89BE0F9091396494660844D1 /* OpenGLES.framework */ = {isa = PBXFileReference; lastKnownFileType = wrapper.framework; name = OpenGLES.framework; path = Platforms/iPhoneOS.platform/Developer/SDKs/iPhoneOS12.2.sdk/System/Library/Frameworks/OpenGLES.framework; sourceTree = DEVELOPER_DIR; };
		CDA00F969A4D3A1D2F2901F85A851185 /* GLVideoCompositor.swift */ = {isa = PBXFileReference; includeInIndex = 1; lastKnownFileType = sourcecode.swift; path = GLVideoCompositor.swift; sourceTree = "<group>"; };
		CE4BFFBEC5C73EE92F45A0EE7F5ABEEE /* DrawingController.swift */ = {isa = PBXFileReference; includeInIndex = 1; lastKnownFileType = sourcecode.swift; path = DrawingController.swift; sourceTree = "<group>"; };
		CFAE82B1EF36D58E8D39486B193100BF /* PlasmaFilter.swift */ = {isa = PBXFileReference; includeInIndex = 1; lastKnownFileType = sourcecode.swift; path = PlasmaFilter.swift; sourceTree = "<group>"; };
		D2B6A3186A4417DEB2B6902D822FF10B /* CameraPreviewView.swift */ = {isa = PBXFileReference; includeInIndex = 1; lastKnownFileType = sourcecode.swift; path = CameraPreviewView.swift; sourceTree = "<group>"; };
		D3067EAFD5B0A06885968D137840DB70 /* FBSnapshotTestCasePlatform.h */ = {isa = PBXFileReference; includeInIndex = 1; lastKnownFileType = sourcecode.c.h; name = FBSnapshotTestCasePlatform.h; path = FBSnapshotTestCase/FBSnapshotTestCasePlatform.h; sourceTree = "<group>"; };
		D335AC3642D5229F73459024F5DC7711 /* Shaders */ = {isa = PBXFileReference; includeInIndex = 1; lastKnownFileType = folder; name = Shaders; path = Resources/Shaders; sourceTree = "<group>"; };
		D503F1EFBAA152EF0C8803AA3015DC79 /* CALayer+CGImage.swift */ = {isa = PBXFileReference; includeInIndex = 1; lastKnownFileType = sourcecode.swift; path = "CALayer+CGImage.swift"; sourceTree = "<group>"; };
		D56B83BC481B12023B749FCDBE33E70E /* UIFont+PostFonts.swift */ = {isa = PBXFileReference; includeInIndex = 1; lastKnownFileType = sourcecode.swift; name = "UIFont+PostFonts.swift"; path = "Source/UIFont+PostFonts.swift"; sourceTree = "<group>"; };
		D7FA2C51D8D8EAC5BEF3A30C27E93280 /* KanvasCameraColors.swift */ = {isa = PBXFileReference; includeInIndex = 1; lastKnownFileType = sourcecode.swift; path = KanvasCameraColors.swift; sourceTree = "<group>"; };
		D9400BAED5BD542A33FBAEFFE6AB9444 /* CameraSettings.swift */ = {isa = PBXFileReference; includeInIndex = 1; lastKnownFileType = sourcecode.swift; path = CameraSettings.swift; sourceTree = "<group>"; };
		DA14AAF89E87825D5C1E50BE2D7D4C5E /* FilmFilter.swift */ = {isa = PBXFileReference; includeInIndex = 1; lastKnownFileType = sourcecode.swift; path = FilmFilter.swift; sourceTree = "<group>"; };
		DA6FBEF5C3FB48F7B60630DC1F9EDDD0 /* SuggestedTagView.swift */ = {isa = PBXFileReference; includeInIndex = 1; lastKnownFileType = sourcecode.swift; path = SuggestedTagView.swift; sourceTree = "<group>"; };
		DC95A87B6D147710CDB68F6FB627C633 /* EditionMenuCollectionView.swift */ = {isa = PBXFileReference; includeInIndex = 1; lastKnownFileType = sourcecode.swift; path = EditionMenuCollectionView.swift; sourceTree = "<group>"; };
		DE35F81C954881204729C569018D98C0 /* FBSnapshotTestController.m */ = {isa = PBXFileReference; includeInIndex = 1; lastKnownFileType = sourcecode.c.objc; name = FBSnapshotTestController.m; path = FBSnapshotTestCase/FBSnapshotTestController.m; sourceTree = "<group>"; };
		DFD7E0D33A017ED2C9AD4C1E5EEBA0C8 /* UIImage+PixelBuffer.swift */ = {isa = PBXFileReference; includeInIndex = 1; lastKnownFileType = sourcecode.swift; path = "UIImage+PixelBuffer.swift"; sourceTree = "<group>"; };
		DFE3B885D482EBB73356633A05D70D5A /* Pods-KanvasCameraExample-acknowledgements.markdown */ = {isa = PBXFileReference; includeInIndex = 1; lastKnownFileType = text; path = "Pods-KanvasCameraExample-acknowledgements.markdown"; sourceTree = "<group>"; };
		E012F96C531F107432AB98999F6DDD9D /* Assets.xcassets */ = {isa = PBXFileReference; includeInIndex = 1; lastKnownFileType = folder.assetcatalog; name = Assets.xcassets; path = Resources/Assets.xcassets; sourceTree = "<group>"; };
		E0209AE1F83FB5836D03B545E4052023 /* PostFormKeyboardTracker.swift */ = {isa = PBXFileReference; includeInIndex = 1; lastKnownFileType = sourcecode.swift; name = PostFormKeyboardTracker.swift; path = Source/PostFormKeyboardTracker.swift; sourceTree = "<group>"; };
		E02D81F4D0BC8E02D6617C596129DB70 /* UIFont+ComposeFonts.swift */ = {isa = PBXFileReference; includeInIndex = 1; lastKnownFileType = sourcecode.swift; name = "UIFont+ComposeFonts.swift"; path = "Source/UIFont+ComposeFonts.swift"; sourceTree = "<group>"; };
		E04B4AF4312332549E70FE9388F3BB81 /* MirrorTwoFilter.swift */ = {isa = PBXFileReference; includeInIndex = 1; lastKnownFileType = sourcecode.swift; path = MirrorTwoFilter.swift; sourceTree = "<group>"; };
		E0956940883830C651240E754E3ECC52 /* UIImage+Diff.m */ = {isa = PBXFileReference; includeInIndex = 1; lastKnownFileType = sourcecode.c.objc; name = "UIImage+Diff.m"; path = "FBSnapshotTestCase/Categories/UIImage+Diff.m"; sourceTree = "<group>"; };
		E232FE43C1A5FCC3E0F2D12728FECDB3 /* TagsView.swift */ = {isa = PBXFileReference; includeInIndex = 1; lastKnownFileType = sourcecode.swift; path = TagsView.swift; sourceTree = "<group>"; };
		E25B88F25CD48FE1638FD52911A6824F /* Pods-KanvasCameraExample.modulemap */ = {isa = PBXFileReference; includeInIndex = 1; lastKnownFileType = sourcecode.module; path = "Pods-KanvasCameraExample.modulemap"; sourceTree = "<group>"; };
		E2E5CA64803264BB340785EA5D8264C4 /* Utils.modulemap */ = {isa = PBXFileReference; includeInIndex = 1; lastKnownFileType = sourcecode.module; path = Utils.modulemap; sourceTree = "<group>"; };
		E354F8FD537351F26F7949B4EBFA5101 /* UIImage+Diff.h */ = {isa = PBXFileReference; includeInIndex = 1; lastKnownFileType = sourcecode.c.h; name = "UIImage+Diff.h"; path = "FBSnapshotTestCase/Categories/UIImage+Diff.h"; sourceTree = "<group>"; };
		E51367590D9DA42D93F7638B399FB505 /* EditorFilterCollectionController.swift */ = {isa = PBXFileReference; includeInIndex = 1; lastKnownFileType = sourcecode.swift; path = EditorFilterCollectionController.swift; sourceTree = "<group>"; };
		E621F768263424D9C5C35D58513625CB /* FBSnapshotTestCase-umbrella.h */ = {isa = PBXFileReference; includeInIndex = 1; lastKnownFileType = sourcecode.c.h; path = "FBSnapshotTestCase-umbrella.h"; sourceTree = "<group>"; };
		E6B8218B4A60816DCB8410AF89EB984A /* ToonFilter.swift */ = {isa = PBXFileReference; includeInIndex = 1; lastKnownFileType = sourcecode.swift; path = ToonFilter.swift; sourceTree = "<group>"; };
		E705C3AE2BA816683F50945468A8202C /* TagsViewAnimationCoordinator.swift */ = {isa = PBXFileReference; includeInIndex = 1; lastKnownFileType = sourcecode.swift; path = TagsViewAnimationCoordinator.swift; sourceTree = "<group>"; };
		E9BED6B467B1446C3CFC0277FF57AE4C /* SharedUI-Info.plist */ = {isa = PBXFileReference; includeInIndex = 1; lastKnownFileType = text.plist.xml; path = "SharedUI-Info.plist"; sourceTree = "<group>"; };
		EA718A72E676291836EBB46B85242155 /* UIImage+Snapshot.h */ = {isa = PBXFileReference; includeInIndex = 1; lastKnownFileType = sourcecode.c.h; name = "UIImage+Snapshot.h"; path = "FBSnapshotTestCase/Categories/UIImage+Snapshot.h"; sourceTree = "<group>"; };
		EB650864B416AD9C16CC66A8E69D8544 /* Pods-KanvasCameraExample-frameworks.sh */ = {isa = PBXFileReference; includeInIndex = 1; lastKnownFileType = text.script.sh; path = "Pods-KanvasCameraExample-frameworks.sh"; sourceTree = "<group>"; };
		EC4E21110729C7A0E309C3DB073D1ECD /* Pods-KanvasCameraExample-Info.plist */ = {isa = PBXFileReference; includeInIndex = 1; lastKnownFileType = text.plist.xml; path = "Pods-KanvasCameraExample-Info.plist"; sourceTree = "<group>"; };
		ED0E5F4F89310C56E2D6F2E16B926799 /* NSLayoutConstraint+Utils.swift */ = {isa = PBXFileReference; includeInIndex = 1; lastKnownFileType = sourcecode.swift; name = "NSLayoutConstraint+Utils.swift"; path = "Source/NSLayoutConstraint+Utils.swift"; sourceTree = "<group>"; };
		EEC679C76A947F626798960E4C3C2C5B /* Array+Object.swift */ = {isa = PBXFileReference; includeInIndex = 1; lastKnownFileType = sourcecode.swift; path = "Array+Object.swift"; sourceTree = "<group>"; };
		EF3B03C7FA502C69AB31519AC6293A22 /* WaveFilter.swift */ = {isa = PBXFileReference; includeInIndex = 1; lastKnownFileType = sourcecode.swift; path = WaveFilter.swift; sourceTree = "<group>"; };
		EF53D290F564A9B10CEF56C9DC2010F2 /* UIImage+Compare.m */ = {isa = PBXFileReference; includeInIndex = 1; lastKnownFileType = sourcecode.c.objc; name = "UIImage+Compare.m"; path = "FBSnapshotTestCase/Categories/UIImage+Compare.m"; sourceTree = "<group>"; };
		F0022F3DD9C8EC88655C147F8444013B /* Sharpie.swift */ = {isa = PBXFileReference; includeInIndex = 1; lastKnownFileType = sourcecode.swift; path = Sharpie.swift; sourceTree = "<group>"; };
		F1326F402C9B41A467D0E3B4EC10D984 /* CameraFilterCollectionCell.swift */ = {isa = PBXFileReference; includeInIndex = 1; lastKnownFileType = sourcecode.swift; path = CameraFilterCollectionCell.swift; sourceTree = "<group>"; };
		F15CC3B48FDB89E26CDD003FA5F7FD48 /* MediaMetadata.swift */ = {isa = PBXFileReference; includeInIndex = 1; lastKnownFileType = sourcecode.swift; path = MediaMetadata.swift; sourceTree = "<group>"; };
		F318416AFF79B9459F643AC3243FD2B0 /* SharedUI.modulemap */ = {isa = PBXFileReference; includeInIndex = 1; lastKnownFileType = sourcecode.module; path = SharedUI.modulemap; sourceTree = "<group>"; };
		F584D43C896BE7BC70497BAEE6002F22 /* Utils-dummy.m */ = {isa = PBXFileReference; includeInIndex = 1; lastKnownFileType = sourcecode.c.objc; path = "Utils-dummy.m"; sourceTree = "<group>"; };
		F72DA546C2B714772A274EE1B8F0C8D8 /* TagsViewTagCell.swift */ = {isa = PBXFileReference; includeInIndex = 1; lastKnownFileType = sourcecode.swift; path = TagsViewTagCell.swift; sourceTree = "<group>"; };
		F7BFD9015D0C0B85496C56328F93EFB9 /* UIImage+FlipLeftMirrored.swift */ = {isa = PBXFileReference; includeInIndex = 1; lastKnownFileType = sourcecode.swift; path = "UIImage+FlipLeftMirrored.swift"; sourceTree = "<group>"; };
		F7C53907C0197C2FA5893A0F794B5ACE /* KanvasCamera-Info.plist */ = {isa = PBXFileReference; includeInIndex = 1; lastKnownFileType = text.plist.xml; path = "KanvasCamera-Info.plist"; sourceTree = "<group>"; };
		FA5E750D777F8812B73B90F8308F9F11 /* Pods-KanvasCameraExample.release.xcconfig */ = {isa = PBXFileReference; includeInIndex = 1; lastKnownFileType = text.xcconfig; path = "Pods-KanvasCameraExample.release.xcconfig"; sourceTree = "<group>"; };
		FA701F9718DBA721C2F64FECD959DB4E /* MediaInfo.swift */ = {isa = PBXFileReference; includeInIndex = 1; lastKnownFileType = sourcecode.swift; path = MediaInfo.swift; sourceTree = "<group>"; };
		FB686304D9710F65C8DFC7C8972EED32 /* CVPixelBuffer+sampleBuffer.swift */ = {isa = PBXFileReference; includeInIndex = 1; lastKnownFileType = sourcecode.swift; path = "CVPixelBuffer+sampleBuffer.swift"; sourceTree = "<group>"; };
		FC3495B39A6825C567FEE6EDB164CDC2 /* UIFont+Utils.swift */ = {isa = PBXFileReference; includeInIndex = 1; lastKnownFileType = sourcecode.swift; path = "UIFont+Utils.swift"; sourceTree = "<group>"; };
		FF291C9CFB82CE2F4CBDBB7EBB0E0280 /* MirrorFourFilter.swift */ = {isa = PBXFileReference; includeInIndex = 1; lastKnownFileType = sourcecode.swift; path = MirrorFourFilter.swift; sourceTree = "<group>"; };
/* End PBXFileReference section */

/* Begin PBXFrameworksBuildPhase section */
		0F634D4AE40B89100911C558187DFE89 /* Frameworks */ = {
			isa = PBXFrameworksBuildPhase;
			buildActionMask = 2147483647;
			files = (
				04F2F97C0BD941248846086297E9CB59 /* Foundation.framework in Frameworks */,
			);
			runOnlyForDeploymentPostprocessing = 0;
		};
		2113A03AFAE0A12B5AAC68F35AC27182 /* Frameworks */ = {
			isa = PBXFrameworksBuildPhase;
			buildActionMask = 2147483647;
			files = (
				207202C977CFE6790E922F099C8F9CA1 /* Foundation.framework in Frameworks */,
			);
			runOnlyForDeploymentPostprocessing = 0;
		};
		B093B9B9CCFFE8F23E5B3BD7B5505406 /* Frameworks */ = {
			isa = PBXFrameworksBuildPhase;
			buildActionMask = 2147483647;
			files = (
				10AFDC7050A34F06761869676816C9A3 /* Foundation.framework in Frameworks */,
				56F244967CB97E9A947357A6A75944FA /* GLKit.framework in Frameworks */,
				2519F3282949C414F69E031083FE9BE0 /* OpenGLES.framework in Frameworks */,
				AE61D9467D1DC27FD16FC3D075B68B6C /* SharedUI.framework in Frameworks */,
				76C2E8E59A62A78E69D7756AFAE24EAB /* TumblrTheme.framework in Frameworks */,
				C84E00286ABBCF6F264CE7C197ACED5E /* UIKit.framework in Frameworks */,
			);
			runOnlyForDeploymentPostprocessing = 0;
		};
		D117132C4512DC5D9A0712844B461A80 /* Frameworks */ = {
			isa = PBXFrameworksBuildPhase;
			buildActionMask = 2147483647;
			files = (
				67119FA358DD421CA60B61A0F2923F9C /* Foundation.framework in Frameworks */,
				A50B2002C7276A07B30031C13FE00B1A /* UIKit.framework in Frameworks */,
				EED1E63ED202382C8157302BDCA42FF3 /* Utils.framework in Frameworks */,
			);
			runOnlyForDeploymentPostprocessing = 0;
		};
		D644F3A3AB0BC951D57B5B5AB072708E /* Frameworks */ = {
			isa = PBXFrameworksBuildPhase;
			buildActionMask = 2147483647;
			files = (
				F19E04E331336F18644B78B94D68E5EC /* Foundation.framework in Frameworks */,
			);
			runOnlyForDeploymentPostprocessing = 0;
		};
		D68EC38489166446690487C58D183146 /* Frameworks */ = {
			isa = PBXFrameworksBuildPhase;
			buildActionMask = 2147483647;
			files = (
				888282A4D349CBD0AE5F2CCC16643E71 /* Foundation.framework in Frameworks */,
				A5F6CF520312B0F3F31ED69FABC5A211 /* TumblrTheme.framework in Frameworks */,
				1DD9DE0A42D883A36A5B79C79D477116 /* UIKit.framework in Frameworks */,
			);
			runOnlyForDeploymentPostprocessing = 0;
		};
		E581515110D66F94F80A6937831489A1 /* Frameworks */ = {
			isa = PBXFrameworksBuildPhase;
			buildActionMask = 2147483647;
			files = (
				B25D795BDC4F426BC01EFC911F368B81 /* Foundation.framework in Frameworks */,
				14C511527597E5846AB2627F791C7D8E /* QuartzCore.framework in Frameworks */,
				E0B8D095C732352C854D365B9E5B993D /* UIKit.framework in Frameworks */,
				6AE239C5D116E1C06F5705699FB9EAF0 /* XCTest.framework in Frameworks */,
			);
			runOnlyForDeploymentPostprocessing = 0;
		};
/* End PBXFrameworksBuildPhase section */

/* Begin PBXGroup section */
		00B48917178DE139B0480C74BF30D71D /* KanvasCamera */ = {
			isa = PBXGroup;
			children = (
				E5FCB50FA9C9069B13603EE68AFE2625 /* Analytics */,
				364B074617C9BA5253750F215DADD7AC /* Camera */,
				4B3A2F3775DE0F7C8907579EEA7B4C7C /* Constants */,
				58D4AAD1916AF497FB188697F8B8CD1D /* Editor */,
				E57EA7A75F62B8C91E00F0AF5A33A6F5 /* Extensions */,
				014E1EF426D4518C56A4594089E642D7 /* Filters */,
				AF268CB14FA2BF97324D2B419A4DE129 /* MediaClips */,
				6A78DA564BED6BA1B8D91B77C03BD9E9 /* ModeSelector */,
				CA9B7587162459612C6A4B8BA450E892 /* OpenGL */,
				CC0929A9E6E5B73B36DE6FE4DE9FBF67 /* Options */,
				FA48E30F6FBDB5F2187E055A727A0B36 /* Pod */,
				A35297D55AC83325CA925030F7A218F0 /* Preview */,
				20C96E4E754511D68A29D996F63BBC41 /* Recording */,
				69EEC663D72149E447F9C948E4ED7384 /* Resources */,
				65BBF9CAA0B050C7AB2FC679398115B8 /* Settings */,
				A1D213490DD2E3A060BF71CF248B12A1 /* Support Files */,
				02E8DA91BD174D288F80DCEF45853279 /* Utility */,
			);
			name = KanvasCamera;
			path = ../..;
			sourceTree = "<group>";
		};
		014E1EF426D4518C56A4594089E642D7 /* Filters */ = {
			isa = PBXGroup;
			children = (
				7BCE93F7B654915C715D0E92F3C5C3AC /* FilterCollectionCell.swift */,
				2FFDED2B67CE953D7E8682807F344C7A /* FilterCollectionInnerCell.swift */,
				63740F510F37B51D3708457BA60E3016 /* FilterCollectionView.swift */,
				241B9C8104D6E261511FAB10E0A9D2C5 /* FilterItem.swift */,
				C4C3B5C7118E071D4CD132CACA3000F5 /* ScrollHandler.swift */,
			);
			name = Filters;
			path = Classes/Filters;
			sourceTree = "<group>";
		};
		02E8DA91BD174D288F80DCEF45853279 /* Utility */ = {
			isa = PBXGroup;
			children = (
				92701726CB4991D284897E7A85BA9D59 /* ConicalGradientLayer.swift */,
				9231BCDE9237C3ABA1AAB147F799E48C /* Device.swift */,
				6A34CF952C5A20C602495C17E7596163 /* IgnoreTouchesCollectionView.swift */,
				526B43AB771668108385DDDB392494B2 /* IgnoreTouchesView.swift */,
				F15CC3B48FDB89E26CDD003FA5F7FD48 /* MediaMetadata.swift */,
				BC31AA28BD5BD5CCF77E52F0A7634799 /* Queue.swift */,
				7498B60748FFFD7CF8E03857AA5AE616 /* RGBA.swift */,
				913F389A2167980848457B525ADC7EB9 /* Synchronized.swift */,
				270D6D0FC536C785A4DACC013FBE1CB5 /* UIUpdate.swift */,
				4C9FC5F3599A5516E0715C77614F5651 /* ColorThief */,
				45AB50803808FFC4BAB54D1801F35F58 /* HorizontalCollectionView */,
			);
			name = Utility;
			path = Classes/Utility;
			sourceTree = "<group>";
		};
		0356373428C3EA36132CC57435ADB440 /* Drawing */ = {
			isa = PBXGroup;
			children = (
				46CAFA378DA759EB9474784A70A3E8E8 /* CircularImageView.swift */,
				65F857D5230D741A004F36A2 /* ColorDrop.swift */,
				AE237C7CE09F29ECD509F35BEC9D1B59 /* DrawingCanvas.swift */,
				CE4BFFBEC5C73EE92F45A0EE7F5ABEEE /* DrawingController.swift */,
				4D33268F5D3FE89CBC3797D27E0963B6 /* DrawingView.swift */,
				E8EE29893BF276EEF768F2EBD091C067 /* ColorCollection */,
				97CE8F1265F6BD92B8602A10C70B42F6 /* ColorPicker */,
				1066A2CD51B6584D21C6CE6193864760 /* StrokeSelector */,
				D738233466BE0007A8E97B881D9E99F9 /* Textures */,
				D7D256E5220BD369BBC205AFF2FD2B9C /* TextureSelector */,
			);
			path = Drawing;
			sourceTree = "<group>";
		};
		0DBB7E564044C62F7127719925E4C321 /* Filters */ = {
			isa = PBXGroup;
			children = (
				471027359B4FD49E408AC5F4EF98CBD7 /* Filter.swift */,
				8E7E7FD978F28FCF6FC1A34BF685A85E /* FilterProtocol.swift */,
				54DC36F3078C77476107E37AB89181C5 /* GLError.swift */,
				33B847CF54DF9841FA9D6FD403939F82 /* GroupFilter.swift */,
			);
			path = Filters;
			sourceTree = "<group>";
		};
		1066A2CD51B6584D21C6CE6193864760 /* StrokeSelector */ = {
			isa = PBXGroup;
			children = (
				A06C140119188F9B36CD10D84E44EF3C /* StrokeSelectorController.swift */,
				0686709FC77B234135CB703DD4AEEBF2 /* StrokeSelectorView.swift */,
			);
			path = StrokeSelector;
			sourceTree = "<group>";
		};
		19FBA0E451A9F87C97CEAD3B40F5C98F /* Development Pods */ = {
			isa = PBXGroup;
			children = (
				00B48917178DE139B0480C74BF30D71D /* KanvasCamera */,
				F12EC603D2FF20BD1931D119E1EC78CB /* SharedUI */,
				CE97EC5C0ED84C4491A3FB961E02F238 /* TumblrTheme */,
				648514E6BC83CDD27AEACB5FE01A9FC0 /* Utils */,
			);
			name = "Development Pods";
			sourceTree = "<group>";
		};
		20563CF9904A0877D1DABD58ABE4BA72 /* Filters */ = {
			isa = PBXGroup;
			children = (
				F1326F402C9B41A467D0E3B4EC10D984 /* CameraFilterCollectionCell.swift */,
				7D852CCE77FF20930D95E526B485EA4C /* CameraFilterCollectionController.swift */,
				1014A6026240763B05E8711BE3DFF0DC /* FilterSettingsController.swift */,
				4FADC9064ED78130F5C08835BAA2FA36 /* FilterSettingsView.swift */,
			);
			path = Filters;
			sourceTree = "<group>";
		};
		20C96E4E754511D68A29D996F63BBC41 /* Recording */ = {
			isa = PBXGroup;
			children = (
				26E6153F0D18CDF522635D300BF0A796 /* CameraRecorder.swift */,
				B58E2188EC1034449FD44F56DA0D46EE /* CameraRecordingProtocol.swift */,
				B09E0435DCE8F8A1153285CD0427678A /* CameraSegmentHandler.swift */,
				8265511684007745E558F8977BB972B5 /* GifVideoOutputHandler.swift */,
				79C6B4E073CA8164F0BC3A94AF34433C /* PhotoOutputHandler.swift */,
				9CE47B86050B45035E0076EC80ED6378 /* VideoOutputHandler.swift */,
			);
			name = Recording;
			path = Classes/Recording;
			sourceTree = "<group>";
		};
		364B074617C9BA5253750F215DADD7AC /* Camera */ = {
			isa = PBXGroup;
			children = (
				C7583379CD531395F14148CB1DC600C0 /* CameraController.swift */,
				A3E0E2A0448B3A53FE906AD414914B29 /* CameraInputController.swift */,
				0DFC598EB3D0EEF6171DC553957AAC62 /* CameraInputControllerDelegate.swift */,
				38D4982ADDCC4784034D6E4C34B17CBB /* CameraInputOutput.swift */,
				0C09087A0A0AEB069D474609890C328A /* CameraView.swift */,
				B740B47F2213C74AFA2EAE3D58D7249C /* CameraZoomHandler.swift */,
				C6E2D0BF93E2459D7B1E939A8C228355 /* FilteredInputViewController.swift */,
				BE0E1404AD1E82EF02A95ED26EBDE8DB /* ImagePreviewController.swift */,
				4A84E4B60FAA80A96038C55A1EEE62F7 /* KanvasUIImagePickerViewController.swift */,
				20563CF9904A0877D1DABD58ABE4BA72 /* Filters */,
			);
			name = Camera;
			path = Classes/Camera;
			sourceTree = "<group>";
		};
		45AB50803808FFC4BAB54D1801F35F58 /* HorizontalCollectionView */ = {
			isa = PBXGroup;
			children = (
				1ACA94C415F55F342A517531D4D37B4B /* HorizontalCollectionLayout.swift */,
				43CD1530684BD6CA45FE4E7F36DB3F0B /* HorizontalCollectionView.swift */,
			);
			path = HorizontalCollectionView;
			sourceTree = "<group>";
		};
		45E4BEB48F67ECE4946F86A2669DF19F /* Support Files */ = {
			isa = PBXGroup;
			children = (
				98FD387DFA194173633270BAF1BCD859 /* FBSnapshotTestCase.modulemap */,
				418E0471655A8CDB5EB2C290498D2FD3 /* FBSnapshotTestCase.xcconfig */,
				3A83AE4362CF1D4764E00E4602A2D648 /* FBSnapshotTestCase-dummy.m */,
				1B8ABEEA76ECDF1975B6D0787700F929 /* FBSnapshotTestCase-Info.plist */,
				746CC9C9E1B0E104CD1BA120C69A2526 /* FBSnapshotTestCase-prefix.pch */,
				E621F768263424D9C5C35D58513625CB /* FBSnapshotTestCase-umbrella.h */,
			);
			name = "Support Files";
			path = "../Target Support Files/FBSnapshotTestCase";
			sourceTree = "<group>";
		};
		4B3A2F3775DE0F7C8907579EEA7B4C7C /* Constants */ = {
			isa = PBXGroup;
			children = (
				D7FA2C51D8D8EAC5BEF3A30C27E93280 /* KanvasCameraColors.swift */,
				67F7B2BADFF8CEC32D0BBC0069EF3CA8 /* KanvasCameraImages.swift */,
				0BB6C9FE93A2BE003551C57E239C02D6 /* KanvasCameraStrings.swift */,
				221F45A9A46FE3E43C07B620ED3A46A3 /* KanvasCameraTimes.swift */,
			);
			name = Constants;
			path = Classes/Constants;
			sourceTree = "<group>";
		};
		4C9FC5F3599A5516E0715C77614F5651 /* ColorThief */ = {
			isa = PBXGroup;
			children = (
				7126587A99BA8C306E44E7E941F8293C /* ColorThief.swift */,
				8B2F5F7582694E03790E6A687D0063FA /* MMCQ.swift */,
			);
			path = ColorThief;
			sourceTree = "<group>";
		};
		51E4DBC18B794A447AE77B625ACDD28F /* Pod */ = {
			isa = PBXGroup;
			children = (
				A7DC2F4E8181463F0A3485FA24544514 /* Utils.podspec */,
			);
			name = Pod;
			sourceTree = "<group>";
		};
		572840308FF31801162EC238F3EA58AD /* Frameworks */ = {
			isa = PBXGroup;
			children = (
				259E1B7377A05A9BAE45D73A6C3FDF1A /* SharedUI.framework */,
				9B233284383AF6968406119FF5CFB712 /* TumblrTheme.framework */,
				38DF616A8419350AA28B526670D13B0B /* Utils.framework */,
				DC203099162093B8289C7D7E395818BF /* iOS */,
			);
			name = Frameworks;
			sourceTree = "<group>";
		};
		572B538F8BD92570D3B5FBB98F7CFB14 /* Filters */ = {
			isa = PBXGroup;
			children = (
				A95EEAE98F79323438A8DDFF63CD36B0 /* EditorFilterCollectionCell.swift */,
				E51367590D9DA42D93F7638B399FB505 /* EditorFilterCollectionController.swift */,
				0C108DC7ADF4797F80E4282879093155 /* EditorFilterController.swift */,
				C79A7DCDCBDCCC1C2ECB3ABF72A4F845 /* EditorFilterView.swift */,
			);
			path = Filters;
			sourceTree = "<group>";
		};
		58D4AAD1916AF497FB188697F8B8CD1D /* Editor */ = {
			isa = PBXGroup;
			children = (
				CB9E387476A651176289640967BD597F /* EditionMenuCollectionCell.swift */,
				36C56AF2D90B2A62BBAD8A4DF2B84862 /* EditionMenuCollectionController.swift */,
				DC95A87B6D147710CDB68F6FB627C633 /* EditionMenuCollectionView.swift */,
				7922D333F4085DE86AD56F584E498DB0 /* EditionOption.swift */,
				9EA54975E89588843A72AD07EF6F250C /* EditorView.swift */,
				306D18C3DC0797776E7A177AA32DFD8B /* EditorViewController.swift */,
				0356373428C3EA36132CC57435ADB440 /* Drawing */,
				572B538F8BD92570D3B5FBB98F7CFB14 /* Filters */,
				65AA995523103B8000D64232 /* Text */,
			);
			name = Editor;
			path = Classes/Editor;
			sourceTree = "<group>";
		};
		5CD8883AFFB5FF3EC214B37DF2D9A610 /* Pods-KanvasCameraExample */ = {
			isa = PBXGroup;
			children = (
				E25B88F25CD48FE1638FD52911A6824F /* Pods-KanvasCameraExample.modulemap */,
				DFE3B885D482EBB73356633A05D70D5A /* Pods-KanvasCameraExample-acknowledgements.markdown */,
				1AD316C211996D8C047C6E7B945E24AD /* Pods-KanvasCameraExample-acknowledgements.plist */,
				578A9D6BEBE07F91B943DA86A4527049 /* Pods-KanvasCameraExample-dummy.m */,
				EB650864B416AD9C16CC66A8E69D8544 /* Pods-KanvasCameraExample-frameworks.sh */,
				EC4E21110729C7A0E309C3DB073D1ECD /* Pods-KanvasCameraExample-Info.plist */,
				B133F234B95CF873AE850D0C7E57B610 /* Pods-KanvasCameraExample-umbrella.h */,
				4F082B706F8AB6FBCC8E92402A098C05 /* Pods-KanvasCameraExample.debug.xcconfig */,
				FA5E750D777F8812B73B90F8308F9F11 /* Pods-KanvasCameraExample.release.xcconfig */,
			);
			name = "Pods-KanvasCameraExample";
			path = "Target Support Files/Pods-KanvasCameraExample";
			sourceTree = "<group>";
		};
		617DC8B9AD8E91E7AEA66867350F30E1 /* Targets Support Files */ = {
			isa = PBXGroup;
			children = (
				5CD8883AFFB5FF3EC214B37DF2D9A610 /* Pods-KanvasCameraExample */,
				9AB1CE40138872966372E40451B81D5D /* Pods-KanvasCameraExampleTests */,
			);
			name = "Targets Support Files";
			sourceTree = "<group>";
		};
		621756A4F00C13200E47A46299DF08F4 /* Resources */ = {
			isa = PBXGroup;
			children = (
				6CA25F7F4CCA890AE30EEC9D61EB85FF /* Assets.xcassets */,
			);
			name = Resources;
			sourceTree = "<group>";
		};
		6441668740E4EDA51473FE3CE74A46A6 /* Pod */ = {
			isa = PBXGroup;
			children = (
				B0606549A0AFF67F2681774D6AB0F094 /* SharedUI.podspec */,
			);
			name = Pod;
			sourceTree = "<group>";
		};
		648514E6BC83CDD27AEACB5FE01A9FC0 /* Utils */ = {
			isa = PBXGroup;
			children = (
				B3223213B7A02CC3A62C6AF5299150F0 /* Array+Safety.swift */,
				057CAC456978790308744ACEE330AD7A /* CGSize+Utils.swift */,
				ADAECE9C26E9781C34E3D77D021DEA9D /* ContentTypeDetector.swift */,
				769BE05CCF34ACF294D3734EC08D198E /* Dictionary+Copy.swift */,
				BE94DA1C2EF6E4B0C9F16E2BB88C5304 /* HashCodeBuilder.swift */,
				B40E0612A7ECAFC19F9E2D394257568F /* String+HexColor.swift */,
				0D2F07F54C99ECCB80D070FECFB91A55 /* TMUserInterfaceIdiom.swift */,
				C8AA7EBA426046FA90B36DE32A619EB8 /* UIColor+Hex.swift */,
				51E4DBC18B794A447AE77B625ACDD28F /* Pod */,
				C8DE09B3330ECBF0326038C759AFBA14 /* Support Files */,
			);
			name = Utils;
			path = ../../../Utils;
			sourceTree = "<group>";
		};
		65AA995523103B8000D64232 /* Text */ = {
			isa = PBXGroup;
			children = (
				65AA995623103BD300D64232 /* EditorTextController.swift */,
				65584F302310557C008A1BC2 /* EditorTextView.swift */,
			);
			path = Text;
			sourceTree = "<group>";
		};
		65BBF9CAA0B050C7AB2FC679398115B8 /* Settings */ = {
			isa = PBXGroup;
			children = (
				D9400BAED5BD542A33FBAEFFE6AB9444 /* CameraSettings.swift */,
			);
			name = Settings;
			path = Classes/Settings;
			sourceTree = "<group>";
		};
		69EEC663D72149E447F9C948E4ED7384 /* Resources */ = {
			isa = PBXGroup;
			children = (
				E012F96C531F107432AB98999F6DDD9D /* Assets.xcassets */,
				D335AC3642D5229F73459024F5DC7711 /* Shaders */,
				9D7FC093F137D7E77C3DE70E15FFCEF4 /* silence.aac */,
			);
			name = Resources;
			sourceTree = "<group>";
		};
		6A78DA564BED6BA1B8D91B77C03BD9E9 /* ModeSelector */ = {
			isa = PBXGroup;
			children = (
				CC33F76B82D48C530920FAB0090A6E2B /* MediaPickerButtonView.swift */,
				621E2781A29215367C3E25FFED0CB0A0 /* ModeButtonView.swift */,
				9CE6173A839DE28F8494592D61B44CE9 /* ModeSelectorAndShootController.swift */,
				BC70CCFF3D7359DEE27D6D24135DD84A /* ModeSelectorAndShootView.swift */,
				B8749D5D66D9AAC5FE27AC0E59B05000 /* ShootButtonView.swift */,
			);
			name = ModeSelector;
			path = Classes/ModeSelector;
			sourceTree = "<group>";
		};
		7028ADB26CF6F73DDE9DA69A7FB86ABE /* Pod */ = {
			isa = PBXGroup;
			children = (
				14B2F229AE036A06A5C2BAF6C863BF1C /* TumblrTheme.podspec */,
			);
			name = Pod;
			sourceTree = "<group>";
		};
		820C839EC049005CB82FAAF13AFDCB95 /* SwiftSupport */ = {
			isa = PBXGroup;
			children = (
				82D2DF1ABBBD85F5E079D7D0EB5479BC /* SwiftSupport.swift */,
			);
			name = SwiftSupport;
			sourceTree = "<group>";
		};
		92B9827D134822FECA2FBE88A0585CBA /* FBSnapshotTestCase */ = {
			isa = PBXGroup;
			children = (
				9DD967528FC2F5BD41E45879D4B78BEE /* Core */,
				45E4BEB48F67ECE4946F86A2669DF19F /* Support Files */,
				820C839EC049005CB82FAAF13AFDCB95 /* SwiftSupport */,
			);
			path = FBSnapshotTestCase;
			sourceTree = "<group>";
		};
		97CE8F1265F6BD92B8602A10C70B42F6 /* ColorPicker */ = {
			isa = PBXGroup;
			children = (
				22C219A2736B71B43D65D8D48E3AF956 /* ColorPickerController.swift */,
				8D8440EAF0B8725AF6B53B4041F1D4AB /* ColorPickerView.swift */,
			);
			path = ColorPicker;
			sourceTree = "<group>";
		};
		9AB1CE40138872966372E40451B81D5D /* Pods-KanvasCameraExampleTests */ = {
			isa = PBXGroup;
			children = (
				7E6AACA27B133032C9103A5B18647BF6 /* Pods-KanvasCameraExampleTests.modulemap */,
				BC944AAEAF15A8E42A88653064AF4C0E /* Pods-KanvasCameraExampleTests-acknowledgements.markdown */,
				589104E9BEF2D9C142FA9E634139A3F7 /* Pods-KanvasCameraExampleTests-acknowledgements.plist */,
				7D462DE960272556D85C81551A6CB399 /* Pods-KanvasCameraExampleTests-dummy.m */,
				4DF89C59DC3634A821241CD099BDA3D1 /* Pods-KanvasCameraExampleTests-frameworks.sh */,
				958B6D5BB9CE633D29A3259245D5E75E /* Pods-KanvasCameraExampleTests-Info.plist */,
				364E22867428947B7B5E38D54E3AB833 /* Pods-KanvasCameraExampleTests-umbrella.h */,
				92BC8D8E30A829B43FBA2B477A052A29 /* Pods-KanvasCameraExampleTests.debug.xcconfig */,
				93D08623E833189BCE80116FE3E8DBBA /* Pods-KanvasCameraExampleTests.release.xcconfig */,
			);
			name = "Pods-KanvasCameraExampleTests";
			path = "Target Support Files/Pods-KanvasCameraExampleTests";
			sourceTree = "<group>";
		};
		9DD967528FC2F5BD41E45879D4B78BEE /* Core */ = {
			isa = PBXGroup;
			children = (
				3E29C50D3CDB46CBCBD20AFA13EB3D8D /* FBSnapshotTestCase.h */,
				13C8BBFE2D9E3A9C566221B1DE04E91C /* FBSnapshotTestCase.m */,
				D3067EAFD5B0A06885968D137840DB70 /* FBSnapshotTestCasePlatform.h */,
				AD0B81AC7DF4855803A0FA70985F8A99 /* FBSnapshotTestCasePlatform.m */,
				88EE4F95531D217A595AA8D85A24FA39 /* FBSnapshotTestController.h */,
				DE35F81C954881204729C569018D98C0 /* FBSnapshotTestController.m */,
				0A3ACA72AE9B776E644F6D159AB3E80B /* UIApplication+StrictKeyWindow.h */,
				8F1FE5C23F1BC485C54B92C32E78391F /* UIApplication+StrictKeyWindow.m */,
				A25844C26701FA4BCAEF64150B56777F /* UIImage+Compare.h */,
				EF53D290F564A9B10CEF56C9DC2010F2 /* UIImage+Compare.m */,
				E354F8FD537351F26F7949B4EBFA5101 /* UIImage+Diff.h */,
				E0956940883830C651240E754E3ECC52 /* UIImage+Diff.m */,
				EA718A72E676291836EBB46B85242155 /* UIImage+Snapshot.h */,
				AA172EA1A198EEFBE0794EACF7993C02 /* UIImage+Snapshot.m */,
			);
			name = Core;
			sourceTree = "<group>";
		};
		A1D213490DD2E3A060BF71CF248B12A1 /* Support Files */ = {
			isa = PBXGroup;
			children = (
				2788F0D3853C248ADA94A865176C0DBE /* KanvasCamera.modulemap */,
				ABB222ED8A8C01B3AC347B83CB789F59 /* KanvasCamera.xcconfig */,
				AFFA2112C33F51C04E4A1518CDDD66E3 /* KanvasCamera-dummy.m */,
				F7C53907C0197C2FA5893A0F794B5ACE /* KanvasCamera-Info.plist */,
				C0B1E3A66D459CBD8669160EBE24666E /* KanvasCamera-prefix.pch */,
				AD26914810B51457EB3DDE44FDA42EFC /* KanvasCamera-umbrella.h */,
			);
			name = "Support Files";
			path = "KanvasCameraExample/Pods/Target Support Files/KanvasCamera";
			sourceTree = "<group>";
		};
		A35297D55AC83325CA925030F7A218F0 /* Preview */ = {
			isa = PBXGroup;
			children = (
				D2B6A3186A4417DEB2B6902D822FF10B /* CameraPreviewView.swift */,
				AAD8DE349307259121889018DCD1DC8F /* CameraPreviewViewController.swift */,
				AD3D1CE6856193DF3FEE684493A0F1E6 /* LoadingIndicatorView.swift */,
			);
			name = Preview;
			path = Classes/Preview;
			sourceTree = "<group>";
		};
		ADE88D115138690316D5334E523FF75E /* Filter instances */ = {
			isa = PBXGroup;
			children = (
				172CE25DD348A3E282DD49C07B96CC6E /* ChromaFilter.swift */,
				5B003E0D839D844B045939BE4145CF84 /* EMInterferenceFilter.swift */,
				DA14AAF89E87825D5C1E50BE2D7D4C5E /* FilmFilter.swift */,
				360FB30F8AA906AA6EEC7D89D9195D3A /* GrayscaleFilter.swift */,
				7396E9948D059637C09ED1A4D86D3509 /* ImagePoolFilter.swift */,
				6F716FCFA37C1A9BF218424CB1684FEE /* LegoFilter.swift */,
				71AC0A6678E1A27837C9C8944B475F26 /* LightLeaksFilter.swift */,
				548FC1AC8A46E55601D80B6E17572A4C /* MangaFilter.swift */,
				FF291C9CFB82CE2F4CBDBB7EBB0E0280 /* MirrorFourFilter.swift */,
				E04B4AF4312332549E70FE9388F3BB81 /* MirrorTwoFilter.swift */,
				CFAE82B1EF36D58E8D39486B193100BF /* PlasmaFilter.swift */,
				C341FCC179CF8E025D021CBA91202A13 /* RaveFilter.swift */,
				4FBEEE7359D92736C9DEA4B5C2CCD442 /* RGBFilter.swift */,
				E6B8218B4A60816DCB8410AF89EB984A /* ToonFilter.swift */,
				EF3B03C7FA502C69AB31519AC6293A22 /* WaveFilter.swift */,
				36C32BFD168A0015E87155BE60610492 /* WavePoolFilter.swift */,
			);
			path = "Filter instances";
			sourceTree = "<group>";
		};
		AF268CB14FA2BF97324D2B419A4DE129 /* MediaClips */ = {
			isa = PBXGroup;
			children = (
				8AEE91DA4BB0C989A544E73F5F86E60E /* MediaClip.swift */,
				1265A52F89228ECA31541DABB6D198B4 /* MediaClipsCollectionCell.swift */,
				A2BA5BE42968A3F3F481110106332986 /* MediaClipsCollectionController.swift */,
				B650CA55936FB2776BD216528698E4C5 /* MediaClipsCollectionView.swift */,
				9B4C9C9DF1ED0764E7D59B9CD0033D77 /* MediaClipsEditorView.swift */,
				98DDE0724862A60BA3F5B5461AF2FCBE /* MediaClipsEditorViewController.swift */,
			);
			name = MediaClips;
			path = Classes/MediaClips;
			sourceTree = "<group>";
		};
		C8DE09B3330ECBF0326038C759AFBA14 /* Support Files */ = {
			isa = PBXGroup;
			children = (
				E2E5CA64803264BB340785EA5D8264C4 /* Utils.modulemap */,
				8A802CF34B017DC744FF6DC224667DB5 /* Utils.xcconfig */,
				F584D43C896BE7BC70497BAEE6002F22 /* Utils-dummy.m */,
				5E367C36D2E7852F6AC073F33018259F /* Utils-Info.plist */,
				77D0B37F0449A0A1E46D05A48A5F2FB9 /* Utils-prefix.pch */,
				4F0A26B1ED780F944383AFA94EAFF8E1 /* Utils-umbrella.h */,
			);
			name = "Support Files";
			path = "../KanvasCamera/KanvasCameraExample/Pods/Target Support Files/Utils";
			sourceTree = "<group>";
		};
		CA9B7587162459612C6A4B8BA450E892 /* OpenGL */ = {
			isa = PBXGroup;
			children = (
				02C9074A34D4789CF9046D094B20F1BA /* CVPixelBuffer+copy.swift */,
				FB686304D9710F65C8DFC7C8972EED32 /* CVPixelBuffer+sampleBuffer.swift */,
				451637F41DA98410D1D989CD38F083A4 /* FilterFactory.swift */,
				A6B96F3B96F6015AF42F9661EA165270 /* FilterType.swift */,
				C2722ABF6B5F433A453F04B3DF6CD36F /* GLMediaExporter.swift */,
				8E4765FA843D6747CA496462947444A8 /* GLPixelBufferView.swift */,
				062DAD748986C426C28DA2295C65EE98 /* GLPlayer.swift */,
				8A3407EE33DBD6509C7DF6BFE013AC8E /* GLRenderer.swift */,
				CDA00F969A4D3A1D2F2901F85A851185 /* GLVideoCompositor.swift */,
				4B618DA33DD17A045BEA48FC1F1E850D /* NumTypes+Conversion.swift */,
				29C24C721A43B006698C3EAC32056AC3 /* Shader.swift */,
				104D5A727EDBFA39F4560552F41F96A2 /* ShaderUtilities.swift */,
				DFD7E0D33A017ED2C9AD4C1E5EEBA0C8 /* UIImage+PixelBuffer.swift */,
				ADE88D115138690316D5334E523FF75E /* Filter instances */,
				0DBB7E564044C62F7127719925E4C321 /* Filters */,
			);
			name = OpenGL;
			path = Classes/OpenGL;
			sourceTree = "<group>";
		};
		CC0929A9E6E5B73B36DE6FE4DE9FBF67 /* Options */ = {
			isa = PBXGroup;
			children = (
				14CC09A4739E74825FFBF5032C385B3C /* CameraOption.swift */,
				A92A98C30F221E20CB1F2964878E4F5B /* ExtendedButton.swift */,
				153FB12E677D6FAFE6284CF01D45FE71 /* ExtendedStackView.swift */,
				58004C1AE835C0CBA70932052559EA53 /* OptionsController.swift */,
				AD7F97D3C8D3716482A6810B86E0282A /* OptionsStackView.swift */,
				1B35D7230DB14189DCAEA3BB00732F50 /* OptionView.swift */,
			);
			name = Options;
			path = Classes/Options;
			sourceTree = "<group>";
		};
		CD2520C497819F5BA39EC66586301CF6 /* Support Files */ = {
			isa = PBXGroup;
			children = (
				F318416AFF79B9459F643AC3243FD2B0 /* SharedUI.modulemap */,
				5705D627409979E07F1C6D91D2008E00 /* SharedUI.xcconfig */,
				8F22DAD285BB0FF34CD8884790DDE829 /* SharedUI-dummy.m */,
				E9BED6B467B1446C3CFC0277FF57AE4C /* SharedUI-Info.plist */,
				A1DEBA7AC05C600D5A8C69E99BC7491E /* SharedUI-prefix.pch */,
				A23D2E4987EEF3CCAB31337ED9D3DE08 /* SharedUI-umbrella.h */,
			);
			name = "Support Files";
			path = "../KanvasCamera/KanvasCameraExample/Pods/Target Support Files/SharedUI";
			sourceTree = "<group>";
		};
		CE97EC5C0ED84C4491A3FB961E02F238 /* TumblrTheme */ = {
			isa = PBXGroup;
			children = (
				20573D6E21B72A38E4E218C5BAB22420 /* AppColorPalette.swift */,
				2D6D527BFF50F6FB6DC029FCE4B0BAEF /* AppColorScheme.swift */,
				384AE44FAB87EEAB420912F532DB31A6 /* AppColorSource.swift */,
				3F15CC33D40264A8F6DB39778133D655 /* AppUIChangedListener.swift */,
				B86B5AE5D87628C003F83515DA51DD71 /* NavigationBarStyleDefining.swift */,
				4A17F777E96F970E33B878D4B405ECBB /* UIColor+SharedColors.swift */,
				9A41B7C4CA7A4FB70AA335306BAC7713 /* UIColor+Util.swift */,
				E02D81F4D0BC8E02D6617C596129DB70 /* UIFont+ComposeFonts.swift */,
				65D5FB840AEC33B524AE833E675F17B2 /* UIFont+Orangina.swift */,
				D56B83BC481B12023B749FCDBE33E70E /* UIFont+PostFonts.swift */,
				CB530BFEE9F1C3F6CD93F073FCDD75E1 /* UIFont+TumblrTheme.swift */,
				7028ADB26CF6F73DDE9DA69A7FB86ABE /* Pod */,
				E850D3105B8F8C499032280B71154934 /* Support Files */,
			);
			name = TumblrTheme;
			path = ../../../TumblrTheme;
			sourceTree = "<group>";
		};
		CF1408CF629C7361332E53B88F7BD30C = {
			isa = PBXGroup;
			children = (
				9D940727FF8FB9C785EB98E56350EF41 /* Podfile */,
				19FBA0E451A9F87C97CEAD3B40F5C98F /* Development Pods */,
				572840308FF31801162EC238F3EA58AD /* Frameworks */,
				E81A37DBDE41E671312C56736544E2FA /* Pods */,
				D1D670DB0C1C01D7D3DEE35222B2513B /* Products */,
				617DC8B9AD8E91E7AEA66867350F30E1 /* Targets Support Files */,
			);
			sourceTree = "<group>";
		};
		D1D670DB0C1C01D7D3DEE35222B2513B /* Products */ = {
			isa = PBXGroup;
			children = (
				5C4F31330DFA99D699E4BDC8C3573D73 /* FBSnapshotTestCase.framework */,
				9831168340B63F19B1956AF98D1535F7 /* KanvasCamera.framework */,
				0A966F8CC02AF6C9C4D66DDF06B58364 /* Pods_KanvasCameraExample.framework */,
				2383078A6D28DE6A15E11489708BA4FD /* Pods_KanvasCameraExampleTests.framework */,
				1DF61DA1F9AC397EF265A9EC75BF3AE1 /* SharedUI.framework */,
				8A228F963CC9F56777C747E06F648344 /* TumblrTheme.framework */,
				B321C73955714AFB57F9DB8F1090071D /* Utils.framework */,
			);
			name = Products;
			sourceTree = "<group>";
		};
		D738233466BE0007A8E97B881D9E99F9 /* Textures */ = {
			isa = PBXGroup;
			children = (
				70CE21E8ECC853D706C7A479C6DC0F4A /* Marker.swift */,
				5689BEF9F070EFC7690F1580E1034B20 /* Pencil.swift */,
				3D93C6F61C1228DA92D962B40C57C442 /* RoundedTexture.swift */,
				F0022F3DD9C8EC88655C147F8444013B /* Sharpie.swift */,
				1116659AFD461B0ECB9FCD8DD9CE491A /* Texture.swift */,
			);
			path = Textures;
			sourceTree = "<group>";
		};
		D7D256E5220BD369BBC205AFF2FD2B9C /* TextureSelector */ = {
			isa = PBXGroup;
			children = (
				4ACB94B18D7499BA3A4C97492F7FDB8B /* TextureSelectorController.swift */,
				C647F46DB857EB0471D270EF742E8894 /* TextureSelectorView.swift */,
			);
			path = TextureSelector;
			sourceTree = "<group>";
		};
		DC203099162093B8289C7D7E395818BF /* iOS */ = {
			isa = PBXGroup;
			children = (
				5A87DA8FE73E5A2BA114EEA3B8385D1F /* Foundation.framework */,
				635B8EF611C5053183706BE4A6AD5DD0 /* GLKit.framework */,
				CCAFAEBE89BE0F9091396494660844D1 /* OpenGLES.framework */,
				15B5B893F0D939992DC83B541503A453 /* QuartzCore.framework */,
				26847C6EBA8288F0AC82ABD4D3160CEA /* UIKit.framework */,
				CBF0CCD093AD8EE84FBAAAF873F9865C /* XCTest.framework */,
			);
			name = iOS;
			sourceTree = "<group>";
		};
		E57EA7A75F62B8C91E00F0AF5A33A6F5 /* Extensions */ = {
			isa = PBXGroup;
			children = (
				13C45041F0E256A222C4EDF8E07DFBC7 /* Array+Move.swift */,
				EEC679C76A947F626798960E4C3C2C5B /* Array+Object.swift */,
				90F1B1227794838F5CF49687A08E74E2 /* AVURLAsset+Thumbnail.swift */,
				D503F1EFBAA152EF0C8803AA3015DC79 /* CALayer+CGImage.swift */,
				67F08CA61C77EEDC60519CAFC36B16D1 /* CALayer+Color.swift */,
				65558271231570C2003D152F /* CALayer+Shadows.swift */,
				A14CCFE3DB3E3AC37160A6259945344E /* CGRect+Center.swift */,
				A32C4E27D9EB97276577A85E3BB568F1 /* ClosedRange+Clamp.swift */,
				3EC6DD3D7AB8D95F9B51498B75E1840A /* IndexPath+Order.swift */,
				935DC91C7AF7FB450980C090A3F66563 /* NSURL+Media.swift */,
				C9007D2A5055A841498D8F7AAF1EE7BC /* UICollectionView+Cells.swift */,
				1D5BEFCFECF3216EAA6877CB84D11671 /* UIColor+Lerp.swift */,
				FC3495B39A6825C567FEE6EDB164CDC2 /* UIFont+Utils.swift */,
				5C0C0B74950551057D0CF3D5711393C6 /* UIImage+Camera.swift */,
				C9E7CD4E77B7B4FE823D91C69218E91B /* UIImage+DominantColors.swift */,
				F7BFD9015D0C0B85496C56328F93EFB9 /* UIImage+FlipLeftMirrored.swift */,
				3849C0F400119C230A41197711D2AC8F /* UIView+Layout.swift */,
				BAA9E2D7108E0B04E5C4FDEE3A6D39D3 /* UIViewController+Load.swift */,
			);
			name = Extensions;
			path = Classes/Extensions;
			sourceTree = "<group>";
		};
		E5FCB50FA9C9069B13603EE68AFE2625 /* Analytics */ = {
			isa = PBXGroup;
			children = (
				8597D88A7BE5ADAEFAB77D4477D07D52 /* KanvasCameraAnalyticsProvider.swift */,
				FA701F9718DBA721C2F64FECD959DB4E /* MediaInfo.swift */,
			);
			name = Analytics;
			path = Classes/Analytics;
			sourceTree = "<group>";
		};
		E81A37DBDE41E671312C56736544E2FA /* Pods */ = {
			isa = PBXGroup;
			children = (
				92B9827D134822FECA2FBE88A0585CBA /* FBSnapshotTestCase */,
			);
			name = Pods;
			sourceTree = "<group>";
		};
		E850D3105B8F8C499032280B71154934 /* Support Files */ = {
			isa = PBXGroup;
			children = (
				31588A9046ABBC121BABF48546ADAFA2 /* TumblrTheme.modulemap */,
				C4D2C31BABCB8F61AF1723647183559F /* TumblrTheme.xcconfig */,
				12D52DA7C96CBC4B1291F6E57FE6EA6A /* TumblrTheme-dummy.m */,
				1D7888D2F136EE8016FE6956A8DBD7DB /* TumblrTheme-Info.plist */,
				844C5DF7D53E730935A4D3C6A5EDB6E1 /* TumblrTheme-prefix.pch */,
				9E26489502AD35476DE5C94D7DE9B46D /* TumblrTheme-umbrella.h */,
			);
			name = "Support Files";
			path = "../KanvasCamera/KanvasCameraExample/Pods/Target Support Files/TumblrTheme";
			sourceTree = "<group>";
		};
		E8EE29893BF276EEF768F2EBD091C067 /* ColorCollection */ = {
			isa = PBXGroup;
			children = (
				266456C229BBFE1A7CA68467CDBEBBC7 /* ColorCollectionCell.swift */,
				9EC1564A0D9FCD0E28179093E1114F11 /* ColorCollectionController.swift */,
				511AE1E620A40F309775D3E6A61ED6CF /* ColorCollectionView.swift */,
			);
			path = ColorCollection;
			sourceTree = "<group>";
		};
		F12EC603D2FF20BD1931D119E1EC78CB /* SharedUI */ = {
			isa = PBXGroup;
			children = (
				74F08359CC78DCF00432E7A66BA40A01 /* ColorPickerViewController.swift */,
				8D7B1AE16905CD51995CD7B15125B45F /* ComposeNavigationBar.swift */,
				CBA089D6D25DC02789EB43D750E1CB5E /* EasyTipView.swift */,
				244E94CCC6A298AF8801F6D9E8EF242A /* HapticFeedbackGenerating.swift */,
				83A86DA3D0C0937E2595767D53DD36DA /* HapticFeedbackGenerator.swift */,
				ED0E5F4F89310C56E2D6F2E16B926799 /* NSLayoutConstraint+Utils.swift */,
				E0209AE1F83FB5836D03B545E4052023 /* PostFormKeyboardTracker.swift */,
				3CB5A35499D33E535CDEB58C81B2BE41 /* ShowModalFromTopAnimator.swift */,
				16E962E2C1DC2B9F7346B32AF2C90127 /* TimelineContaining.swift */,
				145B15D828EE9C3F1DB6D5EBE4F260D5 /* TMPageViewController.swift */,
				5344FDDB2A20A22EDE64E22B02DAC2B9 /* ToastPresentationStyle.swift */,
				1223D2FC112ADEA154B9E3C92B4A1E8C /* UIView+AutoLayout.swift */,
				059408D33EDC9A95065137F0CE80285A /* UIView+Shadows.swift */,
				6B59F2BAD94F0738DD292F26BD1F3FFA /* UIView+Snaphot.swift */,
				6052198EE561EE401151D7FC60E8E4B7 /* UIView+Utils.swift */,
				6441668740E4EDA51473FE3CE74A46A6 /* Pod */,
				621756A4F00C13200E47A46299DF08F4 /* Resources */,
				CD2520C497819F5BA39EC66586301CF6 /* Support Files */,
				FCFC0F28335520A13FF6E9947477F270 /* Tags */,
			);
			name = SharedUI;
			path = ../../../SharedUI;
			sourceTree = "<group>";
		};
		FA48E30F6FBDB5F2187E055A727A0B36 /* Pod */ = {
			isa = PBXGroup;
			children = (
				A3C906AE47A7A70422592ADFF81C6D1A /* KanvasCamera.podspec.json */,
			);
			name = Pod;
			sourceTree = "<group>";
		};
		FCFC0F28335520A13FF6E9947477F270 /* Tags */ = {
			isa = PBXGroup;
			children = (
				7AB5F82EB003951A01329027A83A800F /* EditTagsView.swift */,
				724814A1BF302467DDC2291478013955 /* PostOptionsConstants.swift */,
				A199572DEE5DAD7BCD6A938CD5D88D7C /* PostOptionsTagsDelegate.swift */,
				38A527BD3A683700D564A117B31DA0F7 /* SuggestedTagsDataSource.swift */,
				C5987FDF9544F42F60BB6902B5A7AF6F /* SuggestedTagsView.swift */,
				DA6FBEF5C3FB48F7B60630DC1F9EDDD0 /* SuggestedTagView.swift */,
				10343CB07647FE580A0F52F11F51A7F6 /* TagsOptionsModel.swift */,
				E232FE43C1A5FCC3E0F2D12728FECDB3 /* TagsView.swift */,
				E705C3AE2BA816683F50945468A8202C /* TagsViewAnimationCoordinator.swift */,
				5A1FF7A105D90FEDAC24CA7BC231FB93 /* TagsViewCollectionViewLayout.swift */,
				C5B781E3E8D6C37CC68B00DAE3125A1E /* TagsViewController.swift */,
				3534C6DF458A21DACB3B898FFB0E6225 /* TagsViewEditCell.swift */,
				F72DA546C2B714772A274EE1B8F0C8D8 /* TagsViewTagCell.swift */,
			);
			name = Tags;
			path = Source/Tags;
			sourceTree = "<group>";
		};
/* End PBXGroup section */

/* Begin PBXHeadersBuildPhase section */
		1DB91173CB99FC861C7E981F77B9E0C8 /* Headers */ = {
			isa = PBXHeadersBuildPhase;
			buildActionMask = 2147483647;
			files = (
				2EC1BFA570F96592132A06CC27E12A3E /* Utils-umbrella.h in Headers */,
			);
			runOnlyForDeploymentPostprocessing = 0;
		};
		384DE8A8021C5DA5E256BCFEC3D478A9 /* Headers */ = {
			isa = PBXHeadersBuildPhase;
			buildActionMask = 2147483647;
			files = (
				F720FAF13A108CE6901E0A8B0580E1E8 /* FBSnapshotTestCase-umbrella.h in Headers */,
				00224C929D57F45B70E87359E719948D /* FBSnapshotTestCase.h in Headers */,
				C49D52712466511E332C952834C81FE1 /* FBSnapshotTestCasePlatform.h in Headers */,
				90142C6259374E18E640396A59AD379A /* FBSnapshotTestController.h in Headers */,
				40039E0AF0D764360B1D4FC4F7950D2E /* UIApplication+StrictKeyWindow.h in Headers */,
				F1AAAE00BB32B733B238E2B4E8424506 /* UIImage+Compare.h in Headers */,
				D04AAC8B22E4A4DC4F39891C4E52F251 /* UIImage+Diff.h in Headers */,
				B74CD6E6EBEA0B642776BCB37850415D /* UIImage+Snapshot.h in Headers */,
			);
			runOnlyForDeploymentPostprocessing = 0;
		};
		3A16C910AAE9CB9539747FE889A478DF /* Headers */ = {
			isa = PBXHeadersBuildPhase;
			buildActionMask = 2147483647;
			files = (
				0C0F9CC9648E4B90F9950E8E8A8209CC /* SharedUI-umbrella.h in Headers */,
			);
			runOnlyForDeploymentPostprocessing = 0;
		};
		4ECEADE95C5D3BE2615B13C39074DF30 /* Headers */ = {
			isa = PBXHeadersBuildPhase;
			buildActionMask = 2147483647;
			files = (
				F9955DF7F692392EA2FBB4487CAD0F33 /* TumblrTheme-umbrella.h in Headers */,
			);
			runOnlyForDeploymentPostprocessing = 0;
		};
		767856B1EE3E504E508AFC660A124E2A /* Headers */ = {
			isa = PBXHeadersBuildPhase;
			buildActionMask = 2147483647;
			files = (
				666FE703EF68C04A1E76599C113CF3B3 /* KanvasCamera-umbrella.h in Headers */,
			);
			runOnlyForDeploymentPostprocessing = 0;
		};
		8C93956FE30A3C4D7A5E44F83BD7A2E3 /* Headers */ = {
			isa = PBXHeadersBuildPhase;
			buildActionMask = 2147483647;
			files = (
				FF94F0D825B31A17F620199274642A96 /* Pods-KanvasCameraExample-umbrella.h in Headers */,
			);
			runOnlyForDeploymentPostprocessing = 0;
		};
		ED3B94B9B5DEB8216A2F213C99AFE78F /* Headers */ = {
			isa = PBXHeadersBuildPhase;
			buildActionMask = 2147483647;
			files = (
				B6AC531B045C60F593568A65F58219B4 /* Pods-KanvasCameraExampleTests-umbrella.h in Headers */,
			);
			runOnlyForDeploymentPostprocessing = 0;
		};
/* End PBXHeadersBuildPhase section */

/* Begin PBXNativeTarget section */
		137B6CAA262428441796238359BBCE5E /* Pods-KanvasCameraExampleTests */ = {
			isa = PBXNativeTarget;
			buildConfigurationList = 9F5765F60ACC21BA2B794B38F7A77470 /* Build configuration list for PBXNativeTarget "Pods-KanvasCameraExampleTests" */;
			buildPhases = (
				ED3B94B9B5DEB8216A2F213C99AFE78F /* Headers */,
				DC8BCC4C65054F0D223EE69D0922D4A7 /* Sources */,
				D644F3A3AB0BC951D57B5B5AB072708E /* Frameworks */,
				752B4D47F7B5911C444CF73361C23F80 /* Resources */,
			);
			buildRules = (
			);
			dependencies = (
				E102E6D7E78D1030F804AC00FEF9FD26 /* PBXTargetDependency */,
				53D4E97A8AB3E28FA96E1C1A7DDB05D1 /* PBXTargetDependency */,
				9C2915290253F373F120460D7A858372 /* PBXTargetDependency */,
				FC03871CF8DC038908C1AE860B4B2D0C /* PBXTargetDependency */,
				EEE5BF2ABC4D4EA7621F246C78294E9C /* PBXTargetDependency */,
			);
			name = "Pods-KanvasCameraExampleTests";
			productName = "Pods-KanvasCameraExampleTests";
			productReference = 2383078A6D28DE6A15E11489708BA4FD /* Pods_KanvasCameraExampleTests.framework */;
			productType = "com.apple.product-type.framework";
		};
		5A8AA14BB4E2075C7AF275F5A37A8613 /* SharedUI */ = {
			isa = PBXNativeTarget;
			buildConfigurationList = 0276382DC291E74C11B611B84BB691EF /* Build configuration list for PBXNativeTarget "SharedUI" */;
			buildPhases = (
				3A16C910AAE9CB9539747FE889A478DF /* Headers */,
				D87927FC8B26C85F93A9FB7B491C8F53 /* Sources */,
				D68EC38489166446690487C58D183146 /* Frameworks */,
				FA7CD3D89257A33B61C5E1E707D782DF /* Resources */,
			);
			buildRules = (
			);
			dependencies = (
				8A0537A7638552C8EC529C3D0AFA38AF /* PBXTargetDependency */,
			);
			name = SharedUI;
			productName = SharedUI;
			productReference = 1DF61DA1F9AC397EF265A9EC75BF3AE1 /* SharedUI.framework */;
			productType = "com.apple.product-type.framework";
		};
		5E1C9C4892FA8FEB28F32737904729A4 /* Utils */ = {
			isa = PBXNativeTarget;
			buildConfigurationList = 4F48CDCF02D030B6D95F58C7050EFC6F /* Build configuration list for PBXNativeTarget "Utils" */;
			buildPhases = (
				1DB91173CB99FC861C7E981F77B9E0C8 /* Headers */,
				F648247A0E4DEB17B1756E113A51C786 /* Sources */,
				2113A03AFAE0A12B5AAC68F35AC27182 /* Frameworks */,
				648FE6C6DD71D3822019E1EFEBFE540D /* Resources */,
			);
			buildRules = (
			);
			dependencies = (
			);
			name = Utils;
			productName = Utils;
			productReference = B321C73955714AFB57F9DB8F1090071D /* Utils.framework */;
			productType = "com.apple.product-type.framework";
		};
		97690FB9AA16497E774B413B7C6B9506 /* TumblrTheme */ = {
			isa = PBXNativeTarget;
			buildConfigurationList = ABE0C26E71D1542B2F5AE09599885DFE /* Build configuration list for PBXNativeTarget "TumblrTheme" */;
			buildPhases = (
				4ECEADE95C5D3BE2615B13C39074DF30 /* Headers */,
				74F3110CF71A70924829DF47C1F73FA9 /* Sources */,
				D117132C4512DC5D9A0712844B461A80 /* Frameworks */,
				AB707017AB7C7B6C40866060F1952A3A /* Resources */,
			);
			buildRules = (
			);
			dependencies = (
				E8E4E53B9E54359C957DE995D32F9062 /* PBXTargetDependency */,
			);
			name = TumblrTheme;
			productName = TumblrTheme;
			productReference = 8A228F963CC9F56777C747E06F648344 /* TumblrTheme.framework */;
			productType = "com.apple.product-type.framework";
		};
		98A98149697C80CEF8D5772791E92E66 /* FBSnapshotTestCase */ = {
			isa = PBXNativeTarget;
			buildConfigurationList = A38070E189561F257BBD5A0A55CACCCF /* Build configuration list for PBXNativeTarget "FBSnapshotTestCase" */;
			buildPhases = (
				384DE8A8021C5DA5E256BCFEC3D478A9 /* Headers */,
				A48201AC594B2E6B09C0EE0396BC1377 /* Sources */,
				E581515110D66F94F80A6937831489A1 /* Frameworks */,
				5CC655F1A6C7A45A9693160581076BAE /* Resources */,
			);
			buildRules = (
			);
			dependencies = (
			);
			name = FBSnapshotTestCase;
			productName = FBSnapshotTestCase;
			productReference = 5C4F31330DFA99D699E4BDC8C3573D73 /* FBSnapshotTestCase.framework */;
			productType = "com.apple.product-type.framework";
		};
		BDB175D784A4B1E7FCB709777D7A6ADF /* Pods-KanvasCameraExample */ = {
			isa = PBXNativeTarget;
			buildConfigurationList = E40F5E0FEACC10E0427B9CF95E20B83F /* Build configuration list for PBXNativeTarget "Pods-KanvasCameraExample" */;
			buildPhases = (
				8C93956FE30A3C4D7A5E44F83BD7A2E3 /* Headers */,
				AACE49F87FCAAB9ABB4BB310F7E27C6C /* Sources */,
				0F634D4AE40B89100911C558187DFE89 /* Frameworks */,
				1E72BFDDF8D9949324257BA1A5C5A318 /* Resources */,
			);
			buildRules = (
			);
			dependencies = (
				A8A80F67F9117E224D38D104B6F433A9 /* PBXTargetDependency */,
				37FBB93E3DAF0DDC0F2063A84C8B524F /* PBXTargetDependency */,
				38ECD3D07F2449A2CC67E51EB8231CA7 /* PBXTargetDependency */,
				7079038F53EB8168E5DABC06E7F03DFB /* PBXTargetDependency */,
			);
			name = "Pods-KanvasCameraExample";
			productName = "Pods-KanvasCameraExample";
			productReference = 0A966F8CC02AF6C9C4D66DDF06B58364 /* Pods_KanvasCameraExample.framework */;
			productType = "com.apple.product-type.framework";
		};
		EEA7BBCE1AEABC4574550F0FCA071779 /* KanvasCamera */ = {
			isa = PBXNativeTarget;
			buildConfigurationList = 7431A0CC2B5F845EE978152B1E35CE80 /* Build configuration list for PBXNativeTarget "KanvasCamera" */;
			buildPhases = (
				767856B1EE3E504E508AFC660A124E2A /* Headers */,
				1A9653111E22039DAA05C0F2D9BD5A34 /* Sources */,
				B093B9B9CCFFE8F23E5B3BD7B5505406 /* Frameworks */,
				1C7A77FA1131EB4B193CE1EC7C0C0FF2 /* Resources */,
			);
			buildRules = (
			);
			dependencies = (
				7E71F40DB87943B3567EB478EA0C4037 /* PBXTargetDependency */,
				20504DC39C31C11D35965057800BF0E5 /* PBXTargetDependency */,
			);
			name = KanvasCamera;
			productName = KanvasCamera;
			productReference = 9831168340B63F19B1956AF98D1535F7 /* KanvasCamera.framework */;
			productType = "com.apple.product-type.framework";
		};
/* End PBXNativeTarget section */

/* Begin PBXProject section */
		BFDFE7DC352907FC980B868725387E98 /* Project object */ = {
			isa = PBXProject;
			attributes = {
				LastSwiftUpdateCheck = 1100;
				LastUpgradeCheck = 1100;
			};
			buildConfigurationList = 4821239608C13582E20E6DA73FD5F1F9 /* Build configuration list for PBXProject "Pods" */;
			compatibilityVersion = "Xcode 10.0";
			developmentRegion = en;
			hasScannedForEncodings = 0;
			knownRegions = (
				en,
			);
			mainGroup = CF1408CF629C7361332E53B88F7BD30C;
			productRefGroup = D1D670DB0C1C01D7D3DEE35222B2513B /* Products */;
			projectDirPath = "";
			projectRoot = "";
			targets = (
				98A98149697C80CEF8D5772791E92E66 /* FBSnapshotTestCase */,
				EEA7BBCE1AEABC4574550F0FCA071779 /* KanvasCamera */,
				BDB175D784A4B1E7FCB709777D7A6ADF /* Pods-KanvasCameraExample */,
				137B6CAA262428441796238359BBCE5E /* Pods-KanvasCameraExampleTests */,
				5A8AA14BB4E2075C7AF275F5A37A8613 /* SharedUI */,
				97690FB9AA16497E774B413B7C6B9506 /* TumblrTheme */,
				5E1C9C4892FA8FEB28F32737904729A4 /* Utils */,
			);
		};
/* End PBXProject section */

/* Begin PBXResourcesBuildPhase section */
		1C7A77FA1131EB4B193CE1EC7C0C0FF2 /* Resources */ = {
			isa = PBXResourcesBuildPhase;
			buildActionMask = 2147483647;
			files = (
				38A224D9977D8AA2B0C376B84DA33653 /* Assets.xcassets in Resources */,
				A9D34622AD786EE0232BAB0943365DBE /* Shaders in Resources */,
				EA5E49481EDC0FC4FD623348E705BDBB /* silence.aac in Resources */,
			);
			runOnlyForDeploymentPostprocessing = 0;
		};
		1E72BFDDF8D9949324257BA1A5C5A318 /* Resources */ = {
			isa = PBXResourcesBuildPhase;
			buildActionMask = 2147483647;
			files = (
			);
			runOnlyForDeploymentPostprocessing = 0;
		};
		5CC655F1A6C7A45A9693160581076BAE /* Resources */ = {
			isa = PBXResourcesBuildPhase;
			buildActionMask = 2147483647;
			files = (
			);
			runOnlyForDeploymentPostprocessing = 0;
		};
		648FE6C6DD71D3822019E1EFEBFE540D /* Resources */ = {
			isa = PBXResourcesBuildPhase;
			buildActionMask = 2147483647;
			files = (
			);
			runOnlyForDeploymentPostprocessing = 0;
		};
		752B4D47F7B5911C444CF73361C23F80 /* Resources */ = {
			isa = PBXResourcesBuildPhase;
			buildActionMask = 2147483647;
			files = (
			);
			runOnlyForDeploymentPostprocessing = 0;
		};
		AB707017AB7C7B6C40866060F1952A3A /* Resources */ = {
			isa = PBXResourcesBuildPhase;
			buildActionMask = 2147483647;
			files = (
			);
			runOnlyForDeploymentPostprocessing = 0;
		};
		FA7CD3D89257A33B61C5E1E707D782DF /* Resources */ = {
			isa = PBXResourcesBuildPhase;
			buildActionMask = 2147483647;
			files = (
				7E496FA5346FF4B997D247E04DA97E07 /* Assets.xcassets in Resources */,
			);
			runOnlyForDeploymentPostprocessing = 0;
		};
/* End PBXResourcesBuildPhase section */

/* Begin PBXSourcesBuildPhase section */
		1A9653111E22039DAA05C0F2D9BD5A34 /* Sources */ = {
			isa = PBXSourcesBuildPhase;
			buildActionMask = 2147483647;
			files = (
				3A4EB8493C48C3DF5AE3DD11223F365B /* Array+Move.swift in Sources */,
				A6AB42E66C18D55F785B2289FEB7D0F8 /* Array+Object.swift in Sources */,
				2B7CB8EFDD63A4171DA354FF04102BB2 /* AVURLAsset+Thumbnail.swift in Sources */,
				CC0911174937DCBC4751FF20CE1D76D7 /* CALayer+CGImage.swift in Sources */,
				E488538C7E222D6C0B8F08F232D05F6E /* CALayer+Color.swift in Sources */,
				97FAD9368B8D0E6C5BD8907E5BB67AF3 /* CameraController.swift in Sources */,
				41C29D58514CDBF414CDEB4351CD6971 /* CameraFilterCollectionCell.swift in Sources */,
				97C2BBDDA96A6C47C8BA0BCAFB630F73 /* CameraFilterCollectionController.swift in Sources */,
				6211DC54E894C2909D17D5CF430C58B9 /* CameraInputController.swift in Sources */,
				49A5876CE0EB83FC821778AA7C7DAB7A /* CameraInputControllerDelegate.swift in Sources */,
				D61B649B34AF7315A845E203D0AE5270 /* CameraInputOutput.swift in Sources */,
				65558272231570C2003D152F /* CALayer+Shadows.swift in Sources */,
				A006A6BB049583E28DF5D2545BC9E9C8 /* CameraOption.swift in Sources */,
				6FB9BADE941DA4EB8C9B40ECBEE0EA56 /* CameraPreviewView.swift in Sources */,
				BADF04B769F9DB6E4192CB0E4D5CCC93 /* CameraPreviewViewController.swift in Sources */,
				E4D6B1DE7CCB3694FDD309FF5D66605D /* CameraRecorder.swift in Sources */,
				6BC12FFAF575C3A90BB3D7500CBD5E00 /* CameraRecordingProtocol.swift in Sources */,
				2BBAD31F21C08F4998303512C69E7B23 /* CameraSegmentHandler.swift in Sources */,
				65F857D6230D741A004F36A2 /* ColorDrop.swift in Sources */,
				07C1EB6373CE421CEF0707FDC85331AA /* CameraSettings.swift in Sources */,
				3771F9E96D88B4D1DAE23FF1B25DBF93 /* CameraView.swift in Sources */,
				6F754D34C2AAE8EA448B0821CF0833AB /* CameraZoomHandler.swift in Sources */,
				64136C19EACF8F3C93CA31CBD1E4AECF /* CGRect+Center.swift in Sources */,
				9CA5AE3DDEB5A80F2FAD6CBEB985BCAF /* ChromaFilter.swift in Sources */,
				26B238B265E70545D962AB34CCF4F667 /* CircularImageView.swift in Sources */,
				9975570D1D2BE432C6B69415E91A84B5 /* ClosedRange+Clamp.swift in Sources */,
				BB4ED64CB137C414D5CF458FDE5BA7D5 /* ColorCollectionCell.swift in Sources */,
				8C0CCD9CA204E4E201994FE312B2F5A7 /* ColorCollectionController.swift in Sources */,
				E661EC9DEF9BEFD474457EA6775CB59A /* ColorCollectionView.swift in Sources */,
				4BC7AB339A8AE330E844E20A1D789F2D /* ColorPickerController.swift in Sources */,
				A601B55389F30FE224A6C3A29A6B8CF1 /* ColorPickerView.swift in Sources */,
				9BF376F600DF14979948C8B9849F13E9 /* ColorThief.swift in Sources */,
				8AE8950033CA5668F80340CBC7EC6531 /* ConicalGradientLayer.swift in Sources */,
				C78D0FECDA5D9AAC65C5393796A38F21 /* CVPixelBuffer+copy.swift in Sources */,
				CE8E9B2A36C821A927C76834701B5639 /* CVPixelBuffer+sampleBuffer.swift in Sources */,
				B76BB13CF106C7459F99F7313A90D11C /* Device.swift in Sources */,
				7653D27A1515454131EFC775281048C1 /* DrawingCanvas.swift in Sources */,
				8C354BA2455DBE6BD74C4CB8646CAC3A /* DrawingController.swift in Sources */,
				715DB5E21F9C0F5A66AB6782E8B0CF38 /* DrawingView.swift in Sources */,
				FBDB2BD6BD4075DBE14C2D917F91642D /* EditionMenuCollectionCell.swift in Sources */,
				7D49115AF0B38E47B6CDBCBA227A92E9 /* EditionMenuCollectionController.swift in Sources */,
				50784047010F408524E044FF75711CF1 /* EditionMenuCollectionView.swift in Sources */,
				49B0A186626973A9EACE1C5832B7DC5C /* EditionOption.swift in Sources */,
				959DCB3160C33D4BCFBF645BD783C7DD /* EditorFilterCollectionCell.swift in Sources */,
				0EE1EFBBFAD1B361C71E32B60D7D5DC5 /* EditorFilterCollectionController.swift in Sources */,
				1C474C6286864FE1A6BC7DF32972BCE3 /* EditorFilterController.swift in Sources */,
				65584F312310557C008A1BC2 /* EditorTextView.swift in Sources */,
				5D6517A0A3B48CAB4A4F0F1D4F5D6ED6 /* EditorFilterView.swift in Sources */,
				1AFC413463F322A2BC348F0E46431F1F /* EditorView.swift in Sources */,
				4973EC66537AE7893165B19DD7AC5FDE /* EditorViewController.swift in Sources */,
				C83CAFEE9DD0656C81C958E580DB5DBC /* EMInterferenceFilter.swift in Sources */,
				321E92B6894AA2EBA5C3EB0B2802F552 /* ExtendedButton.swift in Sources */,
				B45C34624847DF620C83D9E658107B03 /* ExtendedStackView.swift in Sources */,
				36B03F20A2A82B284EF258D1DDDB9843 /* FilmFilter.swift in Sources */,
				14FDEBEB13E51868D3D20AEE1E9A4C66 /* Filter.swift in Sources */,
				FF9C1B9A54477FE9C7524C052D98AA59 /* FilterCollectionCell.swift in Sources */,
				432E127DE74346D5ADA8097CA443D9C4 /* FilterCollectionInnerCell.swift in Sources */,
				95D93C21EEAC0E229BDE79B9A451B5BB /* FilterCollectionView.swift in Sources */,
				166FCB2A8B0991F32D8EFB8597D346E3 /* FilteredInputViewController.swift in Sources */,
				C5A2148BF86E32308B98CB2640E53897 /* FilterFactory.swift in Sources */,
				459C2BAB490386D443DB5C22C2632CFA /* FilterItem.swift in Sources */,
				F609DAE84388D0F05C926D49B91A1B90 /* FilterProtocol.swift in Sources */,
				FD483196375B9EE37EA214109FDCB867 /* FilterSettingsController.swift in Sources */,
				F613F8D3861CE859730E759101B83A76 /* FilterSettingsView.swift in Sources */,
				AC2E51AD521F05928C6654533A664053 /* FilterType.swift in Sources */,
				0DA36449F1916BF289080AEE35E6D862 /* GifVideoOutputHandler.swift in Sources */,
				8C5C86A51A6CB4AB769356648D5547EB /* GLError.swift in Sources */,
				E2D592008E8F596E853335BFFA0DBF42 /* GLMediaExporter.swift in Sources */,
				7D7EE7866F56E12D52F1315E606215F7 /* GLPixelBufferView.swift in Sources */,
				F07CC1BE28B63141796106EF237DFCDD /* GLPlayer.swift in Sources */,
				1BCEEC3F9B6BFE3DD185753C9E70D69C /* GLRenderer.swift in Sources */,
				D483FA7CF17DA5859637D36A5C0EC15E /* GLVideoCompositor.swift in Sources */,
				4CCCF04C86565B9CA9A125C40763A8D1 /* GrayscaleFilter.swift in Sources */,
				C592F0DDA3FFB7B32BDD212361D746A7 /* GroupFilter.swift in Sources */,
				CA38061793B7254529CE1669A7CD5168 /* HorizontalCollectionLayout.swift in Sources */,
				37E8E891BBBFC98E3816A20FF8DC4919 /* HorizontalCollectionView.swift in Sources */,
				6645914B4FC38E792C9D0576D47398C9 /* IgnoreTouchesCollectionView.swift in Sources */,
				51930255494C9B64F224E707E7EB3D73 /* IgnoreTouchesView.swift in Sources */,
				C163DAF013404FA631E5A78D6A10B457 /* ImagePoolFilter.swift in Sources */,
				233AEBD43939D670142A2637D650FEC5 /* ImagePreviewController.swift in Sources */,
				176C6523A9A0E9490D06A11F9270FCFA /* IndexPath+Order.swift in Sources */,
				E3979C35AA153741D28BAE39E297CB93 /* KanvasCamera-dummy.m in Sources */,
				591C0E56618162C491402FF0BE375246 /* KanvasCameraAnalyticsProvider.swift in Sources */,
				E42D94AE087D9FF0143CCEEE500E2136 /* KanvasCameraColors.swift in Sources */,
				AD352D96E71C1CE3EFC4967F2F06969F /* KanvasCameraImages.swift in Sources */,
				3B3C4C5C4579A25049307D27DA616CE1 /* KanvasCameraStrings.swift in Sources */,
				F286CBB00C8A597EEAD36277C7843AA6 /* KanvasCameraTimes.swift in Sources */,
				9671D7F6047AF8BCA1D1C6F15A7E6001 /* KanvasUIImagePickerViewController.swift in Sources */,
				945388F541EF77EA733C01DBFA4C6A9D /* LegoFilter.swift in Sources */,
				8B093F84B049E5981176CAE563EE1D99 /* LightLeaksFilter.swift in Sources */,
				77CFF1463BC5B141A825F34FB373885B /* LoadingIndicatorView.swift in Sources */,
				B60E4AD0F9A346F1ADEB2457879604FE /* MangaFilter.swift in Sources */,
				918E04F617C81A13BDBC9A2D25FC9E3E /* Marker.swift in Sources */,
				73B6DA2CA64C5FBDCB5B3C79E7937A6E /* MediaClip.swift in Sources */,
				65AA995723103BD300D64232 /* EditorTextController.swift in Sources */,
				15CDE86B2A1C65C8056381B78AC2A539 /* MediaClipsCollectionCell.swift in Sources */,
				0F5456B7F08B3C5C1CA4E41CA699E16C /* MediaClipsCollectionController.swift in Sources */,
				E5F69B625A22CA84913D2C44FF9527E3 /* MediaClipsCollectionView.swift in Sources */,
				E5203EAE60442F17B4E5F9800FC0692B /* MediaClipsEditorView.swift in Sources */,
				5C3E53550F80B09701B0130815AE20F2 /* MediaClipsEditorViewController.swift in Sources */,
				00212A6ECF0CC35C0608994487B1D9E9 /* MediaInfo.swift in Sources */,
				7A20BD6A3BA2BC948EE6BA149EF6A703 /* MediaMetadata.swift in Sources */,
				FF9DBA2CD59AF9F6878F7CD2C239C589 /* MediaPickerButtonView.swift in Sources */,
				46728277AB68D32E2E49184AA71003BF /* MirrorFourFilter.swift in Sources */,
				DD91E1F07BB1A8E32B726C9D6B7605C6 /* MirrorTwoFilter.swift in Sources */,
				E925ACBAD38E3C15D8750397C6E4061B /* MMCQ.swift in Sources */,
				1C1C812C841931D777C6A5DC3632FA0D /* ModeButtonView.swift in Sources */,
				2202BFF1C4DF2CD7781D380C3184CDCC /* ModeSelectorAndShootController.swift in Sources */,
				C149D8927A7B0C2D2957F403CCAE0571 /* ModeSelectorAndShootView.swift in Sources */,
				D7010AC838363077F382C6B89191DBDB /* NSURL+Media.swift in Sources */,
				D013D01081FB0C587DBB43491F594DFA /* NumTypes+Conversion.swift in Sources */,
				DCF97C023B2B37F73CAC7573795C35EC /* OptionsController.swift in Sources */,
				C90ECA7096518362FA2A3BAB1F95A197 /* OptionsStackView.swift in Sources */,
				63B7CEC577303D59FF28866BEE660855 /* OptionView.swift in Sources */,
				FDA952F399208FD83B838F44F68CBA10 /* Pencil.swift in Sources */,
				4009B8AE2FD3F968682A36E74C42149A /* PhotoOutputHandler.swift in Sources */,
				A26C492CD248AE1345EF3FF5C1F4E467 /* PlasmaFilter.swift in Sources */,
				51611D4F24EC81D6F2785578C53938C9 /* Queue.swift in Sources */,
				B64BEFF3EA418EF14AEA6F516334300E /* RaveFilter.swift in Sources */,
				2005C310680F98B38CCCAEE38B138CB7 /* RGBA.swift in Sources */,
				10AD34C410308C27A0F5FE1CBE6AF3BB /* RGBFilter.swift in Sources */,
				C4E21150F01A7451325AC626DA9DDA4F /* RoundedTexture.swift in Sources */,
				7F05337B8D1F4CAE4E549B4927455F2F /* ScrollHandler.swift in Sources */,
				B0414EC248B64805E0D20666A8923E97 /* Shader.swift in Sources */,
				99B5F2A8C73EAFBFECBC08F9ECEB726C /* ShaderUtilities.swift in Sources */,
				1DC7777BC6561F45A8519D8926DB4E5F /* Sharpie.swift in Sources */,
				3ACCB1B8C95097CCFA6B34254249053F /* ShootButtonView.swift in Sources */,
				A918AEF2CE66ED51DC19E32267FACABB /* StrokeSelectorController.swift in Sources */,
				56A7387B9DFF74B19DE73FB391A14179 /* StrokeSelectorView.swift in Sources */,
				7BB23D8D3235DC7CE01BAF9F7D1F40D6 /* Synchronized.swift in Sources */,
				BD439ABA67A30384288AE3977956B607 /* Texture.swift in Sources */,
				8AAFB7F5E3DDC6AFD33949D017BFD7EC /* TextureSelectorController.swift in Sources */,
				AC4DAF8CBDAA529926CF1B6ADD1605C5 /* TextureSelectorView.swift in Sources */,
				37F60D4B0AF539630E53F42E5CB1709B /* ToonFilter.swift in Sources */,
				9405328E6B9C94283B19751C60FEA8A5 /* UICollectionView+Cells.swift in Sources */,
				81C77958E6872790DD3B8CE5D9BDE3B7 /* UIColor+Lerp.swift in Sources */,
				D38B0C17B5CEB73D97F4265AD862C22D /* UIFont+Utils.swift in Sources */,
				D75727C3340F9A70DBA27C2F2F6B0505 /* UIImage+Camera.swift in Sources */,
				47048A5100425E5A2586D09A4B524AE6 /* UIImage+DominantColors.swift in Sources */,
				BD5340128C8980F2635034AF396BC18B /* UIImage+FlipLeftMirrored.swift in Sources */,
				4954A47C2F7B0E24A1B850ECFE6B131E /* UIImage+PixelBuffer.swift in Sources */,
				C179FA878AD8A7BB03325D9A135E2259 /* UIUpdate.swift in Sources */,
				3A1F7CF64E431D54E3B3528F04941E76 /* UIView+Layout.swift in Sources */,
				49FB4E9B2BE8B567C796B095F7E921CC /* UIViewController+Load.swift in Sources */,
				42225388514DC49828EAA6258B6A9D7E /* VideoOutputHandler.swift in Sources */,
				C74916631C0C8F5FD4DFFCB52795660A /* WaveFilter.swift in Sources */,
				F3412C3F7E3A0086CBCB065AE846A19B /* WavePoolFilter.swift in Sources */,
			);
			runOnlyForDeploymentPostprocessing = 0;
		};
		74F3110CF71A70924829DF47C1F73FA9 /* Sources */ = {
			isa = PBXSourcesBuildPhase;
			buildActionMask = 2147483647;
			files = (
				CE9DEB79F8865170A0B08D1AB288D803 /* AppColorPalette.swift in Sources */,
				F43B8A50A64399E4816DA958895F1E1C /* AppColorScheme.swift in Sources */,
				08E419C2401A6811F79428A58813B0D6 /* AppColorSource.swift in Sources */,
				36B2BD3B768CBA6D93D52C4FE4836DF9 /* AppUIChangedListener.swift in Sources */,
				44C12EF1246F647A0388EB0BC804F5EC /* NavigationBarStyleDefining.swift in Sources */,
				8BC07F978FCF39E29A235C422A8AFF63 /* TumblrTheme-dummy.m in Sources */,
				D39E4ED551BE4063AF235C63A286664A /* UIColor+SharedColors.swift in Sources */,
				428276DD1257EF7E0042634F39A51985 /* UIColor+Util.swift in Sources */,
				68AF6F6195EB68976B7DEEEADE5F9698 /* UIFont+ComposeFonts.swift in Sources */,
				9777D12CD015DABEA17B0570D8859DE7 /* UIFont+Orangina.swift in Sources */,
				90680BDA4A33799F77C5EA18E4D988D7 /* UIFont+PostFonts.swift in Sources */,
				5B290E7A57878B978D47F9EA326F0859 /* UIFont+TumblrTheme.swift in Sources */,
			);
			runOnlyForDeploymentPostprocessing = 0;
		};
		A48201AC594B2E6B09C0EE0396BC1377 /* Sources */ = {
			isa = PBXSourcesBuildPhase;
			buildActionMask = 2147483647;
			files = (
				6DBC8EB7532E931C2FBDA71D1E0B66A4 /* FBSnapshotTestCase-dummy.m in Sources */,
				8CE3BF0ACE07EA42DD5DAC871BF4B767 /* FBSnapshotTestCase.m in Sources */,
				E8AC509D18EBF21B1FEA909652A01108 /* FBSnapshotTestCasePlatform.m in Sources */,
				88396E68DC05A379282F3B374F75F43C /* FBSnapshotTestController.m in Sources */,
				9D65089019D558E5A9661F2DCAD20313 /* SwiftSupport.swift in Sources */,
				11C410135C7E89353B480AC8DE0BFB77 /* UIApplication+StrictKeyWindow.m in Sources */,
				2DCFF0CE0BD295F1D46D3247F36B192C /* UIImage+Compare.m in Sources */,
				14AD81D52FAD9CF2C065C61FB00C3B4F /* UIImage+Diff.m in Sources */,
				A525E29E0A8079B35B793D8A2B5FBDF2 /* UIImage+Snapshot.m in Sources */,
			);
			runOnlyForDeploymentPostprocessing = 0;
		};
		AACE49F87FCAAB9ABB4BB310F7E27C6C /* Sources */ = {
			isa = PBXSourcesBuildPhase;
			buildActionMask = 2147483647;
			files = (
				5ECE4D2B9FDF11E0184AB626EDDE521A /* Pods-KanvasCameraExample-dummy.m in Sources */,
			);
			runOnlyForDeploymentPostprocessing = 0;
		};
		D87927FC8B26C85F93A9FB7B491C8F53 /* Sources */ = {
			isa = PBXSourcesBuildPhase;
			buildActionMask = 2147483647;
			files = (
				C6893626BDD5DD81F31F52447E442FAB /* ColorPickerViewController.swift in Sources */,
				7312440999316A0614993811B049412B /* ComposeNavigationBar.swift in Sources */,
				08BA5D6C67C5FE8AF7380715B0AAEF77 /* EasyTipView.swift in Sources */,
				C172B2054B3D1771E68416E7B6257AD8 /* EditTagsView.swift in Sources */,
				1CD8F7A6C851F3A79D75EEDD9FCFF3D7 /* HapticFeedbackGenerating.swift in Sources */,
				FFEC1E4F3754C6C804FD3A4ED3D44886 /* HapticFeedbackGenerator.swift in Sources */,
				D3C92C9263449389FE44CCFF7AFE9E08 /* NSLayoutConstraint+Utils.swift in Sources */,
				7EE98B0B03A307F377D1DE031B463045 /* PostFormKeyboardTracker.swift in Sources */,
				9CD8C804B3AD571684066942B10AC8B6 /* PostOptionsConstants.swift in Sources */,
				89314D67A8F590B6E8F22942BBC09909 /* PostOptionsTagsDelegate.swift in Sources */,
				5447099725AA96062531FBAD8DEAEBF0 /* SharedUI-dummy.m in Sources */,
				743E168D7EE428153B649DCDEB47D10E /* ShowModalFromTopAnimator.swift in Sources */,
				84F725FB8F31D4DDEC3D62F1B89C6E02 /* SuggestedTagsDataSource.swift in Sources */,
				D0131F4626612E6B5560EB761415B77E /* SuggestedTagsView.swift in Sources */,
				38A197B7BA82917E60581EDD274227AD /* SuggestedTagView.swift in Sources */,
				F2C0F6854C2B801CBA9A007BBD6F996B /* TagsOptionsModel.swift in Sources */,
				6ADDA7C2102FBBF7836CFCB36434684B /* TagsView.swift in Sources */,
				75E3D4AEAEB8E87C07E3563E1AFF7E4E /* TagsViewAnimationCoordinator.swift in Sources */,
				AFF5E1F242ED8F3D42D16789B57D52CD /* TagsViewCollectionViewLayout.swift in Sources */,
				C8B98ED9E2623294ED2ABFB541ACC1D5 /* TagsViewController.swift in Sources */,
				DD0C22A9C392CAAFADADF9AFA9C20796 /* TagsViewEditCell.swift in Sources */,
				4B7796D6BC440832369A2FE1189EDED8 /* TagsViewTagCell.swift in Sources */,
				40922008BACEB50CA0A154059A8073FF /* TimelineContaining.swift in Sources */,
				2FAAD183C18F9FA5FB08B823A227371F /* TMPageViewController.swift in Sources */,
				F80E5AB706FAEFA56D34A91C3C9EBEF1 /* ToastPresentationStyle.swift in Sources */,
				27427EBE1B1ADE43E12A4FE8D5D5034B /* UIView+AutoLayout.swift in Sources */,
				D32E4055F33BD5D2EECBBF48235AB8B8 /* UIView+Shadows.swift in Sources */,
				C7C35DFC87713AE73D5BABE977D70FCA /* UIView+Snaphot.swift in Sources */,
				BAA39D23385C510ECECAD5F66AEFF667 /* UIView+Utils.swift in Sources */,
			);
			runOnlyForDeploymentPostprocessing = 0;
		};
		DC8BCC4C65054F0D223EE69D0922D4A7 /* Sources */ = {
			isa = PBXSourcesBuildPhase;
			buildActionMask = 2147483647;
			files = (
				CB54D55E921DE33512930232FF5CD3D1 /* Pods-KanvasCameraExampleTests-dummy.m in Sources */,
			);
			runOnlyForDeploymentPostprocessing = 0;
		};
		F648247A0E4DEB17B1756E113A51C786 /* Sources */ = {
			isa = PBXSourcesBuildPhase;
			buildActionMask = 2147483647;
			files = (
				A8F076E5A7A0C3509985416930A4DB2B /* Array+Safety.swift in Sources */,
				4FD081A5314CC99CA4D1A9428500AA72 /* CGSize+Utils.swift in Sources */,
				68B32AA5F12417C004A3D38B1B28CABF /* ContentTypeDetector.swift in Sources */,
				F27F98059B4C7DCA9E9E634FB01503A2 /* Dictionary+Copy.swift in Sources */,
				E8FFB5DF7F64B571BE1451B4A5BF3894 /* HashCodeBuilder.swift in Sources */,
				BE4CF66802A82305D21124B869CAE0C9 /* String+HexColor.swift in Sources */,
				CEDC94280D125B18CDFF10A32014BFE1 /* TMUserInterfaceIdiom.swift in Sources */,
				65860CABCB5629C6024F4EF9AB76D32B /* UIColor+Hex.swift in Sources */,
				BC967B74AD0A1454A45043DB591BD4DF /* Utils-dummy.m in Sources */,
			);
			runOnlyForDeploymentPostprocessing = 0;
		};
/* End PBXSourcesBuildPhase section */

/* Begin PBXTargetDependency section */
		20504DC39C31C11D35965057800BF0E5 /* PBXTargetDependency */ = {
			isa = PBXTargetDependency;
			name = TumblrTheme;
			target = 97690FB9AA16497E774B413B7C6B9506 /* TumblrTheme */;
			targetProxy = 85AFD322D9983052FF9FDD4E8FC03844 /* PBXContainerItemProxy */;
		};
		37FBB93E3DAF0DDC0F2063A84C8B524F /* PBXTargetDependency */ = {
			isa = PBXTargetDependency;
			name = SharedUI;
			target = 5A8AA14BB4E2075C7AF275F5A37A8613 /* SharedUI */;
			targetProxy = 3A11C541D8A4093C013616FFF324320F /* PBXContainerItemProxy */;
		};
		38ECD3D07F2449A2CC67E51EB8231CA7 /* PBXTargetDependency */ = {
			isa = PBXTargetDependency;
			name = TumblrTheme;
			target = 97690FB9AA16497E774B413B7C6B9506 /* TumblrTheme */;
			targetProxy = 5D06D4F7D341C0A1BE0DFFFDB1462314 /* PBXContainerItemProxy */;
		};
		53D4E97A8AB3E28FA96E1C1A7DDB05D1 /* PBXTargetDependency */ = {
			isa = PBXTargetDependency;
			name = KanvasCamera;
			target = EEA7BBCE1AEABC4574550F0FCA071779 /* KanvasCamera */;
			targetProxy = 5C01C72F375428E5B57BA8EC1908A1CA /* PBXContainerItemProxy */;
		};
		7079038F53EB8168E5DABC06E7F03DFB /* PBXTargetDependency */ = {
			isa = PBXTargetDependency;
			name = Utils;
			target = 5E1C9C4892FA8FEB28F32737904729A4 /* Utils */;
			targetProxy = 2E82BE1640D5CF65B1DC0C3B350F16FD /* PBXContainerItemProxy */;
		};
		7E71F40DB87943B3567EB478EA0C4037 /* PBXTargetDependency */ = {
			isa = PBXTargetDependency;
			name = SharedUI;
			target = 5A8AA14BB4E2075C7AF275F5A37A8613 /* SharedUI */;
			targetProxy = 982A1680AF9852AF6D23AC1EB7BB77FF /* PBXContainerItemProxy */;
		};
		8A0537A7638552C8EC529C3D0AFA38AF /* PBXTargetDependency */ = {
			isa = PBXTargetDependency;
			name = TumblrTheme;
			target = 97690FB9AA16497E774B413B7C6B9506 /* TumblrTheme */;
			targetProxy = 9A40977FC8C51324BCB5C0E398D703A2 /* PBXContainerItemProxy */;
		};
		9C2915290253F373F120460D7A858372 /* PBXTargetDependency */ = {
			isa = PBXTargetDependency;
			name = SharedUI;
			target = 5A8AA14BB4E2075C7AF275F5A37A8613 /* SharedUI */;
			targetProxy = 4E3753948A34E8C7215F8C3C15D76F9E /* PBXContainerItemProxy */;
		};
		A8A80F67F9117E224D38D104B6F433A9 /* PBXTargetDependency */ = {
			isa = PBXTargetDependency;
			name = KanvasCamera;
			target = EEA7BBCE1AEABC4574550F0FCA071779 /* KanvasCamera */;
			targetProxy = EAC29C22E64E0F90BA3C29D27CC05DE0 /* PBXContainerItemProxy */;
		};
		E102E6D7E78D1030F804AC00FEF9FD26 /* PBXTargetDependency */ = {
			isa = PBXTargetDependency;
			name = FBSnapshotTestCase;
			target = 98A98149697C80CEF8D5772791E92E66 /* FBSnapshotTestCase */;
			targetProxy = CDA2DA05D5B0E2CC20E64A30F072EAFE /* PBXContainerItemProxy */;
		};
		E8E4E53B9E54359C957DE995D32F9062 /* PBXTargetDependency */ = {
			isa = PBXTargetDependency;
			name = Utils;
			target = 5E1C9C4892FA8FEB28F32737904729A4 /* Utils */;
			targetProxy = 8E1C65D85ECB6275F5C6C00BF00FFBD0 /* PBXContainerItemProxy */;
		};
		EEE5BF2ABC4D4EA7621F246C78294E9C /* PBXTargetDependency */ = {
			isa = PBXTargetDependency;
			name = Utils;
			target = 5E1C9C4892FA8FEB28F32737904729A4 /* Utils */;
			targetProxy = D3072593E1F4F34441418360B6655ECC /* PBXContainerItemProxy */;
		};
		FC03871CF8DC038908C1AE860B4B2D0C /* PBXTargetDependency */ = {
			isa = PBXTargetDependency;
			name = TumblrTheme;
			target = 97690FB9AA16497E774B413B7C6B9506 /* TumblrTheme */;
			targetProxy = 4C3F91E41323FE0CC677A326EBB0D2F8 /* PBXContainerItemProxy */;
		};
/* End PBXTargetDependency section */

/* Begin XCBuildConfiguration section */
		131356BE54884448CA49C07BEDF4BB2A /* Debug */ = {
			isa = XCBuildConfiguration;
			buildSettings = {
				ALWAYS_SEARCH_USER_PATHS = NO;
				CLANG_ANALYZER_NONNULL = YES;
				CLANG_ANALYZER_NUMBER_OBJECT_CONVERSION = YES_AGGRESSIVE;
				CLANG_CXX_LANGUAGE_STANDARD = "gnu++14";
				CLANG_CXX_LIBRARY = "libc++";
				CLANG_ENABLE_MODULES = YES;
				CLANG_ENABLE_OBJC_ARC = YES;
				CLANG_ENABLE_OBJC_WEAK = YES;
				CLANG_WARN_BLOCK_CAPTURE_AUTORELEASING = YES;
				CLANG_WARN_BOOL_CONVERSION = YES;
				CLANG_WARN_COMMA = YES;
				CLANG_WARN_CONSTANT_CONVERSION = YES;
				CLANG_WARN_DEPRECATED_OBJC_IMPLEMENTATIONS = YES;
				CLANG_WARN_DIRECT_OBJC_ISA_USAGE = YES_ERROR;
				CLANG_WARN_DOCUMENTATION_COMMENTS = YES;
				CLANG_WARN_EMPTY_BODY = YES;
				CLANG_WARN_ENUM_CONVERSION = YES;
				CLANG_WARN_INFINITE_RECURSION = YES;
				CLANG_WARN_INT_CONVERSION = YES;
				CLANG_WARN_NON_LITERAL_NULL_CONVERSION = YES;
				CLANG_WARN_OBJC_IMPLICIT_RETAIN_SELF = YES;
				CLANG_WARN_OBJC_LITERAL_CONVERSION = YES;
				CLANG_WARN_OBJC_ROOT_CLASS = YES_ERROR;
				CLANG_WARN_RANGE_LOOP_ANALYSIS = YES;
				CLANG_WARN_STRICT_PROTOTYPES = YES;
				CLANG_WARN_SUSPICIOUS_MOVE = YES;
				CLANG_WARN_UNGUARDED_AVAILABILITY = YES_AGGRESSIVE;
				CLANG_WARN_UNREACHABLE_CODE = YES;
				CLANG_WARN__DUPLICATE_METHOD_MATCH = YES;
				COPY_PHASE_STRIP = NO;
				DEBUG_INFORMATION_FORMAT = dwarf;
				ENABLE_STRICT_OBJC_MSGSEND = YES;
				ENABLE_TESTABILITY = YES;
				GCC_C_LANGUAGE_STANDARD = gnu11;
				GCC_DYNAMIC_NO_PIC = NO;
				GCC_NO_COMMON_BLOCKS = YES;
				GCC_OPTIMIZATION_LEVEL = 0;
				GCC_PREPROCESSOR_DEFINITIONS = (
					"POD_CONFIGURATION_DEBUG=1",
					"DEBUG=1",
					"$(inherited)",
				);
				GCC_WARN_64_TO_32_BIT_CONVERSION = YES;
				GCC_WARN_ABOUT_RETURN_TYPE = YES_ERROR;
				GCC_WARN_UNDECLARED_SELECTOR = YES;
				GCC_WARN_UNINITIALIZED_AUTOS = YES_AGGRESSIVE;
				GCC_WARN_UNUSED_FUNCTION = YES;
				GCC_WARN_UNUSED_VARIABLE = YES;
				IPHONEOS_DEPLOYMENT_TARGET = 12.0;
				MTL_ENABLE_DEBUG_INFO = INCLUDE_SOURCE;
				MTL_FAST_MATH = YES;
				ONLY_ACTIVE_ARCH = YES;
				PRODUCT_NAME = "$(TARGET_NAME)";
				STRIP_INSTALLED_PRODUCT = NO;
				SWIFT_ACTIVE_COMPILATION_CONDITIONS = DEBUG;
				SWIFT_OPTIMIZATION_LEVEL = "-Onone";
				SWIFT_VERSION = 5.0;
				SYMROOT = "${SRCROOT}/../build";
			};
			name = Debug;
		};
		29B89AC39698C1A037CDDC9554A421A4 /* Release */ = {
			isa = XCBuildConfiguration;
			baseConfigurationReference = 418E0471655A8CDB5EB2C290498D2FD3 /* FBSnapshotTestCase.xcconfig */;
			buildSettings = {
				CODE_SIGN_IDENTITY = "";
				"CODE_SIGN_IDENTITY[sdk=appletvos*]" = "";
				"CODE_SIGN_IDENTITY[sdk=iphoneos*]" = "";
				"CODE_SIGN_IDENTITY[sdk=watchos*]" = "";
				CURRENT_PROJECT_VERSION = 1;
				DEFINES_MODULE = YES;
				DYLIB_COMPATIBILITY_VERSION = 1;
				DYLIB_CURRENT_VERSION = 1;
				DYLIB_INSTALL_NAME_BASE = "@rpath";
				GCC_PREFIX_HEADER = "Target Support Files/FBSnapshotTestCase/FBSnapshotTestCase-prefix.pch";
				INFOPLIST_FILE = "Target Support Files/FBSnapshotTestCase/FBSnapshotTestCase-Info.plist";
				INSTALL_PATH = "$(LOCAL_LIBRARY_DIR)/Frameworks";
				IPHONEOS_DEPLOYMENT_TARGET = 8.0;
				LD_RUNPATH_SEARCH_PATHS = (
					"$(inherited)",
					"@executable_path/Frameworks",
					"@loader_path/Frameworks",
				);
				MODULEMAP_FILE = "Target Support Files/FBSnapshotTestCase/FBSnapshotTestCase.modulemap";
				PRODUCT_MODULE_NAME = FBSnapshotTestCase;
				PRODUCT_NAME = FBSnapshotTestCase;
				SDKROOT = iphoneos;
				SKIP_INSTALL = YES;
				SWIFT_ACTIVE_COMPILATION_CONDITIONS = "$(inherited) ";
				SWIFT_VERSION = 4.2;
				TARGETED_DEVICE_FAMILY = "1,2";
				VALIDATE_PRODUCT = YES;
				VERSIONING_SYSTEM = "apple-generic";
				VERSION_INFO_PREFIX = "";
			};
			name = Release;
		};
		323BFB719675F39A256A6158268817B3 /* Release */ = {
			isa = XCBuildConfiguration;
			baseConfigurationReference = ABB222ED8A8C01B3AC347B83CB789F59 /* KanvasCamera.xcconfig */;
			buildSettings = {
				CLANG_ENABLE_OBJC_WEAK = NO;
				CODE_SIGN_IDENTITY = "";
				"CODE_SIGN_IDENTITY[sdk=appletvos*]" = "";
				"CODE_SIGN_IDENTITY[sdk=iphoneos*]" = "";
				"CODE_SIGN_IDENTITY[sdk=watchos*]" = "";
				CURRENT_PROJECT_VERSION = 1;
				DEFINES_MODULE = YES;
				DYLIB_COMPATIBILITY_VERSION = 1;
				DYLIB_CURRENT_VERSION = 1;
				DYLIB_INSTALL_NAME_BASE = "@rpath";
				GCC_PREFIX_HEADER = "Target Support Files/KanvasCamera/KanvasCamera-prefix.pch";
				INFOPLIST_FILE = "Target Support Files/KanvasCamera/KanvasCamera-Info.plist";
				INSTALL_PATH = "$(LOCAL_LIBRARY_DIR)/Frameworks";
				IPHONEOS_DEPLOYMENT_TARGET = 11.0;
				LD_RUNPATH_SEARCH_PATHS = (
					"$(inherited)",
					"@executable_path/Frameworks",
					"@loader_path/Frameworks",
				);
				MODULEMAP_FILE = "Target Support Files/KanvasCamera/KanvasCamera.modulemap";
				PRODUCT_MODULE_NAME = KanvasCamera;
				PRODUCT_NAME = KanvasCamera;
				SDKROOT = iphoneos;
				SKIP_INSTALL = YES;
				SWIFT_ACTIVE_COMPILATION_CONDITIONS = "$(inherited) ";
				SWIFT_VERSION = 4.2;
				TARGETED_DEVICE_FAMILY = "1,2";
				VALIDATE_PRODUCT = YES;
				VERSIONING_SYSTEM = "apple-generic";
				VERSION_INFO_PREFIX = "";
			};
			name = Release;
		};
		3997EB4115B6CEBB3330823A0E9EB2DA /* Debug */ = {
			isa = XCBuildConfiguration;
			baseConfigurationReference = ABB222ED8A8C01B3AC347B83CB789F59 /* KanvasCamera.xcconfig */;
			buildSettings = {
				CLANG_ENABLE_OBJC_WEAK = NO;
				CODE_SIGN_IDENTITY = "";
				"CODE_SIGN_IDENTITY[sdk=appletvos*]" = "";
				"CODE_SIGN_IDENTITY[sdk=iphoneos*]" = "";
				"CODE_SIGN_IDENTITY[sdk=watchos*]" = "";
				CURRENT_PROJECT_VERSION = 1;
				DEFINES_MODULE = YES;
				DYLIB_COMPATIBILITY_VERSION = 1;
				DYLIB_CURRENT_VERSION = 1;
				DYLIB_INSTALL_NAME_BASE = "@rpath";
				GCC_PREFIX_HEADER = "Target Support Files/KanvasCamera/KanvasCamera-prefix.pch";
				INFOPLIST_FILE = "Target Support Files/KanvasCamera/KanvasCamera-Info.plist";
				INSTALL_PATH = "$(LOCAL_LIBRARY_DIR)/Frameworks";
				IPHONEOS_DEPLOYMENT_TARGET = 11.0;
				LD_RUNPATH_SEARCH_PATHS = (
					"$(inherited)",
					"@executable_path/Frameworks",
					"@loader_path/Frameworks",
				);
				MODULEMAP_FILE = "Target Support Files/KanvasCamera/KanvasCamera.modulemap";
				PRODUCT_MODULE_NAME = KanvasCamera;
				PRODUCT_NAME = KanvasCamera;
				SDKROOT = iphoneos;
				SKIP_INSTALL = YES;
				SWIFT_ACTIVE_COMPILATION_CONDITIONS = "$(inherited) ";
				SWIFT_VERSION = 4.2;
				TARGETED_DEVICE_FAMILY = "1,2";
				VERSIONING_SYSTEM = "apple-generic";
				VERSION_INFO_PREFIX = "";
			};
			name = Debug;
		};
		3EEDCEF93CC1F5C29C647F92172E41E9 /* Debug */ = {
			isa = XCBuildConfiguration;
			baseConfigurationReference = C4D2C31BABCB8F61AF1723647183559F /* TumblrTheme.xcconfig */;
			buildSettings = {
				CLANG_ENABLE_OBJC_WEAK = NO;
				CODE_SIGN_IDENTITY = "";
				"CODE_SIGN_IDENTITY[sdk=appletvos*]" = "";
				"CODE_SIGN_IDENTITY[sdk=iphoneos*]" = "";
				"CODE_SIGN_IDENTITY[sdk=watchos*]" = "";
				CURRENT_PROJECT_VERSION = 1;
				DEFINES_MODULE = YES;
				DYLIB_COMPATIBILITY_VERSION = 1;
				DYLIB_CURRENT_VERSION = 1;
				DYLIB_INSTALL_NAME_BASE = "@rpath";
				GCC_PREFIX_HEADER = "Target Support Files/TumblrTheme/TumblrTheme-prefix.pch";
				INFOPLIST_FILE = "Target Support Files/TumblrTheme/TumblrTheme-Info.plist";
				INSTALL_PATH = "$(LOCAL_LIBRARY_DIR)/Frameworks";
				IPHONEOS_DEPLOYMENT_TARGET = 11.0;
				LD_RUNPATH_SEARCH_PATHS = (
					"$(inherited)",
					"@executable_path/Frameworks",
					"@loader_path/Frameworks",
				);
				MODULEMAP_FILE = "Target Support Files/TumblrTheme/TumblrTheme.modulemap";
				PRODUCT_MODULE_NAME = TumblrTheme;
				PRODUCT_NAME = TumblrTheme;
				SDKROOT = iphoneos;
				SKIP_INSTALL = YES;
				SWIFT_ACTIVE_COMPILATION_CONDITIONS = "$(inherited) ";
				SWIFT_VERSION = 4.2;
				TARGETED_DEVICE_FAMILY = "1,2";
				VERSIONING_SYSTEM = "apple-generic";
				VERSION_INFO_PREFIX = "";
			};
			name = Debug;
		};
		62006007C886E5A72538B8DEBE316112 /* Release */ = {
			isa = XCBuildConfiguration;
			baseConfigurationReference = C4D2C31BABCB8F61AF1723647183559F /* TumblrTheme.xcconfig */;
			buildSettings = {
				CLANG_ENABLE_OBJC_WEAK = NO;
				CODE_SIGN_IDENTITY = "";
				"CODE_SIGN_IDENTITY[sdk=appletvos*]" = "";
				"CODE_SIGN_IDENTITY[sdk=iphoneos*]" = "";
				"CODE_SIGN_IDENTITY[sdk=watchos*]" = "";
				CURRENT_PROJECT_VERSION = 1;
				DEFINES_MODULE = YES;
				DYLIB_COMPATIBILITY_VERSION = 1;
				DYLIB_CURRENT_VERSION = 1;
				DYLIB_INSTALL_NAME_BASE = "@rpath";
				GCC_PREFIX_HEADER = "Target Support Files/TumblrTheme/TumblrTheme-prefix.pch";
				INFOPLIST_FILE = "Target Support Files/TumblrTheme/TumblrTheme-Info.plist";
				INSTALL_PATH = "$(LOCAL_LIBRARY_DIR)/Frameworks";
				IPHONEOS_DEPLOYMENT_TARGET = 11.0;
				LD_RUNPATH_SEARCH_PATHS = (
					"$(inherited)",
					"@executable_path/Frameworks",
					"@loader_path/Frameworks",
				);
				MODULEMAP_FILE = "Target Support Files/TumblrTheme/TumblrTheme.modulemap";
				PRODUCT_MODULE_NAME = TumblrTheme;
				PRODUCT_NAME = TumblrTheme;
				SDKROOT = iphoneos;
				SKIP_INSTALL = YES;
				SWIFT_ACTIVE_COMPILATION_CONDITIONS = "$(inherited) ";
				SWIFT_VERSION = 4.2;
				TARGETED_DEVICE_FAMILY = "1,2";
				VALIDATE_PRODUCT = YES;
				VERSIONING_SYSTEM = "apple-generic";
				VERSION_INFO_PREFIX = "";
			};
			name = Release;
		};
		952F2A4C3DB1CE86A4D5D7FB3A6E1BFE /* Debug */ = {
			isa = XCBuildConfiguration;
			baseConfigurationReference = 8A802CF34B017DC744FF6DC224667DB5 /* Utils.xcconfig */;
			buildSettings = {
				CLANG_ENABLE_OBJC_WEAK = NO;
				CODE_SIGN_IDENTITY = "";
				"CODE_SIGN_IDENTITY[sdk=appletvos*]" = "";
				"CODE_SIGN_IDENTITY[sdk=iphoneos*]" = "";
				"CODE_SIGN_IDENTITY[sdk=watchos*]" = "";
				CURRENT_PROJECT_VERSION = 1;
				DEFINES_MODULE = YES;
				DYLIB_COMPATIBILITY_VERSION = 1;
				DYLIB_CURRENT_VERSION = 1;
				DYLIB_INSTALL_NAME_BASE = "@rpath";
				GCC_PREFIX_HEADER = "Target Support Files/Utils/Utils-prefix.pch";
				INFOPLIST_FILE = "Target Support Files/Utils/Utils-Info.plist";
				INSTALL_PATH = "$(LOCAL_LIBRARY_DIR)/Frameworks";
				IPHONEOS_DEPLOYMENT_TARGET = 11.0;
				LD_RUNPATH_SEARCH_PATHS = (
					"$(inherited)",
					"@executable_path/Frameworks",
					"@loader_path/Frameworks",
				);
				MODULEMAP_FILE = "Target Support Files/Utils/Utils.modulemap";
				PRODUCT_MODULE_NAME = Utils;
				PRODUCT_NAME = Utils;
				SDKROOT = iphoneos;
				SKIP_INSTALL = YES;
				SWIFT_ACTIVE_COMPILATION_CONDITIONS = "$(inherited) ";
				SWIFT_VERSION = 4.2;
				TARGETED_DEVICE_FAMILY = "1,2";
				VERSIONING_SYSTEM = "apple-generic";
				VERSION_INFO_PREFIX = "";
			};
			name = Debug;
		};
		9F32E5021011A3C0435769E35866722C /* Debug */ = {
			isa = XCBuildConfiguration;
			baseConfigurationReference = 4F082B706F8AB6FBCC8E92402A098C05 /* Pods-KanvasCameraExample.debug.xcconfig */;
			buildSettings = {
				ALWAYS_EMBED_SWIFT_STANDARD_LIBRARIES = NO;
				CLANG_ENABLE_OBJC_WEAK = NO;
				CODE_SIGN_IDENTITY = "";
				"CODE_SIGN_IDENTITY[sdk=appletvos*]" = "";
				"CODE_SIGN_IDENTITY[sdk=iphoneos*]" = "";
				"CODE_SIGN_IDENTITY[sdk=watchos*]" = "";
				CURRENT_PROJECT_VERSION = 1;
				DEFINES_MODULE = YES;
				DYLIB_COMPATIBILITY_VERSION = 1;
				DYLIB_CURRENT_VERSION = 1;
				DYLIB_INSTALL_NAME_BASE = "@rpath";
				INFOPLIST_FILE = "Target Support Files/Pods-KanvasCameraExample/Pods-KanvasCameraExample-Info.plist";
				INSTALL_PATH = "$(LOCAL_LIBRARY_DIR)/Frameworks";
				IPHONEOS_DEPLOYMENT_TARGET = 12.0;
				LD_RUNPATH_SEARCH_PATHS = (
					"$(inherited)",
					"@executable_path/Frameworks",
					"@loader_path/Frameworks",
				);
				MACH_O_TYPE = staticlib;
				MODULEMAP_FILE = "Target Support Files/Pods-KanvasCameraExample/Pods-KanvasCameraExample.modulemap";
				OTHER_LDFLAGS = "";
				OTHER_LIBTOOLFLAGS = "";
				PODS_ROOT = "$(SRCROOT)";
				PRODUCT_BUNDLE_IDENTIFIER = "org.cocoapods.${PRODUCT_NAME:rfc1034identifier}";
				PRODUCT_NAME = "$(TARGET_NAME:c99extidentifier)";
				SDKROOT = iphoneos;
				SKIP_INSTALL = YES;
				TARGETED_DEVICE_FAMILY = "1,2";
				VERSIONING_SYSTEM = "apple-generic";
				VERSION_INFO_PREFIX = "";
			};
			name = Debug;
		};
		A2E31A4E2F05F32E368FCC787603DD05 /* Debug */ = {
			isa = XCBuildConfiguration;
			baseConfigurationReference = 92BC8D8E30A829B43FBA2B477A052A29 /* Pods-KanvasCameraExampleTests.debug.xcconfig */;
			buildSettings = {
				ALWAYS_EMBED_SWIFT_STANDARD_LIBRARIES = NO;
				CLANG_ENABLE_OBJC_WEAK = NO;
				CODE_SIGN_IDENTITY = "";
				"CODE_SIGN_IDENTITY[sdk=appletvos*]" = "";
				"CODE_SIGN_IDENTITY[sdk=iphoneos*]" = "";
				"CODE_SIGN_IDENTITY[sdk=watchos*]" = "";
				CURRENT_PROJECT_VERSION = 1;
				DEFINES_MODULE = YES;
				DYLIB_COMPATIBILITY_VERSION = 1;
				DYLIB_CURRENT_VERSION = 1;
				DYLIB_INSTALL_NAME_BASE = "@rpath";
				INFOPLIST_FILE = "Target Support Files/Pods-KanvasCameraExampleTests/Pods-KanvasCameraExampleTests-Info.plist";
				INSTALL_PATH = "$(LOCAL_LIBRARY_DIR)/Frameworks";
				IPHONEOS_DEPLOYMENT_TARGET = 12.0;
				LD_RUNPATH_SEARCH_PATHS = (
					"$(inherited)",
					"@executable_path/Frameworks",
					"@loader_path/Frameworks",
				);
				MACH_O_TYPE = staticlib;
				MODULEMAP_FILE = "Target Support Files/Pods-KanvasCameraExampleTests/Pods-KanvasCameraExampleTests.modulemap";
				OTHER_LDFLAGS = "";
				OTHER_LIBTOOLFLAGS = "";
				PODS_ROOT = "$(SRCROOT)";
				PRODUCT_BUNDLE_IDENTIFIER = "org.cocoapods.${PRODUCT_NAME:rfc1034identifier}";
				PRODUCT_NAME = "$(TARGET_NAME:c99extidentifier)";
				SDKROOT = iphoneos;
				SKIP_INSTALL = YES;
				TARGETED_DEVICE_FAMILY = "1,2";
				VERSIONING_SYSTEM = "apple-generic";
				VERSION_INFO_PREFIX = "";
			};
			name = Debug;
		};
		B8984FCFE944516664ACE26D16B89160 /* Release */ = {
			isa = XCBuildConfiguration;
			baseConfigurationReference = 93D08623E833189BCE80116FE3E8DBBA /* Pods-KanvasCameraExampleTests.release.xcconfig */;
			buildSettings = {
				ALWAYS_EMBED_SWIFT_STANDARD_LIBRARIES = NO;
				CLANG_ENABLE_OBJC_WEAK = NO;
				CODE_SIGN_IDENTITY = "";
				"CODE_SIGN_IDENTITY[sdk=appletvos*]" = "";
				"CODE_SIGN_IDENTITY[sdk=iphoneos*]" = "";
				"CODE_SIGN_IDENTITY[sdk=watchos*]" = "";
				CURRENT_PROJECT_VERSION = 1;
				DEFINES_MODULE = YES;
				DYLIB_COMPATIBILITY_VERSION = 1;
				DYLIB_CURRENT_VERSION = 1;
				DYLIB_INSTALL_NAME_BASE = "@rpath";
				INFOPLIST_FILE = "Target Support Files/Pods-KanvasCameraExampleTests/Pods-KanvasCameraExampleTests-Info.plist";
				INSTALL_PATH = "$(LOCAL_LIBRARY_DIR)/Frameworks";
				IPHONEOS_DEPLOYMENT_TARGET = 12.0;
				LD_RUNPATH_SEARCH_PATHS = (
					"$(inherited)",
					"@executable_path/Frameworks",
					"@loader_path/Frameworks",
				);
				MACH_O_TYPE = staticlib;
				MODULEMAP_FILE = "Target Support Files/Pods-KanvasCameraExampleTests/Pods-KanvasCameraExampleTests.modulemap";
				OTHER_LDFLAGS = "";
				OTHER_LIBTOOLFLAGS = "";
				PODS_ROOT = "$(SRCROOT)";
				PRODUCT_BUNDLE_IDENTIFIER = "org.cocoapods.${PRODUCT_NAME:rfc1034identifier}";
				PRODUCT_NAME = "$(TARGET_NAME:c99extidentifier)";
				SDKROOT = iphoneos;
				SKIP_INSTALL = YES;
				TARGETED_DEVICE_FAMILY = "1,2";
				VALIDATE_PRODUCT = YES;
				VERSIONING_SYSTEM = "apple-generic";
				VERSION_INFO_PREFIX = "";
			};
			name = Release;
		};
		CB4B9E66570C56945F88757F0D437544 /* Release */ = {
			isa = XCBuildConfiguration;
			baseConfigurationReference = FA5E750D777F8812B73B90F8308F9F11 /* Pods-KanvasCameraExample.release.xcconfig */;
			buildSettings = {
				ALWAYS_EMBED_SWIFT_STANDARD_LIBRARIES = NO;
				CLANG_ENABLE_OBJC_WEAK = NO;
				CODE_SIGN_IDENTITY = "";
				"CODE_SIGN_IDENTITY[sdk=appletvos*]" = "";
				"CODE_SIGN_IDENTITY[sdk=iphoneos*]" = "";
				"CODE_SIGN_IDENTITY[sdk=watchos*]" = "";
				CURRENT_PROJECT_VERSION = 1;
				DEFINES_MODULE = YES;
				DYLIB_COMPATIBILITY_VERSION = 1;
				DYLIB_CURRENT_VERSION = 1;
				DYLIB_INSTALL_NAME_BASE = "@rpath";
				INFOPLIST_FILE = "Target Support Files/Pods-KanvasCameraExample/Pods-KanvasCameraExample-Info.plist";
				INSTALL_PATH = "$(LOCAL_LIBRARY_DIR)/Frameworks";
				IPHONEOS_DEPLOYMENT_TARGET = 12.0;
				LD_RUNPATH_SEARCH_PATHS = (
					"$(inherited)",
					"@executable_path/Frameworks",
					"@loader_path/Frameworks",
				);
				MACH_O_TYPE = staticlib;
				MODULEMAP_FILE = "Target Support Files/Pods-KanvasCameraExample/Pods-KanvasCameraExample.modulemap";
				OTHER_LDFLAGS = "";
				OTHER_LIBTOOLFLAGS = "";
				PODS_ROOT = "$(SRCROOT)";
				PRODUCT_BUNDLE_IDENTIFIER = "org.cocoapods.${PRODUCT_NAME:rfc1034identifier}";
				PRODUCT_NAME = "$(TARGET_NAME:c99extidentifier)";
				SDKROOT = iphoneos;
				SKIP_INSTALL = YES;
				TARGETED_DEVICE_FAMILY = "1,2";
				VALIDATE_PRODUCT = YES;
				VERSIONING_SYSTEM = "apple-generic";
				VERSION_INFO_PREFIX = "";
			};
			name = Release;
		};
		CDC1BFFE5D4B659F859015D246E2E2C7 /* Release */ = {
			isa = XCBuildConfiguration;
			baseConfigurationReference = 8A802CF34B017DC744FF6DC224667DB5 /* Utils.xcconfig */;
			buildSettings = {
				CLANG_ENABLE_OBJC_WEAK = NO;
				CODE_SIGN_IDENTITY = "";
				"CODE_SIGN_IDENTITY[sdk=appletvos*]" = "";
				"CODE_SIGN_IDENTITY[sdk=iphoneos*]" = "";
				"CODE_SIGN_IDENTITY[sdk=watchos*]" = "";
				CURRENT_PROJECT_VERSION = 1;
				DEFINES_MODULE = YES;
				DYLIB_COMPATIBILITY_VERSION = 1;
				DYLIB_CURRENT_VERSION = 1;
				DYLIB_INSTALL_NAME_BASE = "@rpath";
				GCC_PREFIX_HEADER = "Target Support Files/Utils/Utils-prefix.pch";
				INFOPLIST_FILE = "Target Support Files/Utils/Utils-Info.plist";
				INSTALL_PATH = "$(LOCAL_LIBRARY_DIR)/Frameworks";
				IPHONEOS_DEPLOYMENT_TARGET = 11.0;
				LD_RUNPATH_SEARCH_PATHS = (
					"$(inherited)",
					"@executable_path/Frameworks",
					"@loader_path/Frameworks",
				);
				MODULEMAP_FILE = "Target Support Files/Utils/Utils.modulemap";
				PRODUCT_MODULE_NAME = Utils;
				PRODUCT_NAME = Utils;
				SDKROOT = iphoneos;
				SKIP_INSTALL = YES;
				SWIFT_ACTIVE_COMPILATION_CONDITIONS = "$(inherited) ";
				SWIFT_VERSION = 4.2;
				TARGETED_DEVICE_FAMILY = "1,2";
				VALIDATE_PRODUCT = YES;
				VERSIONING_SYSTEM = "apple-generic";
				VERSION_INFO_PREFIX = "";
			};
			name = Release;
		};
		D874327C5BAF66319F3A454EF4963A9A /* Debug */ = {
			isa = XCBuildConfiguration;
			baseConfigurationReference = 418E0471655A8CDB5EB2C290498D2FD3 /* FBSnapshotTestCase.xcconfig */;
			buildSettings = {
				CODE_SIGN_IDENTITY = "";
				"CODE_SIGN_IDENTITY[sdk=appletvos*]" = "";
				"CODE_SIGN_IDENTITY[sdk=iphoneos*]" = "";
				"CODE_SIGN_IDENTITY[sdk=watchos*]" = "";
				CURRENT_PROJECT_VERSION = 1;
				DEFINES_MODULE = YES;
				DYLIB_COMPATIBILITY_VERSION = 1;
				DYLIB_CURRENT_VERSION = 1;
				DYLIB_INSTALL_NAME_BASE = "@rpath";
				GCC_PREFIX_HEADER = "Target Support Files/FBSnapshotTestCase/FBSnapshotTestCase-prefix.pch";
				INFOPLIST_FILE = "Target Support Files/FBSnapshotTestCase/FBSnapshotTestCase-Info.plist";
				INSTALL_PATH = "$(LOCAL_LIBRARY_DIR)/Frameworks";
				IPHONEOS_DEPLOYMENT_TARGET = 8.0;
				LD_RUNPATH_SEARCH_PATHS = (
					"$(inherited)",
					"@executable_path/Frameworks",
					"@loader_path/Frameworks",
				);
				MODULEMAP_FILE = "Target Support Files/FBSnapshotTestCase/FBSnapshotTestCase.modulemap";
				PRODUCT_MODULE_NAME = FBSnapshotTestCase;
				PRODUCT_NAME = FBSnapshotTestCase;
				SDKROOT = iphoneos;
				SKIP_INSTALL = YES;
				SWIFT_ACTIVE_COMPILATION_CONDITIONS = "$(inherited) ";
				SWIFT_VERSION = 4.2;
				TARGETED_DEVICE_FAMILY = "1,2";
				VERSIONING_SYSTEM = "apple-generic";
				VERSION_INFO_PREFIX = "";
			};
			name = Debug;
		};
		F090CD07A80273D5A73C8EA19224ADDB /* Release */ = {
			isa = XCBuildConfiguration;
			buildSettings = {
				ALWAYS_SEARCH_USER_PATHS = NO;
				CLANG_ANALYZER_NONNULL = YES;
				CLANG_ANALYZER_NUMBER_OBJECT_CONVERSION = YES_AGGRESSIVE;
				CLANG_CXX_LANGUAGE_STANDARD = "gnu++14";
				CLANG_CXX_LIBRARY = "libc++";
				CLANG_ENABLE_MODULES = YES;
				CLANG_ENABLE_OBJC_ARC = YES;
				CLANG_ENABLE_OBJC_WEAK = YES;
				CLANG_WARN_BLOCK_CAPTURE_AUTORELEASING = YES;
				CLANG_WARN_BOOL_CONVERSION = YES;
				CLANG_WARN_COMMA = YES;
				CLANG_WARN_CONSTANT_CONVERSION = YES;
				CLANG_WARN_DEPRECATED_OBJC_IMPLEMENTATIONS = YES;
				CLANG_WARN_DIRECT_OBJC_ISA_USAGE = YES_ERROR;
				CLANG_WARN_DOCUMENTATION_COMMENTS = YES;
				CLANG_WARN_EMPTY_BODY = YES;
				CLANG_WARN_ENUM_CONVERSION = YES;
				CLANG_WARN_INFINITE_RECURSION = YES;
				CLANG_WARN_INT_CONVERSION = YES;
				CLANG_WARN_NON_LITERAL_NULL_CONVERSION = YES;
				CLANG_WARN_OBJC_IMPLICIT_RETAIN_SELF = YES;
				CLANG_WARN_OBJC_LITERAL_CONVERSION = YES;
				CLANG_WARN_OBJC_ROOT_CLASS = YES_ERROR;
				CLANG_WARN_RANGE_LOOP_ANALYSIS = YES;
				CLANG_WARN_STRICT_PROTOTYPES = YES;
				CLANG_WARN_SUSPICIOUS_MOVE = YES;
				CLANG_WARN_UNGUARDED_AVAILABILITY = YES_AGGRESSIVE;
				CLANG_WARN_UNREACHABLE_CODE = YES;
				CLANG_WARN__DUPLICATE_METHOD_MATCH = YES;
				COPY_PHASE_STRIP = NO;
				DEBUG_INFORMATION_FORMAT = "dwarf-with-dsym";
				ENABLE_NS_ASSERTIONS = NO;
				ENABLE_STRICT_OBJC_MSGSEND = YES;
				GCC_C_LANGUAGE_STANDARD = gnu11;
				GCC_NO_COMMON_BLOCKS = YES;
				GCC_PREPROCESSOR_DEFINITIONS = (
					"POD_CONFIGURATION_RELEASE=1",
					"$(inherited)",
				);
				GCC_WARN_64_TO_32_BIT_CONVERSION = YES;
				GCC_WARN_ABOUT_RETURN_TYPE = YES_ERROR;
				GCC_WARN_UNDECLARED_SELECTOR = YES;
				GCC_WARN_UNINITIALIZED_AUTOS = YES_AGGRESSIVE;
				GCC_WARN_UNUSED_FUNCTION = YES;
				GCC_WARN_UNUSED_VARIABLE = YES;
				IPHONEOS_DEPLOYMENT_TARGET = 12.0;
				MTL_ENABLE_DEBUG_INFO = NO;
				MTL_FAST_MATH = YES;
				PRODUCT_NAME = "$(TARGET_NAME)";
				STRIP_INSTALLED_PRODUCT = NO;
				SWIFT_COMPILATION_MODE = wholemodule;
				SWIFT_OPTIMIZATION_LEVEL = "-O";
				SWIFT_VERSION = 5.0;
				SYMROOT = "${SRCROOT}/../build";
			};
			name = Release;
		};
		F64C70772ACF3ADC3325D06BD02C4D28 /* Release */ = {
			isa = XCBuildConfiguration;
			baseConfigurationReference = 5705D627409979E07F1C6D91D2008E00 /* SharedUI.xcconfig */;
			buildSettings = {
				CLANG_ENABLE_OBJC_WEAK = NO;
				CODE_SIGN_IDENTITY = "";
				"CODE_SIGN_IDENTITY[sdk=appletvos*]" = "";
				"CODE_SIGN_IDENTITY[sdk=iphoneos*]" = "";
				"CODE_SIGN_IDENTITY[sdk=watchos*]" = "";
				CURRENT_PROJECT_VERSION = 1;
				DEFINES_MODULE = YES;
				DYLIB_COMPATIBILITY_VERSION = 1;
				DYLIB_CURRENT_VERSION = 1;
				DYLIB_INSTALL_NAME_BASE = "@rpath";
				GCC_PREFIX_HEADER = "Target Support Files/SharedUI/SharedUI-prefix.pch";
				INFOPLIST_FILE = "Target Support Files/SharedUI/SharedUI-Info.plist";
				INSTALL_PATH = "$(LOCAL_LIBRARY_DIR)/Frameworks";
				IPHONEOS_DEPLOYMENT_TARGET = 11.0;
				LD_RUNPATH_SEARCH_PATHS = (
					"$(inherited)",
					"@executable_path/Frameworks",
					"@loader_path/Frameworks",
				);
				MODULEMAP_FILE = "Target Support Files/SharedUI/SharedUI.modulemap";
				PRODUCT_MODULE_NAME = SharedUI;
				PRODUCT_NAME = SharedUI;
				SDKROOT = iphoneos;
				SKIP_INSTALL = YES;
				SWIFT_ACTIVE_COMPILATION_CONDITIONS = "$(inherited) ";
				SWIFT_VERSION = 4.2;
				TARGETED_DEVICE_FAMILY = "1,2";
				VALIDATE_PRODUCT = YES;
				VERSIONING_SYSTEM = "apple-generic";
				VERSION_INFO_PREFIX = "";
			};
			name = Release;
		};
		FEA0B10BF52F00EBFAEF30D01D1FA570 /* Debug */ = {
			isa = XCBuildConfiguration;
			baseConfigurationReference = 5705D627409979E07F1C6D91D2008E00 /* SharedUI.xcconfig */;
			buildSettings = {
				CLANG_ENABLE_OBJC_WEAK = NO;
				CODE_SIGN_IDENTITY = "";
				"CODE_SIGN_IDENTITY[sdk=appletvos*]" = "";
				"CODE_SIGN_IDENTITY[sdk=iphoneos*]" = "";
				"CODE_SIGN_IDENTITY[sdk=watchos*]" = "";
				CURRENT_PROJECT_VERSION = 1;
				DEFINES_MODULE = YES;
				DYLIB_COMPATIBILITY_VERSION = 1;
				DYLIB_CURRENT_VERSION = 1;
				DYLIB_INSTALL_NAME_BASE = "@rpath";
				GCC_PREFIX_HEADER = "Target Support Files/SharedUI/SharedUI-prefix.pch";
				INFOPLIST_FILE = "Target Support Files/SharedUI/SharedUI-Info.plist";
				INSTALL_PATH = "$(LOCAL_LIBRARY_DIR)/Frameworks";
				IPHONEOS_DEPLOYMENT_TARGET = 11.0;
				LD_RUNPATH_SEARCH_PATHS = (
					"$(inherited)",
					"@executable_path/Frameworks",
					"@loader_path/Frameworks",
				);
				MODULEMAP_FILE = "Target Support Files/SharedUI/SharedUI.modulemap";
				PRODUCT_MODULE_NAME = SharedUI;
				PRODUCT_NAME = SharedUI;
				SDKROOT = iphoneos;
				SKIP_INSTALL = YES;
				SWIFT_ACTIVE_COMPILATION_CONDITIONS = "$(inherited) ";
				SWIFT_VERSION = 4.2;
				TARGETED_DEVICE_FAMILY = "1,2";
				VERSIONING_SYSTEM = "apple-generic";
				VERSION_INFO_PREFIX = "";
			};
			name = Debug;
		};
/* End XCBuildConfiguration section */

/* Begin XCConfigurationList section */
		0276382DC291E74C11B611B84BB691EF /* Build configuration list for PBXNativeTarget "SharedUI" */ = {
			isa = XCConfigurationList;
			buildConfigurations = (
				FEA0B10BF52F00EBFAEF30D01D1FA570 /* Debug */,
				F64C70772ACF3ADC3325D06BD02C4D28 /* Release */,
			);
			defaultConfigurationIsVisible = 0;
			defaultConfigurationName = Release;
		};
		4821239608C13582E20E6DA73FD5F1F9 /* Build configuration list for PBXProject "Pods" */ = {
			isa = XCConfigurationList;
			buildConfigurations = (
				131356BE54884448CA49C07BEDF4BB2A /* Debug */,
				F090CD07A80273D5A73C8EA19224ADDB /* Release */,
			);
			defaultConfigurationIsVisible = 0;
			defaultConfigurationName = Release;
		};
		4F48CDCF02D030B6D95F58C7050EFC6F /* Build configuration list for PBXNativeTarget "Utils" */ = {
			isa = XCConfigurationList;
			buildConfigurations = (
				952F2A4C3DB1CE86A4D5D7FB3A6E1BFE /* Debug */,
				CDC1BFFE5D4B659F859015D246E2E2C7 /* Release */,
			);
			defaultConfigurationIsVisible = 0;
			defaultConfigurationName = Release;
		};
		7431A0CC2B5F845EE978152B1E35CE80 /* Build configuration list for PBXNativeTarget "KanvasCamera" */ = {
			isa = XCConfigurationList;
			buildConfigurations = (
				3997EB4115B6CEBB3330823A0E9EB2DA /* Debug */,
				323BFB719675F39A256A6158268817B3 /* Release */,
			);
			defaultConfigurationIsVisible = 0;
			defaultConfigurationName = Release;
		};
		9F5765F60ACC21BA2B794B38F7A77470 /* Build configuration list for PBXNativeTarget "Pods-KanvasCameraExampleTests" */ = {
			isa = XCConfigurationList;
			buildConfigurations = (
				A2E31A4E2F05F32E368FCC787603DD05 /* Debug */,
				B8984FCFE944516664ACE26D16B89160 /* Release */,
			);
			defaultConfigurationIsVisible = 0;
			defaultConfigurationName = Release;
		};
		A38070E189561F257BBD5A0A55CACCCF /* Build configuration list for PBXNativeTarget "FBSnapshotTestCase" */ = {
			isa = XCConfigurationList;
			buildConfigurations = (
				D874327C5BAF66319F3A454EF4963A9A /* Debug */,
				29B89AC39698C1A037CDDC9554A421A4 /* Release */,
			);
			defaultConfigurationIsVisible = 0;
			defaultConfigurationName = Release;
		};
		ABE0C26E71D1542B2F5AE09599885DFE /* Build configuration list for PBXNativeTarget "TumblrTheme" */ = {
			isa = XCConfigurationList;
			buildConfigurations = (
				3EEDCEF93CC1F5C29C647F92172E41E9 /* Debug */,
				62006007C886E5A72538B8DEBE316112 /* Release */,
			);
			defaultConfigurationIsVisible = 0;
			defaultConfigurationName = Release;
		};
		E40F5E0FEACC10E0427B9CF95E20B83F /* Build configuration list for PBXNativeTarget "Pods-KanvasCameraExample" */ = {
			isa = XCConfigurationList;
			buildConfigurations = (
				9F32E5021011A3C0435769E35866722C /* Debug */,
				CB4B9E66570C56945F88757F0D437544 /* Release */,
			);
			defaultConfigurationIsVisible = 0;
			defaultConfigurationName = Release;
		};
/* End XCConfigurationList section */
	};
	rootObject = BFDFE7DC352907FC980B868725387E98 /* Project object */;
}<|MERGE_RESOLUTION|>--- conflicted
+++ resolved
@@ -91,14 +91,11 @@
 		6211DC54E894C2909D17D5CF430C58B9 /* CameraInputController.swift in Sources */ = {isa = PBXBuildFile; fileRef = A3E0E2A0448B3A53FE906AD414914B29 /* CameraInputController.swift */; };
 		63B7CEC577303D59FF28866BEE660855 /* OptionView.swift in Sources */ = {isa = PBXBuildFile; fileRef = 1B35D7230DB14189DCAEA3BB00732F50 /* OptionView.swift */; };
 		64136C19EACF8F3C93CA31CBD1E4AECF /* CGRect+Center.swift in Sources */ = {isa = PBXBuildFile; fileRef = A14CCFE3DB3E3AC37160A6259945344E /* CGRect+Center.swift */; };
-<<<<<<< HEAD
-		65558272231570C2003D152F /* CALayer+Shadows.swift in Sources */ = {isa = PBXBuildFile; fileRef = 65558271231570C2003D152F /* CALayer+Shadows.swift */; };
-=======
 		65584F312310557C008A1BC2 /* EditorTextView.swift in Sources */ = {isa = PBXBuildFile; fileRef = 65584F302310557C008A1BC2 /* EditorTextView.swift */; };
->>>>>>> d6e645af
 		65860CABCB5629C6024F4EF9AB76D32B /* UIColor+Hex.swift in Sources */ = {isa = PBXBuildFile; fileRef = C8AA7EBA426046FA90B36DE32A619EB8 /* UIColor+Hex.swift */; };
 		65AA995723103BD300D64232 /* EditorTextController.swift in Sources */ = {isa = PBXBuildFile; fileRef = 65AA995623103BD300D64232 /* EditorTextController.swift */; };
 		65F857D6230D741A004F36A2 /* ColorDrop.swift in Sources */ = {isa = PBXBuildFile; fileRef = 65F857D5230D741A004F36A2 /* ColorDrop.swift */; };
+		65FB9BB12316BF8D00FFDEC8 /* CALayer+Shadows.swift in Sources */ = {isa = PBXBuildFile; fileRef = 65FB9BB02316BF8D00FFDEC8 /* CALayer+Shadows.swift */; };
 		6645914B4FC38E792C9D0576D47398C9 /* IgnoreTouchesCollectionView.swift in Sources */ = {isa = PBXBuildFile; fileRef = 6A34CF952C5A20C602495C17E7596163 /* IgnoreTouchesCollectionView.swift */; };
 		666FE703EF68C04A1E76599C113CF3B3 /* KanvasCamera-umbrella.h in Headers */ = {isa = PBXBuildFile; fileRef = AD26914810B51457EB3DDE44FDA42EFC /* KanvasCamera-umbrella.h */; settings = {ATTRIBUTES = (Public, ); }; };
 		67119FA358DD421CA60B61A0F2923F9C /* Foundation.framework in Frameworks */ = {isa = PBXBuildFile; fileRef = 5A87DA8FE73E5A2BA114EEA3B8385D1F /* Foundation.framework */; };
@@ -456,14 +453,11 @@
 		621E2781A29215367C3E25FFED0CB0A0 /* ModeButtonView.swift */ = {isa = PBXFileReference; includeInIndex = 1; lastKnownFileType = sourcecode.swift; path = ModeButtonView.swift; sourceTree = "<group>"; };
 		635B8EF611C5053183706BE4A6AD5DD0 /* GLKit.framework */ = {isa = PBXFileReference; lastKnownFileType = wrapper.framework; name = GLKit.framework; path = Platforms/iPhoneOS.platform/Developer/SDKs/iPhoneOS12.2.sdk/System/Library/Frameworks/GLKit.framework; sourceTree = DEVELOPER_DIR; };
 		63740F510F37B51D3708457BA60E3016 /* FilterCollectionView.swift */ = {isa = PBXFileReference; includeInIndex = 1; lastKnownFileType = sourcecode.swift; path = FilterCollectionView.swift; sourceTree = "<group>"; };
-<<<<<<< HEAD
-		65558271231570C2003D152F /* CALayer+Shadows.swift */ = {isa = PBXFileReference; lastKnownFileType = sourcecode.swift; path = "CALayer+Shadows.swift"; sourceTree = "<group>"; };
-=======
 		65584F302310557C008A1BC2 /* EditorTextView.swift */ = {isa = PBXFileReference; fileEncoding = 4; lastKnownFileType = sourcecode.swift; path = EditorTextView.swift; sourceTree = "<group>"; };
 		65AA995623103BD300D64232 /* EditorTextController.swift */ = {isa = PBXFileReference; lastKnownFileType = sourcecode.swift; path = EditorTextController.swift; sourceTree = "<group>"; };
->>>>>>> d6e645af
 		65D5FB840AEC33B524AE833E675F17B2 /* UIFont+Orangina.swift */ = {isa = PBXFileReference; includeInIndex = 1; lastKnownFileType = sourcecode.swift; name = "UIFont+Orangina.swift"; path = "Source/UIFont+Orangina.swift"; sourceTree = "<group>"; };
 		65F857D5230D741A004F36A2 /* ColorDrop.swift */ = {isa = PBXFileReference; fileEncoding = 4; lastKnownFileType = sourcecode.swift; path = ColorDrop.swift; sourceTree = "<group>"; };
+		65FB9BB02316BF8D00FFDEC8 /* CALayer+Shadows.swift */ = {isa = PBXFileReference; fileEncoding = 4; lastKnownFileType = sourcecode.swift; path = "CALayer+Shadows.swift"; sourceTree = "<group>"; };
 		67F08CA61C77EEDC60519CAFC36B16D1 /* CALayer+Color.swift */ = {isa = PBXFileReference; includeInIndex = 1; lastKnownFileType = sourcecode.swift; path = "CALayer+Color.swift"; sourceTree = "<group>"; };
 		67F7B2BADFF8CEC32D0BBC0069EF3CA8 /* KanvasCameraImages.swift */ = {isa = PBXFileReference; includeInIndex = 1; lastKnownFileType = sourcecode.swift; path = KanvasCameraImages.swift; sourceTree = "<group>"; };
 		6A34CF952C5A20C602495C17E7596163 /* IgnoreTouchesCollectionView.swift */ = {isa = PBXFileReference; includeInIndex = 1; lastKnownFileType = sourcecode.swift; path = IgnoreTouchesCollectionView.swift; sourceTree = "<group>"; };
@@ -1339,7 +1333,7 @@
 				90F1B1227794838F5CF49687A08E74E2 /* AVURLAsset+Thumbnail.swift */,
 				D503F1EFBAA152EF0C8803AA3015DC79 /* CALayer+CGImage.swift */,
 				67F08CA61C77EEDC60519CAFC36B16D1 /* CALayer+Color.swift */,
-				65558271231570C2003D152F /* CALayer+Shadows.swift */,
+				65FB9BB02316BF8D00FFDEC8 /* CALayer+Shadows.swift */,
 				A14CCFE3DB3E3AC37160A6259945344E /* CGRect+Center.swift */,
 				A32C4E27D9EB97276577A85E3BB568F1 /* ClosedRange+Clamp.swift */,
 				3EC6DD3D7AB8D95F9B51498B75E1840A /* IndexPath+Order.swift */,
@@ -1767,7 +1761,6 @@
 				6211DC54E894C2909D17D5CF430C58B9 /* CameraInputController.swift in Sources */,
 				49A5876CE0EB83FC821778AA7C7DAB7A /* CameraInputControllerDelegate.swift in Sources */,
 				D61B649B34AF7315A845E203D0AE5270 /* CameraInputOutput.swift in Sources */,
-				65558272231570C2003D152F /* CALayer+Shadows.swift in Sources */,
 				A006A6BB049583E28DF5D2545BC9E9C8 /* CameraOption.swift in Sources */,
 				6FB9BADE941DA4EB8C9B40ECBEE0EA56 /* CameraPreviewView.swift in Sources */,
 				BADF04B769F9DB6E4192CB0E4D5CCC93 /* CameraPreviewViewController.swift in Sources */,
@@ -1903,6 +1896,7 @@
 				42225388514DC49828EAA6258B6A9D7E /* VideoOutputHandler.swift in Sources */,
 				C74916631C0C8F5FD4DFFCB52795660A /* WaveFilter.swift in Sources */,
 				F3412C3F7E3A0086CBCB065AE846A19B /* WavePoolFilter.swift in Sources */,
+				65FB9BB12316BF8D00FFDEC8 /* CALayer+Shadows.swift in Sources */,
 			);
 			runOnlyForDeploymentPostprocessing = 0;
 		};
