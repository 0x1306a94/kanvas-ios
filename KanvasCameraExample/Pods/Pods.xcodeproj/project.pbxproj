--- conflicted
+++ resolved
@@ -3,265 +3,141 @@
 	archiveVersion = 1;
 	classes = {
 	};
-	objectVersion = 46;
+	objectVersion = 50;
 	objects = {
 
 /* Begin PBXBuildFile section */
-<<<<<<< HEAD
-		0045433AA8946E6EEA12334224877EE3 /* CameraRecordingProtocol.swift in Sources */ = {isa = PBXBuildFile; fileRef = CDBC8FB972CF820B183E6C5BCCDACFF8 /* CameraRecordingProtocol.swift */; };
-		081434B5E06F4E5E8E1751DAEE14FBC6 /* GLKit.framework in Frameworks */ = {isa = PBXBuildFile; fileRef = 293B9A99BC4353BEFC3D23EEACF2491F /* GLKit.framework */; };
-		0892A8E561C0D5A5B4704274F364B22A /* CameraInputControllerDelegate.swift in Sources */ = {isa = PBXBuildFile; fileRef = 67023EF0D0C7626E6827A9862FE40EFA /* CameraInputControllerDelegate.swift */; };
-		0A77F23C635B9CEEB4EB1A598D6F2156 /* UIColor+SharedColors.swift in Sources */ = {isa = PBXBuildFile; fileRef = D05983C2F337170D21FD4C968A75104E /* UIColor+SharedColors.swift */; };
-		0C3E2C8F4970C56B24973E9ABBE07838 /* OptionView.swift in Sources */ = {isa = PBXBuildFile; fileRef = B1FFB3F7BDD3EEA119480102AF5FC787 /* OptionView.swift */; };
-		0E929C319977B935BDF2774B06636937 /* UIView+Layout.swift in Sources */ = {isa = PBXBuildFile; fileRef = D71AA53F639541E44793E129A2C9F265 /* UIView+Layout.swift */; };
-		15B4332A5755909CD8514AA9E7DF357F /* UIFont+ComposeFonts.m in Sources */ = {isa = PBXBuildFile; fileRef = EC70EE23638D7BC937E932EB8C4C9F9C /* UIFont+ComposeFonts.m */; };
-		15B63F78202283D3CE861CD338E5387E /* VideoOutputHandler.swift in Sources */ = {isa = PBXBuildFile; fileRef = 6949BFDEFFC9263B5EA8246D37A6146A /* VideoOutputHandler.swift */; };
+		00A9CFD2E226C71A4C5663D13F347643 /* PhotoOutputHandler.swift in Sources */ = {isa = PBXBuildFile; fileRef = D9279B494810D3DBCB9E567AF7AB1CE8 /* PhotoOutputHandler.swift */; };
+		02C2AB71FE2B6348975098D79DD8A85A /* FilterCollectionController.swift in Sources */ = {isa = PBXBuildFile; fileRef = 580EB370880A1C37FF852E3E72124ED6 /* FilterCollectionController.swift */; };
+		038DC1EC080CDE0326CB65F621BD9AF8 /* FilterProtocol.swift in Sources */ = {isa = PBXBuildFile; fileRef = 3503FEB1B4C229CE401C20AE13B244BF /* FilterProtocol.swift */; };
+		0A070C8C4779402C0372842539959C3B /* KanvasCameraStrings.swift in Sources */ = {isa = PBXBuildFile; fileRef = 417A5920F835E1C47F56DF3BDC5E1DAE /* KanvasCameraStrings.swift */; };
+		0AB6BF734659E87B2B396D6C0FA40F9A /* Shaders in Resources */ = {isa = PBXBuildFile; fileRef = 2801C16EDAFF0CA490366FB685C1CF73 /* Shaders */; };
+		0B151F59C4FB16D84B97E1E5D1BE2AB2 /* MediaClipsCollectionView.swift in Sources */ = {isa = PBXBuildFile; fileRef = 86BCE06B833BCE76ABED87A5BC46AA13 /* MediaClipsCollectionView.swift */; };
+		0F21221F07A91D2356C3EB40A76ED730 /* CameraInputController.swift in Sources */ = {isa = PBXBuildFile; fileRef = EF4D917E305C16F26BFA5E1AE8301302 /* CameraInputController.swift */; };
+		102327F8CF61A34DEF11B9D8D9D1500B /* OpenGLES.framework in Frameworks */ = {isa = PBXBuildFile; fileRef = 5B37C3EE626982E2B8459F8E7BB7C20C /* OpenGLES.framework */; };
+		120E71477203BDC672B2192A28B32512 /* ModalPresentationAnimationController.swift in Sources */ = {isa = PBXBuildFile; fileRef = 7F0F6991CE2EEE3058ED67F15AAA0889 /* ModalPresentationAnimationController.swift */; };
+		12F8E51C81047C8AA4BDFF68F3C30FC7 /* UIKit.framework in Frameworks */ = {isa = PBXBuildFile; fileRef = 2E7FF5FF1C5A1C45AB8A978EEB128B37 /* UIKit.framework */; };
+		1351ED5E4D9709AD7047C9B467999172 /* ModalPresentationController.swift in Sources */ = {isa = PBXBuildFile; fileRef = B75037C712B648C65D5AC1CD327D8A43 /* ModalPresentationController.swift */; };
+		13B321C9D5C6960E62AD27417F7D449A /* CameraSettings.swift in Sources */ = {isa = PBXBuildFile; fileRef = 4F830A56439B821A3E1119D25601D07C /* CameraSettings.swift */; };
+		157803E49441CAAE9583065B16B4F7FE /* UIFont+PostFonts.h in Headers */ = {isa = PBXBuildFile; fileRef = B868C175FF11CD36E92D462B964257FA /* UIFont+PostFonts.h */; settings = {ATTRIBUTES = (Public, ); }; };
 		16B6CB23794D995D807EA10E7CEF065E /* UIImage+Diff.h in Headers */ = {isa = PBXBuildFile; fileRef = A4209C2D7929DC95F0AD404009CF3FE6 /* UIImage+Diff.h */; settings = {ATTRIBUTES = (Private, ); }; };
-		17EC5903F80DC5194F795CD60CC4997D /* MediaClipsEditorView.swift in Sources */ = {isa = PBXBuildFile; fileRef = 2184DA81C389697336820F53728AF785 /* MediaClipsEditorView.swift */; };
-		189E99C7F92C2425C9DA90DD67F9B697 /* FilterProtocol.swift in Sources */ = {isa = PBXBuildFile; fileRef = 2683C658E980E3464CBC0F662C637D61 /* FilterProtocol.swift */; };
-		1D67A1D0A8F587B803C40A5AE3ECC3FE /* IgnoreTouchesCollectionView.swift in Sources */ = {isa = PBXBuildFile; fileRef = 2477EAC8189FBE57E9076A21DBD7073E /* IgnoreTouchesCollectionView.swift */; };
-		1F8AB50F4B2547D9024F8B5314D8E0B9 /* ImagePreviewController.swift in Sources */ = {isa = PBXBuildFile; fileRef = AC87A226C457DA4235070AF1A9817164 /* ImagePreviewController.swift */; };
-=======
-		03C3BBC5D37F96CF7EDB6650717D76F4 /* CameraView.swift in Sources */ = {isa = PBXBuildFile; fileRef = 4A203D5A0F407B92829BE2DFDD8B6493 /* CameraView.swift */; };
-		057F2CC534F7BA942E89349800FB91D8 /* CameraOption.swift in Sources */ = {isa = PBXBuildFile; fileRef = C5055E140B1BBB19DAD46F8E0E400182 /* CameraOption.swift */; };
-		05B9414D6B9574ECBEFEE13FAF76E98D /* ModalView.swift in Sources */ = {isa = PBXBuildFile; fileRef = 13944E0C87CB2C001C8BE64508FE745E /* ModalView.swift */; };
-		06D8746535D8F456996B5F0F848C9BE0 /* CameraController.swift in Sources */ = {isa = PBXBuildFile; fileRef = 076150A715A8D13F4AE62E26539D104D /* CameraController.swift */; };
-		071CF94FD6A0EC69DF0F19A89A795C64 /* UIUpdate.swift in Sources */ = {isa = PBXBuildFile; fileRef = CC0E9220166421C56EDAD570D82BA9FF /* UIUpdate.swift */; };
-		09D17797AE066D652B42105D09E13EE5 /* UIKit.framework in Frameworks */ = {isa = PBXBuildFile; fileRef = 2E7FF5FF1C5A1C45AB8A978EEB128B37 /* UIKit.framework */; };
-		0A8A37FD478661132D7B0979023539ED /* GLError.swift in Sources */ = {isa = PBXBuildFile; fileRef = BA5CE7313DFE79841C515B14B54D8111 /* GLError.swift */; };
-		0A945FE15B17716845A14CE4D36D39F6 /* CameraSettings.swift in Sources */ = {isa = PBXBuildFile; fileRef = 4614391F70BD1DDF7C39C80AAC750AA0 /* CameraSettings.swift */; };
-		0C43E29CB035A57278B337D45A8B3D0A /* CVPixelBuffer+copy.swift in Sources */ = {isa = PBXBuildFile; fileRef = 7E9ECA7A567E57938C1949015F3DE5A1 /* CVPixelBuffer+copy.swift */; };
-		0C9064382BF5A44A85C70BE8667E7FAB /* UIFont+Orangina.m in Sources */ = {isa = PBXBuildFile; fileRef = A13598994D2940F0D3A677EE7D74312A /* UIFont+Orangina.m */; };
-		16B6CB23794D995D807EA10E7CEF065E /* UIImage+Diff.h in Headers */ = {isa = PBXBuildFile; fileRef = A4209C2D7929DC95F0AD404009CF3FE6 /* UIImage+Diff.h */; settings = {ATTRIBUTES = (Private, ); }; };
-		16C57857BB3803DF244379F0846CC78B /* GLKit.framework in Frameworks */ = {isa = PBXBuildFile; fileRef = 293B9A99BC4353BEFC3D23EEACF2491F /* GLKit.framework */; };
-		1994F475C6F92F192468A80282924C95 /* TumblrTheme-dummy.m in Sources */ = {isa = PBXBuildFile; fileRef = F881DF63974B85BF2E965AE08BBF9248 /* TumblrTheme-dummy.m */; };
-		1CF0EA2D3B4BF308FDA77FD9D5AC2264 /* CameraPreviewViewController.swift in Sources */ = {isa = PBXBuildFile; fileRef = 0322288C44EC30CA7A90D0D0D09A1E6D /* CameraPreviewViewController.swift */; };
->>>>>>> ce637758
+		17BCBFDB6422CE36B90B77C38ADF6D0C /* CGRect+Center.swift in Sources */ = {isa = PBXBuildFile; fileRef = 82B10EDE9915F2AC21B003A6D6BCE6C8 /* CGRect+Center.swift */; };
+		184CF9BC6983FB5251CB45D280A834B0 /* UIViewController+Load.swift in Sources */ = {isa = PBXBuildFile; fileRef = D21197167E087D102AEEC6259DC6DA87 /* UIViewController+Load.swift */; };
+		1F5B84FF7B9618F3B1FAF050CAE1D143 /* UIFont+Utils.swift in Sources */ = {isa = PBXBuildFile; fileRef = 78CE28FCF0287760C9B9900EDF8CDC7F /* UIFont+Utils.swift */; };
 		24DEF3AF3296F229268D80B50E433240 /* UIImage+Snapshot.m in Sources */ = {isa = PBXBuildFile; fileRef = FE05DAD5186CEC183AAD0BC4D2F6297C /* UIImage+Snapshot.m */; };
 		263A0CC69E231F4AC788384FBC792C65 /* Pods-KanvasCameraExampleTests-umbrella.h in Headers */ = {isa = PBXBuildFile; fileRef = 40C111494557E79A2578DE96391B581E /* Pods-KanvasCameraExampleTests-umbrella.h */; settings = {ATTRIBUTES = (Public, ); }; };
-		26526AB24B40976D4BB992EDB5376F9A /* UIImage+Camera.swift in Sources */ = {isa = PBXBuildFile; fileRef = F2C9D2E89BCCFCAED6F3E9349506DA16 /* UIImage+Camera.swift */; };
-		26BF5D06B056B71CB4F7158BA5AB4BFB /* ModalViewModel.swift in Sources */ = {isa = PBXBuildFile; fileRef = 6BBA86A3485FD7F3AC6047460CD9DABC /* ModalViewModel.swift */; };
 		26D3EEFCFCA6DC9A4EB8EAD9703ECD98 /* FBSnapshotTestCase.m in Sources */ = {isa = PBXBuildFile; fileRef = 290D40DB23B0E1E833EB7F996C615341 /* FBSnapshotTestCase.m */; };
+		26F9947402F81BE7FE22ED5486D02FE6 /* RGBA.swift in Sources */ = {isa = PBXBuildFile; fileRef = 7ED00C8926D344684662699C8ACF5E59 /* RGBA.swift */; };
+		2711E54C11B79C1BA2B99CEBB8B95408 /* ExtendedButton.swift in Sources */ = {isa = PBXBuildFile; fileRef = 7BE352D68A87CEF428FF5B50266011D2 /* ExtendedButton.swift */; };
 		27C294AFD2251BF21CAFA97EB53DEDE3 /* FBSnapshotTestController.h in Headers */ = {isa = PBXBuildFile; fileRef = 2B0390FC11C3671BEC209EA6F6AE8033 /* FBSnapshotTestController.h */; settings = {ATTRIBUTES = (Public, ); }; };
-<<<<<<< HEAD
-		293797419D7F79B92457511CB7F867DD /* NSURL+Media.swift in Sources */ = {isa = PBXBuildFile; fileRef = 1C67817B318CEE6FA1B470FC76E50D85 /* NSURL+Media.swift */; };
-		29D2D7325BC63CBB9690E023A95FE970 /* MediaClipsCollectionCell.swift in Sources */ = {isa = PBXBuildFile; fileRef = F39C2416C3A0F85DA848915D4BDA21BB /* MediaClipsCollectionCell.swift */; };
-		2C4D102D291F4BE779FCA1FFEC633C54 /* UIFont+TumblrTheme.swift in Sources */ = {isa = PBXBuildFile; fileRef = DB396FC7C64099C9AB7266F516858A9F /* UIFont+TumblrTheme.swift */; };
+		287B9747DDAFE6B7C4161E76320A93ED /* TumblrTheme-dummy.m in Sources */ = {isa = PBXBuildFile; fileRef = 63EC3731591893A012CEFEA3784F9D00 /* TumblrTheme-dummy.m */; };
+		2BF546A1033906CF4F0CC1F993EBE442 /* MediaClipsEditorViewController.swift in Sources */ = {isa = PBXBuildFile; fileRef = 569528E0BC22BA36FED2893B632BB277 /* MediaClipsEditorViewController.swift */; };
 		2C8E41D43E185E62965404EC1F236FA0 /* FBSnapshotTestCase-dummy.m in Sources */ = {isa = PBXBuildFile; fileRef = C3FB5D637CA8F60B2B16F9375DFCA3FE /* FBSnapshotTestCase-dummy.m */; };
-		2F1666F18ED7670C99959F9BA12A7C2E /* ShaderUtilities.swift in Sources */ = {isa = PBXBuildFile; fileRef = 56A5F548BE6975B7B2FE203E6F84F45B /* ShaderUtilities.swift */; };
-		2F53ADE65353D7EDDC33EED2C01B7F47 /* Foundation.framework in Frameworks */ = {isa = PBXBuildFile; fileRef = 5993BD54547A171F82495C36A475B92C /* Foundation.framework */; };
-		3149D61C58E978541BB91D5C8334EA7A /* UIUpdate.swift in Sources */ = {isa = PBXBuildFile; fileRef = A87BC93353ED6BA50B66B5F14864EDA2 /* UIUpdate.swift */; };
-		322813C647A22A25E7996D6A6834B334 /* Array+Move.swift in Sources */ = {isa = PBXBuildFile; fileRef = 6973AA4D239F52C40E73CD36969FD12C /* Array+Move.swift */; };
+		335C993AD381A4C9B97C35806072A8DC /* ModeSelectorAndShootView.swift in Sources */ = {isa = PBXBuildFile; fileRef = 3F9647B75FDBF5BEFC0217CBC97220DA /* ModeSelectorAndShootView.swift */; };
 		33CD52558D8E2F820100C8753AA2F32F /* SwiftSupport.swift in Sources */ = {isa = PBXBuildFile; fileRef = 499BB97C946EF5DFF46CB40D7D685EE1 /* SwiftSupport.swift */; };
-		37EC52B28F18258FB5C7A7BB3F9C712B /* CameraView.swift in Sources */ = {isa = PBXBuildFile; fileRef = A0E2C9D1ADDADFB1E16D14270D6F285B /* CameraView.swift */; };
-		399E45585B7E9253F54319F45A6DC5D2 /* Shader.swift in Sources */ = {isa = PBXBuildFile; fileRef = 378B03339E31B8DC75F0DA50CF9F1B5E /* Shader.swift */; };
-		3FAD934918861E92467AE17734D103F9 /* CGRect+Center.swift in Sources */ = {isa = PBXBuildFile; fileRef = 21D642509453902C7724BB6CF3025CC8 /* CGRect+Center.swift */; };
-		435A47B06371750C5DCE715A8F7868BF /* ExtendedStackView.swift in Sources */ = {isa = PBXBuildFile; fileRef = 6B8B67DB717ECCBB479A723EADCB3068 /* ExtendedStackView.swift */; };
-		43FDBF7BB212EB4247EF5E07D9E9B70C /* UIFont+Utils.swift in Sources */ = {isa = PBXBuildFile; fileRef = 113CF9F478EB6E99914E9D81D09669BF /* UIFont+Utils.swift */; };
-		4ACFAC07482828E9B7F3EF21E9B34983 /* CameraPreviewViewController.swift in Sources */ = {isa = PBXBuildFile; fileRef = FCC6C9FD19C183B70E1E31677C23DDA0 /* CameraPreviewViewController.swift */; };
-		4D0D70D7063FD2CCC4C6138C5491564A /* TumblrTheme-dummy.m in Sources */ = {isa = PBXBuildFile; fileRef = 63EC3731591893A012CEFEA3784F9D00 /* TumblrTheme-dummy.m */; };
-		4ED5D116AF46C9585EA72515377F0A39 /* CameraInputOutput.swift in Sources */ = {isa = PBXBuildFile; fileRef = 712F777D53E7D3BDD027FFE189480F17 /* CameraInputOutput.swift */; };
-		4FF29A1FEEF4CC1494F4E62259159807 /* FilterItem.swift in Sources */ = {isa = PBXBuildFile; fileRef = AC7105DDEE918D10C6FB924AB1FDE9EE /* FilterItem.swift */; };
-		5155EB6D0B56C922DE90993B0C300531 /* MediaClipsCollectionView.swift in Sources */ = {isa = PBXBuildFile; fileRef = A267959C98D62A9B73134738C9CEC022 /* MediaClipsCollectionView.swift */; };
-		556FA4566596D7B81771174DE1466A5F /* ModalPresentationController.swift in Sources */ = {isa = PBXBuildFile; fileRef = D62AF2048492FF535DB2D8739E1FF445 /* ModalPresentationController.swift */; };
-		5636D12F1D84E3E8AE2034B5C4C26526 /* UIButton+Shadows.swift in Sources */ = {isa = PBXBuildFile; fileRef = 6B7BFEF308DB632D67251A729B5520EE /* UIButton+Shadows.swift */; };
-		57EEB51D88F40773CBBD854067106919 /* Queue.swift in Sources */ = {isa = PBXBuildFile; fileRef = 2CAF8F4A59CC62115DBFBC72D0AC9481 /* Queue.swift */; };
-		58A7BFB032629FE442A730E4F448D561 /* UIViewController+Load.swift in Sources */ = {isa = PBXBuildFile; fileRef = 55968FA89D5E7D38D7E45231CD57B602 /* UIViewController+Load.swift */; };
-		59E61372DC587C6021349357919DB842 /* PhotoOutputHandler.swift in Sources */ = {isa = PBXBuildFile; fileRef = B86843F6DC6C9CFC04B15F569B173FC8 /* PhotoOutputHandler.swift */; };
-		5A1A3814C6F297CEECA038DAD94195D2 /* KanvasCamera-dummy.m in Sources */ = {isa = PBXBuildFile; fileRef = B56FBFA97506A3FF596B9995F2E6B457 /* KanvasCamera-dummy.m */; };
-		5B3E121B063D469FDAE46C6292739A88 /* UIFont+Orangina.h in Headers */ = {isa = PBXBuildFile; fileRef = EA7CD9A4EC570EAD015063B2D921FFAA /* UIFont+Orangina.h */; settings = {ATTRIBUTES = (Public, ); }; };
-		5C04EC6C7FC2D9A29D6112825B57AB9A /* KanvasCameraColors.swift in Sources */ = {isa = PBXBuildFile; fileRef = 4DB077A81220FFDB035AB5FAB67A4A22 /* KanvasCameraColors.swift */; };
-		5E9948F15B90F36953FAED08941FF15D /* Foundation.framework in Frameworks */ = {isa = PBXBuildFile; fileRef = 5993BD54547A171F82495C36A475B92C /* Foundation.framework */; };
-		5FD8854C858DF21571445FB9D7C52A7F /* UICollectionView+Cells.swift in Sources */ = {isa = PBXBuildFile; fileRef = 6F4593DB190719169422D479C71FDD18 /* UICollectionView+Cells.swift */; };
-		63574DD25A77F82B769406DB99E4F983 /* GLRenderer.swift in Sources */ = {isa = PBXBuildFile; fileRef = 332302D7759899F2FF1678EE067B46FC /* GLRenderer.swift */; };
-		63CFC5206C6E8576A8312C00F85FCAA0 /* UIKit.framework in Frameworks */ = {isa = PBXBuildFile; fileRef = 2E7FF5FF1C5A1C45AB8A978EEB128B37 /* UIKit.framework */; };
-		66301A4B347E876297E474F8B88F4375 /* Shaders in Resources */ = {isa = PBXBuildFile; fileRef = 117656DC155286076CE761DB88164792 /* Shaders */; };
-		6650A9304C9359AF89D2E11A41C4D311 /* NumTypes+Conversion.swift in Sources */ = {isa = PBXBuildFile; fileRef = F68AE2CA207EAB19275AD29BAE89A2E7 /* NumTypes+Conversion.swift */; };
-		689A762A1CD2FBDEC242C6B6FCA5D964 /* ClosedRange+Clamp.swift in Sources */ = {isa = PBXBuildFile; fileRef = C6E031093DE35F0CA8014081219262DB /* ClosedRange+Clamp.swift */; };
-		693956E3CE3AFC0315C6651CDB4FFCD7 /* ModeButtonView.swift in Sources */ = {isa = PBXBuildFile; fileRef = AA49334188C662A9A3109045B970FDDD /* ModeButtonView.swift */; };
-		6E211CDAD75EC175833F81CD03D34B8D /* UIFont+PostFonts.h in Headers */ = {isa = PBXBuildFile; fileRef = B868C175FF11CD36E92D462B964257FA /* UIFont+PostFonts.h */; settings = {ATTRIBUTES = (Public, ); }; };
+		3ABD6523095A29B522D0285A60C6C2E0 /* Array+Move.swift in Sources */ = {isa = PBXBuildFile; fileRef = 2321224B622C236EA6A3475D37826569 /* Array+Move.swift */; };
+		3BF18AB631EAEB337D1CF72ED06CAE2A /* CameraRecordingProtocol.swift in Sources */ = {isa = PBXBuildFile; fileRef = CD13F2FA00EFC9DA1888CAC3F5AC8139 /* CameraRecordingProtocol.swift */; };
+		3DE578604E2F8BAC328C65BA2C74BC52 /* CameraController.swift in Sources */ = {isa = PBXBuildFile; fileRef = 792261B6E9CE7BA972BFB23C852F26ED /* CameraController.swift */; };
+		41EE3B13232A886E96B32EB12998F141 /* CameraInputOutput.swift in Sources */ = {isa = PBXBuildFile; fileRef = 29FF90DFF19B3F4F994C45596CC72D86 /* CameraInputOutput.swift */; };
+		471A400FEAC3A409F6C2057C7BA86F44 /* ModeButtonView.swift in Sources */ = {isa = PBXBuildFile; fileRef = 7AB72098CF39FC6C95175F2DF05A7FCE /* ModeButtonView.swift */; };
+		4CA54BDA3209C745B88A2AF154036AC6 /* ImagePreviewController.swift in Sources */ = {isa = PBXBuildFile; fileRef = EBE4B4F80F4405A0E82D1E8F0133BDAD /* ImagePreviewController.swift */; };
+		4DFE0045F477DD52FC36764EDDFCDFB0 /* TumblrTheme-umbrella.h in Headers */ = {isa = PBXBuildFile; fileRef = C543672C8C79BE4D90EDF37FEDDEE2D2 /* TumblrTheme-umbrella.h */; settings = {ATTRIBUTES = (Public, ); }; };
+		4E660B6936DC30D73407C917AB314B17 /* ModalViewModel.swift in Sources */ = {isa = PBXBuildFile; fileRef = 3FFE48D4CA0EFAC74FBF49B94C4D9A34 /* ModalViewModel.swift */; };
+		4E83C299E917BD1D8072AD50B2801641 /* Queue.swift in Sources */ = {isa = PBXBuildFile; fileRef = 85E9B9359BF34C1D758021CFDAD5E1B7 /* Queue.swift */; };
+		543DB17FA329C802A83C774B4149C5AE /* FilterCollectionCell.swift in Sources */ = {isa = PBXBuildFile; fileRef = DC9D8E604E79836B41D338A6133BAC9E /* FilterCollectionCell.swift */; };
+		5449B5565FCB5703AD374E0B0DCF4B86 /* UIKit.framework in Frameworks */ = {isa = PBXBuildFile; fileRef = 2E7FF5FF1C5A1C45AB8A978EEB128B37 /* UIKit.framework */; };
+		5558AE5B4AB4F57E1501173290BBFB89 /* UIUpdate.swift in Sources */ = {isa = PBXBuildFile; fileRef = AB18DBABF389AA115A79A36DCEBB55DD /* UIUpdate.swift */; };
+		5C0187D307754294C1CE5AC7AF3E749F /* FilterCollectionView.swift in Sources */ = {isa = PBXBuildFile; fileRef = 1A31E52EF1FEC5EB090B69C3C5F69F75 /* FilterCollectionView.swift */; };
+		5FD1167555B2A81A62EDF60337DFF613 /* GLPixelBufferView.swift in Sources */ = {isa = PBXBuildFile; fileRef = 8D3D10989F29BD25C1796E71E0E44734 /* GLPixelBufferView.swift */; };
+		66F965CA688C99089313D1E257B53473 /* UIFont+Orangina.m in Sources */ = {isa = PBXBuildFile; fileRef = F75C9CC0F9780E8375AA5A52E5D66761 /* UIFont+Orangina.m */; };
+		68DDF219CABF0317FB4F12DD03A2B990 /* CameraZoomHandler.swift in Sources */ = {isa = PBXBuildFile; fileRef = 5CD92582A6A4CE52E2F2DFECB218B98F /* CameraZoomHandler.swift */; };
+		6A46F4B07E840CB161DA13A27BCB111D /* ShootButtonView.swift in Sources */ = {isa = PBXBuildFile; fileRef = 7F6B428451396F3B53510A83E97F55E0 /* ShootButtonView.swift */; };
+		6B297C6803A3EA5BBDD1215B7FD5324A /* VideoOutputHandler.swift in Sources */ = {isa = PBXBuildFile; fileRef = 8D2234D479EBF3997802D5FE57D725CE /* VideoOutputHandler.swift */; };
+		6B96318990A7054AE1CC9A1B928287F0 /* ModeSelectorAndShootController.swift in Sources */ = {isa = PBXBuildFile; fileRef = 03AABE2EA69EDC524F67D85AA2EE4BD9 /* ModeSelectorAndShootController.swift */; };
+		6C37D6AB15F666546AFBE7FFE96DC6F6 /* ShaderUtilities.swift in Sources */ = {isa = PBXBuildFile; fileRef = 98D4EC6C0B2D66F27ED15D7CD41BB3A9 /* ShaderUtilities.swift */; };
 		6F01DF0FB5610799A00AC976F981EB18 /* UIApplication+StrictKeyWindow.h in Headers */ = {isa = PBXBuildFile; fileRef = 912F5BE09296F333F87046761D662D18 /* UIApplication+StrictKeyWindow.h */; settings = {ATTRIBUTES = (Project, ); }; };
 		700E8CE0FDD79F21D428FC3D54D36C0E /* UIImage+Snapshot.h in Headers */ = {isa = PBXBuildFile; fileRef = D7B529483604801ABB9AB87D9F1FFAD9 /* UIImage+Snapshot.h */; settings = {ATTRIBUTES = (Private, ); }; };
-		718D4D921138DDBCB1DFBDCAFAF7072E /* ModeSelectorAndShootController.swift in Sources */ = {isa = PBXBuildFile; fileRef = D968088306CC4D2626F7FDDB6ADBF948 /* ModeSelectorAndShootController.swift */; };
-		73B98B530B838ACF084993FFF1CC25D4 /* ExtendedButton.swift in Sources */ = {isa = PBXBuildFile; fileRef = 59176D9F19360F617D86E40331194843 /* ExtendedButton.swift */; };
-		7495D2DBC5BBB4622C4739692324A705 /* CameraController.swift in Sources */ = {isa = PBXBuildFile; fileRef = 636331485726F767AE927E7C05740225 /* CameraController.swift */; };
-		78C04F007054B99DE5D3F9D1C20E7946 /* LoadingIndicatorView.swift in Sources */ = {isa = PBXBuildFile; fileRef = 2E340DDFABCE0C2973D56A58DE197B32 /* LoadingIndicatorView.swift */; };
+		749118646E622AB323CC487E4F567147 /* KanvasCameraTimes.swift in Sources */ = {isa = PBXBuildFile; fileRef = EA6E04AB8C02D9D777173B6D6CE32132 /* KanvasCameraTimes.swift */; };
+		74DA4354A3C4309891916D71662B4B32 /* UIFont+ComposeFonts.h in Headers */ = {isa = PBXBuildFile; fileRef = 8196886868B5856893FBED069C06B5C4 /* UIFont+ComposeFonts.h */; settings = {ATTRIBUTES = (Public, ); }; };
+		75464CA33BDB310ACFD35F4CC4407623 /* UIFont+TumblrTheme.swift in Sources */ = {isa = PBXBuildFile; fileRef = DB396FC7C64099C9AB7266F516858A9F /* UIFont+TumblrTheme.swift */; };
+		7AAD8442C14037B30FD6185B166149CF /* ModalController.swift in Sources */ = {isa = PBXBuildFile; fileRef = FE52643952A3A9E1890770BA1AF239E9 /* ModalController.swift */; };
+		7B2A770F63A435239D907D8DEB250A5D /* AVURLAsset+Thumbnail.swift in Sources */ = {isa = PBXBuildFile; fileRef = 71F716E529426D59C606F49F1A4A0B0A /* AVURLAsset+Thumbnail.swift */; };
+		7B9031B91DB2BE8B9489B4D0F7C9EEF5 /* ClosedRange+Clamp.swift in Sources */ = {isa = PBXBuildFile; fileRef = 273EA8968C24FE2D003E96416322AFBE /* ClosedRange+Clamp.swift */; };
 		7E6E7BD910E2FA446CEBB40A9EDC1A9A /* XCTest.framework in Frameworks */ = {isa = PBXBuildFile; fileRef = 9FD8E1F84A0C9390AD703D2E6A02823A /* XCTest.framework */; };
-		800D1AF3B98B8DEF20ADEABAC02A1A0A /* FilterCollectionCell.swift in Sources */ = {isa = PBXBuildFile; fileRef = B1B4F2E7E1FE6224D1AB49DF88AA8197 /* FilterCollectionCell.swift */; };
+		7E845C256BE4BEE34AB414988EDD5CDF /* KanvasCameraAnalyticsProvider.swift in Sources */ = {isa = PBXBuildFile; fileRef = E5AE9F8AF6C2C9B19A1CE04648D76657 /* KanvasCameraAnalyticsProvider.swift */; };
+		802C650D86A8A82CA06694939451F7BC /* NumTypes+Conversion.swift in Sources */ = {isa = PBXBuildFile; fileRef = 3EAC5D21E6407AB9FF630BD7946DF710 /* NumTypes+Conversion.swift */; };
+		81272753F248D7CA7E14D7F5154E19B7 /* FilterSettingsController.swift in Sources */ = {isa = PBXBuildFile; fileRef = EEEE6EB1BDE037AE3308F092AF6CE310 /* FilterSettingsController.swift */; };
+		816E95CBF5676A33FE09A86C24B044DA /* Foundation.framework in Frameworks */ = {isa = PBXBuildFile; fileRef = 5993BD54547A171F82495C36A475B92C /* Foundation.framework */; };
 		832DC61A7CA632444CD6DA46EF6491FC /* FBSnapshotTestController.m in Sources */ = {isa = PBXBuildFile; fileRef = 841F562A950BC3B0D9DB87C857D478D7 /* FBSnapshotTestController.m */; };
-		85C51C15DE3EB0866F53871F8859B730 /* CameraPreviewView.swift in Sources */ = {isa = PBXBuildFile; fileRef = 4D498495C63FBF0186492BB21FD177A0 /* CameraPreviewView.swift */; };
-		88BBA89DBD3D036FF8DD5B93C6763563 /* IgnoreTouchesView.swift in Sources */ = {isa = PBXBuildFile; fileRef = 159B7D4EC0DD167A33A1D9EF2A0D811A /* IgnoreTouchesView.swift */; };
-		88EB8C77967ADF471C0162F8162BE1EC /* Filter.swift in Sources */ = {isa = PBXBuildFile; fileRef = 7B16A1083F69EF869F8C10B651B93947 /* Filter.swift */; };
-		8C8C6C090DAC729010D025574D118126 /* UIFont+Orangina.m in Sources */ = {isa = PBXBuildFile; fileRef = F75C9CC0F9780E8375AA5A52E5D66761 /* UIFont+Orangina.m */; };
+		84960D3506A0574B85C842DA02B998C3 /* MediaClipsCollectionCell.swift in Sources */ = {isa = PBXBuildFile; fileRef = 62714C3B84732F637C74128827B8AE73 /* MediaClipsCollectionCell.swift */; };
+		8B201AECC317C730BF71426DF433B5E0 /* Foundation.framework in Frameworks */ = {isa = PBXBuildFile; fileRef = 5993BD54547A171F82495C36A475B92C /* Foundation.framework */; };
+		8B6CB24B8857F2EAC42262A2DAB1C785 /* KanvasCamera-dummy.m in Sources */ = {isa = PBXBuildFile; fileRef = D964F0647579C965A01315C15A6BBC35 /* KanvasCamera-dummy.m */; };
 		8C8CBE0160D700133D554C5EE0DA00CF /* Foundation.framework in Frameworks */ = {isa = PBXBuildFile; fileRef = 5993BD54547A171F82495C36A475B92C /* Foundation.framework */; };
 		8E08BAF7E7CF8950BF8E17F6620BD6EC /* QuartzCore.framework in Frameworks */ = {isa = PBXBuildFile; fileRef = 33E15046358ECF1F9C5A7675A82CF2D1 /* QuartzCore.framework */; };
-		8ECF5CE3750552748EA18242B28205C5 /* KanvasCameraTimes.swift in Sources */ = {isa = PBXBuildFile; fileRef = 5B359C2EB965C16501115249FE20921A /* KanvasCameraTimes.swift */; };
-		8F5F59E19B6B43336DE9BB4E0F1847DB /* silence.aac in Resources */ = {isa = PBXBuildFile; fileRef = F8582A2A89630955D416BCFF41984003 /* silence.aac */; };
-		957DD5E7E5F7A504CDEB1B8C068368D7 /* CameraInputController.swift in Sources */ = {isa = PBXBuildFile; fileRef = 26DC44AE279C22EC4657D11D409716E6 /* CameraInputController.swift */; };
-		97E7B73A554A9450CAEA0319918CD4AA /* GLError.swift in Sources */ = {isa = PBXBuildFile; fileRef = 238BD84AD1182F35015D007CB3D0714E /* GLError.swift */; };
-		9AF81ECCEE2132B90C4D4DB9ED6C999C /* MediaClipsCollectionController.swift in Sources */ = {isa = PBXBuildFile; fileRef = 13AD9CB5E1270B80685140BA81CDE8F1 /* MediaClipsCollectionController.swift */; };
-		A1B4AC3378F7A896DD973D57B1C3B489 /* TumblrTheme-umbrella.h in Headers */ = {isa = PBXBuildFile; fileRef = C543672C8C79BE4D90EDF37FEDDEE2D2 /* TumblrTheme-umbrella.h */; settings = {ATTRIBUTES = (Public, ); }; };
-		A2530750E849E18C551B85AB24DC08AD /* GifVideoOutputHandler.swift in Sources */ = {isa = PBXBuildFile; fileRef = BD5228AB27A080F3DB857B5168A85315 /* GifVideoOutputHandler.swift */; };
+		9541D5D38EF239194D0761D7D4083FE3 /* Device.swift in Sources */ = {isa = PBXBuildFile; fileRef = AF070851CDAEB7300953ABF9295EA013 /* Device.swift */; };
+		9551A98C54D24FE3BB8019D094BDB360 /* UICollectionView+Cells.swift in Sources */ = {isa = PBXBuildFile; fileRef = C421597789A354A2D2F89835EA3A78A3 /* UICollectionView+Cells.swift */; };
+		966047C55D95AE24BD1A59499DBEF64F /* UIView+Layout.swift in Sources */ = {isa = PBXBuildFile; fileRef = 1C321EE3E74EC1C540DE3D0A01324E30 /* UIView+Layout.swift */; };
+		970343F95E15B668E847F44421C1961F /* FilterSettingsView.swift in Sources */ = {isa = PBXBuildFile; fileRef = 4858D06CB1F3C0C0C46A0CEC19D490BE /* FilterSettingsView.swift */; };
+		9757B6B052FF13C909195BA0FAAD151F /* FilterItem.swift in Sources */ = {isa = PBXBuildFile; fileRef = ABCCE8BE0140AAE3FA673E12C2EC35B3 /* FilterItem.swift */; };
+		9925E135AEB722461395D28BF535BF28 /* OptionsController.swift in Sources */ = {isa = PBXBuildFile; fileRef = 06546047E7265B7C6BBC90FD4731B32A /* OptionsController.swift */; };
+		9BACF6F1D229AD341FDC74F2DE9A700D /* UIColor+Util.swift in Sources */ = {isa = PBXBuildFile; fileRef = C2A5240A6F0DC6087A8D54988D21C5FE /* UIColor+Util.swift */; };
+		9E26E777D145FA1754978B6AEA7FA1B0 /* UIButton+Shadows.swift in Sources */ = {isa = PBXBuildFile; fileRef = 4439B8DA78883077ED87BE6198B0B229 /* UIButton+Shadows.swift */; };
+		9E627AFD6683666BF782F44A2DA8314C /* FilteredInputViewController.swift in Sources */ = {isa = PBXBuildFile; fileRef = CB2A3BB96242220CE52EC11EAD99E845 /* FilteredInputViewController.swift */; };
+		9EB4AAD53986B44D2B5FA0D6E7BD2D26 /* UIFont+Orangina.h in Headers */ = {isa = PBXBuildFile; fileRef = EA7CD9A4EC570EAD015063B2D921FFAA /* UIFont+Orangina.h */; settings = {ATTRIBUTES = (Public, ); }; };
+		A1221E24589DC43018D56FB92FF5459F /* silence.aac in Resources */ = {isa = PBXBuildFile; fileRef = 5EF6D6D81278B7D5F366BC02AA9E68A2 /* silence.aac */; };
+		A5DD12700E1FDC5076324D2BCA29781D /* CameraPreviewView.swift in Sources */ = {isa = PBXBuildFile; fileRef = 2A99F76345A1AA6DDD6BE57D248C5BAB /* CameraPreviewView.swift */; };
+		A6C227EAC30DB42F4BBC6E3BFFEE6C13 /* ModalView.swift in Sources */ = {isa = PBXBuildFile; fileRef = 956620FDC8CD13A9F3702E8CBEF9672F /* ModalView.swift */; };
 		AA90D38B952D894F9EA242FC97504ED2 /* FBSnapshotTestCase-umbrella.h in Headers */ = {isa = PBXBuildFile; fileRef = CBE4EA1756325767F72616D3CD687833 /* FBSnapshotTestCase-umbrella.h */; settings = {ATTRIBUTES = (Public, ); }; };
 		AAC4D80E2841DE55D2266A4B67863EC8 /* FBSnapshotTestCasePlatform.h in Headers */ = {isa = PBXBuildFile; fileRef = 4FB23A7A321BFD09B0985E94534A5272 /* FBSnapshotTestCasePlatform.h */; settings = {ATTRIBUTES = (Public, ); }; };
-		AB131DD887E76CB4565510B83CEFF780 /* OptionsStackView.swift in Sources */ = {isa = PBXBuildFile; fileRef = E1EC1EC70736CE29B49C2B3410CA0668 /* OptionsStackView.swift */; };
-		AC1506D0262D2F55AAB3BA2982CBDBEC /* KanvasCameraAnalyticsProvider.swift in Sources */ = {isa = PBXBuildFile; fileRef = 0EDB9C038B6A4EEF5110BE4A6D070A14 /* KanvasCameraAnalyticsProvider.swift */; };
-		AC5A1423DA935B606F05C0719285A71F /* Device.swift in Sources */ = {isa = PBXBuildFile; fileRef = B6B5DC9D7F370DE64FEDCA4719C6ACD4 /* Device.swift */; };
-		ACBB5A6EFF2E41E4095E40529F494612 /* CameraOption.swift in Sources */ = {isa = PBXBuildFile; fileRef = 103445AF39A6BE806002C368879FD873 /* CameraOption.swift */; };
-		ADE54CAB1BCAABB53A7EA1BD8F35BFA5 /* FilterCollectionView.swift in Sources */ = {isa = PBXBuildFile; fileRef = 4850E76C661C6295AE1F6E004F2D6801 /* FilterCollectionView.swift */; };
-		B2CEFED098445F423BA421DE7954564C /* UIFont+PostFonts.m in Sources */ = {isa = PBXBuildFile; fileRef = F2811E4BE2F7EEE30A21CADE501216E4 /* UIFont+PostFonts.m */; };
-		B9ED6691279FC11DABBA35E2DE66EC3E /* Assets.xcassets in Resources */ = {isa = PBXBuildFile; fileRef = FFDD50D31504D9E9012E856F9E53C066 /* Assets.xcassets */; };
-		BD42D6C5CE0F52355C4642D4CDF097D9 /* CameraSegmentHandler.swift in Sources */ = {isa = PBXBuildFile; fileRef = F248CEDFAEC7FA0F75DFAC41BDD9353B /* CameraSegmentHandler.swift */; };
-		BD9E60C615C27163BE31452B18513AA6 /* FilteredInputViewController.swift in Sources */ = {isa = PBXBuildFile; fileRef = 71C5C627B4B52D820C21F3857C310644 /* FilteredInputViewController.swift */; };
-		BFD61A2227B352307A0F099ED14DB64C /* FilterCollectionController.swift in Sources */ = {isa = PBXBuildFile; fileRef = F9C5EF0D1BC48D3B8D47521AF45C5016 /* FilterCollectionController.swift */; };
+		ABDE70F93C3971201485F4AA5DC72959 /* EasyTipView.swift in Sources */ = {isa = PBXBuildFile; fileRef = 9AC98138C3934A3E3EF6B63702ADBFF6 /* EasyTipView.swift */; };
+		AF6F4DBF6A692550CEEAD573B36FBE48 /* UIImage+Camera.swift in Sources */ = {isa = PBXBuildFile; fileRef = E6966296E4D5E109D17379BFFE2C52AD /* UIImage+Camera.swift */; };
+		B243E61A098AAB37782861C25F7544FD /* CameraSegmentHandler.swift in Sources */ = {isa = PBXBuildFile; fileRef = A8FDC55484C948833C3132E58528D965 /* CameraSegmentHandler.swift */; };
+		B291B3560B7630272A4270A6E15BEEE9 /* LoadingIndicatorView.swift in Sources */ = {isa = PBXBuildFile; fileRef = CE8E79F9568DAF9682479E97C33C4FA6 /* LoadingIndicatorView.swift */; };
+		B51198B693961FBA48AA07CBE1E767D9 /* CameraOption.swift in Sources */ = {isa = PBXBuildFile; fileRef = 73FCD2E78F9DCBEF104ACA6DD2894425 /* CameraOption.swift */; };
+		B7A392A9EE644518EACD1B7E45E84D96 /* CVPixelBuffer+copy.swift in Sources */ = {isa = PBXBuildFile; fileRef = D6CE205140200F06FCD0415B2DFE2D85 /* CVPixelBuffer+copy.swift */; };
+		BC6D0E49203B2E09183134E3A647E7DA /* Filter.swift in Sources */ = {isa = PBXBuildFile; fileRef = 6D89A6566092A0E01E45014467E9CE66 /* Filter.swift */; };
+		BCB9F70D2FC71EADC2DE1A4ADFC986DA /* GLKit.framework in Frameworks */ = {isa = PBXBuildFile; fileRef = 293B9A99BC4353BEFC3D23EEACF2491F /* GLKit.framework */; };
+		BEC397435C489F419761D40B4B04DC92 /* CameraView.swift in Sources */ = {isa = PBXBuildFile; fileRef = C00C1B96D265B4C71B77257EEFC897A1 /* CameraView.swift */; };
+		C00912E53BFA0501E754E67EB49E0800 /* KanvasCameraImages.swift in Sources */ = {isa = PBXBuildFile; fileRef = BF19C4EB782E332195068BCE0E3A884B /* KanvasCameraImages.swift */; };
+		C38615117B8C46744BC2D6F7C46A2E74 /* GLError.swift in Sources */ = {isa = PBXBuildFile; fileRef = ABB147D48F66B760A3A52A74DFBCE44C /* GLError.swift */; };
+		C38F37CD64F209E99C412B71EC128F63 /* KanvasCameraColors.swift in Sources */ = {isa = PBXBuildFile; fileRef = C513C7BDBBBD32DB420A398FDD96ED55 /* KanvasCameraColors.swift */; };
 		C3C013CFF7E96316C79710BD0EBAA2E1 /* Pods-KanvasCameraExampleTests-dummy.m in Sources */ = {isa = PBXBuildFile; fileRef = 6D11A917E16D537C3E7109B520EA4E28 /* Pods-KanvasCameraExampleTests-dummy.m */; };
-		C6268BFB998535587CC6B10E3F0F8F63 /* ShootButtonView.swift in Sources */ = {isa = PBXBuildFile; fileRef = 20D974ADB7F86B6D4D70C3246BCE6AF0 /* ShootButtonView.swift */; };
-		CA2624C07D8EE9F95C9656AB06603E4D /* CameraZoomHandler.swift in Sources */ = {isa = PBXBuildFile; fileRef = 57461BA3A41D984406139601B2D572D8 /* CameraZoomHandler.swift */; };
-		CB88E6CAA4296D8042B0BAB1FA12FB60 /* UIImage+FlipLeftMirrored.swift in Sources */ = {isa = PBXBuildFile; fileRef = EAE635D06DBAB533D77295B31432752C /* UIImage+FlipLeftMirrored.swift */; };
+		C77D7B02FAFB00133349654FA8581882 /* CameraPreviewViewController.swift in Sources */ = {isa = PBXBuildFile; fileRef = FA17CACAFFF1A1FD5895545607C513B7 /* CameraPreviewViewController.swift */; };
+		C8AF1A30900FDEBF28CE9AC83802C7F6 /* OptionView.swift in Sources */ = {isa = PBXBuildFile; fileRef = 9E8781CB97D74E08E503D56E94CE7463 /* OptionView.swift */; };
 		CC06C4112E127C5262D5911F76903BC4 /* Pods-KanvasCameraExample-dummy.m in Sources */ = {isa = PBXBuildFile; fileRef = BD0DC36564E70A3883594421DA9FDC77 /* Pods-KanvasCameraExample-dummy.m */; };
-		CF65B42055759A40B454CF78B957D250 /* UIKit.framework in Frameworks */ = {isa = PBXBuildFile; fileRef = 2E7FF5FF1C5A1C45AB8A978EEB128B37 /* UIKit.framework */; };
+		CCA7F78D6332D7C16A02CF0D7EF199B5 /* MediaClip.swift in Sources */ = {isa = PBXBuildFile; fileRef = 438A79F59350D6607F4AB23BDE75E63F /* MediaClip.swift */; };
+		CF21F7FFFA51EC5C6644E387495DA55F /* GLRenderer.swift in Sources */ = {isa = PBXBuildFile; fileRef = 54F50A71DF7D71015F994A9ACB0F0ED5 /* GLRenderer.swift */; };
 		CFA869102744DB995F3AC930E96E3AFF /* UIApplication+StrictKeyWindow.m in Sources */ = {isa = PBXBuildFile; fileRef = 93221711894899A0B45B4E35F4B54984 /* UIApplication+StrictKeyWindow.m */; };
 		CFAED1BA1A1C93D946E71A40B5C8C710 /* Foundation.framework in Frameworks */ = {isa = PBXBuildFile; fileRef = 5993BD54547A171F82495C36A475B92C /* Foundation.framework */; };
-		D072CF38625407320E42A186FBFE6444 /* UIColor+Util.swift in Sources */ = {isa = PBXBuildFile; fileRef = C2A5240A6F0DC6087A8D54988D21C5FE /* UIColor+Util.swift */; };
-		D0F1B2153A9E961043FB766B2D48B8D4 /* OptionsController.swift in Sources */ = {isa = PBXBuildFile; fileRef = 7BF974F9ACEA694716654B9F7A224AED /* OptionsController.swift */; };
-		D142BBBE352A7904275EB67AA8726788 /* KanvasCamera-umbrella.h in Headers */ = {isa = PBXBuildFile; fileRef = 68BA9E0945BE25F197B03E78B5CAC30C /* KanvasCamera-umbrella.h */; settings = {ATTRIBUTES = (Public, ); }; };
-		D1D13B48D9BA36BE76E0EF80084B55B5 /* CameraSettings.swift in Sources */ = {isa = PBXBuildFile; fileRef = 4351012F3525482C4A7FE8E79A39E4C0 /* CameraSettings.swift */; };
-=======
-		2C8E41D43E185E62965404EC1F236FA0 /* FBSnapshotTestCase-dummy.m in Sources */ = {isa = PBXBuildFile; fileRef = C3FB5D637CA8F60B2B16F9375DFCA3FE /* FBSnapshotTestCase-dummy.m */; };
-		2CB907B3BC0A5184FD70413E307E3B59 /* UIFont+PostFonts.h in Headers */ = {isa = PBXBuildFile; fileRef = A6E7BC50576490973B9789477FE51224 /* UIFont+PostFonts.h */; settings = {ATTRIBUTES = (Public, ); }; };
-		2DEF655C94767B4527DF8A53BB9D2C6A /* PhotoOutputHandler.swift in Sources */ = {isa = PBXBuildFile; fileRef = 32D3F1FEACC59D5231854253812C4E33 /* PhotoOutputHandler.swift */; };
-		2FBB9EEF790D2D35530585A80C8F9E2A /* KanvasCamera-umbrella.h in Headers */ = {isa = PBXBuildFile; fileRef = 9C21EF789A3FCFE6A1C04BE6BD1E198D /* KanvasCamera-umbrella.h */; settings = {ATTRIBUTES = (Public, ); }; };
-		3077D9E304494E2609F8A4217A36E93D /* Shaders in Resources */ = {isa = PBXBuildFile; fileRef = A0E2D9C614EC4971D25F994A299C311E /* Shaders */; };
-		334B1D66C0AD25E58CA5FE15B9D78D66 /* CameraRecordingProtocol.swift in Sources */ = {isa = PBXBuildFile; fileRef = CB62152D3EAB7E8EF655BEC790DCF889 /* CameraRecordingProtocol.swift */; };
-		33CD52558D8E2F820100C8753AA2F32F /* SwiftSupport.swift in Sources */ = {isa = PBXBuildFile; fileRef = 499BB97C946EF5DFF46CB40D7D685EE1 /* SwiftSupport.swift */; };
-		346FE4E1B2AF8886BB246DEE13E5360D /* ModalPresentationController.swift in Sources */ = {isa = PBXBuildFile; fileRef = 9A6D7F15EA35B281027362D9B920028A /* ModalPresentationController.swift */; };
-		3543937C8114AA8FD93CD33523792D08 /* UIFont+Utils.swift in Sources */ = {isa = PBXBuildFile; fileRef = AFA65979E223F9792B63BB1150F73F7F /* UIFont+Utils.swift */; };
-		35A873A451071108C0AACC98D5E231E5 /* UICollectionView+Cells.swift in Sources */ = {isa = PBXBuildFile; fileRef = 5863C0330D2FF7BB8969CD13241DD666 /* UICollectionView+Cells.swift */; };
-		4179E5FD49DE4F8BD57BC5F8901280AC /* UIColor+SharedColors.swift in Sources */ = {isa = PBXBuildFile; fileRef = C7A921AAD35E835CF871213D63129DBD /* UIColor+SharedColors.swift */; };
-		44EBF4D4F9F1EBF6D776FB732720E308 /* UIImage+FlipLeftMirrored.swift in Sources */ = {isa = PBXBuildFile; fileRef = E540CEDB74BFA33746BAD3479844B8F7 /* UIImage+FlipLeftMirrored.swift */; };
-		4B9939B1D24DFAE6EE0D7B6910920DED /* Foundation.framework in Frameworks */ = {isa = PBXBuildFile; fileRef = 5993BD54547A171F82495C36A475B92C /* Foundation.framework */; };
-		4DA86534692EB00BAF17F631983E32EF /* CameraPreviewView.swift in Sources */ = {isa = PBXBuildFile; fileRef = FBAF001525074B781928FC47B380CBAE /* CameraPreviewView.swift */; };
-		4EF7F59D6E14D65B6C25DFB95EC275F7 /* GifVideoOutputHandler.swift in Sources */ = {isa = PBXBuildFile; fileRef = 507FB3691FCA012F843513ED3D4D5132 /* GifVideoOutputHandler.swift */; };
-		518F0D0F84702879412839A44086EBC8 /* OptionsStackView.swift in Sources */ = {isa = PBXBuildFile; fileRef = 219E467418B6D8161FD4E41A062E96F5 /* OptionsStackView.swift */; };
-		54EEC8AC27514DBD8318ED46C1408202 /* FilterProtocol.swift in Sources */ = {isa = PBXBuildFile; fileRef = 509E5D09DEC060A99519F34F1A729163 /* FilterProtocol.swift */; };
-		553E73FECB79D99EAECF621A8B801442 /* KanvasCameraTimes.swift in Sources */ = {isa = PBXBuildFile; fileRef = 79E6F38171689C2FE65CFE00761315FE /* KanvasCameraTimes.swift */; };
-		557E4F35EDDA804526859F9DCDE348FA /* CameraSegmentHandler.swift in Sources */ = {isa = PBXBuildFile; fileRef = 4983B968BA455BBD7E0265D0F4D4D27C /* CameraSegmentHandler.swift */; };
-		5638C70810065B40C5EED9DD28697F89 /* ModeSelectorAndShootController.swift in Sources */ = {isa = PBXBuildFile; fileRef = 69E8AECDC1046BF1138EE46BDB723FFE /* ModeSelectorAndShootController.swift */; };
-		57D4B7A4AB864C7C74E2939FC4C266F1 /* UIKit.framework in Frameworks */ = {isa = PBXBuildFile; fileRef = 2E7FF5FF1C5A1C45AB8A978EEB128B37 /* UIKit.framework */; };
-		5A091D1FD4A1509B4154669E133FF6EB /* NumTypes+Conversion.swift in Sources */ = {isa = PBXBuildFile; fileRef = A62DF50B554BBDFE6ABD238CA1509C8C /* NumTypes+Conversion.swift */; };
-		5B327A875BAC927D649187AD783819E0 /* UIButton+Shadows.swift in Sources */ = {isa = PBXBuildFile; fileRef = 07B8A2A87802B67978474404213BBC46 /* UIButton+Shadows.swift */; };
-		5B8C9A5A5B0D7EBAE98CE741B58479D5 /* ModalController.swift in Sources */ = {isa = PBXBuildFile; fileRef = B128EAFBF79C62F5AAEA207CBE0F2CF7 /* ModalController.swift */; };
-		60793AAE0DEAF5B719EEA343C3FBDDEF /* Assets.xcassets in Resources */ = {isa = PBXBuildFile; fileRef = 647CEFF87E0240485EF58FF35EF571AA /* Assets.xcassets */; };
-		625DA48E90CE429A982835664DEB4AE2 /* CameraInputControllerDelegate.swift in Sources */ = {isa = PBXBuildFile; fileRef = 070B405FEE43E1C5639D40BC44DF2F45 /* CameraInputControllerDelegate.swift */; };
-		6312FC6B60F8F6FAEAC52C6B98C0FF83 /* KanvasCamera-dummy.m in Sources */ = {isa = PBXBuildFile; fileRef = BB81F1AC9F694D122E3633E7FA5EC7F9 /* KanvasCamera-dummy.m */; };
-		637EF77BBD39C643A5626C7DC6BB0632 /* ExtendedStackView.swift in Sources */ = {isa = PBXBuildFile; fileRef = CC09D736E959FBEC5750A43B28108E98 /* ExtendedStackView.swift */; };
-		64135540460B2B28CE7EDBA329FF598A /* UIFont+ComposeFonts.h in Headers */ = {isa = PBXBuildFile; fileRef = 4AAF0939B988AE1169F51641E4927EBF /* UIFont+ComposeFonts.h */; settings = {ATTRIBUTES = (Public, ); }; };
-		651641BF22299A940065463D /* EasyTipView.swift in Sources */ = {isa = PBXBuildFile; fileRef = 651641BE22299A940065463D /* EasyTipView.swift */; };
-		65F11255222858B400DB8006 /* ConicalGradientLayer.swift in Sources */ = {isa = PBXBuildFile; fileRef = 65F11253222858B400DB8006 /* ConicalGradientLayer.swift */; };
-		65F11256222858B400DB8006 /* RGBA.swift in Sources */ = {isa = PBXBuildFile; fileRef = 65F11254222858B400DB8006 /* RGBA.swift */; };
-		65F11258222858C400DB8006 /* UIColor+Lerp.swift in Sources */ = {isa = PBXBuildFile; fileRef = 65F11257222858C400DB8006 /* UIColor+Lerp.swift */; };
-		66E56D2784F7E6E3C277F23A6FAF8714 /* AVURLAsset+Thumbnail.swift in Sources */ = {isa = PBXBuildFile; fileRef = ED179854F639D6773CDDDBAB520407F8 /* AVURLAsset+Thumbnail.swift */; };
-		691113283156DEEC22BEA5A4471BCBB7 /* CameraInputOutput.swift in Sources */ = {isa = PBXBuildFile; fileRef = CE45FC2573FC51036264C69977CEEECB /* CameraInputOutput.swift */; };
-		6960DB91177453961DED2D5B62D4E535 /* ImagePreviewController.swift in Sources */ = {isa = PBXBuildFile; fileRef = 575CB117DF3D31314970572E952DE74A /* ImagePreviewController.swift */; };
-		6BEA44C3D6048F7098F75C336C42B252 /* MediaClipsCollectionCell.swift in Sources */ = {isa = PBXBuildFile; fileRef = E19AC04E88221F04F1F3E7E7CE33BB16 /* MediaClipsCollectionCell.swift */; };
-		6BF895E820492DC695742EBDDB2ED6AF /* UIViewController+Load.swift in Sources */ = {isa = PBXBuildFile; fileRef = E89ED7889E285A853D9683C29A7BC52D /* UIViewController+Load.swift */; };
-		6C834A7F7174DA28FFE0959D7C24EDCA /* VideoOutputHandler.swift in Sources */ = {isa = PBXBuildFile; fileRef = 8249146BD2ECAC4FAE9F2A09A8500294 /* VideoOutputHandler.swift */; };
-		6F01DF0FB5610799A00AC976F981EB18 /* UIApplication+StrictKeyWindow.h in Headers */ = {isa = PBXBuildFile; fileRef = 912F5BE09296F333F87046761D662D18 /* UIApplication+StrictKeyWindow.h */; settings = {ATTRIBUTES = (Project, ); }; };
-		700E8CE0FDD79F21D428FC3D54D36C0E /* UIImage+Snapshot.h in Headers */ = {isa = PBXBuildFile; fileRef = D7B529483604801ABB9AB87D9F1FFAD9 /* UIImage+Snapshot.h */; settings = {ATTRIBUTES = (Private, ); }; };
-		7715E4362791EEA6B7F9D12E1B9E834F /* UIImage+Camera.swift in Sources */ = {isa = PBXBuildFile; fileRef = DA8ABFB7EBD2AAF0B6703AC400E709ED /* UIImage+Camera.swift */; };
-		7E6E7BD910E2FA446CEBB40A9EDC1A9A /* XCTest.framework in Frameworks */ = {isa = PBXBuildFile; fileRef = 9FD8E1F84A0C9390AD703D2E6A02823A /* XCTest.framework */; };
-		803BAD2830110E3DE23B298FDD1789E9 /* NSURL+Media.swift in Sources */ = {isa = PBXBuildFile; fileRef = 33EF6C4A41A570F3BDE71F3456DAD574 /* NSURL+Media.swift */; };
-		821E0BADBB4DB35E607A78D6D331C006 /* OptionsController.swift in Sources */ = {isa = PBXBuildFile; fileRef = 1D9277EB26AF63834F9BA94427E8E76B /* OptionsController.swift */; };
-		82D0BAAF9862F4448A9CE56F33CCCA46 /* ModalPresentationAnimationController.swift in Sources */ = {isa = PBXBuildFile; fileRef = 9FB8971EFF011E3DE54BA141D1F236A6 /* ModalPresentationAnimationController.swift */; };
-		832DC61A7CA632444CD6DA46EF6491FC /* FBSnapshotTestController.m in Sources */ = {isa = PBXBuildFile; fileRef = 841F562A950BC3B0D9DB87C857D478D7 /* FBSnapshotTestController.m */; };
-		85074B1432F730673D8780B6329028FA /* CameraZoomHandler.swift in Sources */ = {isa = PBXBuildFile; fileRef = 1C51E07BFA8A116810B3FB26449B64C4 /* CameraZoomHandler.swift */; };
-		854312D7C6FDC3E33CF2B9A9868584D9 /* MediaClipsCollectionView.swift in Sources */ = {isa = PBXBuildFile; fileRef = 843C58592E19CE01303C3AC63EF05635 /* MediaClipsCollectionView.swift */; };
-		8B14834DF5B9A715262A3AD92628C009 /* ModeButtonView.swift in Sources */ = {isa = PBXBuildFile; fileRef = 8C4883D0D05848F3B539373025D81AC0 /* ModeButtonView.swift */; };
-		8C8CBE0160D700133D554C5EE0DA00CF /* Foundation.framework in Frameworks */ = {isa = PBXBuildFile; fileRef = 5993BD54547A171F82495C36A475B92C /* Foundation.framework */; };
-		8E08BAF7E7CF8950BF8E17F6620BD6EC /* QuartzCore.framework in Frameworks */ = {isa = PBXBuildFile; fileRef = 33E15046358ECF1F9C5A7675A82CF2D1 /* QuartzCore.framework */; };
-		909EE3F2DBB754DACA5DDBB2C9619EE1 /* UIFont+TumblrTheme.swift in Sources */ = {isa = PBXBuildFile; fileRef = CD585CE3C1B092D81F2E6AEACE79DC5F /* UIFont+TumblrTheme.swift */; };
-		93500CBFDC8B5FCB15BEEDEF56006AAD /* MediaClip.swift in Sources */ = {isa = PBXBuildFile; fileRef = 7BF8B9B7D3741388CB02BF9C39F20A21 /* MediaClip.swift */; };
-		93BFD2EA460CB830105432DA2AA9D0C2 /* TumblrTheme-umbrella.h in Headers */ = {isa = PBXBuildFile; fileRef = 5B9D185E67A0F16B89D9A20E9A425A4B /* TumblrTheme-umbrella.h */; settings = {ATTRIBUTES = (Public, ); }; };
-		93DA4252C4029BB33F96F80DB7BE66B1 /* KanvasCameraColors.swift in Sources */ = {isa = PBXBuildFile; fileRef = FA2B4C84C8581D9D4DE3DC0423FB4688 /* KanvasCameraColors.swift */; };
-		96398D3EF953560BA215B67E6C028CCB /* Device.swift in Sources */ = {isa = PBXBuildFile; fileRef = 7E8184252DDC4695D0207690975A1CA6 /* Device.swift */; };
-		999703133DB7050CDE990AF758163952 /* UIView+Layout.swift in Sources */ = {isa = PBXBuildFile; fileRef = 181A400159056014266AE353D801FAF4 /* UIView+Layout.swift */; };
-		9F26F5ED0B6666FC67C418A0513493E9 /* CameraRecorder.swift in Sources */ = {isa = PBXBuildFile; fileRef = D4412E5BC704BFD7291702FCDB5E6A2A /* CameraRecorder.swift */; };
-		9FE4C2DB0A0B3228C440ADA9DC9C1365 /* ClosedRange+Clamp.swift in Sources */ = {isa = PBXBuildFile; fileRef = 287E6C7A5DAA9901D102268D937D021A /* ClosedRange+Clamp.swift */; };
-		A216DF7E21069232BD5B885E86483DB0 /* OptionView.swift in Sources */ = {isa = PBXBuildFile; fileRef = 066FEB0C4CD5FE17943A31BEF9C1E8F3 /* OptionView.swift */; };
-		A44F8D763559FCF103F3B55A2E53FC4D /* MediaClipsEditorView.swift in Sources */ = {isa = PBXBuildFile; fileRef = 55F967A985B8DC6EA12C7C9422194C2D /* MediaClipsEditorView.swift */; };
-		A454D09A6C72D876DCFB6DA5D9ADEC16 /* ExtendedButton.swift in Sources */ = {isa = PBXBuildFile; fileRef = CFE83DBAC2130375C1A59A3226BAA5FD /* ExtendedButton.swift */; };
-		A459355AAE6191315B3B28EB777BFFC8 /* KanvasCameraStrings.swift in Sources */ = {isa = PBXBuildFile; fileRef = 8CA4735B5ECB8C700C83EB1F4DE0078D /* KanvasCameraStrings.swift */; };
-		A58CA6A35FB64B7A398A4E1260CE7257 /* ShaderUtilities.swift in Sources */ = {isa = PBXBuildFile; fileRef = B9AD4428317A6718BB8134EDBE6ACDAA /* ShaderUtilities.swift */; };
-		AA90D38B952D894F9EA242FC97504ED2 /* FBSnapshotTestCase-umbrella.h in Headers */ = {isa = PBXBuildFile; fileRef = CBE4EA1756325767F72616D3CD687833 /* FBSnapshotTestCase-umbrella.h */; settings = {ATTRIBUTES = (Public, ); }; };
-		AAC4D80E2841DE55D2266A4B67863EC8 /* FBSnapshotTestCasePlatform.h in Headers */ = {isa = PBXBuildFile; fileRef = 4FB23A7A321BFD09B0985E94534A5272 /* FBSnapshotTestCasePlatform.h */; settings = {ATTRIBUTES = (Public, ); }; };
-		AE200D89CE3EB7E0F8ADA7108E9B469F /* KanvasCameraImages.swift in Sources */ = {isa = PBXBuildFile; fileRef = 329D3A41B750A503E8284CC1FAE163D3 /* KanvasCameraImages.swift */; };
-		AE4B965E7F77C71AECAD652CC0987CF7 /* UIImage+PixelBuffer.swift in Sources */ = {isa = PBXBuildFile; fileRef = 1F62293F4B1CCE30E628050917A2EC03 /* UIImage+PixelBuffer.swift */; };
-		AEE52D13BE7FB6EE87A3BF6EFB86E327 /* Array+Move.swift in Sources */ = {isa = PBXBuildFile; fileRef = 1F00A401EEAC600AF736D5FF3C6AEC7C /* Array+Move.swift */; };
-		AFA38FCE8EE1C70B11BF32E2BDDD93DB /* ShootButtonView.swift in Sources */ = {isa = PBXBuildFile; fileRef = A4506045041D296BDC1974B3BBF20AF1 /* ShootButtonView.swift */; };
-		B2E31A28C9768163512EFBEA65A1A690 /* KanvasCameraAnalyticsProvider.swift in Sources */ = {isa = PBXBuildFile; fileRef = 9028367C73792597357CBB6E6A90CA69 /* KanvasCameraAnalyticsProvider.swift */; };
-		B427495AC3DC55E686036B45620C8721 /* Filter.swift in Sources */ = {isa = PBXBuildFile; fileRef = B5F5D8CBB0A00F8378BF3A0567D409BF /* Filter.swift */; };
-		B4ED3B8F7A68D4AE9301138787FEB174 /* ModalViewModel.swift in Sources */ = {isa = PBXBuildFile; fileRef = ECFC7EB33FC35612625DA043F52457BB /* ModalViewModel.swift */; };
-		B94E3D084245A1078FFE3DDE202B063F /* IgnoreTouchesCollectionView.swift in Sources */ = {isa = PBXBuildFile; fileRef = 300E9DF7E6C75F620EF7242238EA79C1 /* IgnoreTouchesCollectionView.swift */; };
-		BAB133D2BBDA52455F38B134D4E2167F /* UIColor+Util.swift in Sources */ = {isa = PBXBuildFile; fileRef = 60969AEE1CB2D639175BAB2BFE1E1B4E /* UIColor+Util.swift */; };
-		BCC9ACADE381240FE2D41DD33EF5DBB9 /* GLPixelBufferView.swift in Sources */ = {isa = PBXBuildFile; fileRef = A9E3A66D0537AF1F2B14917E7B8205BD /* GLPixelBufferView.swift */; };
-		BFBC85A51CFEF72CF1678EA71A0B667B /* OpenGLES.framework in Frameworks */ = {isa = PBXBuildFile; fileRef = 5B37C3EE626982E2B8459F8E7BB7C20C /* OpenGLES.framework */; };
-		C029C95BE212565791F89E816FE30E6E /* FilteredInputViewController.swift in Sources */ = {isa = PBXBuildFile; fileRef = E36756DF533EAE75113294670D81FD40 /* FilteredInputViewController.swift */; };
-		C24AD016C8437110F9F50602C47F671A /* Queue.swift in Sources */ = {isa = PBXBuildFile; fileRef = 18CE79B01280CC200700086F2BD31F01 /* Queue.swift */; };
-		C33D47E9D7FA8AA9397CD2F48E363A88 /* UIFont+PostFonts.m in Sources */ = {isa = PBXBuildFile; fileRef = FE1D7176433888B7448500B7D74CE988 /* UIFont+PostFonts.m */; };
-		C3C013CFF7E96316C79710BD0EBAA2E1 /* Pods-KanvasCameraExampleTests-dummy.m in Sources */ = {isa = PBXBuildFile; fileRef = 6D11A917E16D537C3E7109B520EA4E28 /* Pods-KanvasCameraExampleTests-dummy.m */; };
-		C7A7C8C95E33F5F57C4EB41E6D0E1D5F /* GLRenderer.swift in Sources */ = {isa = PBXBuildFile; fileRef = F0D68A3FF9E7F35646F652B8EFC8A62E /* GLRenderer.swift */; };
-		CC06C4112E127C5262D5911F76903BC4 /* Pods-KanvasCameraExample-dummy.m in Sources */ = {isa = PBXBuildFile; fileRef = BD0DC36564E70A3883594421DA9FDC77 /* Pods-KanvasCameraExample-dummy.m */; };
-		CDB9BB072144396492A9B20B6775F998 /* TumblrTheme.framework in Frameworks */ = {isa = PBXBuildFile; fileRef = 9354499206410F84A9B8A189D39476E2 /* TumblrTheme.framework */; };
-		CE0C0BAC33EF623CCAF905C9AA58C308 /* CameraInputController.swift in Sources */ = {isa = PBXBuildFile; fileRef = 2245CABB08A32D1CC92757E1249EC731 /* CameraInputController.swift */; };
-		CF4B9AECC564224D026272956E30BF26 /* IgnoreTouchesView.swift in Sources */ = {isa = PBXBuildFile; fileRef = B14ED1D1C8F510A024B7DA8CD6AA4E06 /* IgnoreTouchesView.swift */; };
-		CFA869102744DB995F3AC930E96E3AFF /* UIApplication+StrictKeyWindow.m in Sources */ = {isa = PBXBuildFile; fileRef = 93221711894899A0B45B4E35F4B54984 /* UIApplication+StrictKeyWindow.m */; };
-		CFAED1BA1A1C93D946E71A40B5C8C710 /* Foundation.framework in Frameworks */ = {isa = PBXBuildFile; fileRef = 5993BD54547A171F82495C36A475B92C /* Foundation.framework */; };
-		D26E7CE8F2AA17CDE36ED9774CBA09ED /* LoadingIndicatorView.swift in Sources */ = {isa = PBXBuildFile; fileRef = A78EB58EB24E2CCAAB63BB493E39423C /* LoadingIndicatorView.swift */; };
->>>>>>> ce637758
+		D3625447566698698B90F6777063D50A /* UIColor+SharedColors.swift in Sources */ = {isa = PBXBuildFile; fileRef = D05983C2F337170D21FD4C968A75104E /* UIColor+SharedColors.swift */; };
 		D428498A1A70F3DB2F9D9C921989E6B8 /* UIImage+Compare.m in Sources */ = {isa = PBXBuildFile; fileRef = 265DC60F5871575FF908A7C1AF91A133 /* UIImage+Compare.m */; };
-		D4B13101CD5CDE01E50E200A35DDE51E /* KanvasCameraStrings.swift in Sources */ = {isa = PBXBuildFile; fileRef = E0DACE4A3F216A06D138D0C2B7C26466 /* KanvasCameraStrings.swift */; };
-		D4B13201CEC755184F6959D94AB34964 /* AVURLAsset+Thumbnail.swift in Sources */ = {isa = PBXBuildFile; fileRef = 0682A4663548B2F774773D48D4202775 /* AVURLAsset+Thumbnail.swift */; };
-		D4D2048A85CCFFE89138EFD54A425C6C /* OpenGLES.framework in Frameworks */ = {isa = PBXBuildFile; fileRef = 5B37C3EE626982E2B8459F8E7BB7C20C /* OpenGLES.framework */; };
 		D6B1B0AC7F376A0FC6DADEEAA737E508 /* UIImage+Compare.h in Headers */ = {isa = PBXBuildFile; fileRef = C095B69FB8375794D8236558C70DAAE0 /* UIImage+Compare.h */; settings = {ATTRIBUTES = (Private, ); }; };
-<<<<<<< HEAD
-		D6D69A047BB5AC9A06ED59F192241BC5 /* MediaClipsEditorViewController.swift in Sources */ = {isa = PBXBuildFile; fileRef = 0CD63EA35911CBC648CAF5204DC24D9C /* MediaClipsEditorViewController.swift */; };
-		D90F2D5C80F49D90200F8F8D1A53BFAE /* UIImage+PixelBuffer.swift in Sources */ = {isa = PBXBuildFile; fileRef = 2BD1D8CB54368D315C6D4FD2D3D3DD4E /* UIImage+PixelBuffer.swift */; };
+		D80652F8878AA28345ABB5056FB9E64B /* ExtendedStackView.swift in Sources */ = {isa = PBXBuildFile; fileRef = FE43F7C876A9ADDFF5BF02870409A293 /* ExtendedStackView.swift */; };
 		DBADABF56FC0675DEE45B90CE6AFA4E7 /* UIKit.framework in Frameworks */ = {isa = PBXBuildFile; fileRef = 2E7FF5FF1C5A1C45AB8A978EEB128B37 /* UIKit.framework */; };
-		DEE9B3ACEE125B427B55792169F865DA /* FilterSettingsView.swift in Sources */ = {isa = PBXBuildFile; fileRef = 0626F45E8CC7C942DFF2926E3AABFBFA /* FilterSettingsView.swift */; };
+		DC65588778D38874720D0D8EB11FBEF4 /* UIColor+Lerp.swift in Sources */ = {isa = PBXBuildFile; fileRef = 887B6A7D1C9BF3492E48DEC1D15868BE /* UIColor+Lerp.swift */; };
+		DD1AD8ED89E0F214003A618BDC8F5D6E /* GifVideoOutputHandler.swift in Sources */ = {isa = PBXBuildFile; fileRef = 97813EF61EEE075F8A05D40F188335BD /* GifVideoOutputHandler.swift */; };
 		E287914A932161FCE4E5A842382E412F /* Foundation.framework in Frameworks */ = {isa = PBXBuildFile; fileRef = 5993BD54547A171F82495C36A475B92C /* Foundation.framework */; };
+		E2A801A4B7B6C08FF0CC068A3FD9D70C /* MediaClipsEditorView.swift in Sources */ = {isa = PBXBuildFile; fileRef = A156185D4E691DB9FD9361E7EACE34D8 /* MediaClipsEditorView.swift */; };
+		E34588C187C85E3F680C9F74C416A4C0 /* UIFont+ComposeFonts.m in Sources */ = {isa = PBXBuildFile; fileRef = EC70EE23638D7BC937E932EB8C4C9F9C /* UIFont+ComposeFonts.m */; };
 		E3B86D234BC43FB8877126BFDD760867 /* FBSnapshotTestCasePlatform.m in Sources */ = {isa = PBXBuildFile; fileRef = 1B89C323C789A72335F3693734707F15 /* FBSnapshotTestCasePlatform.m */; };
-		E4D2E49B13CE0C7CBEA269B4F1DEAC62 /* ModalController.swift in Sources */ = {isa = PBXBuildFile; fileRef = 11225930EE7551F46B5802B402E52ADA /* ModalController.swift */; };
-		E79170716F80DC6CBD129996CF5E1353 /* ModeSelectorAndShootView.swift in Sources */ = {isa = PBXBuildFile; fileRef = 59558A494772DC2FC6A53D43A6B5A4DF /* ModeSelectorAndShootView.swift */; };
+		E3CDA578223ADD2F23B7622AEBA5D951 /* IgnoreTouchesView.swift in Sources */ = {isa = PBXBuildFile; fileRef = E9ECE6AD5E9442186328E55FE3108ADC /* IgnoreTouchesView.swift */; };
+		E488DC486378679EA4CFE8AE645DCD68 /* CameraRecorder.swift in Sources */ = {isa = PBXBuildFile; fileRef = C0990782AC16FD69FA782C3A5F29A6C5 /* CameraRecorder.swift */; };
+		E5BB7BD93F8784E4CC98B33ED8361450 /* Assets.xcassets in Resources */ = {isa = PBXBuildFile; fileRef = 836FEB1FE523AF421FFBA83B45BC43D7 /* Assets.xcassets */; };
 		E7F0B09F899DBFE173736F8AE258ED48 /* UIImage+Diff.m in Sources */ = {isa = PBXBuildFile; fileRef = 2015821C6F52E13E032E0E4B9D53AFE7 /* UIImage+Diff.m */; };
-		EA610BE461A1BDB541204DE68FA10A67 /* CameraRecorder.swift in Sources */ = {isa = PBXBuildFile; fileRef = 9EA39AB186CCEF62222FCB0D9A9D3270 /* CameraRecorder.swift */; };
-		EBB64A9BB9EADE969642CAD80D8B2F57 /* GLPixelBufferView.swift in Sources */ = {isa = PBXBuildFile; fileRef = 0DBFA9658B048B2E49AF6B612843C5D8 /* GLPixelBufferView.swift */; };
-		EC5F95F0B571B8EE353ECBE6E8BE8BDF /* KanvasCameraImages.swift in Sources */ = {isa = PBXBuildFile; fileRef = 38D83F5379A2EF6B12E4E25C61CA8F78 /* KanvasCameraImages.swift */; };
-		ECA1A5CE26448F770E92E99D12A0F406 /* UIFont+ComposeFonts.h in Headers */ = {isa = PBXBuildFile; fileRef = 8196886868B5856893FBED069C06B5C4 /* UIFont+ComposeFonts.h */; settings = {ATTRIBUTES = (Public, ); }; };
-		EE020B41B350D4B6493061DDD873AA54 /* CVPixelBuffer+copy.swift in Sources */ = {isa = PBXBuildFile; fileRef = B779BBD229B2018B214AA5C943F00404 /* CVPixelBuffer+copy.swift */; };
-		F1E034446609827A2D5ADE834D71AD21 /* FilterSettingsController.swift in Sources */ = {isa = PBXBuildFile; fileRef = 3995F84CBD7BCB979FA9EB0FEF92F473 /* FilterSettingsController.swift */; };
+		EC84F4D771078445A98E695C165C9B5B /* UIFont+PostFonts.m in Sources */ = {isa = PBXBuildFile; fileRef = F2811E4BE2F7EEE30A21CADE501216E4 /* UIFont+PostFonts.m */; };
+		EEA705CFDE31C58CA2E89D3FFCE5FF90 /* CameraInputControllerDelegate.swift in Sources */ = {isa = PBXBuildFile; fileRef = E34462A1D2DA451277830ED6C7B9E504 /* CameraInputControllerDelegate.swift */; };
+		EECF10ED382524A03F808EA2FEF8A750 /* IgnoreTouchesCollectionView.swift in Sources */ = {isa = PBXBuildFile; fileRef = 99B871E6966DA7FC1C411B24065138AF /* IgnoreTouchesCollectionView.swift */; };
 		F2945D5A81499C94708C6C32D64F20BF /* Pods-KanvasCameraExample-umbrella.h in Headers */ = {isa = PBXBuildFile; fileRef = 0748BD44EB8A7E1F29B9327BBD4FFCC9 /* Pods-KanvasCameraExample-umbrella.h */; settings = {ATTRIBUTES = (Public, ); }; };
-		F33FADBB9B5F6F535F7B5316AE4F2BEC /* TumblrTheme.framework in Frameworks */ = {isa = PBXBuildFile; fileRef = 9354499206410F84A9B8A189D39476E2 /* TumblrTheme.framework */; };
-		F3B841D1506E1BEB4A7480C1EF68B770 /* MediaClip.swift in Sources */ = {isa = PBXBuildFile; fileRef = F8DD80EBB27DE9C455A9CCB74969C263 /* MediaClip.swift */; };
-		F4C7173D03B64F82B6B3059CDC4C30D3 /* ModalView.swift in Sources */ = {isa = PBXBuildFile; fileRef = 8F728C73165EFF83589175801FF75BCB /* ModalView.swift */; };
-		F6598BAED113F4B7A96544188077912E /* ModalPresentationAnimationController.swift in Sources */ = {isa = PBXBuildFile; fileRef = 8EE5361AAFCB4908782F4B62C63E9D46 /* ModalPresentationAnimationController.swift */; };
+		F32B68B6506862DB3B4FC7EBA0C8D535 /* ConicalGradientLayer.swift in Sources */ = {isa = PBXBuildFile; fileRef = CD5C5190E8743BB580C2F89D247D4D88 /* ConicalGradientLayer.swift */; };
+		F37615F181F76695B3A19D33900A1E8E /* MediaClipsCollectionController.swift in Sources */ = {isa = PBXBuildFile; fileRef = A4C4775FE25AF6055D2198D98A248AA9 /* MediaClipsCollectionController.swift */; };
+		F3A72B49FC303B947F87A03BBF4FB529 /* UIImage+PixelBuffer.swift in Sources */ = {isa = PBXBuildFile; fileRef = 647636CF6552E2D53D8B4E1BF931E557 /* UIImage+PixelBuffer.swift */; };
+		F66294D06B71A96D02DA731FCB45F755 /* UIImage+FlipLeftMirrored.swift in Sources */ = {isa = PBXBuildFile; fileRef = 36269CDBB6A4BE84D0B5A1F0B6B99E37 /* UIImage+FlipLeftMirrored.swift */; };
 		F8DF0374879AD9CA64E209F5E1A423B4 /* FBSnapshotTestCase.h in Headers */ = {isa = PBXBuildFile; fileRef = 9A648BA81C182E1424B9B336EA8F50B1 /* FBSnapshotTestCase.h */; settings = {ATTRIBUTES = (Public, ); }; };
-=======
-		D7027C607F1046D36165DB5D425AB53E /* CGRect+Center.swift in Sources */ = {isa = PBXBuildFile; fileRef = A7349C4C60AC3035C931CF3994C250E3 /* CGRect+Center.swift */; };
-		DBADABF56FC0675DEE45B90CE6AFA4E7 /* UIKit.framework in Frameworks */ = {isa = PBXBuildFile; fileRef = 2E7FF5FF1C5A1C45AB8A978EEB128B37 /* UIKit.framework */; };
-		E015D7CB813F593B6501ABCA34A33FBC /* MediaClipsCollectionController.swift in Sources */ = {isa = PBXBuildFile; fileRef = 587C7EE0CE2F5254AC149B154B09E44F /* MediaClipsCollectionController.swift */; };
-		E1C38EA932B7AAC533116B4556DE1748 /* Foundation.framework in Frameworks */ = {isa = PBXBuildFile; fileRef = 5993BD54547A171F82495C36A475B92C /* Foundation.framework */; };
-		E21D5D3BA0D2813E00C1636F188819D2 /* Shader.swift in Sources */ = {isa = PBXBuildFile; fileRef = 047ED92DE7CAF9EB5DC83AA5DD17E0EA /* Shader.swift */; };
-		E287914A932161FCE4E5A842382E412F /* Foundation.framework in Frameworks */ = {isa = PBXBuildFile; fileRef = 5993BD54547A171F82495C36A475B92C /* Foundation.framework */; };
-		E3B86D234BC43FB8877126BFDD760867 /* FBSnapshotTestCasePlatform.m in Sources */ = {isa = PBXBuildFile; fileRef = 1B89C323C789A72335F3693734707F15 /* FBSnapshotTestCasePlatform.m */; };
-		E55D84685ECC0C04B31D19F17F50848A /* ModeSelectorAndShootView.swift in Sources */ = {isa = PBXBuildFile; fileRef = C6C927BC8056057696287D4F5420B59E /* ModeSelectorAndShootView.swift */; };
-		E7F0B09F899DBFE173736F8AE258ED48 /* UIImage+Diff.m in Sources */ = {isa = PBXBuildFile; fileRef = 2015821C6F52E13E032E0E4B9D53AFE7 /* UIImage+Diff.m */; };
-		F2945D5A81499C94708C6C32D64F20BF /* Pods-KanvasCameraExample-umbrella.h in Headers */ = {isa = PBXBuildFile; fileRef = 0748BD44EB8A7E1F29B9327BBD4FFCC9 /* Pods-KanvasCameraExample-umbrella.h */; settings = {ATTRIBUTES = (Public, ); }; };
-		F59B8CBC0042B40809979B30844D2F32 /* silence.aac in Resources */ = {isa = PBXBuildFile; fileRef = C72757EFC98ED27E136181B54FE36AE1 /* silence.aac */; };
-		F7ABC6387425720CD02AB1B9C15E8DD4 /* UIFont+Orangina.h in Headers */ = {isa = PBXBuildFile; fileRef = EB3344F7547C472B09CA3FBA774F4096 /* UIFont+Orangina.h */; settings = {ATTRIBUTES = (Public, ); }; };
-		F8DF0374879AD9CA64E209F5E1A423B4 /* FBSnapshotTestCase.h in Headers */ = {isa = PBXBuildFile; fileRef = 9A648BA81C182E1424B9B336EA8F50B1 /* FBSnapshotTestCase.h */; settings = {ATTRIBUTES = (Public, ); }; };
-		F9DE07AD5573152D75D1018B24F41373 /* UIFont+ComposeFonts.m in Sources */ = {isa = PBXBuildFile; fileRef = AA9C5551BCE8AFAA98E142C0EAE0E908 /* UIFont+ComposeFonts.m */; };
-		F9E7A2D189394DECC526FFA569720C08 /* MediaClipsEditorViewController.swift in Sources */ = {isa = PBXBuildFile; fileRef = 052ADDF836AD409B44F7BF2010227D8E /* MediaClipsEditorViewController.swift */; };
->>>>>>> ce637758
+		F8F07A4E48B024996325458B851A4131 /* TumblrTheme.framework in Frameworks */ = {isa = PBXBuildFile; fileRef = 9354499206410F84A9B8A189D39476E2 /* TumblrTheme.framework */; };
+		F95ADE69B782E35DF65B5167EF4E7251 /* Shader.swift in Sources */ = {isa = PBXBuildFile; fileRef = A40EAB63DF3B86B986B04D182C647E6D /* Shader.swift */; };
+		FA23E011E98BD72FEB9DCBE4C862B2D6 /* NSURL+Media.swift in Sources */ = {isa = PBXBuildFile; fileRef = 289E9413F2B68246A3A20EC5F45E77C5 /* NSURL+Media.swift */; };
+		FB029C81FB75178024126B4A606930CB /* KanvasCamera-umbrella.h in Headers */ = {isa = PBXBuildFile; fileRef = F2EE7E52F71AC30FC61CC3B542DC12E0 /* KanvasCamera-umbrella.h */; settings = {ATTRIBUTES = (Public, ); }; };
+		FC8FA3B420A2D409C1B5550CA04B7D47 /* OptionsStackView.swift in Sources */ = {isa = PBXBuildFile; fileRef = 7B5F6107FDCFD2CECAE650B6D6320323 /* OptionsStackView.swift */; };
 /* End PBXBuildFile section */
 
 /* Begin PBXContainerItemProxy section */
@@ -276,412 +152,223 @@
 			isa = PBXContainerItemProxy;
 			containerPortal = BFDFE7DC352907FC980B868725387E98 /* Project object */;
 			proxyType = 1;
-<<<<<<< HEAD
-			remoteGlobalIDString = 3EDFDB51D052EDCBF0B2138D5A3A9F87;
-=======
-			remoteGlobalIDString = EBF96CCDC7BBCCA0F606EBC65ED43B54;
->>>>>>> ce637758
+			remoteGlobalIDString = D2C23D9609F4271616B81AD97569E69B;
 			remoteInfo = KanvasCamera;
-		};
-		4D07544308FFF28F50887CF24AB848F6 /* PBXContainerItemProxy */ = {
-			isa = PBXContainerItemProxy;
-			containerPortal = BFDFE7DC352907FC980B868725387E98 /* Project object */;
-			proxyType = 1;
-<<<<<<< HEAD
-			remoteGlobalIDString = 2EF2C22EE793BF846DF46F687F9CEBC5;
-			remoteInfo = TumblrTheme;
-		};
-		D5C7D4B6EDD2B6CD476258D37685E891 /* PBXContainerItemProxy */ = {
-			isa = PBXContainerItemProxy;
-			containerPortal = BFDFE7DC352907FC980B868725387E98 /* Project object */;
-			proxyType = 1;
-			remoteGlobalIDString = 2EF2C22EE793BF846DF46F687F9CEBC5;
-=======
-			remoteGlobalIDString = 7944C273B5EEEB51C8222DAAB45B10F0;
-			remoteInfo = TumblrTheme;
 		};
 		5F1DD224199DC1A7A6191AA723291E34 /* PBXContainerItemProxy */ = {
 			isa = PBXContainerItemProxy;
 			containerPortal = BFDFE7DC352907FC980B868725387E98 /* Project object */;
 			proxyType = 1;
-			remoteGlobalIDString = 7944C273B5EEEB51C8222DAAB45B10F0;
->>>>>>> ce637758
+			remoteGlobalIDString = B09DC2DF9239A709FBACE4869C9A4F6E;
+			remoteInfo = TumblrTheme;
+		};
+		7BE524921D1142B10AF4A399B987186F /* PBXContainerItemProxy */ = {
+			isa = PBXContainerItemProxy;
+			containerPortal = BFDFE7DC352907FC980B868725387E98 /* Project object */;
+			proxyType = 1;
+			remoteGlobalIDString = B09DC2DF9239A709FBACE4869C9A4F6E;
 			remoteInfo = TumblrTheme;
 		};
 		F33EDCC1F8D0B10535F0BB3F7B51EDCF /* PBXContainerItemProxy */ = {
 			isa = PBXContainerItemProxy;
 			containerPortal = BFDFE7DC352907FC980B868725387E98 /* Project object */;
 			proxyType = 1;
-<<<<<<< HEAD
-			remoteGlobalIDString = 2EF2C22EE793BF846DF46F687F9CEBC5;
-=======
-			remoteGlobalIDString = 7944C273B5EEEB51C8222DAAB45B10F0;
->>>>>>> ce637758
+			remoteGlobalIDString = B09DC2DF9239A709FBACE4869C9A4F6E;
 			remoteInfo = TumblrTheme;
 		};
 		FE56C1FEF003759A8A01BAD483A21420 /* PBXContainerItemProxy */ = {
 			isa = PBXContainerItemProxy;
 			containerPortal = BFDFE7DC352907FC980B868725387E98 /* Project object */;
 			proxyType = 1;
-<<<<<<< HEAD
-			remoteGlobalIDString = 3EDFDB51D052EDCBF0B2138D5A3A9F87;
-=======
-			remoteGlobalIDString = EBF96CCDC7BBCCA0F606EBC65ED43B54;
->>>>>>> ce637758
+			remoteGlobalIDString = D2C23D9609F4271616B81AD97569E69B;
 			remoteInfo = KanvasCamera;
 		};
 /* End PBXContainerItemProxy section */
 
 /* Begin PBXFileReference section */
-<<<<<<< HEAD
+		03AABE2EA69EDC524F67D85AA2EE4BD9 /* ModeSelectorAndShootController.swift */ = {isa = PBXFileReference; includeInIndex = 1; lastKnownFileType = sourcecode.swift; path = ModeSelectorAndShootController.swift; sourceTree = "<group>"; };
 		047D226C5E30E9EBE1639234CC502B3E /* TumblrTheme.modulemap */ = {isa = PBXFileReference; includeInIndex = 1; lastKnownFileType = sourcecode.module; path = TumblrTheme.modulemap; sourceTree = "<group>"; };
 		05734EA760D464EE6F6CB085C52CB063 /* FBSnapshotTestCase-Info.plist */ = {isa = PBXFileReference; includeInIndex = 1; lastKnownFileType = text.plist.xml; path = "FBSnapshotTestCase-Info.plist"; sourceTree = "<group>"; };
-		0626F45E8CC7C942DFF2926E3AABFBFA /* FilterSettingsView.swift */ = {isa = PBXFileReference; includeInIndex = 1; lastKnownFileType = sourcecode.swift; path = FilterSettingsView.swift; sourceTree = "<group>"; };
-		0682A4663548B2F774773D48D4202775 /* AVURLAsset+Thumbnail.swift */ = {isa = PBXFileReference; includeInIndex = 1; lastKnownFileType = sourcecode.swift; path = "AVURLAsset+Thumbnail.swift"; sourceTree = "<group>"; };
+		05C29799AC81A764DF3EED194B387E98 /* KanvasCamera.modulemap */ = {isa = PBXFileReference; includeInIndex = 1; lastKnownFileType = sourcecode.module; path = KanvasCamera.modulemap; sourceTree = "<group>"; };
+		06546047E7265B7C6BBC90FD4731B32A /* OptionsController.swift */ = {isa = PBXFileReference; includeInIndex = 1; lastKnownFileType = sourcecode.swift; path = OptionsController.swift; sourceTree = "<group>"; };
 		0748BD44EB8A7E1F29B9327BBD4FFCC9 /* Pods-KanvasCameraExample-umbrella.h */ = {isa = PBXFileReference; includeInIndex = 1; lastKnownFileType = sourcecode.c.h; path = "Pods-KanvasCameraExample-umbrella.h"; sourceTree = "<group>"; };
-		0CD63EA35911CBC648CAF5204DC24D9C /* MediaClipsEditorViewController.swift */ = {isa = PBXFileReference; includeInIndex = 1; lastKnownFileType = sourcecode.swift; path = MediaClipsEditorViewController.swift; sourceTree = "<group>"; };
-		0DBFA9658B048B2E49AF6B612843C5D8 /* GLPixelBufferView.swift */ = {isa = PBXFileReference; includeInIndex = 1; lastKnownFileType = sourcecode.swift; path = GLPixelBufferView.swift; sourceTree = "<group>"; };
-		0EDB9C038B6A4EEF5110BE4A6D070A14 /* KanvasCameraAnalyticsProvider.swift */ = {isa = PBXFileReference; includeInIndex = 1; lastKnownFileType = sourcecode.swift; path = KanvasCameraAnalyticsProvider.swift; sourceTree = "<group>"; };
-		103445AF39A6BE806002C368879FD873 /* CameraOption.swift */ = {isa = PBXFileReference; includeInIndex = 1; lastKnownFileType = sourcecode.swift; path = CameraOption.swift; sourceTree = "<group>"; };
-		11225930EE7551F46B5802B402E52ADA /* ModalController.swift */ = {isa = PBXFileReference; includeInIndex = 1; lastKnownFileType = sourcecode.swift; path = ModalController.swift; sourceTree = "<group>"; };
-		113CF9F478EB6E99914E9D81D09669BF /* UIFont+Utils.swift */ = {isa = PBXFileReference; includeInIndex = 1; lastKnownFileType = sourcecode.swift; path = "UIFont+Utils.swift"; sourceTree = "<group>"; };
-		117656DC155286076CE761DB88164792 /* Shaders */ = {isa = PBXFileReference; includeInIndex = 1; name = Shaders; path = Resources/Shaders; sourceTree = "<group>"; };
-		13AD9CB5E1270B80685140BA81CDE8F1 /* MediaClipsCollectionController.swift */ = {isa = PBXFileReference; includeInIndex = 1; lastKnownFileType = sourcecode.swift; path = MediaClipsCollectionController.swift; sourceTree = "<group>"; };
-		159B7D4EC0DD167A33A1D9EF2A0D811A /* IgnoreTouchesView.swift */ = {isa = PBXFileReference; includeInIndex = 1; lastKnownFileType = sourcecode.swift; path = IgnoreTouchesView.swift; sourceTree = "<group>"; };
+		1A31E52EF1FEC5EB090B69C3C5F69F75 /* FilterCollectionView.swift */ = {isa = PBXFileReference; includeInIndex = 1; lastKnownFileType = sourcecode.swift; path = FilterCollectionView.swift; sourceTree = "<group>"; };
 		1B89C323C789A72335F3693734707F15 /* FBSnapshotTestCasePlatform.m */ = {isa = PBXFileReference; includeInIndex = 1; lastKnownFileType = sourcecode.c.objc; name = FBSnapshotTestCasePlatform.m; path = FBSnapshotTestCase/FBSnapshotTestCasePlatform.m; sourceTree = "<group>"; };
-		1C67817B318CEE6FA1B470FC76E50D85 /* NSURL+Media.swift */ = {isa = PBXFileReference; includeInIndex = 1; lastKnownFileType = sourcecode.swift; path = "NSURL+Media.swift"; sourceTree = "<group>"; };
+		1C321EE3E74EC1C540DE3D0A01324E30 /* UIView+Layout.swift */ = {isa = PBXFileReference; includeInIndex = 1; lastKnownFileType = sourcecode.swift; path = "UIView+Layout.swift"; sourceTree = "<group>"; };
 		1E9D514CBBB19FED1529827296B83314 /* Pods-KanvasCameraExample-frameworks.sh */ = {isa = PBXFileReference; includeInIndex = 1; lastKnownFileType = text.script.sh; path = "Pods-KanvasCameraExample-frameworks.sh"; sourceTree = "<group>"; };
 		1F806995FBAB1BD3D7373192284E4919 /* TumblrTheme-Info.plist */ = {isa = PBXFileReference; includeInIndex = 1; lastKnownFileType = text.plist.xml; path = "TumblrTheme-Info.plist"; sourceTree = "<group>"; };
 		2015821C6F52E13E032E0E4B9D53AFE7 /* UIImage+Diff.m */ = {isa = PBXFileReference; includeInIndex = 1; lastKnownFileType = sourcecode.c.objc; name = "UIImage+Diff.m"; path = "FBSnapshotTestCase/Categories/UIImage+Diff.m"; sourceTree = "<group>"; };
-		20D974ADB7F86B6D4D70C3246BCE6AF0 /* ShootButtonView.swift */ = {isa = PBXFileReference; includeInIndex = 1; lastKnownFileType = sourcecode.swift; path = ShootButtonView.swift; sourceTree = "<group>"; };
-		2184DA81C389697336820F53728AF785 /* MediaClipsEditorView.swift */ = {isa = PBXFileReference; includeInIndex = 1; lastKnownFileType = sourcecode.swift; path = MediaClipsEditorView.swift; sourceTree = "<group>"; };
-		21D642509453902C7724BB6CF3025CC8 /* CGRect+Center.swift */ = {isa = PBXFileReference; includeInIndex = 1; lastKnownFileType = sourcecode.swift; path = "CGRect+Center.swift"; sourceTree = "<group>"; };
-		238BD84AD1182F35015D007CB3D0714E /* GLError.swift */ = {isa = PBXFileReference; includeInIndex = 1; lastKnownFileType = sourcecode.swift; path = GLError.swift; sourceTree = "<group>"; };
-		2477EAC8189FBE57E9076A21DBD7073E /* IgnoreTouchesCollectionView.swift */ = {isa = PBXFileReference; includeInIndex = 1; lastKnownFileType = sourcecode.swift; path = IgnoreTouchesCollectionView.swift; sourceTree = "<group>"; };
+		2321224B622C236EA6A3475D37826569 /* Array+Move.swift */ = {isa = PBXFileReference; includeInIndex = 1; lastKnownFileType = sourcecode.swift; path = "Array+Move.swift"; sourceTree = "<group>"; };
 		265DC60F5871575FF908A7C1AF91A133 /* UIImage+Compare.m */ = {isa = PBXFileReference; includeInIndex = 1; lastKnownFileType = sourcecode.c.objc; name = "UIImage+Compare.m"; path = "FBSnapshotTestCase/Categories/UIImage+Compare.m"; sourceTree = "<group>"; };
-		2683C658E980E3464CBC0F662C637D61 /* FilterProtocol.swift */ = {isa = PBXFileReference; includeInIndex = 1; lastKnownFileType = sourcecode.swift; path = FilterProtocol.swift; sourceTree = "<group>"; };
-		26DC44AE279C22EC4657D11D409716E6 /* CameraInputController.swift */ = {isa = PBXFileReference; includeInIndex = 1; lastKnownFileType = sourcecode.swift; path = CameraInputController.swift; sourceTree = "<group>"; };
+		273EA8968C24FE2D003E96416322AFBE /* ClosedRange+Clamp.swift */ = {isa = PBXFileReference; includeInIndex = 1; lastKnownFileType = sourcecode.swift; path = "ClosedRange+Clamp.swift"; sourceTree = "<group>"; };
+		2801C16EDAFF0CA490366FB685C1CF73 /* Shaders */ = {isa = PBXFileReference; includeInIndex = 1; name = Shaders; path = Resources/Shaders; sourceTree = "<group>"; };
+		289E9413F2B68246A3A20EC5F45E77C5 /* NSURL+Media.swift */ = {isa = PBXFileReference; includeInIndex = 1; lastKnownFileType = sourcecode.swift; path = "NSURL+Media.swift"; sourceTree = "<group>"; };
 		290D40DB23B0E1E833EB7F996C615341 /* FBSnapshotTestCase.m */ = {isa = PBXFileReference; includeInIndex = 1; lastKnownFileType = sourcecode.c.objc; name = FBSnapshotTestCase.m; path = FBSnapshotTestCase/FBSnapshotTestCase.m; sourceTree = "<group>"; };
 		293B9A99BC4353BEFC3D23EEACF2491F /* GLKit.framework */ = {isa = PBXFileReference; lastKnownFileType = wrapper.framework; name = GLKit.framework; path = Platforms/iPhoneOS.platform/Developer/SDKs/iPhoneOS12.0.sdk/System/Library/Frameworks/GLKit.framework; sourceTree = DEVELOPER_DIR; };
+		29FF90DFF19B3F4F994C45596CC72D86 /* CameraInputOutput.swift */ = {isa = PBXFileReference; includeInIndex = 1; lastKnownFileType = sourcecode.swift; path = CameraInputOutput.swift; sourceTree = "<group>"; };
+		2A99F76345A1AA6DDD6BE57D248C5BAB /* CameraPreviewView.swift */ = {isa = PBXFileReference; includeInIndex = 1; lastKnownFileType = sourcecode.swift; path = CameraPreviewView.swift; sourceTree = "<group>"; };
 		2B0390FC11C3671BEC209EA6F6AE8033 /* FBSnapshotTestController.h */ = {isa = PBXFileReference; includeInIndex = 1; lastKnownFileType = sourcecode.c.h; name = FBSnapshotTestController.h; path = FBSnapshotTestCase/FBSnapshotTestController.h; sourceTree = "<group>"; };
-		2BD1D8CB54368D315C6D4FD2D3D3DD4E /* UIImage+PixelBuffer.swift */ = {isa = PBXFileReference; includeInIndex = 1; lastKnownFileType = sourcecode.swift; path = "UIImage+PixelBuffer.swift"; sourceTree = "<group>"; };
-		2CAF8F4A59CC62115DBFBC72D0AC9481 /* Queue.swift */ = {isa = PBXFileReference; includeInIndex = 1; lastKnownFileType = sourcecode.swift; path = Queue.swift; sourceTree = "<group>"; };
-		2E340DDFABCE0C2973D56A58DE197B32 /* LoadingIndicatorView.swift */ = {isa = PBXFileReference; includeInIndex = 1; lastKnownFileType = sourcecode.swift; path = LoadingIndicatorView.swift; sourceTree = "<group>"; };
 		2E7FF5FF1C5A1C45AB8A978EEB128B37 /* UIKit.framework */ = {isa = PBXFileReference; lastKnownFileType = wrapper.framework; name = UIKit.framework; path = Platforms/iPhoneOS.platform/Developer/SDKs/iPhoneOS12.0.sdk/System/Library/Frameworks/UIKit.framework; sourceTree = DEVELOPER_DIR; };
-		332302D7759899F2FF1678EE067B46FC /* GLRenderer.swift */ = {isa = PBXFileReference; includeInIndex = 1; lastKnownFileType = sourcecode.swift; path = GLRenderer.swift; sourceTree = "<group>"; };
 		33E15046358ECF1F9C5A7675A82CF2D1 /* QuartzCore.framework */ = {isa = PBXFileReference; lastKnownFileType = wrapper.framework; name = QuartzCore.framework; path = Platforms/iPhoneOS.platform/Developer/SDKs/iPhoneOS12.0.sdk/System/Library/Frameworks/QuartzCore.framework; sourceTree = DEVELOPER_DIR; };
-		378B03339E31B8DC75F0DA50CF9F1B5E /* Shader.swift */ = {isa = PBXFileReference; includeInIndex = 1; lastKnownFileType = sourcecode.swift; path = Shader.swift; sourceTree = "<group>"; };
-		37F9D26EEB3AA40DCEB2776394CDF555 /* KanvasCamera.podspec.json */ = {isa = PBXFileReference; includeInIndex = 1; path = KanvasCamera.podspec.json; sourceTree = "<group>"; };
-		38D83F5379A2EF6B12E4E25C61CA8F78 /* KanvasCameraImages.swift */ = {isa = PBXFileReference; includeInIndex = 1; lastKnownFileType = sourcecode.swift; path = KanvasCameraImages.swift; sourceTree = "<group>"; };
-		3995F84CBD7BCB979FA9EB0FEF92F473 /* FilterSettingsController.swift */ = {isa = PBXFileReference; includeInIndex = 1; lastKnownFileType = sourcecode.swift; path = FilterSettingsController.swift; sourceTree = "<group>"; };
+		3503FEB1B4C229CE401C20AE13B244BF /* FilterProtocol.swift */ = {isa = PBXFileReference; includeInIndex = 1; lastKnownFileType = sourcecode.swift; path = FilterProtocol.swift; sourceTree = "<group>"; };
+		36269CDBB6A4BE84D0B5A1F0B6B99E37 /* UIImage+FlipLeftMirrored.swift */ = {isa = PBXFileReference; includeInIndex = 1; lastKnownFileType = sourcecode.swift; path = "UIImage+FlipLeftMirrored.swift"; sourceTree = "<group>"; };
+		3EAC5D21E6407AB9FF630BD7946DF710 /* NumTypes+Conversion.swift */ = {isa = PBXFileReference; includeInIndex = 1; lastKnownFileType = sourcecode.swift; path = "NumTypes+Conversion.swift"; sourceTree = "<group>"; };
+		3F9647B75FDBF5BEFC0217CBC97220DA /* ModeSelectorAndShootView.swift */ = {isa = PBXFileReference; includeInIndex = 1; lastKnownFileType = sourcecode.swift; path = ModeSelectorAndShootView.swift; sourceTree = "<group>"; };
+		3FFE48D4CA0EFAC74FBF49B94C4D9A34 /* ModalViewModel.swift */ = {isa = PBXFileReference; includeInIndex = 1; lastKnownFileType = sourcecode.swift; path = ModalViewModel.swift; sourceTree = "<group>"; };
 		40C111494557E79A2578DE96391B581E /* Pods-KanvasCameraExampleTests-umbrella.h */ = {isa = PBXFileReference; includeInIndex = 1; lastKnownFileType = sourcecode.c.h; path = "Pods-KanvasCameraExampleTests-umbrella.h"; sourceTree = "<group>"; };
-		4351012F3525482C4A7FE8E79A39E4C0 /* CameraSettings.swift */ = {isa = PBXFileReference; includeInIndex = 1; lastKnownFileType = sourcecode.swift; path = CameraSettings.swift; sourceTree = "<group>"; };
-		4716987DC2847744979AA621CC993B67 /* KanvasCamera.xcconfig */ = {isa = PBXFileReference; includeInIndex = 1; lastKnownFileType = text.xcconfig; path = KanvasCamera.xcconfig; sourceTree = "<group>"; };
-		4850E76C661C6295AE1F6E004F2D6801 /* FilterCollectionView.swift */ = {isa = PBXFileReference; includeInIndex = 1; lastKnownFileType = sourcecode.swift; path = FilterCollectionView.swift; sourceTree = "<group>"; };
+		417A5920F835E1C47F56DF3BDC5E1DAE /* KanvasCameraStrings.swift */ = {isa = PBXFileReference; includeInIndex = 1; lastKnownFileType = sourcecode.swift; path = KanvasCameraStrings.swift; sourceTree = "<group>"; };
+		438A79F59350D6607F4AB23BDE75E63F /* MediaClip.swift */ = {isa = PBXFileReference; includeInIndex = 1; lastKnownFileType = sourcecode.swift; path = MediaClip.swift; sourceTree = "<group>"; };
+		4439B8DA78883077ED87BE6198B0B229 /* UIButton+Shadows.swift */ = {isa = PBXFileReference; includeInIndex = 1; lastKnownFileType = sourcecode.swift; path = "UIButton+Shadows.swift"; sourceTree = "<group>"; };
+		4858D06CB1F3C0C0C46A0CEC19D490BE /* FilterSettingsView.swift */ = {isa = PBXFileReference; includeInIndex = 1; lastKnownFileType = sourcecode.swift; path = FilterSettingsView.swift; sourceTree = "<group>"; };
 		499BB97C946EF5DFF46CB40D7D685EE1 /* SwiftSupport.swift */ = {isa = PBXFileReference; includeInIndex = 1; lastKnownFileType = sourcecode.swift; name = SwiftSupport.swift; path = FBSnapshotTestCase/SwiftSupport.swift; sourceTree = "<group>"; };
 		49BCD4B3A02767ECAAE890F5252DE098 /* Pods-KanvasCameraExample.release.xcconfig */ = {isa = PBXFileReference; includeInIndex = 1; lastKnownFileType = text.xcconfig; path = "Pods-KanvasCameraExample.release.xcconfig"; sourceTree = "<group>"; };
-		4D498495C63FBF0186492BB21FD177A0 /* CameraPreviewView.swift */ = {isa = PBXFileReference; includeInIndex = 1; lastKnownFileType = sourcecode.swift; path = CameraPreviewView.swift; sourceTree = "<group>"; };
-		4DB077A81220FFDB035AB5FAB67A4A22 /* KanvasCameraColors.swift */ = {isa = PBXFileReference; includeInIndex = 1; lastKnownFileType = sourcecode.swift; path = KanvasCameraColors.swift; sourceTree = "<group>"; };
+		4F830A56439B821A3E1119D25601D07C /* CameraSettings.swift */ = {isa = PBXFileReference; includeInIndex = 1; lastKnownFileType = sourcecode.swift; path = CameraSettings.swift; sourceTree = "<group>"; };
 		4F87850D339D5C513189AA83920DE976 /* Pods_KanvasCameraExampleTests.framework */ = {isa = PBXFileReference; explicitFileType = wrapper.framework; includeInIndex = 0; name = Pods_KanvasCameraExampleTests.framework; path = "Pods-KanvasCameraExampleTests.framework"; sourceTree = BUILT_PRODUCTS_DIR; };
 		4FB23A7A321BFD09B0985E94534A5272 /* FBSnapshotTestCasePlatform.h */ = {isa = PBXFileReference; includeInIndex = 1; lastKnownFileType = sourcecode.c.h; name = FBSnapshotTestCasePlatform.h; path = FBSnapshotTestCase/FBSnapshotTestCasePlatform.h; sourceTree = "<group>"; };
-		55968FA89D5E7D38D7E45231CD57B602 /* UIViewController+Load.swift */ = {isa = PBXFileReference; includeInIndex = 1; lastKnownFileType = sourcecode.swift; path = "UIViewController+Load.swift"; sourceTree = "<group>"; };
-		56A5F548BE6975B7B2FE203E6F84F45B /* ShaderUtilities.swift */ = {isa = PBXFileReference; includeInIndex = 1; lastKnownFileType = sourcecode.swift; path = ShaderUtilities.swift; sourceTree = "<group>"; };
-		57461BA3A41D984406139601B2D572D8 /* CameraZoomHandler.swift */ = {isa = PBXFileReference; includeInIndex = 1; lastKnownFileType = sourcecode.swift; path = CameraZoomHandler.swift; sourceTree = "<group>"; };
+		54F50A71DF7D71015F994A9ACB0F0ED5 /* GLRenderer.swift */ = {isa = PBXFileReference; includeInIndex = 1; lastKnownFileType = sourcecode.swift; path = GLRenderer.swift; sourceTree = "<group>"; };
+		569528E0BC22BA36FED2893B632BB277 /* MediaClipsEditorViewController.swift */ = {isa = PBXFileReference; includeInIndex = 1; lastKnownFileType = sourcecode.swift; path = MediaClipsEditorViewController.swift; sourceTree = "<group>"; };
+		580EB370880A1C37FF852E3E72124ED6 /* FilterCollectionController.swift */ = {isa = PBXFileReference; includeInIndex = 1; lastKnownFileType = sourcecode.swift; path = FilterCollectionController.swift; sourceTree = "<group>"; };
 		586DBF1F8BFB989DBBD8A1DEC191B5E7 /* Pods-KanvasCameraExample.debug.xcconfig */ = {isa = PBXFileReference; includeInIndex = 1; lastKnownFileType = text.xcconfig; path = "Pods-KanvasCameraExample.debug.xcconfig"; sourceTree = "<group>"; };
-		59176D9F19360F617D86E40331194843 /* ExtendedButton.swift */ = {isa = PBXFileReference; includeInIndex = 1; lastKnownFileType = sourcecode.swift; path = ExtendedButton.swift; sourceTree = "<group>"; };
-		59558A494772DC2FC6A53D43A6B5A4DF /* ModeSelectorAndShootView.swift */ = {isa = PBXFileReference; includeInIndex = 1; lastKnownFileType = sourcecode.swift; path = ModeSelectorAndShootView.swift; sourceTree = "<group>"; };
-=======
-		025C37986048731112839081208CD91B /* KanvasCamera.xcconfig */ = {isa = PBXFileReference; includeInIndex = 1; lastKnownFileType = text.xcconfig; path = KanvasCamera.xcconfig; sourceTree = "<group>"; };
-		0322288C44EC30CA7A90D0D0D09A1E6D /* CameraPreviewViewController.swift */ = {isa = PBXFileReference; includeInIndex = 1; lastKnownFileType = sourcecode.swift; path = CameraPreviewViewController.swift; sourceTree = "<group>"; };
-		047ED92DE7CAF9EB5DC83AA5DD17E0EA /* Shader.swift */ = {isa = PBXFileReference; includeInIndex = 1; lastKnownFileType = sourcecode.swift; path = Shader.swift; sourceTree = "<group>"; };
-		052ADDF836AD409B44F7BF2010227D8E /* MediaClipsEditorViewController.swift */ = {isa = PBXFileReference; includeInIndex = 1; lastKnownFileType = sourcecode.swift; path = MediaClipsEditorViewController.swift; sourceTree = "<group>"; };
-		05734EA760D464EE6F6CB085C52CB063 /* FBSnapshotTestCase-Info.plist */ = {isa = PBXFileReference; includeInIndex = 1; lastKnownFileType = text.plist.xml; path = "FBSnapshotTestCase-Info.plist"; sourceTree = "<group>"; };
-		066FEB0C4CD5FE17943A31BEF9C1E8F3 /* OptionView.swift */ = {isa = PBXFileReference; includeInIndex = 1; lastKnownFileType = sourcecode.swift; path = OptionView.swift; sourceTree = "<group>"; };
-		070B405FEE43E1C5639D40BC44DF2F45 /* CameraInputControllerDelegate.swift */ = {isa = PBXFileReference; includeInIndex = 1; lastKnownFileType = sourcecode.swift; path = CameraInputControllerDelegate.swift; sourceTree = "<group>"; };
-		0748BD44EB8A7E1F29B9327BBD4FFCC9 /* Pods-KanvasCameraExample-umbrella.h */ = {isa = PBXFileReference; includeInIndex = 1; lastKnownFileType = sourcecode.c.h; path = "Pods-KanvasCameraExample-umbrella.h"; sourceTree = "<group>"; };
-		076150A715A8D13F4AE62E26539D104D /* CameraController.swift */ = {isa = PBXFileReference; includeInIndex = 1; lastKnownFileType = sourcecode.swift; path = CameraController.swift; sourceTree = "<group>"; };
-		07B8A2A87802B67978474404213BBC46 /* UIButton+Shadows.swift */ = {isa = PBXFileReference; includeInIndex = 1; lastKnownFileType = sourcecode.swift; path = "UIButton+Shadows.swift"; sourceTree = "<group>"; };
-		13944E0C87CB2C001C8BE64508FE745E /* ModalView.swift */ = {isa = PBXFileReference; includeInIndex = 1; lastKnownFileType = sourcecode.swift; path = ModalView.swift; sourceTree = "<group>"; };
-		181A400159056014266AE353D801FAF4 /* UIView+Layout.swift */ = {isa = PBXFileReference; includeInIndex = 1; lastKnownFileType = sourcecode.swift; path = "UIView+Layout.swift"; sourceTree = "<group>"; };
-		18CE79B01280CC200700086F2BD31F01 /* Queue.swift */ = {isa = PBXFileReference; includeInIndex = 1; lastKnownFileType = sourcecode.swift; path = Queue.swift; sourceTree = "<group>"; };
-		1B89C323C789A72335F3693734707F15 /* FBSnapshotTestCasePlatform.m */ = {isa = PBXFileReference; includeInIndex = 1; lastKnownFileType = sourcecode.c.objc; name = FBSnapshotTestCasePlatform.m; path = FBSnapshotTestCase/FBSnapshotTestCasePlatform.m; sourceTree = "<group>"; };
-		1C51E07BFA8A116810B3FB26449B64C4 /* CameraZoomHandler.swift */ = {isa = PBXFileReference; includeInIndex = 1; lastKnownFileType = sourcecode.swift; path = CameraZoomHandler.swift; sourceTree = "<group>"; };
-		1D9277EB26AF63834F9BA94427E8E76B /* OptionsController.swift */ = {isa = PBXFileReference; includeInIndex = 1; lastKnownFileType = sourcecode.swift; path = OptionsController.swift; sourceTree = "<group>"; };
-		1E8AEA10F32C4EC300DFCC447F625CD0 /* TumblrTheme-prefix.pch */ = {isa = PBXFileReference; includeInIndex = 1; lastKnownFileType = sourcecode.c.h; path = "TumblrTheme-prefix.pch"; sourceTree = "<group>"; };
-		1E9D514CBBB19FED1529827296B83314 /* Pods-KanvasCameraExample-frameworks.sh */ = {isa = PBXFileReference; includeInIndex = 1; lastKnownFileType = text.script.sh; path = "Pods-KanvasCameraExample-frameworks.sh"; sourceTree = "<group>"; };
-		1F00A401EEAC600AF736D5FF3C6AEC7C /* Array+Move.swift */ = {isa = PBXFileReference; includeInIndex = 1; lastKnownFileType = sourcecode.swift; path = "Array+Move.swift"; sourceTree = "<group>"; };
-		1F62293F4B1CCE30E628050917A2EC03 /* UIImage+PixelBuffer.swift */ = {isa = PBXFileReference; includeInIndex = 1; lastKnownFileType = sourcecode.swift; path = "UIImage+PixelBuffer.swift"; sourceTree = "<group>"; };
-		2015821C6F52E13E032E0E4B9D53AFE7 /* UIImage+Diff.m */ = {isa = PBXFileReference; includeInIndex = 1; lastKnownFileType = sourcecode.c.objc; name = "UIImage+Diff.m"; path = "FBSnapshotTestCase/Categories/UIImage+Diff.m"; sourceTree = "<group>"; };
-		219E467418B6D8161FD4E41A062E96F5 /* OptionsStackView.swift */ = {isa = PBXFileReference; includeInIndex = 1; lastKnownFileType = sourcecode.swift; path = OptionsStackView.swift; sourceTree = "<group>"; };
-		2245CABB08A32D1CC92757E1249EC731 /* CameraInputController.swift */ = {isa = PBXFileReference; includeInIndex = 1; lastKnownFileType = sourcecode.swift; path = CameraInputController.swift; sourceTree = "<group>"; };
-		265DC60F5871575FF908A7C1AF91A133 /* UIImage+Compare.m */ = {isa = PBXFileReference; includeInIndex = 1; lastKnownFileType = sourcecode.c.objc; name = "UIImage+Compare.m"; path = "FBSnapshotTestCase/Categories/UIImage+Compare.m"; sourceTree = "<group>"; };
-		287E6C7A5DAA9901D102268D937D021A /* ClosedRange+Clamp.swift */ = {isa = PBXFileReference; includeInIndex = 1; lastKnownFileType = sourcecode.swift; path = "ClosedRange+Clamp.swift"; sourceTree = "<group>"; };
-		290D40DB23B0E1E833EB7F996C615341 /* FBSnapshotTestCase.m */ = {isa = PBXFileReference; includeInIndex = 1; lastKnownFileType = sourcecode.c.objc; name = FBSnapshotTestCase.m; path = FBSnapshotTestCase/FBSnapshotTestCase.m; sourceTree = "<group>"; };
-		293B9A99BC4353BEFC3D23EEACF2491F /* GLKit.framework */ = {isa = PBXFileReference; lastKnownFileType = wrapper.framework; name = GLKit.framework; path = Platforms/iPhoneOS.platform/Developer/SDKs/iPhoneOS12.0.sdk/System/Library/Frameworks/GLKit.framework; sourceTree = DEVELOPER_DIR; };
-		2B0390FC11C3671BEC209EA6F6AE8033 /* FBSnapshotTestController.h */ = {isa = PBXFileReference; includeInIndex = 1; lastKnownFileType = sourcecode.c.h; name = FBSnapshotTestController.h; path = FBSnapshotTestCase/FBSnapshotTestController.h; sourceTree = "<group>"; };
-		2E7FF5FF1C5A1C45AB8A978EEB128B37 /* UIKit.framework */ = {isa = PBXFileReference; lastKnownFileType = wrapper.framework; name = UIKit.framework; path = Platforms/iPhoneOS.platform/Developer/SDKs/iPhoneOS12.0.sdk/System/Library/Frameworks/UIKit.framework; sourceTree = DEVELOPER_DIR; };
-		300E9DF7E6C75F620EF7242238EA79C1 /* IgnoreTouchesCollectionView.swift */ = {isa = PBXFileReference; includeInIndex = 1; lastKnownFileType = sourcecode.swift; path = IgnoreTouchesCollectionView.swift; sourceTree = "<group>"; };
-		329D3A41B750A503E8284CC1FAE163D3 /* KanvasCameraImages.swift */ = {isa = PBXFileReference; includeInIndex = 1; lastKnownFileType = sourcecode.swift; path = KanvasCameraImages.swift; sourceTree = "<group>"; };
-		32D3F1FEACC59D5231854253812C4E33 /* PhotoOutputHandler.swift */ = {isa = PBXFileReference; includeInIndex = 1; lastKnownFileType = sourcecode.swift; path = PhotoOutputHandler.swift; sourceTree = "<group>"; };
-		33E15046358ECF1F9C5A7675A82CF2D1 /* QuartzCore.framework */ = {isa = PBXFileReference; lastKnownFileType = wrapper.framework; name = QuartzCore.framework; path = Platforms/iPhoneOS.platform/Developer/SDKs/iPhoneOS12.0.sdk/System/Library/Frameworks/QuartzCore.framework; sourceTree = DEVELOPER_DIR; };
-		33EF6C4A41A570F3BDE71F3456DAD574 /* NSURL+Media.swift */ = {isa = PBXFileReference; includeInIndex = 1; lastKnownFileType = sourcecode.swift; path = "NSURL+Media.swift"; sourceTree = "<group>"; };
-		37F61DD03BEFC831BDCD062A558B9FFF /* TumblrTheme.podspec */ = {isa = PBXFileReference; explicitFileType = text.script.ruby; includeInIndex = 1; indentWidth = 2; path = TumblrTheme.podspec; sourceTree = "<group>"; tabWidth = 2; xcLanguageSpecificationIdentifier = xcode.lang.ruby; };
-		40C111494557E79A2578DE96391B581E /* Pods-KanvasCameraExampleTests-umbrella.h */ = {isa = PBXFileReference; includeInIndex = 1; lastKnownFileType = sourcecode.c.h; path = "Pods-KanvasCameraExampleTests-umbrella.h"; sourceTree = "<group>"; };
-		4614391F70BD1DDF7C39C80AAC750AA0 /* CameraSettings.swift */ = {isa = PBXFileReference; includeInIndex = 1; lastKnownFileType = sourcecode.swift; path = CameraSettings.swift; sourceTree = "<group>"; };
-		4983B968BA455BBD7E0265D0F4D4D27C /* CameraSegmentHandler.swift */ = {isa = PBXFileReference; includeInIndex = 1; lastKnownFileType = sourcecode.swift; path = CameraSegmentHandler.swift; sourceTree = "<group>"; };
-		499BB97C946EF5DFF46CB40D7D685EE1 /* SwiftSupport.swift */ = {isa = PBXFileReference; includeInIndex = 1; lastKnownFileType = sourcecode.swift; name = SwiftSupport.swift; path = FBSnapshotTestCase/SwiftSupport.swift; sourceTree = "<group>"; };
-		49BCD4B3A02767ECAAE890F5252DE098 /* Pods-KanvasCameraExample.release.xcconfig */ = {isa = PBXFileReference; includeInIndex = 1; lastKnownFileType = text.xcconfig; path = "Pods-KanvasCameraExample.release.xcconfig"; sourceTree = "<group>"; };
-		4A203D5A0F407B92829BE2DFDD8B6493 /* CameraView.swift */ = {isa = PBXFileReference; includeInIndex = 1; lastKnownFileType = sourcecode.swift; path = CameraView.swift; sourceTree = "<group>"; };
-		4AAF0939B988AE1169F51641E4927EBF /* UIFont+ComposeFonts.h */ = {isa = PBXFileReference; includeInIndex = 1; lastKnownFileType = sourcecode.c.h; name = "UIFont+ComposeFonts.h"; path = "Source/UIFont+ComposeFonts.h"; sourceTree = "<group>"; };
-		4F87850D339D5C513189AA83920DE976 /* Pods_KanvasCameraExampleTests.framework */ = {isa = PBXFileReference; explicitFileType = wrapper.framework; includeInIndex = 0; path = Pods_KanvasCameraExampleTests.framework; sourceTree = BUILT_PRODUCTS_DIR; };
-		4FB23A7A321BFD09B0985E94534A5272 /* FBSnapshotTestCasePlatform.h */ = {isa = PBXFileReference; includeInIndex = 1; lastKnownFileType = sourcecode.c.h; name = FBSnapshotTestCasePlatform.h; path = FBSnapshotTestCase/FBSnapshotTestCasePlatform.h; sourceTree = "<group>"; };
-		507FB3691FCA012F843513ED3D4D5132 /* GifVideoOutputHandler.swift */ = {isa = PBXFileReference; includeInIndex = 1; lastKnownFileType = sourcecode.swift; path = GifVideoOutputHandler.swift; sourceTree = "<group>"; };
-		509E5D09DEC060A99519F34F1A729163 /* FilterProtocol.swift */ = {isa = PBXFileReference; includeInIndex = 1; lastKnownFileType = sourcecode.swift; path = FilterProtocol.swift; sourceTree = "<group>"; };
-		55F967A985B8DC6EA12C7C9422194C2D /* MediaClipsEditorView.swift */ = {isa = PBXFileReference; includeInIndex = 1; lastKnownFileType = sourcecode.swift; path = MediaClipsEditorView.swift; sourceTree = "<group>"; };
-		575CB117DF3D31314970572E952DE74A /* ImagePreviewController.swift */ = {isa = PBXFileReference; includeInIndex = 1; lastKnownFileType = sourcecode.swift; path = ImagePreviewController.swift; sourceTree = "<group>"; };
-		5863C0330D2FF7BB8969CD13241DD666 /* UICollectionView+Cells.swift */ = {isa = PBXFileReference; includeInIndex = 1; lastKnownFileType = sourcecode.swift; path = "UICollectionView+Cells.swift"; sourceTree = "<group>"; };
-		586DBF1F8BFB989DBBD8A1DEC191B5E7 /* Pods-KanvasCameraExample.debug.xcconfig */ = {isa = PBXFileReference; includeInIndex = 1; lastKnownFileType = text.xcconfig; path = "Pods-KanvasCameraExample.debug.xcconfig"; sourceTree = "<group>"; };
-		587C7EE0CE2F5254AC149B154B09E44F /* MediaClipsCollectionController.swift */ = {isa = PBXFileReference; includeInIndex = 1; lastKnownFileType = sourcecode.swift; path = MediaClipsCollectionController.swift; sourceTree = "<group>"; };
->>>>>>> ce637758
 		5993BD54547A171F82495C36A475B92C /* Foundation.framework */ = {isa = PBXFileReference; lastKnownFileType = wrapper.framework; name = Foundation.framework; path = Platforms/iPhoneOS.platform/Developer/SDKs/iPhoneOS12.0.sdk/System/Library/Frameworks/Foundation.framework; sourceTree = DEVELOPER_DIR; };
-		5B359C2EB965C16501115249FE20921A /* KanvasCameraTimes.swift */ = {isa = PBXFileReference; includeInIndex = 1; lastKnownFileType = sourcecode.swift; path = KanvasCameraTimes.swift; sourceTree = "<group>"; };
 		5B37C3EE626982E2B8459F8E7BB7C20C /* OpenGLES.framework */ = {isa = PBXFileReference; lastKnownFileType = wrapper.framework; name = OpenGLES.framework; path = Platforms/iPhoneOS.platform/Developer/SDKs/iPhoneOS12.0.sdk/System/Library/Frameworks/OpenGLES.framework; sourceTree = DEVELOPER_DIR; };
-<<<<<<< HEAD
+		5CD92582A6A4CE52E2F2DFECB218B98F /* CameraZoomHandler.swift */ = {isa = PBXFileReference; includeInIndex = 1; lastKnownFileType = sourcecode.swift; path = CameraZoomHandler.swift; sourceTree = "<group>"; };
+		5EF6D6D81278B7D5F366BC02AA9E68A2 /* silence.aac */ = {isa = PBXFileReference; includeInIndex = 1; name = silence.aac; path = Resources/silence.aac; sourceTree = "<group>"; };
+		62714C3B84732F637C74128827B8AE73 /* MediaClipsCollectionCell.swift */ = {isa = PBXFileReference; includeInIndex = 1; lastKnownFileType = sourcecode.swift; path = MediaClipsCollectionCell.swift; sourceTree = "<group>"; };
 		630DD64AF6E511A9DCCA74D5ED44A3D8 /* Pods-KanvasCameraExample-Info.plist */ = {isa = PBXFileReference; includeInIndex = 1; lastKnownFileType = text.plist.xml; path = "Pods-KanvasCameraExample-Info.plist"; sourceTree = "<group>"; };
-		636331485726F767AE927E7C05740225 /* CameraController.swift */ = {isa = PBXFileReference; includeInIndex = 1; lastKnownFileType = sourcecode.swift; path = CameraController.swift; sourceTree = "<group>"; };
 		63EC3731591893A012CEFEA3784F9D00 /* TumblrTheme-dummy.m */ = {isa = PBXFileReference; includeInIndex = 1; lastKnownFileType = sourcecode.c.objc; path = "TumblrTheme-dummy.m"; sourceTree = "<group>"; };
-		67023EF0D0C7626E6827A9862FE40EFA /* CameraInputControllerDelegate.swift */ = {isa = PBXFileReference; includeInIndex = 1; lastKnownFileType = sourcecode.swift; path = CameraInputControllerDelegate.swift; sourceTree = "<group>"; };
-		68BA9E0945BE25F197B03E78B5CAC30C /* KanvasCamera-umbrella.h */ = {isa = PBXFileReference; includeInIndex = 1; lastKnownFileType = sourcecode.c.h; path = "KanvasCamera-umbrella.h"; sourceTree = "<group>"; };
-		6949BFDEFFC9263B5EA8246D37A6146A /* VideoOutputHandler.swift */ = {isa = PBXFileReference; includeInIndex = 1; lastKnownFileType = sourcecode.swift; path = VideoOutputHandler.swift; sourceTree = "<group>"; };
-		6973AA4D239F52C40E73CD36969FD12C /* Array+Move.swift */ = {isa = PBXFileReference; includeInIndex = 1; lastKnownFileType = sourcecode.swift; path = "Array+Move.swift"; sourceTree = "<group>"; };
-		6B7BFEF308DB632D67251A729B5520EE /* UIButton+Shadows.swift */ = {isa = PBXFileReference; includeInIndex = 1; lastKnownFileType = sourcecode.swift; path = "UIButton+Shadows.swift"; sourceTree = "<group>"; };
-		6B8B67DB717ECCBB479A723EADCB3068 /* ExtendedStackView.swift */ = {isa = PBXFileReference; includeInIndex = 1; lastKnownFileType = sourcecode.swift; path = ExtendedStackView.swift; sourceTree = "<group>"; };
-		6BBA86A3485FD7F3AC6047460CD9DABC /* ModalViewModel.swift */ = {isa = PBXFileReference; includeInIndex = 1; lastKnownFileType = sourcecode.swift; path = ModalViewModel.swift; sourceTree = "<group>"; };
+		647636CF6552E2D53D8B4E1BF931E557 /* UIImage+PixelBuffer.swift */ = {isa = PBXFileReference; includeInIndex = 1; lastKnownFileType = sourcecode.swift; path = "UIImage+PixelBuffer.swift"; sourceTree = "<group>"; };
 		6D11A917E16D537C3E7109B520EA4E28 /* Pods-KanvasCameraExampleTests-dummy.m */ = {isa = PBXFileReference; includeInIndex = 1; lastKnownFileType = sourcecode.c.objc; path = "Pods-KanvasCameraExampleTests-dummy.m"; sourceTree = "<group>"; };
-		6F4593DB190719169422D479C71FDD18 /* UICollectionView+Cells.swift */ = {isa = PBXFileReference; includeInIndex = 1; lastKnownFileType = sourcecode.swift; path = "UICollectionView+Cells.swift"; sourceTree = "<group>"; };
-		712F777D53E7D3BDD027FFE189480F17 /* CameraInputOutput.swift */ = {isa = PBXFileReference; includeInIndex = 1; lastKnownFileType = sourcecode.swift; path = CameraInputOutput.swift; sourceTree = "<group>"; };
-		71C5C627B4B52D820C21F3857C310644 /* FilteredInputViewController.swift */ = {isa = PBXFileReference; includeInIndex = 1; lastKnownFileType = sourcecode.swift; path = FilteredInputViewController.swift; sourceTree = "<group>"; };
+		6D89A6566092A0E01E45014467E9CE66 /* Filter.swift */ = {isa = PBXFileReference; includeInIndex = 1; lastKnownFileType = sourcecode.swift; path = Filter.swift; sourceTree = "<group>"; };
+		71F716E529426D59C606F49F1A4A0B0A /* AVURLAsset+Thumbnail.swift */ = {isa = PBXFileReference; includeInIndex = 1; lastKnownFileType = sourcecode.swift; path = "AVURLAsset+Thumbnail.swift"; sourceTree = "<group>"; };
 		721613CB9729A1D201FFF3FB055D4202 /* Pods-KanvasCameraExampleTests.debug.xcconfig */ = {isa = PBXFileReference; includeInIndex = 1; lastKnownFileType = text.xcconfig; path = "Pods-KanvasCameraExampleTests.debug.xcconfig"; sourceTree = "<group>"; };
 		72C449A409BC30841DD84D8701A3966D /* Pods-KanvasCameraExampleTests-frameworks.sh */ = {isa = PBXFileReference; includeInIndex = 1; lastKnownFileType = text.script.sh; path = "Pods-KanvasCameraExampleTests-frameworks.sh"; sourceTree = "<group>"; };
+		73FCD2E78F9DCBEF104ACA6DD2894425 /* CameraOption.swift */ = {isa = PBXFileReference; includeInIndex = 1; lastKnownFileType = sourcecode.swift; path = CameraOption.swift; sourceTree = "<group>"; };
 		76D045A466A845C24D363E74691CB4DC /* FBSnapshotTestCase.framework */ = {isa = PBXFileReference; explicitFileType = wrapper.framework; includeInIndex = 0; name = FBSnapshotTestCase.framework; path = FBSnapshotTestCase.framework; sourceTree = BUILT_PRODUCTS_DIR; };
 		76E63973A7386B51619029224BC76046 /* Pods_KanvasCameraExample.framework */ = {isa = PBXFileReference; explicitFileType = wrapper.framework; includeInIndex = 0; name = Pods_KanvasCameraExample.framework; path = "Pods-KanvasCameraExample.framework"; sourceTree = BUILT_PRODUCTS_DIR; };
-		7B16A1083F69EF869F8C10B651B93947 /* Filter.swift */ = {isa = PBXFileReference; includeInIndex = 1; lastKnownFileType = sourcecode.swift; path = Filter.swift; sourceTree = "<group>"; };
-		7BF974F9ACEA694716654B9F7A224AED /* OptionsController.swift */ = {isa = PBXFileReference; includeInIndex = 1; lastKnownFileType = sourcecode.swift; path = OptionsController.swift; sourceTree = "<group>"; };
+		78CE28FCF0287760C9B9900EDF8CDC7F /* UIFont+Utils.swift */ = {isa = PBXFileReference; includeInIndex = 1; lastKnownFileType = sourcecode.swift; path = "UIFont+Utils.swift"; sourceTree = "<group>"; };
+		792261B6E9CE7BA972BFB23C852F26ED /* CameraController.swift */ = {isa = PBXFileReference; includeInIndex = 1; lastKnownFileType = sourcecode.swift; path = CameraController.swift; sourceTree = "<group>"; };
+		7AB72098CF39FC6C95175F2DF05A7FCE /* ModeButtonView.swift */ = {isa = PBXFileReference; includeInIndex = 1; lastKnownFileType = sourcecode.swift; path = ModeButtonView.swift; sourceTree = "<group>"; };
+		7B5F6107FDCFD2CECAE650B6D6320323 /* OptionsStackView.swift */ = {isa = PBXFileReference; includeInIndex = 1; lastKnownFileType = sourcecode.swift; path = OptionsStackView.swift; sourceTree = "<group>"; };
+		7BE352D68A87CEF428FF5B50266011D2 /* ExtendedButton.swift */ = {isa = PBXFileReference; includeInIndex = 1; lastKnownFileType = sourcecode.swift; path = ExtendedButton.swift; sourceTree = "<group>"; };
+		7ED00C8926D344684662699C8ACF5E59 /* RGBA.swift */ = {isa = PBXFileReference; includeInIndex = 1; lastKnownFileType = sourcecode.swift; path = RGBA.swift; sourceTree = "<group>"; };
+		7F0F6991CE2EEE3058ED67F15AAA0889 /* ModalPresentationAnimationController.swift */ = {isa = PBXFileReference; includeInIndex = 1; lastKnownFileType = sourcecode.swift; path = ModalPresentationAnimationController.swift; sourceTree = "<group>"; };
+		7F6B428451396F3B53510A83E97F55E0 /* ShootButtonView.swift */ = {isa = PBXFileReference; includeInIndex = 1; lastKnownFileType = sourcecode.swift; path = ShootButtonView.swift; sourceTree = "<group>"; };
 		8196886868B5856893FBED069C06B5C4 /* UIFont+ComposeFonts.h */ = {isa = PBXFileReference; includeInIndex = 1; lastKnownFileType = sourcecode.c.h; name = "UIFont+ComposeFonts.h"; path = "Source/UIFont+ComposeFonts.h"; sourceTree = "<group>"; };
+		82B10EDE9915F2AC21B003A6D6BCE6C8 /* CGRect+Center.swift */ = {isa = PBXFileReference; includeInIndex = 1; lastKnownFileType = sourcecode.swift; path = "CGRect+Center.swift"; sourceTree = "<group>"; };
+		836FEB1FE523AF421FFBA83B45BC43D7 /* Assets.xcassets */ = {isa = PBXFileReference; includeInIndex = 1; lastKnownFileType = folder.assetcatalog; name = Assets.xcassets; path = Resources/Assets.xcassets; sourceTree = "<group>"; };
 		841F562A950BC3B0D9DB87C857D478D7 /* FBSnapshotTestController.m */ = {isa = PBXFileReference; includeInIndex = 1; lastKnownFileType = sourcecode.c.objc; name = FBSnapshotTestController.m; path = FBSnapshotTestCase/FBSnapshotTestController.m; sourceTree = "<group>"; };
-		8901134E8A7562C2B84CE2BF75EAF0EE /* KanvasCamera-Info.plist */ = {isa = PBXFileReference; includeInIndex = 1; lastKnownFileType = text.plist.xml; path = "KanvasCamera-Info.plist"; sourceTree = "<group>"; };
-		8EE5361AAFCB4908782F4B62C63E9D46 /* ModalPresentationAnimationController.swift */ = {isa = PBXFileReference; includeInIndex = 1; lastKnownFileType = sourcecode.swift; path = ModalPresentationAnimationController.swift; sourceTree = "<group>"; };
-		8F728C73165EFF83589175801FF75BCB /* ModalView.swift */ = {isa = PBXFileReference; includeInIndex = 1; lastKnownFileType = sourcecode.swift; path = ModalView.swift; sourceTree = "<group>"; };
+		85E9B9359BF34C1D758021CFDAD5E1B7 /* Queue.swift */ = {isa = PBXFileReference; includeInIndex = 1; lastKnownFileType = sourcecode.swift; path = Queue.swift; sourceTree = "<group>"; };
+		86BCE06B833BCE76ABED87A5BC46AA13 /* MediaClipsCollectionView.swift */ = {isa = PBXFileReference; includeInIndex = 1; lastKnownFileType = sourcecode.swift; path = MediaClipsCollectionView.swift; sourceTree = "<group>"; };
+		887B6A7D1C9BF3492E48DEC1D15868BE /* UIColor+Lerp.swift */ = {isa = PBXFileReference; includeInIndex = 1; lastKnownFileType = sourcecode.swift; path = "UIColor+Lerp.swift"; sourceTree = "<group>"; };
+		8D2234D479EBF3997802D5FE57D725CE /* VideoOutputHandler.swift */ = {isa = PBXFileReference; includeInIndex = 1; lastKnownFileType = sourcecode.swift; path = VideoOutputHandler.swift; sourceTree = "<group>"; };
+		8D3D10989F29BD25C1796E71E0E44734 /* GLPixelBufferView.swift */ = {isa = PBXFileReference; includeInIndex = 1; lastKnownFileType = sourcecode.swift; path = GLPixelBufferView.swift; sourceTree = "<group>"; };
 		9086746C9C84253F3F2FEAFC20905062 /* TumblrTheme.framework */ = {isa = PBXFileReference; explicitFileType = wrapper.framework; includeInIndex = 0; name = TumblrTheme.framework; path = TumblrTheme.framework; sourceTree = BUILT_PRODUCTS_DIR; };
-=======
-		5B9D185E67A0F16B89D9A20E9A425A4B /* TumblrTheme-umbrella.h */ = {isa = PBXFileReference; includeInIndex = 1; lastKnownFileType = sourcecode.c.h; path = "TumblrTheme-umbrella.h"; sourceTree = "<group>"; };
-		60969AEE1CB2D639175BAB2BFE1E1B4E /* UIColor+Util.swift */ = {isa = PBXFileReference; includeInIndex = 1; lastKnownFileType = sourcecode.swift; name = "UIColor+Util.swift"; path = "Source/UIColor+Util.swift"; sourceTree = "<group>"; };
-		60ACBCCC3653961EC3A2406D1125AC82 /* KanvasCamera.podspec.json */ = {isa = PBXFileReference; includeInIndex = 1; lastKnownFileType = text.json; path = KanvasCamera.podspec.json; sourceTree = "<group>"; };
-		630DD64AF6E511A9DCCA74D5ED44A3D8 /* Pods-KanvasCameraExample-Info.plist */ = {isa = PBXFileReference; includeInIndex = 1; lastKnownFileType = text.plist.xml; path = "Pods-KanvasCameraExample-Info.plist"; sourceTree = "<group>"; };
-		647CEFF87E0240485EF58FF35EF571AA /* Assets.xcassets */ = {isa = PBXFileReference; includeInIndex = 1; lastKnownFileType = folder.assetcatalog; name = Assets.xcassets; path = Resources/Assets.xcassets; sourceTree = "<group>"; };
-		651641BE22299A940065463D /* EasyTipView.swift */ = {isa = PBXFileReference; fileEncoding = 4; lastKnownFileType = sourcecode.swift; path = EasyTipView.swift; sourceTree = "<group>"; };
-		65F11253222858B400DB8006 /* ConicalGradientLayer.swift */ = {isa = PBXFileReference; fileEncoding = 4; lastKnownFileType = sourcecode.swift; path = ConicalGradientLayer.swift; sourceTree = "<group>"; };
-		65F11254222858B400DB8006 /* RGBA.swift */ = {isa = PBXFileReference; fileEncoding = 4; lastKnownFileType = sourcecode.swift; path = RGBA.swift; sourceTree = "<group>"; };
-		65F11257222858C400DB8006 /* UIColor+Lerp.swift */ = {isa = PBXFileReference; fileEncoding = 4; lastKnownFileType = sourcecode.swift; path = "UIColor+Lerp.swift"; sourceTree = "<group>"; };
-		69E8AECDC1046BF1138EE46BDB723FFE /* ModeSelectorAndShootController.swift */ = {isa = PBXFileReference; includeInIndex = 1; lastKnownFileType = sourcecode.swift; path = ModeSelectorAndShootController.swift; sourceTree = "<group>"; };
-		6D11A917E16D537C3E7109B520EA4E28 /* Pods-KanvasCameraExampleTests-dummy.m */ = {isa = PBXFileReference; includeInIndex = 1; lastKnownFileType = sourcecode.c.objc; path = "Pods-KanvasCameraExampleTests-dummy.m"; sourceTree = "<group>"; };
-		6F8C44B40B1A73B473753528065634AC /* KanvasCamera-Info.plist */ = {isa = PBXFileReference; includeInIndex = 1; lastKnownFileType = text.plist.xml; path = "KanvasCamera-Info.plist"; sourceTree = "<group>"; };
-		721613CB9729A1D201FFF3FB055D4202 /* Pods-KanvasCameraExampleTests.debug.xcconfig */ = {isa = PBXFileReference; includeInIndex = 1; lastKnownFileType = text.xcconfig; path = "Pods-KanvasCameraExampleTests.debug.xcconfig"; sourceTree = "<group>"; };
-		72C449A409BC30841DD84D8701A3966D /* Pods-KanvasCameraExampleTests-frameworks.sh */ = {isa = PBXFileReference; includeInIndex = 1; lastKnownFileType = text.script.sh; path = "Pods-KanvasCameraExampleTests-frameworks.sh"; sourceTree = "<group>"; };
-		76D045A466A845C24D363E74691CB4DC /* FBSnapshotTestCase.framework */ = {isa = PBXFileReference; explicitFileType = wrapper.framework; includeInIndex = 0; path = FBSnapshotTestCase.framework; sourceTree = BUILT_PRODUCTS_DIR; };
-		76E63973A7386B51619029224BC76046 /* Pods_KanvasCameraExample.framework */ = {isa = PBXFileReference; explicitFileType = wrapper.framework; includeInIndex = 0; path = Pods_KanvasCameraExample.framework; sourceTree = BUILT_PRODUCTS_DIR; };
-		79E6F38171689C2FE65CFE00761315FE /* KanvasCameraTimes.swift */ = {isa = PBXFileReference; includeInIndex = 1; lastKnownFileType = sourcecode.swift; path = KanvasCameraTimes.swift; sourceTree = "<group>"; };
-		7BF8B9B7D3741388CB02BF9C39F20A21 /* MediaClip.swift */ = {isa = PBXFileReference; includeInIndex = 1; lastKnownFileType = sourcecode.swift; path = MediaClip.swift; sourceTree = "<group>"; };
-		7E8184252DDC4695D0207690975A1CA6 /* Device.swift */ = {isa = PBXFileReference; includeInIndex = 1; lastKnownFileType = sourcecode.swift; path = Device.swift; sourceTree = "<group>"; };
-		7E9ECA7A567E57938C1949015F3DE5A1 /* CVPixelBuffer+copy.swift */ = {isa = PBXFileReference; includeInIndex = 1; lastKnownFileType = sourcecode.swift; path = "CVPixelBuffer+copy.swift"; sourceTree = "<group>"; };
-		8249146BD2ECAC4FAE9F2A09A8500294 /* VideoOutputHandler.swift */ = {isa = PBXFileReference; includeInIndex = 1; lastKnownFileType = sourcecode.swift; path = VideoOutputHandler.swift; sourceTree = "<group>"; };
-		841F562A950BC3B0D9DB87C857D478D7 /* FBSnapshotTestController.m */ = {isa = PBXFileReference; includeInIndex = 1; lastKnownFileType = sourcecode.c.objc; name = FBSnapshotTestController.m; path = FBSnapshotTestCase/FBSnapshotTestController.m; sourceTree = "<group>"; };
-		843C58592E19CE01303C3AC63EF05635 /* MediaClipsCollectionView.swift */ = {isa = PBXFileReference; includeInIndex = 1; lastKnownFileType = sourcecode.swift; path = MediaClipsCollectionView.swift; sourceTree = "<group>"; };
-		8C4883D0D05848F3B539373025D81AC0 /* ModeButtonView.swift */ = {isa = PBXFileReference; includeInIndex = 1; lastKnownFileType = sourcecode.swift; path = ModeButtonView.swift; sourceTree = "<group>"; };
-		8CA4735B5ECB8C700C83EB1F4DE0078D /* KanvasCameraStrings.swift */ = {isa = PBXFileReference; includeInIndex = 1; lastKnownFileType = sourcecode.swift; path = KanvasCameraStrings.swift; sourceTree = "<group>"; };
-		9028367C73792597357CBB6E6A90CA69 /* KanvasCameraAnalyticsProvider.swift */ = {isa = PBXFileReference; includeInIndex = 1; lastKnownFileType = sourcecode.swift; path = KanvasCameraAnalyticsProvider.swift; sourceTree = "<group>"; };
-		9086746C9C84253F3F2FEAFC20905062 /* TumblrTheme.framework */ = {isa = PBXFileReference; explicitFileType = wrapper.framework; includeInIndex = 0; path = TumblrTheme.framework; sourceTree = BUILT_PRODUCTS_DIR; };
->>>>>>> ce637758
 		912F5BE09296F333F87046761D662D18 /* UIApplication+StrictKeyWindow.h */ = {isa = PBXFileReference; includeInIndex = 1; lastKnownFileType = sourcecode.c.h; name = "UIApplication+StrictKeyWindow.h"; path = "FBSnapshotTestCase/Categories/UIApplication+StrictKeyWindow.h"; sourceTree = "<group>"; };
 		9130788C1868864EE6812E3BFDE59C73 /* Pods-KanvasCameraExampleTests-Info.plist */ = {isa = PBXFileReference; includeInIndex = 1; lastKnownFileType = text.plist.xml; path = "Pods-KanvasCameraExampleTests-Info.plist"; sourceTree = "<group>"; };
 		93221711894899A0B45B4E35F4B54984 /* UIApplication+StrictKeyWindow.m */ = {isa = PBXFileReference; includeInIndex = 1; lastKnownFileType = sourcecode.c.objc; name = "UIApplication+StrictKeyWindow.m"; path = "FBSnapshotTestCase/Categories/UIApplication+StrictKeyWindow.m"; sourceTree = "<group>"; };
 		9354499206410F84A9B8A189D39476E2 /* TumblrTheme.framework */ = {isa = PBXFileReference; explicitFileType = wrapper.framework; includeInIndex = 0; path = TumblrTheme.framework; sourceTree = BUILT_PRODUCTS_DIR; };
+		956620FDC8CD13A9F3702E8CBEF9672F /* ModalView.swift */ = {isa = PBXFileReference; includeInIndex = 1; lastKnownFileType = sourcecode.swift; path = ModalView.swift; sourceTree = "<group>"; };
+		97813EF61EEE075F8A05D40F188335BD /* GifVideoOutputHandler.swift */ = {isa = PBXFileReference; includeInIndex = 1; lastKnownFileType = sourcecode.swift; path = GifVideoOutputHandler.swift; sourceTree = "<group>"; };
+		98D4EC6C0B2D66F27ED15D7CD41BB3A9 /* ShaderUtilities.swift */ = {isa = PBXFileReference; includeInIndex = 1; lastKnownFileType = sourcecode.swift; path = ShaderUtilities.swift; sourceTree = "<group>"; };
+		99B871E6966DA7FC1C411B24065138AF /* IgnoreTouchesCollectionView.swift */ = {isa = PBXFileReference; includeInIndex = 1; lastKnownFileType = sourcecode.swift; path = IgnoreTouchesCollectionView.swift; sourceTree = "<group>"; };
 		9A648BA81C182E1424B9B336EA8F50B1 /* FBSnapshotTestCase.h */ = {isa = PBXFileReference; includeInIndex = 1; lastKnownFileType = sourcecode.c.h; name = FBSnapshotTestCase.h; path = FBSnapshotTestCase/FBSnapshotTestCase.h; sourceTree = "<group>"; };
-		9A6D7F15EA35B281027362D9B920028A /* ModalPresentationController.swift */ = {isa = PBXFileReference; includeInIndex = 1; lastKnownFileType = sourcecode.swift; path = ModalPresentationController.swift; sourceTree = "<group>"; };
+		9AC98138C3934A3E3EF6B63702ADBFF6 /* EasyTipView.swift */ = {isa = PBXFileReference; includeInIndex = 1; lastKnownFileType = sourcecode.swift; path = EasyTipView.swift; sourceTree = "<group>"; };
 		9B5CCB48F56ED269319730EEE31A4315 /* Pods-KanvasCameraExample-acknowledgements.markdown */ = {isa = PBXFileReference; includeInIndex = 1; lastKnownFileType = text; path = "Pods-KanvasCameraExample-acknowledgements.markdown"; sourceTree = "<group>"; };
-<<<<<<< HEAD
+		9BE8FEAF483EBC9D625BF651B4D5DCC6 /* KanvasCamera-Info.plist */ = {isa = PBXFileReference; includeInIndex = 1; lastKnownFileType = text.plist.xml; path = "KanvasCamera-Info.plist"; sourceTree = "<group>"; };
 		9D940727FF8FB9C785EB98E56350EF41 /* Podfile */ = {isa = PBXFileReference; explicitFileType = text.script.ruby; includeInIndex = 1; indentWidth = 2; lastKnownFileType = text; name = Podfile; path = ../Podfile; sourceTree = SOURCE_ROOT; tabWidth = 2; xcLanguageSpecificationIdentifier = xcode.lang.ruby; };
-		9EA39AB186CCEF62222FCB0D9A9D3270 /* CameraRecorder.swift */ = {isa = PBXFileReference; includeInIndex = 1; lastKnownFileType = sourcecode.swift; path = CameraRecorder.swift; sourceTree = "<group>"; };
+		9E8781CB97D74E08E503D56E94CE7463 /* OptionView.swift */ = {isa = PBXFileReference; includeInIndex = 1; lastKnownFileType = sourcecode.swift; path = OptionView.swift; sourceTree = "<group>"; };
 		9FD8E1F84A0C9390AD703D2E6A02823A /* XCTest.framework */ = {isa = PBXFileReference; lastKnownFileType = wrapper.framework; name = XCTest.framework; path = Platforms/iPhoneOS.platform/Developer/SDKs/iPhoneOS12.0.sdk/System/Library/Frameworks/XCTest.framework; sourceTree = DEVELOPER_DIR; };
 		A0C349B55D5DD901862F42E94F25DADB /* Pods-KanvasCameraExampleTests-acknowledgements.plist */ = {isa = PBXFileReference; includeInIndex = 1; lastKnownFileType = text.plist.xml; path = "Pods-KanvasCameraExampleTests-acknowledgements.plist"; sourceTree = "<group>"; };
-		A0E2C9D1ADDADFB1E16D14270D6F285B /* CameraView.swift */ = {isa = PBXFileReference; includeInIndex = 1; lastKnownFileType = sourcecode.swift; path = CameraView.swift; sourceTree = "<group>"; };
-		A1129F89E3C05ECE9B5412FDFE8B9435 /* KanvasCamera-prefix.pch */ = {isa = PBXFileReference; includeInIndex = 1; lastKnownFileType = sourcecode.c.h; path = "KanvasCamera-prefix.pch"; sourceTree = "<group>"; };
-=======
-		9C21EF789A3FCFE6A1C04BE6BD1E198D /* KanvasCamera-umbrella.h */ = {isa = PBXFileReference; includeInIndex = 1; lastKnownFileType = sourcecode.c.h; path = "KanvasCamera-umbrella.h"; sourceTree = "<group>"; };
-		9D0678692B234EF094EF6C7CCED2A8C8 /* KanvasCamera.modulemap */ = {isa = PBXFileReference; includeInIndex = 1; lastKnownFileType = sourcecode.module; path = KanvasCamera.modulemap; sourceTree = "<group>"; };
-		9D940727FF8FB9C785EB98E56350EF41 /* Podfile */ = {isa = PBXFileReference; explicitFileType = text.script.ruby; includeInIndex = 1; indentWidth = 2; name = Podfile; path = ../Podfile; sourceTree = SOURCE_ROOT; tabWidth = 2; xcLanguageSpecificationIdentifier = xcode.lang.ruby; };
-		9FB8971EFF011E3DE54BA141D1F236A6 /* ModalPresentationAnimationController.swift */ = {isa = PBXFileReference; includeInIndex = 1; lastKnownFileType = sourcecode.swift; path = ModalPresentationAnimationController.swift; sourceTree = "<group>"; };
-		9FD8E1F84A0C9390AD703D2E6A02823A /* XCTest.framework */ = {isa = PBXFileReference; lastKnownFileType = wrapper.framework; name = XCTest.framework; path = Platforms/iPhoneOS.platform/Developer/SDKs/iPhoneOS12.0.sdk/System/Library/Frameworks/XCTest.framework; sourceTree = DEVELOPER_DIR; };
-		A0C349B55D5DD901862F42E94F25DADB /* Pods-KanvasCameraExampleTests-acknowledgements.plist */ = {isa = PBXFileReference; includeInIndex = 1; lastKnownFileType = text.plist.xml; path = "Pods-KanvasCameraExampleTests-acknowledgements.plist"; sourceTree = "<group>"; };
-		A0E2D9C614EC4971D25F994A299C311E /* Shaders */ = {isa = PBXFileReference; includeInIndex = 1; lastKnownFileType = folder; name = Shaders; path = Resources/Shaders; sourceTree = "<group>"; };
-		A13598994D2940F0D3A677EE7D74312A /* UIFont+Orangina.m */ = {isa = PBXFileReference; includeInIndex = 1; lastKnownFileType = sourcecode.c.objc; name = "UIFont+Orangina.m"; path = "Source/UIFont+Orangina.m"; sourceTree = "<group>"; };
->>>>>>> ce637758
+		A156185D4E691DB9FD9361E7EACE34D8 /* MediaClipsEditorView.swift */ = {isa = PBXFileReference; includeInIndex = 1; lastKnownFileType = sourcecode.swift; path = MediaClipsEditorView.swift; sourceTree = "<group>"; };
 		A1DB66BABDE59E5B326284AAD222B6B9 /* FBSnapshotTestCase.xcconfig */ = {isa = PBXFileReference; includeInIndex = 1; lastKnownFileType = text.xcconfig; path = FBSnapshotTestCase.xcconfig; sourceTree = "<group>"; };
-		A267959C98D62A9B73134738C9CEC022 /* MediaClipsCollectionView.swift */ = {isa = PBXFileReference; includeInIndex = 1; lastKnownFileType = sourcecode.swift; path = MediaClipsCollectionView.swift; sourceTree = "<group>"; };
+		A40EAB63DF3B86B986B04D182C647E6D /* Shader.swift */ = {isa = PBXFileReference; includeInIndex = 1; lastKnownFileType = sourcecode.swift; path = Shader.swift; sourceTree = "<group>"; };
 		A4209C2D7929DC95F0AD404009CF3FE6 /* UIImage+Diff.h */ = {isa = PBXFileReference; includeInIndex = 1; lastKnownFileType = sourcecode.c.h; name = "UIImage+Diff.h"; path = "FBSnapshotTestCase/Categories/UIImage+Diff.h"; sourceTree = "<group>"; };
-<<<<<<< HEAD
-		A87BC93353ED6BA50B66B5F14864EDA2 /* UIUpdate.swift */ = {isa = PBXFileReference; includeInIndex = 1; lastKnownFileType = sourcecode.swift; path = UIUpdate.swift; sourceTree = "<group>"; };
+		A4C4775FE25AF6055D2198D98A248AA9 /* MediaClipsCollectionController.swift */ = {isa = PBXFileReference; includeInIndex = 1; lastKnownFileType = sourcecode.swift; path = MediaClipsCollectionController.swift; sourceTree = "<group>"; };
+		A8FDC55484C948833C3132E58528D965 /* CameraSegmentHandler.swift */ = {isa = PBXFileReference; includeInIndex = 1; lastKnownFileType = sourcecode.swift; path = CameraSegmentHandler.swift; sourceTree = "<group>"; };
 		A9345ACD6B6C2B08D6E3B8515648484D /* TumblrTheme.podspec */ = {isa = PBXFileReference; explicitFileType = text.script.ruby; includeInIndex = 1; indentWidth = 2; lastKnownFileType = text; path = TumblrTheme.podspec; sourceTree = "<group>"; tabWidth = 2; xcLanguageSpecificationIdentifier = xcode.lang.ruby; };
-		AA49334188C662A9A3109045B970FDDD /* ModeButtonView.swift */ = {isa = PBXFileReference; includeInIndex = 1; lastKnownFileType = sourcecode.swift; path = ModeButtonView.swift; sourceTree = "<group>"; };
-		AC7105DDEE918D10C6FB924AB1FDE9EE /* FilterItem.swift */ = {isa = PBXFileReference; includeInIndex = 1; lastKnownFileType = sourcecode.swift; path = FilterItem.swift; sourceTree = "<group>"; };
-		AC87A226C457DA4235070AF1A9817164 /* ImagePreviewController.swift */ = {isa = PBXFileReference; includeInIndex = 1; lastKnownFileType = sourcecode.swift; path = ImagePreviewController.swift; sourceTree = "<group>"; };
+		AB18DBABF389AA115A79A36DCEBB55DD /* UIUpdate.swift */ = {isa = PBXFileReference; includeInIndex = 1; lastKnownFileType = sourcecode.swift; path = UIUpdate.swift; sourceTree = "<group>"; };
+		ABB147D48F66B760A3A52A74DFBCE44C /* GLError.swift */ = {isa = PBXFileReference; includeInIndex = 1; lastKnownFileType = sourcecode.swift; path = GLError.swift; sourceTree = "<group>"; };
+		ABCCE8BE0140AAE3FA673E12C2EC35B3 /* FilterItem.swift */ = {isa = PBXFileReference; includeInIndex = 1; lastKnownFileType = sourcecode.swift; path = FilterItem.swift; sourceTree = "<group>"; };
 		AE3DCF249162884598075883138BE477 /* Pods-KanvasCameraExample.modulemap */ = {isa = PBXFileReference; includeInIndex = 1; lastKnownFileType = sourcecode.module; path = "Pods-KanvasCameraExample.modulemap"; sourceTree = "<group>"; };
-		B1B4F2E7E1FE6224D1AB49DF88AA8197 /* FilterCollectionCell.swift */ = {isa = PBXFileReference; includeInIndex = 1; lastKnownFileType = sourcecode.swift; path = FilterCollectionCell.swift; sourceTree = "<group>"; };
-		B1FFB3F7BDD3EEA119480102AF5FC787 /* OptionView.swift */ = {isa = PBXFileReference; includeInIndex = 1; lastKnownFileType = sourcecode.swift; path = OptionView.swift; sourceTree = "<group>"; };
-		B56FBFA97506A3FF596B9995F2E6B457 /* KanvasCamera-dummy.m */ = {isa = PBXFileReference; includeInIndex = 1; lastKnownFileType = sourcecode.c.objc; path = "KanvasCamera-dummy.m"; sourceTree = "<group>"; };
+		AF070851CDAEB7300953ABF9295EA013 /* Device.swift */ = {isa = PBXFileReference; includeInIndex = 1; lastKnownFileType = sourcecode.swift; path = Device.swift; sourceTree = "<group>"; };
 		B611EAB7F7AC5135D6E65CAF0C2688BA /* FBSnapshotTestCase-prefix.pch */ = {isa = PBXFileReference; includeInIndex = 1; lastKnownFileType = sourcecode.c.h; path = "FBSnapshotTestCase-prefix.pch"; sourceTree = "<group>"; };
-		B6B5DC9D7F370DE64FEDCA4719C6ACD4 /* Device.swift */ = {isa = PBXFileReference; includeInIndex = 1; lastKnownFileType = sourcecode.swift; path = Device.swift; sourceTree = "<group>"; };
-		B779BBD229B2018B214AA5C943F00404 /* CVPixelBuffer+copy.swift */ = {isa = PBXFileReference; includeInIndex = 1; lastKnownFileType = sourcecode.swift; path = "CVPixelBuffer+copy.swift"; sourceTree = "<group>"; };
-		B86843F6DC6C9CFC04B15F569B173FC8 /* PhotoOutputHandler.swift */ = {isa = PBXFileReference; includeInIndex = 1; lastKnownFileType = sourcecode.swift; path = PhotoOutputHandler.swift; sourceTree = "<group>"; };
+		B75037C712B648C65D5AC1CD327D8A43 /* ModalPresentationController.swift */ = {isa = PBXFileReference; includeInIndex = 1; lastKnownFileType = sourcecode.swift; path = ModalPresentationController.swift; sourceTree = "<group>"; };
 		B868C175FF11CD36E92D462B964257FA /* UIFont+PostFonts.h */ = {isa = PBXFileReference; includeInIndex = 1; lastKnownFileType = sourcecode.c.h; name = "UIFont+PostFonts.h"; path = "Source/UIFont+PostFonts.h"; sourceTree = "<group>"; };
 		BB454C0BBE33963BE55BA15C80C05730 /* TumblrTheme-prefix.pch */ = {isa = PBXFileReference; includeInIndex = 1; lastKnownFileType = sourcecode.c.h; path = "TumblrTheme-prefix.pch"; sourceTree = "<group>"; };
 		BD0DC36564E70A3883594421DA9FDC77 /* Pods-KanvasCameraExample-dummy.m */ = {isa = PBXFileReference; includeInIndex = 1; lastKnownFileType = sourcecode.c.objc; path = "Pods-KanvasCameraExample-dummy.m"; sourceTree = "<group>"; };
-		BD5228AB27A080F3DB857B5168A85315 /* GifVideoOutputHandler.swift */ = {isa = PBXFileReference; includeInIndex = 1; lastKnownFileType = sourcecode.swift; path = GifVideoOutputHandler.swift; sourceTree = "<group>"; };
+		BF19C4EB782E332195068BCE0E3A884B /* KanvasCameraImages.swift */ = {isa = PBXFileReference; includeInIndex = 1; lastKnownFileType = sourcecode.swift; path = KanvasCameraImages.swift; sourceTree = "<group>"; };
+		C00C1B96D265B4C71B77257EEFC897A1 /* CameraView.swift */ = {isa = PBXFileReference; includeInIndex = 1; lastKnownFileType = sourcecode.swift; path = CameraView.swift; sourceTree = "<group>"; };
 		C095B69FB8375794D8236558C70DAAE0 /* UIImage+Compare.h */ = {isa = PBXFileReference; includeInIndex = 1; lastKnownFileType = sourcecode.c.h; name = "UIImage+Compare.h"; path = "FBSnapshotTestCase/Categories/UIImage+Compare.h"; sourceTree = "<group>"; };
+		C0990782AC16FD69FA782C3A5F29A6C5 /* CameraRecorder.swift */ = {isa = PBXFileReference; includeInIndex = 1; lastKnownFileType = sourcecode.swift; path = CameraRecorder.swift; sourceTree = "<group>"; };
 		C2A5240A6F0DC6087A8D54988D21C5FE /* UIColor+Util.swift */ = {isa = PBXFileReference; includeInIndex = 1; lastKnownFileType = sourcecode.swift; name = "UIColor+Util.swift"; path = "Source/UIColor+Util.swift"; sourceTree = "<group>"; };
 		C3FB5D637CA8F60B2B16F9375DFCA3FE /* FBSnapshotTestCase-dummy.m */ = {isa = PBXFileReference; includeInIndex = 1; lastKnownFileType = sourcecode.c.objc; path = "FBSnapshotTestCase-dummy.m"; sourceTree = "<group>"; };
+		C421597789A354A2D2F89835EA3A78A3 /* UICollectionView+Cells.swift */ = {isa = PBXFileReference; includeInIndex = 1; lastKnownFileType = sourcecode.swift; path = "UICollectionView+Cells.swift"; sourceTree = "<group>"; };
+		C513C7BDBBBD32DB420A398FDD96ED55 /* KanvasCameraColors.swift */ = {isa = PBXFileReference; includeInIndex = 1; lastKnownFileType = sourcecode.swift; path = KanvasCameraColors.swift; sourceTree = "<group>"; };
 		C543672C8C79BE4D90EDF37FEDDEE2D2 /* TumblrTheme-umbrella.h */ = {isa = PBXFileReference; includeInIndex = 1; lastKnownFileType = sourcecode.c.h; path = "TumblrTheme-umbrella.h"; sourceTree = "<group>"; };
-		C6E031093DE35F0CA8014081219262DB /* ClosedRange+Clamp.swift */ = {isa = PBXFileReference; includeInIndex = 1; lastKnownFileType = sourcecode.swift; path = "ClosedRange+Clamp.swift"; sourceTree = "<group>"; };
 		C6E6C009D0864F5431F3BF23827D9EF2 /* TumblrTheme.xcconfig */ = {isa = PBXFileReference; includeInIndex = 1; lastKnownFileType = text.xcconfig; path = TumblrTheme.xcconfig; sourceTree = "<group>"; };
-		C90CC38C8C4AD9C24A4F47431FF0E56E /* KanvasCamera.modulemap */ = {isa = PBXFileReference; includeInIndex = 1; lastKnownFileType = sourcecode.module; path = KanvasCamera.modulemap; sourceTree = "<group>"; };
+		CB2A3BB96242220CE52EC11EAD99E845 /* FilteredInputViewController.swift */ = {isa = PBXFileReference; includeInIndex = 1; lastKnownFileType = sourcecode.swift; path = FilteredInputViewController.swift; sourceTree = "<group>"; };
 		CBE4EA1756325767F72616D3CD687833 /* FBSnapshotTestCase-umbrella.h */ = {isa = PBXFileReference; includeInIndex = 1; lastKnownFileType = sourcecode.c.h; path = "FBSnapshotTestCase-umbrella.h"; sourceTree = "<group>"; };
-		CDBC8FB972CF820B183E6C5BCCDACFF8 /* CameraRecordingProtocol.swift */ = {isa = PBXFileReference; includeInIndex = 1; lastKnownFileType = sourcecode.swift; path = CameraRecordingProtocol.swift; sourceTree = "<group>"; };
+		CD13F2FA00EFC9DA1888CAC3F5AC8139 /* CameraRecordingProtocol.swift */ = {isa = PBXFileReference; includeInIndex = 1; lastKnownFileType = sourcecode.swift; path = CameraRecordingProtocol.swift; sourceTree = "<group>"; };
+		CD5C5190E8743BB580C2F89D247D4D88 /* ConicalGradientLayer.swift */ = {isa = PBXFileReference; includeInIndex = 1; lastKnownFileType = sourcecode.swift; path = ConicalGradientLayer.swift; sourceTree = "<group>"; };
+		CE8E79F9568DAF9682479E97C33C4FA6 /* LoadingIndicatorView.swift */ = {isa = PBXFileReference; includeInIndex = 1; lastKnownFileType = sourcecode.swift; path = LoadingIndicatorView.swift; sourceTree = "<group>"; };
 		D05983C2F337170D21FD4C968A75104E /* UIColor+SharedColors.swift */ = {isa = PBXFileReference; includeInIndex = 1; lastKnownFileType = sourcecode.swift; name = "UIColor+SharedColors.swift"; path = "Source/UIColor+SharedColors.swift"; sourceTree = "<group>"; };
+		D094D74EDF22719C648AAA25EAEA2079 /* KanvasCamera.podspec.json */ = {isa = PBXFileReference; includeInIndex = 1; path = KanvasCamera.podspec.json; sourceTree = "<group>"; };
+		D21197167E087D102AEEC6259DC6DA87 /* UIViewController+Load.swift */ = {isa = PBXFileReference; includeInIndex = 1; lastKnownFileType = sourcecode.swift; path = "UIViewController+Load.swift"; sourceTree = "<group>"; };
 		D27261B8A1194AC1410A2283338BBDD5 /* Pods-KanvasCameraExampleTests.release.xcconfig */ = {isa = PBXFileReference; includeInIndex = 1; lastKnownFileType = text.xcconfig; path = "Pods-KanvasCameraExampleTests.release.xcconfig"; sourceTree = "<group>"; };
-		D62AF2048492FF535DB2D8739E1FF445 /* ModalPresentationController.swift */ = {isa = PBXFileReference; includeInIndex = 1; lastKnownFileType = sourcecode.swift; path = ModalPresentationController.swift; sourceTree = "<group>"; };
-		D71AA53F639541E44793E129A2C9F265 /* UIView+Layout.swift */ = {isa = PBXFileReference; includeInIndex = 1; lastKnownFileType = sourcecode.swift; path = "UIView+Layout.swift"; sourceTree = "<group>"; };
+		D6CE205140200F06FCD0415B2DFE2D85 /* CVPixelBuffer+copy.swift */ = {isa = PBXFileReference; includeInIndex = 1; lastKnownFileType = sourcecode.swift; path = "CVPixelBuffer+copy.swift"; sourceTree = "<group>"; };
 		D7B529483604801ABB9AB87D9F1FFAD9 /* UIImage+Snapshot.h */ = {isa = PBXFileReference; includeInIndex = 1; lastKnownFileType = sourcecode.c.h; name = "UIImage+Snapshot.h"; path = "FBSnapshotTestCase/Categories/UIImage+Snapshot.h"; sourceTree = "<group>"; };
-		D968088306CC4D2626F7FDDB6ADBF948 /* ModeSelectorAndShootController.swift */ = {isa = PBXFileReference; includeInIndex = 1; lastKnownFileType = sourcecode.swift; path = ModeSelectorAndShootController.swift; sourceTree = "<group>"; };
+		D9279B494810D3DBCB9E567AF7AB1CE8 /* PhotoOutputHandler.swift */ = {isa = PBXFileReference; includeInIndex = 1; lastKnownFileType = sourcecode.swift; path = PhotoOutputHandler.swift; sourceTree = "<group>"; };
+		D92EEECEBF68D106C42D05575D09CE43 /* KanvasCamera.xcconfig */ = {isa = PBXFileReference; includeInIndex = 1; lastKnownFileType = text.xcconfig; path = KanvasCamera.xcconfig; sourceTree = "<group>"; };
+		D964F0647579C965A01315C15A6BBC35 /* KanvasCamera-dummy.m */ = {isa = PBXFileReference; includeInIndex = 1; lastKnownFileType = sourcecode.c.objc; path = "KanvasCamera-dummy.m"; sourceTree = "<group>"; };
 		DB396FC7C64099C9AB7266F516858A9F /* UIFont+TumblrTheme.swift */ = {isa = PBXFileReference; includeInIndex = 1; lastKnownFileType = sourcecode.swift; name = "UIFont+TumblrTheme.swift"; path = "Source/UIFont+TumblrTheme.swift"; sourceTree = "<group>"; };
+		DC9D8E604E79836B41D338A6133BAC9E /* FilterCollectionCell.swift */ = {isa = PBXFileReference; includeInIndex = 1; lastKnownFileType = sourcecode.swift; path = FilterCollectionCell.swift; sourceTree = "<group>"; };
 		DED1F21EB73DE9F743371D70B849C29F /* Pods-KanvasCameraExample-acknowledgements.plist */ = {isa = PBXFileReference; includeInIndex = 1; lastKnownFileType = text.plist.xml; path = "Pods-KanvasCameraExample-acknowledgements.plist"; sourceTree = "<group>"; };
-		E0DACE4A3F216A06D138D0C2B7C26466 /* KanvasCameraStrings.swift */ = {isa = PBXFileReference; includeInIndex = 1; lastKnownFileType = sourcecode.swift; path = KanvasCameraStrings.swift; sourceTree = "<group>"; };
 		E0E5A2E78850F3BBD84F28BD1601F236 /* Pods-KanvasCameraExampleTests-acknowledgements.markdown */ = {isa = PBXFileReference; includeInIndex = 1; lastKnownFileType = text; path = "Pods-KanvasCameraExampleTests-acknowledgements.markdown"; sourceTree = "<group>"; };
-		E1EC1EC70736CE29B49C2B3410CA0668 /* OptionsStackView.swift */ = {isa = PBXFileReference; includeInIndex = 1; lastKnownFileType = sourcecode.swift; path = OptionsStackView.swift; sourceTree = "<group>"; };
+		E34462A1D2DA451277830ED6C7B9E504 /* CameraInputControllerDelegate.swift */ = {isa = PBXFileReference; includeInIndex = 1; lastKnownFileType = sourcecode.swift; path = CameraInputControllerDelegate.swift; sourceTree = "<group>"; };
+		E5AE9F8AF6C2C9B19A1CE04648D76657 /* KanvasCameraAnalyticsProvider.swift */ = {isa = PBXFileReference; includeInIndex = 1; lastKnownFileType = sourcecode.swift; path = KanvasCameraAnalyticsProvider.swift; sourceTree = "<group>"; };
+		E6966296E4D5E109D17379BFFE2C52AD /* UIImage+Camera.swift */ = {isa = PBXFileReference; includeInIndex = 1; lastKnownFileType = sourcecode.swift; path = "UIImage+Camera.swift"; sourceTree = "<group>"; };
+		E9ECE6AD5E9442186328E55FE3108ADC /* IgnoreTouchesView.swift */ = {isa = PBXFileReference; includeInIndex = 1; lastKnownFileType = sourcecode.swift; path = IgnoreTouchesView.swift; sourceTree = "<group>"; };
+		EA6E04AB8C02D9D777173B6D6CE32132 /* KanvasCameraTimes.swift */ = {isa = PBXFileReference; includeInIndex = 1; lastKnownFileType = sourcecode.swift; path = KanvasCameraTimes.swift; sourceTree = "<group>"; };
 		EA7CD9A4EC570EAD015063B2D921FFAA /* UIFont+Orangina.h */ = {isa = PBXFileReference; includeInIndex = 1; lastKnownFileType = sourcecode.c.h; name = "UIFont+Orangina.h"; path = "Source/UIFont+Orangina.h"; sourceTree = "<group>"; };
-		EAE635D06DBAB533D77295B31432752C /* UIImage+FlipLeftMirrored.swift */ = {isa = PBXFileReference; includeInIndex = 1; lastKnownFileType = sourcecode.swift; path = "UIImage+FlipLeftMirrored.swift"; sourceTree = "<group>"; };
+		EBE4B4F80F4405A0E82D1E8F0133BDAD /* ImagePreviewController.swift */ = {isa = PBXFileReference; includeInIndex = 1; lastKnownFileType = sourcecode.swift; path = ImagePreviewController.swift; sourceTree = "<group>"; };
 		EC70EE23638D7BC937E932EB8C4C9F9C /* UIFont+ComposeFonts.m */ = {isa = PBXFileReference; includeInIndex = 1; lastKnownFileType = sourcecode.c.objc; name = "UIFont+ComposeFonts.m"; path = "Source/UIFont+ComposeFonts.m"; sourceTree = "<group>"; };
+		EEEE6EB1BDE037AE3308F092AF6CE310 /* FilterSettingsController.swift */ = {isa = PBXFileReference; includeInIndex = 1; lastKnownFileType = sourcecode.swift; path = FilterSettingsController.swift; sourceTree = "<group>"; };
+		EF4D917E305C16F26BFA5E1AE8301302 /* CameraInputController.swift */ = {isa = PBXFileReference; includeInIndex = 1; lastKnownFileType = sourcecode.swift; path = CameraInputController.swift; sourceTree = "<group>"; };
 		EF5C7C8B1F553296C78495F0D00AFF06 /* FBSnapshotTestCase.modulemap */ = {isa = PBXFileReference; includeInIndex = 1; lastKnownFileType = sourcecode.module; path = FBSnapshotTestCase.modulemap; sourceTree = "<group>"; };
-		F248CEDFAEC7FA0F75DFAC41BDD9353B /* CameraSegmentHandler.swift */ = {isa = PBXFileReference; includeInIndex = 1; lastKnownFileType = sourcecode.swift; path = CameraSegmentHandler.swift; sourceTree = "<group>"; };
 		F2811E4BE2F7EEE30A21CADE501216E4 /* UIFont+PostFonts.m */ = {isa = PBXFileReference; includeInIndex = 1; lastKnownFileType = sourcecode.c.objc; name = "UIFont+PostFonts.m"; path = "Source/UIFont+PostFonts.m"; sourceTree = "<group>"; };
-		F2C9D2E89BCCFCAED6F3E9349506DA16 /* UIImage+Camera.swift */ = {isa = PBXFileReference; includeInIndex = 1; lastKnownFileType = sourcecode.swift; path = "UIImage+Camera.swift"; sourceTree = "<group>"; };
-		F39C2416C3A0F85DA848915D4BDA21BB /* MediaClipsCollectionCell.swift */ = {isa = PBXFileReference; includeInIndex = 1; lastKnownFileType = sourcecode.swift; path = MediaClipsCollectionCell.swift; sourceTree = "<group>"; };
-		F68AE2CA207EAB19275AD29BAE89A2E7 /* NumTypes+Conversion.swift */ = {isa = PBXFileReference; includeInIndex = 1; lastKnownFileType = sourcecode.swift; path = "NumTypes+Conversion.swift"; sourceTree = "<group>"; };
+		F2EE7E52F71AC30FC61CC3B542DC12E0 /* KanvasCamera-umbrella.h */ = {isa = PBXFileReference; includeInIndex = 1; lastKnownFileType = sourcecode.c.h; path = "KanvasCamera-umbrella.h"; sourceTree = "<group>"; };
 		F75C9CC0F9780E8375AA5A52E5D66761 /* UIFont+Orangina.m */ = {isa = PBXFileReference; includeInIndex = 1; lastKnownFileType = sourcecode.c.objc; name = "UIFont+Orangina.m"; path = "Source/UIFont+Orangina.m"; sourceTree = "<group>"; };
-		F8582A2A89630955D416BCFF41984003 /* silence.aac */ = {isa = PBXFileReference; includeInIndex = 1; name = silence.aac; path = Resources/silence.aac; sourceTree = "<group>"; };
+		F8022703865813FD4E48207DAF496D11 /* KanvasCamera-prefix.pch */ = {isa = PBXFileReference; includeInIndex = 1; lastKnownFileType = sourcecode.c.h; path = "KanvasCamera-prefix.pch"; sourceTree = "<group>"; };
 		F8C6B5B52CC901F5885D18CF24C891AE /* Pods-KanvasCameraExampleTests.modulemap */ = {isa = PBXFileReference; includeInIndex = 1; lastKnownFileType = sourcecode.module; path = "Pods-KanvasCameraExampleTests.modulemap"; sourceTree = "<group>"; };
-		F8DD80EBB27DE9C455A9CCB74969C263 /* MediaClip.swift */ = {isa = PBXFileReference; includeInIndex = 1; lastKnownFileType = sourcecode.swift; path = MediaClip.swift; sourceTree = "<group>"; };
-		F9C5EF0D1BC48D3B8D47521AF45C5016 /* FilterCollectionController.swift */ = {isa = PBXFileReference; includeInIndex = 1; lastKnownFileType = sourcecode.swift; path = FilterCollectionController.swift; sourceTree = "<group>"; };
-		FCC6C9FD19C183B70E1E31677C23DDA0 /* CameraPreviewViewController.swift */ = {isa = PBXFileReference; includeInIndex = 1; lastKnownFileType = sourcecode.swift; path = CameraPreviewViewController.swift; sourceTree = "<group>"; };
+		FA17CACAFFF1A1FD5895545607C513B7 /* CameraPreviewViewController.swift */ = {isa = PBXFileReference; includeInIndex = 1; lastKnownFileType = sourcecode.swift; path = CameraPreviewViewController.swift; sourceTree = "<group>"; };
 		FE05DAD5186CEC183AAD0BC4D2F6297C /* UIImage+Snapshot.m */ = {isa = PBXFileReference; includeInIndex = 1; lastKnownFileType = sourcecode.c.objc; name = "UIImage+Snapshot.m"; path = "FBSnapshotTestCase/Categories/UIImage+Snapshot.m"; sourceTree = "<group>"; };
+		FE43F7C876A9ADDFF5BF02870409A293 /* ExtendedStackView.swift */ = {isa = PBXFileReference; includeInIndex = 1; lastKnownFileType = sourcecode.swift; path = ExtendedStackView.swift; sourceTree = "<group>"; };
+		FE52643952A3A9E1890770BA1AF239E9 /* ModalController.swift */ = {isa = PBXFileReference; includeInIndex = 1; lastKnownFileType = sourcecode.swift; path = ModalController.swift; sourceTree = "<group>"; };
 		FF7DAC5807A1E0065701E750047CAD57 /* KanvasCamera.framework */ = {isa = PBXFileReference; explicitFileType = wrapper.framework; includeInIndex = 0; name = KanvasCamera.framework; path = KanvasCamera.framework; sourceTree = BUILT_PRODUCTS_DIR; };
-		FFDD50D31504D9E9012E856F9E53C066 /* Assets.xcassets */ = {isa = PBXFileReference; includeInIndex = 1; lastKnownFileType = folder.assetcatalog; name = Assets.xcassets; path = Resources/Assets.xcassets; sourceTree = "<group>"; };
 /* End PBXFileReference section */
 
 /* Begin PBXFrameworksBuildPhase section */
-		084D3739969F049A46DD1E22AB442AAA /* Frameworks */ = {
+		3512AE00B66493BBDA88F1CAA00D152D /* Frameworks */ = {
 			isa = PBXFrameworksBuildPhase;
 			buildActionMask = 2147483647;
 			files = (
-				2F53ADE65353D7EDDC33EED2C01B7F47 /* Foundation.framework in Frameworks */,
-				63CFC5206C6E8576A8312C00F85FCAA0 /* UIKit.framework in Frameworks */,
-=======
-		A4506045041D296BDC1974B3BBF20AF1 /* ShootButtonView.swift */ = {isa = PBXFileReference; includeInIndex = 1; lastKnownFileType = sourcecode.swift; path = ShootButtonView.swift; sourceTree = "<group>"; };
-		A62DF50B554BBDFE6ABD238CA1509C8C /* NumTypes+Conversion.swift */ = {isa = PBXFileReference; includeInIndex = 1; lastKnownFileType = sourcecode.swift; path = "NumTypes+Conversion.swift"; sourceTree = "<group>"; };
-		A6E7BC50576490973B9789477FE51224 /* UIFont+PostFonts.h */ = {isa = PBXFileReference; includeInIndex = 1; lastKnownFileType = sourcecode.c.h; name = "UIFont+PostFonts.h"; path = "Source/UIFont+PostFonts.h"; sourceTree = "<group>"; };
-		A7349C4C60AC3035C931CF3994C250E3 /* CGRect+Center.swift */ = {isa = PBXFileReference; includeInIndex = 1; lastKnownFileType = sourcecode.swift; path = "CGRect+Center.swift"; sourceTree = "<group>"; };
-		A78EB58EB24E2CCAAB63BB493E39423C /* LoadingIndicatorView.swift */ = {isa = PBXFileReference; includeInIndex = 1; lastKnownFileType = sourcecode.swift; path = LoadingIndicatorView.swift; sourceTree = "<group>"; };
-		A9E3A66D0537AF1F2B14917E7B8205BD /* GLPixelBufferView.swift */ = {isa = PBXFileReference; includeInIndex = 1; lastKnownFileType = sourcecode.swift; path = GLPixelBufferView.swift; sourceTree = "<group>"; };
-		AA9C5551BCE8AFAA98E142C0EAE0E908 /* UIFont+ComposeFonts.m */ = {isa = PBXFileReference; includeInIndex = 1; lastKnownFileType = sourcecode.c.objc; name = "UIFont+ComposeFonts.m"; path = "Source/UIFont+ComposeFonts.m"; sourceTree = "<group>"; };
-		AE3DCF249162884598075883138BE477 /* Pods-KanvasCameraExample.modulemap */ = {isa = PBXFileReference; includeInIndex = 1; lastKnownFileType = sourcecode.module; path = "Pods-KanvasCameraExample.modulemap"; sourceTree = "<group>"; };
-		AFA65979E223F9792B63BB1150F73F7F /* UIFont+Utils.swift */ = {isa = PBXFileReference; includeInIndex = 1; lastKnownFileType = sourcecode.swift; path = "UIFont+Utils.swift"; sourceTree = "<group>"; };
-		B128EAFBF79C62F5AAEA207CBE0F2CF7 /* ModalController.swift */ = {isa = PBXFileReference; includeInIndex = 1; lastKnownFileType = sourcecode.swift; path = ModalController.swift; sourceTree = "<group>"; };
-		B14ED1D1C8F510A024B7DA8CD6AA4E06 /* IgnoreTouchesView.swift */ = {isa = PBXFileReference; includeInIndex = 1; lastKnownFileType = sourcecode.swift; path = IgnoreTouchesView.swift; sourceTree = "<group>"; };
-		B5F5D8CBB0A00F8378BF3A0567D409BF /* Filter.swift */ = {isa = PBXFileReference; includeInIndex = 1; lastKnownFileType = sourcecode.swift; path = Filter.swift; sourceTree = "<group>"; };
-		B611EAB7F7AC5135D6E65CAF0C2688BA /* FBSnapshotTestCase-prefix.pch */ = {isa = PBXFileReference; includeInIndex = 1; lastKnownFileType = sourcecode.c.h; path = "FBSnapshotTestCase-prefix.pch"; sourceTree = "<group>"; };
-		B9AD4428317A6718BB8134EDBE6ACDAA /* ShaderUtilities.swift */ = {isa = PBXFileReference; includeInIndex = 1; lastKnownFileType = sourcecode.swift; path = ShaderUtilities.swift; sourceTree = "<group>"; };
-		BA5CE7313DFE79841C515B14B54D8111 /* GLError.swift */ = {isa = PBXFileReference; includeInIndex = 1; lastKnownFileType = sourcecode.swift; path = GLError.swift; sourceTree = "<group>"; };
-		BB81F1AC9F694D122E3633E7FA5EC7F9 /* KanvasCamera-dummy.m */ = {isa = PBXFileReference; includeInIndex = 1; lastKnownFileType = sourcecode.c.objc; path = "KanvasCamera-dummy.m"; sourceTree = "<group>"; };
-		BD0DC36564E70A3883594421DA9FDC77 /* Pods-KanvasCameraExample-dummy.m */ = {isa = PBXFileReference; includeInIndex = 1; lastKnownFileType = sourcecode.c.objc; path = "Pods-KanvasCameraExample-dummy.m"; sourceTree = "<group>"; };
-		C095B69FB8375794D8236558C70DAAE0 /* UIImage+Compare.h */ = {isa = PBXFileReference; includeInIndex = 1; lastKnownFileType = sourcecode.c.h; name = "UIImage+Compare.h"; path = "FBSnapshotTestCase/Categories/UIImage+Compare.h"; sourceTree = "<group>"; };
-		C3FB5D637CA8F60B2B16F9375DFCA3FE /* FBSnapshotTestCase-dummy.m */ = {isa = PBXFileReference; includeInIndex = 1; lastKnownFileType = sourcecode.c.objc; path = "FBSnapshotTestCase-dummy.m"; sourceTree = "<group>"; };
-		C5055E140B1BBB19DAD46F8E0E400182 /* CameraOption.swift */ = {isa = PBXFileReference; includeInIndex = 1; lastKnownFileType = sourcecode.swift; path = CameraOption.swift; sourceTree = "<group>"; };
-		C6C927BC8056057696287D4F5420B59E /* ModeSelectorAndShootView.swift */ = {isa = PBXFileReference; includeInIndex = 1; lastKnownFileType = sourcecode.swift; path = ModeSelectorAndShootView.swift; sourceTree = "<group>"; };
-		C72757EFC98ED27E136181B54FE36AE1 /* silence.aac */ = {isa = PBXFileReference; includeInIndex = 1; lastKnownFileType = file; name = silence.aac; path = Resources/silence.aac; sourceTree = "<group>"; };
-		C7A921AAD35E835CF871213D63129DBD /* UIColor+SharedColors.swift */ = {isa = PBXFileReference; includeInIndex = 1; lastKnownFileType = sourcecode.swift; name = "UIColor+SharedColors.swift"; path = "Source/UIColor+SharedColors.swift"; sourceTree = "<group>"; };
-		CB62152D3EAB7E8EF655BEC790DCF889 /* CameraRecordingProtocol.swift */ = {isa = PBXFileReference; includeInIndex = 1; lastKnownFileType = sourcecode.swift; path = CameraRecordingProtocol.swift; sourceTree = "<group>"; };
-		CBE4EA1756325767F72616D3CD687833 /* FBSnapshotTestCase-umbrella.h */ = {isa = PBXFileReference; includeInIndex = 1; lastKnownFileType = sourcecode.c.h; path = "FBSnapshotTestCase-umbrella.h"; sourceTree = "<group>"; };
-		CC09D736E959FBEC5750A43B28108E98 /* ExtendedStackView.swift */ = {isa = PBXFileReference; includeInIndex = 1; lastKnownFileType = sourcecode.swift; path = ExtendedStackView.swift; sourceTree = "<group>"; };
-		CC0E9220166421C56EDAD570D82BA9FF /* UIUpdate.swift */ = {isa = PBXFileReference; includeInIndex = 1; lastKnownFileType = sourcecode.swift; path = UIUpdate.swift; sourceTree = "<group>"; };
-		CD585CE3C1B092D81F2E6AEACE79DC5F /* UIFont+TumblrTheme.swift */ = {isa = PBXFileReference; includeInIndex = 1; lastKnownFileType = sourcecode.swift; name = "UIFont+TumblrTheme.swift"; path = "Source/UIFont+TumblrTheme.swift"; sourceTree = "<group>"; };
-		CE45FC2573FC51036264C69977CEEECB /* CameraInputOutput.swift */ = {isa = PBXFileReference; includeInIndex = 1; lastKnownFileType = sourcecode.swift; path = CameraInputOutput.swift; sourceTree = "<group>"; };
-		CEBE06FCA52D803BF26CE4093F3FD1FB /* KanvasCamera-prefix.pch */ = {isa = PBXFileReference; includeInIndex = 1; lastKnownFileType = sourcecode.c.h; path = "KanvasCamera-prefix.pch"; sourceTree = "<group>"; };
-		CFE83DBAC2130375C1A59A3226BAA5FD /* ExtendedButton.swift */ = {isa = PBXFileReference; includeInIndex = 1; lastKnownFileType = sourcecode.swift; path = ExtendedButton.swift; sourceTree = "<group>"; };
-		D27261B8A1194AC1410A2283338BBDD5 /* Pods-KanvasCameraExampleTests.release.xcconfig */ = {isa = PBXFileReference; includeInIndex = 1; lastKnownFileType = text.xcconfig; path = "Pods-KanvasCameraExampleTests.release.xcconfig"; sourceTree = "<group>"; };
-		D4412E5BC704BFD7291702FCDB5E6A2A /* CameraRecorder.swift */ = {isa = PBXFileReference; includeInIndex = 1; lastKnownFileType = sourcecode.swift; path = CameraRecorder.swift; sourceTree = "<group>"; };
-		D7B529483604801ABB9AB87D9F1FFAD9 /* UIImage+Snapshot.h */ = {isa = PBXFileReference; includeInIndex = 1; lastKnownFileType = sourcecode.c.h; name = "UIImage+Snapshot.h"; path = "FBSnapshotTestCase/Categories/UIImage+Snapshot.h"; sourceTree = "<group>"; };
-		DA8ABFB7EBD2AAF0B6703AC400E709ED /* UIImage+Camera.swift */ = {isa = PBXFileReference; includeInIndex = 1; lastKnownFileType = sourcecode.swift; path = "UIImage+Camera.swift"; sourceTree = "<group>"; };
-		DED1F21EB73DE9F743371D70B849C29F /* Pods-KanvasCameraExample-acknowledgements.plist */ = {isa = PBXFileReference; includeInIndex = 1; lastKnownFileType = text.plist.xml; path = "Pods-KanvasCameraExample-acknowledgements.plist"; sourceTree = "<group>"; };
-		DFE46B389C7ECF3A4E740002F100CB5F /* TumblrTheme.xcconfig */ = {isa = PBXFileReference; includeInIndex = 1; lastKnownFileType = text.xcconfig; path = TumblrTheme.xcconfig; sourceTree = "<group>"; };
-		E0E5A2E78850F3BBD84F28BD1601F236 /* Pods-KanvasCameraExampleTests-acknowledgements.markdown */ = {isa = PBXFileReference; includeInIndex = 1; lastKnownFileType = text; path = "Pods-KanvasCameraExampleTests-acknowledgements.markdown"; sourceTree = "<group>"; };
-		E19AC04E88221F04F1F3E7E7CE33BB16 /* MediaClipsCollectionCell.swift */ = {isa = PBXFileReference; includeInIndex = 1; lastKnownFileType = sourcecode.swift; path = MediaClipsCollectionCell.swift; sourceTree = "<group>"; };
-		E36756DF533EAE75113294670D81FD40 /* FilteredInputViewController.swift */ = {isa = PBXFileReference; includeInIndex = 1; lastKnownFileType = sourcecode.swift; path = FilteredInputViewController.swift; sourceTree = "<group>"; };
-		E540CEDB74BFA33746BAD3479844B8F7 /* UIImage+FlipLeftMirrored.swift */ = {isa = PBXFileReference; includeInIndex = 1; lastKnownFileType = sourcecode.swift; path = "UIImage+FlipLeftMirrored.swift"; sourceTree = "<group>"; };
-		E89ED7889E285A853D9683C29A7BC52D /* UIViewController+Load.swift */ = {isa = PBXFileReference; includeInIndex = 1; lastKnownFileType = sourcecode.swift; path = "UIViewController+Load.swift"; sourceTree = "<group>"; };
-		EB3344F7547C472B09CA3FBA774F4096 /* UIFont+Orangina.h */ = {isa = PBXFileReference; includeInIndex = 1; lastKnownFileType = sourcecode.c.h; name = "UIFont+Orangina.h"; path = "Source/UIFont+Orangina.h"; sourceTree = "<group>"; };
-		ECFC7EB33FC35612625DA043F52457BB /* ModalViewModel.swift */ = {isa = PBXFileReference; includeInIndex = 1; lastKnownFileType = sourcecode.swift; path = ModalViewModel.swift; sourceTree = "<group>"; };
-		ED179854F639D6773CDDDBAB520407F8 /* AVURLAsset+Thumbnail.swift */ = {isa = PBXFileReference; includeInIndex = 1; lastKnownFileType = sourcecode.swift; path = "AVURLAsset+Thumbnail.swift"; sourceTree = "<group>"; };
-		EE4E98DA298A6BAFDB35F16F51D380C3 /* TumblrTheme.modulemap */ = {isa = PBXFileReference; includeInIndex = 1; lastKnownFileType = sourcecode.module; path = TumblrTheme.modulemap; sourceTree = "<group>"; };
-		EF5C7C8B1F553296C78495F0D00AFF06 /* FBSnapshotTestCase.modulemap */ = {isa = PBXFileReference; includeInIndex = 1; lastKnownFileType = sourcecode.module; path = FBSnapshotTestCase.modulemap; sourceTree = "<group>"; };
-		F0D68A3FF9E7F35646F652B8EFC8A62E /* GLRenderer.swift */ = {isa = PBXFileReference; includeInIndex = 1; lastKnownFileType = sourcecode.swift; path = GLRenderer.swift; sourceTree = "<group>"; };
-		F881DF63974B85BF2E965AE08BBF9248 /* TumblrTheme-dummy.m */ = {isa = PBXFileReference; includeInIndex = 1; lastKnownFileType = sourcecode.c.objc; path = "TumblrTheme-dummy.m"; sourceTree = "<group>"; };
-		F8C6B5B52CC901F5885D18CF24C891AE /* Pods-KanvasCameraExampleTests.modulemap */ = {isa = PBXFileReference; includeInIndex = 1; lastKnownFileType = sourcecode.module; path = "Pods-KanvasCameraExampleTests.modulemap"; sourceTree = "<group>"; };
-		FA2B4C84C8581D9D4DE3DC0423FB4688 /* KanvasCameraColors.swift */ = {isa = PBXFileReference; includeInIndex = 1; lastKnownFileType = sourcecode.swift; path = KanvasCameraColors.swift; sourceTree = "<group>"; };
-		FBAF001525074B781928FC47B380CBAE /* CameraPreviewView.swift */ = {isa = PBXFileReference; includeInIndex = 1; lastKnownFileType = sourcecode.swift; path = CameraPreviewView.swift; sourceTree = "<group>"; };
-		FE05DAD5186CEC183AAD0BC4D2F6297C /* UIImage+Snapshot.m */ = {isa = PBXFileReference; includeInIndex = 1; lastKnownFileType = sourcecode.c.objc; name = "UIImage+Snapshot.m"; path = "FBSnapshotTestCase/Categories/UIImage+Snapshot.m"; sourceTree = "<group>"; };
-		FE1D7176433888B7448500B7D74CE988 /* UIFont+PostFonts.m */ = {isa = PBXFileReference; includeInIndex = 1; lastKnownFileType = sourcecode.c.objc; name = "UIFont+PostFonts.m"; path = "Source/UIFont+PostFonts.m"; sourceTree = "<group>"; };
-		FF7DAC5807A1E0065701E750047CAD57 /* KanvasCamera.framework */ = {isa = PBXFileReference; explicitFileType = wrapper.framework; includeInIndex = 0; path = KanvasCamera.framework; sourceTree = BUILT_PRODUCTS_DIR; };
-/* End PBXFileReference section */
-
-/* Begin PBXFrameworksBuildPhase section */
-		0ABC384D1DC79F67D4C635AB3D0F9D76 /* Frameworks */ = {
+				816E95CBF5676A33FE09A86C24B044DA /* Foundation.framework in Frameworks */,
+				BCB9F70D2FC71EADC2DE1A4ADFC986DA /* GLKit.framework in Frameworks */,
+				102327F8CF61A34DEF11B9D8D9D1500B /* OpenGLES.framework in Frameworks */,
+				F8F07A4E48B024996325458B851A4131 /* TumblrTheme.framework in Frameworks */,
+				5449B5565FCB5703AD374E0B0DCF4B86 /* UIKit.framework in Frameworks */,
+			);
+			runOnlyForDeploymentPostprocessing = 0;
+		};
+		3656078507D141FAD5BAE6C6705CA38A /* Frameworks */ = {
 			isa = PBXFrameworksBuildPhase;
 			buildActionMask = 2147483647;
 			files = (
-				4B9939B1D24DFAE6EE0D7B6910920DED /* Foundation.framework in Frameworks */,
-				57D4B7A4AB864C7C74E2939FC4C266F1 /* UIKit.framework in Frameworks */,
->>>>>>> ce637758
-			);
-			runOnlyForDeploymentPostprocessing = 0;
-		};
-		7858AA52753C22A96BCD942F481849CF /* Frameworks */ = {
-			isa = PBXFrameworksBuildPhase;
-			buildActionMask = 2147483647;
-			files = (
-				E1C38EA932B7AAC533116B4556DE1748 /* Foundation.framework in Frameworks */,
-				16C57857BB3803DF244379F0846CC78B /* GLKit.framework in Frameworks */,
-				BFBC85A51CFEF72CF1678EA71A0B667B /* OpenGLES.framework in Frameworks */,
-				CDB9BB072144396492A9B20B6775F998 /* TumblrTheme.framework in Frameworks */,
-				09D17797AE066D652B42105D09E13EE5 /* UIKit.framework in Frameworks */,
-			);
-			runOnlyForDeploymentPostprocessing = 0;
-		};
-<<<<<<< HEAD
-		D358579B7539DE28B73D13EA83BFFFD3 /* Frameworks */ = {
-			isa = PBXFrameworksBuildPhase;
-			buildActionMask = 2147483647;
-			files = (
-				CFAED1BA1A1C93D946E71A40B5C8C710 /* Foundation.framework in Frameworks */,
-=======
+				8B201AECC317C730BF71426DF433B5E0 /* Foundation.framework in Frameworks */,
+				12F8E51C81047C8AA4BDFF68F3C30FC7 /* UIKit.framework in Frameworks */,
+			);
+			runOnlyForDeploymentPostprocessing = 0;
+		};
 		927FE7C162AC0C9B92452EC961D030A9 /* Frameworks */ = {
 			isa = PBXFrameworksBuildPhase;
 			buildActionMask = 2147483647;
@@ -690,19 +377,14 @@
 				8E08BAF7E7CF8950BF8E17F6620BD6EC /* QuartzCore.framework in Frameworks */,
 				DBADABF56FC0675DEE45B90CE6AFA4E7 /* UIKit.framework in Frameworks */,
 				7E6E7BD910E2FA446CEBB40A9EDC1A9A /* XCTest.framework in Frameworks */,
->>>>>>> ce637758
-			);
-			runOnlyForDeploymentPostprocessing = 0;
-		};
-		DEFDAAEDF771F6D55B30984E8637CC34 /* Frameworks */ = {
+			);
+			runOnlyForDeploymentPostprocessing = 0;
+		};
+		D358579B7539DE28B73D13EA83BFFFD3 /* Frameworks */ = {
 			isa = PBXFrameworksBuildPhase;
 			buildActionMask = 2147483647;
 			files = (
-				5E9948F15B90F36953FAED08941FF15D /* Foundation.framework in Frameworks */,
-				081434B5E06F4E5E8E1751DAEE14FBC6 /* GLKit.framework in Frameworks */,
-				D4D2048A85CCFFE89138EFD54A425C6C /* OpenGLES.framework in Frameworks */,
-				F33FADBB9B5F6F535F7B5316AE4F2BEC /* TumblrTheme.framework in Frameworks */,
-				CF65B42055759A40B454CF78B957D250 /* UIKit.framework in Frameworks */,
+				CFAED1BA1A1C93D946E71A40B5C8C710 /* Foundation.framework in Frameworks */,
 			);
 			runOnlyForDeploymentPostprocessing = 0;
 		};
@@ -717,6 +399,31 @@
 /* End PBXFrameworksBuildPhase section */
 
 /* Begin PBXGroup section */
+		074F888AFC9BDE3EE3BAD195A2100748 /* Filters */ = {
+			isa = PBXGroup;
+			children = (
+				6D89A6566092A0E01E45014467E9CE66 /* Filter.swift */,
+				3503FEB1B4C229CE401C20AE13B244BF /* FilterProtocol.swift */,
+				ABB147D48F66B760A3A52A74DFBCE44C /* GLError.swift */,
+			);
+			name = Filters;
+			path = Filters;
+			sourceTree = "<group>";
+		};
+		075D7B9CB6D99502068D73730472229E /* Filters */ = {
+			isa = PBXGroup;
+			children = (
+				DC9D8E604E79836B41D338A6133BAC9E /* FilterCollectionCell.swift */,
+				580EB370880A1C37FF852E3E72124ED6 /* FilterCollectionController.swift */,
+				1A31E52EF1FEC5EB090B69C3C5F69F75 /* FilterCollectionView.swift */,
+				ABCCE8BE0140AAE3FA673E12C2EC35B3 /* FilterItem.swift */,
+				EEEE6EB1BDE037AE3308F092AF6CE310 /* FilterSettingsController.swift */,
+				4858D06CB1F3C0C0C46A0CEC19D490BE /* FilterSettingsView.swift */,
+			);
+			name = Filters;
+			path = Classes/Filters;
+			sourceTree = "<group>";
+		};
 		07E1D0F55C8C11335E6C783ED617B567 /* Pods-KanvasCameraExampleTests */ = {
 			isa = PBXGroup;
 			children = (
@@ -734,7 +441,6 @@
 			path = "Target Support Files/Pods-KanvasCameraExampleTests";
 			sourceTree = "<group>";
 		};
-<<<<<<< HEAD
 		0C86D2A5CB6B73D25796D6EFF3D8FC77 /* Support Files */ = {
 			isa = PBXGroup;
 			children = (
@@ -749,114 +455,41 @@
 			path = "../KanvasCamera/KanvasCameraExample/Pods/Target Support Files/TumblrTheme";
 			sourceTree = "<group>";
 		};
-		10FB86C37CBE96B0A3641EBB7E4A6EE5 /* Recording */ = {
-			isa = PBXGroup;
-			children = (
-				9EA39AB186CCEF62222FCB0D9A9D3270 /* CameraRecorder.swift */,
-				CDBC8FB972CF820B183E6C5BCCDACFF8 /* CameraRecordingProtocol.swift */,
-				F248CEDFAEC7FA0F75DFAC41BDD9353B /* CameraSegmentHandler.swift */,
-				BD5228AB27A080F3DB857B5168A85315 /* GifVideoOutputHandler.swift */,
-				B86843F6DC6C9CFC04B15F569B173FC8 /* PhotoOutputHandler.swift */,
-				6949BFDEFFC9263B5EA8246D37A6146A /* VideoOutputHandler.swift */,
-			);
-			name = Recording;
-			path = Classes/Recording;
-			sourceTree = "<group>";
-		};
-		16B8D657ED78864429DA904F420CBF27 /* Support Files */ = {
-=======
-		0A59ABFA4DEF8F878D5716F67C3C61A6 /* OpenGL */ = {
->>>>>>> ce637758
-			isa = PBXGroup;
-			children = (
-				7E9ECA7A567E57938C1949015F3DE5A1 /* CVPixelBuffer+copy.swift */,
-				A9E3A66D0537AF1F2B14917E7B8205BD /* GLPixelBufferView.swift */,
-				F0D68A3FF9E7F35646F652B8EFC8A62E /* GLRenderer.swift */,
-				A62DF50B554BBDFE6ABD238CA1509C8C /* NumTypes+Conversion.swift */,
-				047ED92DE7CAF9EB5DC83AA5DD17E0EA /* Shader.swift */,
-				B9AD4428317A6718BB8134EDBE6ACDAA /* ShaderUtilities.swift */,
-				1F62293F4B1CCE30E628050917A2EC03 /* UIImage+PixelBuffer.swift */,
-				6DC85123197260E1B5F18394202CA625 /* Filters */,
-			);
-			name = OpenGL;
-			path = Classes/OpenGL;
-			sourceTree = "<group>";
-		};
-<<<<<<< HEAD
-		188C9BF6BD135374C8276608133BD5B2 /* Filters */ = {
-			isa = PBXGroup;
-			children = (
-				7B16A1083F69EF869F8C10B651B93947 /* Filter.swift */,
-				2683C658E980E3464CBC0F662C637D61 /* FilterProtocol.swift */,
-				238BD84AD1182F35015D007CB3D0714E /* GLError.swift */,
-			);
-			name = Filters;
-			path = Filters;
-			sourceTree = "<group>";
-		};
-		2BDD7ADA450E58151C03CEA75C55A8F6 /* Options */ = {
-			isa = PBXGroup;
-			children = (
-				103445AF39A6BE806002C368879FD873 /* CameraOption.swift */,
-				59176D9F19360F617D86E40331194843 /* ExtendedButton.swift */,
-				6B8B67DB717ECCBB479A723EADCB3068 /* ExtendedStackView.swift */,
-				7BF974F9ACEA694716654B9F7A224AED /* OptionsController.swift */,
-				E1EC1EC70736CE29B49C2B3410CA0668 /* OptionsStackView.swift */,
-				B1FFB3F7BDD3EEA119480102AF5FC787 /* OptionView.swift */,
-			);
-			name = Options;
-			path = Classes/Options;
-			sourceTree = "<group>";
-		};
-		31214CF30AD1249E16ADFD0923DD4FD4 /* SwiftSupport */ = {
-			isa = PBXGroup;
-			children = (
-				499BB97C946EF5DFF46CB40D7D685EE1 /* SwiftSupport.swift */,
-			);
-			name = SwiftSupport;
-			sourceTree = "<group>";
-		};
-		482B251A49B52AD827A56CE21F600CB4 /* Pod */ = {
-			isa = PBXGroup;
-			children = (
-				A9345ACD6B6C2B08D6E3B8515648484D /* TumblrTheme.podspec */,
-			);
-			name = Pod;
-=======
-		0B0964176220DA7132E84C882E837756 /* KanvasCamera */ = {
-			isa = PBXGroup;
-			children = (
-				3FDB3A9D7D89FB59629092EFB3F04FF1 /* Analytics */,
-				B9AC180435218275B54012FA3CE08C64 /* Camera */,
-				B8DD95DFB29A901A79F136567FD28173 /* Constants */,
-				FCA4C68A7C12DAA8F95A7555D386C65A /* Extensions */,
-				7A9940E8CCB8F260257E1BFACC3C3617 /* MediaClips */,
-				DF924716699FC3B737D29C263179B00A /* Modal */,
-				0CCAA89220EAE606C09B43E3C46F62DB /* ModeSelector */,
-				0A59ABFA4DEF8F878D5716F67C3C61A6 /* OpenGL */,
-				E2E782113AAB7294D46BFC9DDA65C453 /* Options */,
-				4993E4E27815E361224C9527BAEDA888 /* Pod */,
-				AC8D427E2558D00CF20C4E9E4400F175 /* Preview */,
-				CEB31D4F55BC8F504102FD1DEFF59620 /* Recording */,
-				FAF45F0F522DE53F136D5F6A51B733DD /* Resources */,
-				294C068D9B7CDA7B73EFF4F4FAFBEA54 /* Settings */,
-				9348042E0C2E2009885E41ED24D13ED9 /* Support Files */,
-				24F8006D02E8E153BFD0B244DE55D332 /* Utility */,
-			);
-			name = KanvasCamera;
-			path = ../..;
-			sourceTree = "<group>";
-		};
-		0CCAA89220EAE606C09B43E3C46F62DB /* ModeSelector */ = {
-			isa = PBXGroup;
-			children = (
-				8C4883D0D05848F3B539373025D81AC0 /* ModeButtonView.swift */,
-				69E8AECDC1046BF1138EE46BDB723FFE /* ModeSelectorAndShootController.swift */,
-				C6C927BC8056057696287D4F5420B59E /* ModeSelectorAndShootView.swift */,
-				A4506045041D296BDC1974B3BBF20AF1 /* ShootButtonView.swift */,
-			);
-			name = ModeSelector;
-			path = Classes/ModeSelector;
+		0E6DC86AC57C8AE1985607E92B5BB9DB /* Utility */ = {
+			isa = PBXGroup;
+			children = (
+				CD5C5190E8743BB580C2F89D247D4D88 /* ConicalGradientLayer.swift */,
+				AF070851CDAEB7300953ABF9295EA013 /* Device.swift */,
+				9AC98138C3934A3E3EF6B63702ADBFF6 /* EasyTipView.swift */,
+				99B871E6966DA7FC1C411B24065138AF /* IgnoreTouchesCollectionView.swift */,
+				E9ECE6AD5E9442186328E55FE3108ADC /* IgnoreTouchesView.swift */,
+				85E9B9359BF34C1D758021CFDAD5E1B7 /* Queue.swift */,
+				7ED00C8926D344684662699C8ACF5E59 /* RGBA.swift */,
+				AB18DBABF389AA115A79A36DCEBB55DD /* UIUpdate.swift */,
+			);
+			name = Utility;
+			path = Classes/Utility;
+			sourceTree = "<group>";
+		};
+		138858280B740E0FE8631AE7B2021F23 /* Extensions */ = {
+			isa = PBXGroup;
+			children = (
+				2321224B622C236EA6A3475D37826569 /* Array+Move.swift */,
+				71F716E529426D59C606F49F1A4A0B0A /* AVURLAsset+Thumbnail.swift */,
+				82B10EDE9915F2AC21B003A6D6BCE6C8 /* CGRect+Center.swift */,
+				273EA8968C24FE2D003E96416322AFBE /* ClosedRange+Clamp.swift */,
+				289E9413F2B68246A3A20EC5F45E77C5 /* NSURL+Media.swift */,
+				4439B8DA78883077ED87BE6198B0B229 /* UIButton+Shadows.swift */,
+				C421597789A354A2D2F89835EA3A78A3 /* UICollectionView+Cells.swift */,
+				887B6A7D1C9BF3492E48DEC1D15868BE /* UIColor+Lerp.swift */,
+				78CE28FCF0287760C9B9900EDF8CDC7F /* UIFont+Utils.swift */,
+				E6966296E4D5E109D17379BFFE2C52AD /* UIImage+Camera.swift */,
+				36269CDBB6A4BE84D0B5A1F0B6B99E37 /* UIImage+FlipLeftMirrored.swift */,
+				1C321EE3E74EC1C540DE3D0A01324E30 /* UIView+Layout.swift */,
+				D21197167E087D102AEEC6259DC6DA87 /* UIViewController+Load.swift */,
+			);
+			name = Extensions;
+			path = Classes/Extensions;
 			sourceTree = "<group>";
 		};
 		16B8D657ED78864429DA904F420CBF27 /* Support Files */ = {
@@ -873,103 +506,63 @@
 			path = "../Target Support Files/FBSnapshotTestCase";
 			sourceTree = "<group>";
 		};
-		24F8006D02E8E153BFD0B244DE55D332 /* Utility */ = {
-			isa = PBXGroup;
-			children = (
-				651641BE22299A940065463D /* EasyTipView.swift */,
-				65F11253222858B400DB8006 /* ConicalGradientLayer.swift */,
-				65F11254222858B400DB8006 /* RGBA.swift */,
-				7E8184252DDC4695D0207690975A1CA6 /* Device.swift */,
-				300E9DF7E6C75F620EF7242238EA79C1 /* IgnoreTouchesCollectionView.swift */,
-				B14ED1D1C8F510A024B7DA8CD6AA4E06 /* IgnoreTouchesView.swift */,
-				18CE79B01280CC200700086F2BD31F01 /* Queue.swift */,
-				CC0E9220166421C56EDAD570D82BA9FF /* UIUpdate.swift */,
-			);
-			name = Utility;
-			path = Classes/Utility;
-			sourceTree = "<group>";
-		};
-		294C068D9B7CDA7B73EFF4F4FAFBEA54 /* Settings */ = {
-			isa = PBXGroup;
-			children = (
-				4614391F70BD1DDF7C39C80AAC750AA0 /* CameraSettings.swift */,
-			);
-			name = Settings;
-			path = Classes/Settings;
->>>>>>> ce637758
-			sourceTree = "<group>";
-		};
-		4A6207C2174B4A2BEF821AE7843454FF /* Filters */ = {
-			isa = PBXGroup;
-			children = (
-				B1B4F2E7E1FE6224D1AB49DF88AA8197 /* FilterCollectionCell.swift */,
-				F9C5EF0D1BC48D3B8D47521AF45C5016 /* FilterCollectionController.swift */,
-				4850E76C661C6295AE1F6E004F2D6801 /* FilterCollectionView.swift */,
-				AC7105DDEE918D10C6FB924AB1FDE9EE /* FilterItem.swift */,
-				3995F84CBD7BCB979FA9EB0FEF92F473 /* FilterSettingsController.swift */,
-				0626F45E8CC7C942DFF2926E3AABFBFA /* FilterSettingsView.swift */,
-			);
-			name = Filters;
-			path = Classes/Filters;
-			sourceTree = "<group>";
-		};
-<<<<<<< HEAD
+		31214CF30AD1249E16ADFD0923DD4FD4 /* SwiftSupport */ = {
+			isa = PBXGroup;
+			children = (
+				499BB97C946EF5DFF46CB40D7D685EE1 /* SwiftSupport.swift */,
+			);
+			name = SwiftSupport;
+			sourceTree = "<group>";
+		};
+		383F650BDFA2DB999CD4D9A104989DBC /* Pod */ = {
+			isa = PBXGroup;
+			children = (
+				D094D74EDF22719C648AAA25EAEA2079 /* KanvasCamera.podspec.json */,
+			);
+			name = Pod;
+			sourceTree = "<group>";
+		};
+		42FE474635F8CA1B8892D6FF9A2C1B2E /* Camera */ = {
+			isa = PBXGroup;
+			children = (
+				792261B6E9CE7BA972BFB23C852F26ED /* CameraController.swift */,
+				EF4D917E305C16F26BFA5E1AE8301302 /* CameraInputController.swift */,
+				E34462A1D2DA451277830ED6C7B9E504 /* CameraInputControllerDelegate.swift */,
+				29FF90DFF19B3F4F994C45596CC72D86 /* CameraInputOutput.swift */,
+				C00C1B96D265B4C71B77257EEFC897A1 /* CameraView.swift */,
+				5CD92582A6A4CE52E2F2DFECB218B98F /* CameraZoomHandler.swift */,
+				CB2A3BB96242220CE52EC11EAD99E845 /* FilteredInputViewController.swift */,
+				EBE4B4F80F4405A0E82D1E8F0133BDAD /* ImagePreviewController.swift */,
+			);
+			name = Camera;
+			path = Classes/Camera;
+			sourceTree = "<group>";
+		};
+		482B251A49B52AD827A56CE21F600CB4 /* Pod */ = {
+			isa = PBXGroup;
+			children = (
+				A9345ACD6B6C2B08D6E3B8515648484D /* TumblrTheme.podspec */,
+			);
+			name = Pod;
+			sourceTree = "<group>";
+		};
+		4A2AE745DF38849B26B93621854D9D7A /* Resources */ = {
+			isa = PBXGroup;
+			children = (
+				836FEB1FE523AF421FFBA83B45BC43D7 /* Assets.xcassets */,
+				2801C16EDAFF0CA490366FB685C1CF73 /* Shaders */,
+				5EF6D6D81278B7D5F366BC02AA9E68A2 /* silence.aac */,
+			);
+			name = Resources;
+			sourceTree = "<group>";
+		};
 		4FCC1C9F4E2AF701A2F4465F9955471E /* Development Pods */ = {
 			isa = PBXGroup;
 			children = (
-				51DFAAE80C8498A21084D5B1C27CA4CF /* KanvasCamera */,
+				A8F69DA6B81614D39FDD0D7EFA99FF48 /* KanvasCamera */,
 				7000BA476BA1F0FC0922A1782B1CFA99 /* TumblrTheme */,
 			);
 			name = "Development Pods";
-			sourceTree = "<group>";
-		};
-		507963CFE9DB894C1383474F69CE77AB /* Resources */ = {
-			isa = PBXGroup;
-			children = (
-				FFDD50D31504D9E9012E856F9E53C066 /* Assets.xcassets */,
-				117656DC155286076CE761DB88164792 /* Shaders */,
-				F8582A2A89630955D416BCFF41984003 /* silence.aac */,
-			);
-			name = Resources;
-			sourceTree = "<group>";
-		};
-		51DFAAE80C8498A21084D5B1C27CA4CF /* KanvasCamera */ = {
-			isa = PBXGroup;
-			children = (
-				617FDE0F1FB144287619AA7FD908DB10 /* Analytics */,
-				85E1F90A6B4375D3C16D6AA34F267212 /* Camera */,
-				C083074B353E2CEA0FE6340EF7D5278A /* Constants */,
-				E62861B477FF6A05096E26359E9A8388 /* Extensions */,
-				4A6207C2174B4A2BEF821AE7843454FF /* Filters */,
-				CF177333D355DD900266DC784C0579F3 /* MediaClips */,
-				9148EDF9FD9121D9609F3B695F4FE9D9 /* Modal */,
-				C2DCA79B3105611FBB7969BE273E9454 /* ModeSelector */,
-				D0587C94E0A18CCA0E26A443ED32C0C0 /* OpenGL */,
-				2BDD7ADA450E58151C03CEA75C55A8F6 /* Options */,
-				737B4FFDF23BDB3806DCA7B037D6890C /* Pod */,
-				B6BB579FA0116075DEC1B446D1EDE210 /* Preview */,
-				10FB86C37CBE96B0A3641EBB7E4A6EE5 /* Recording */,
-				507963CFE9DB894C1383474F69CE77AB /* Resources */,
-				EFAED8A23B186B22B30CA57F16E200BB /* Settings */,
-				A2DE42E164A997D81FC3879587F9B392 /* Support Files */,
-				FACACF1F2014A3CEEA7DD164AD8A1678 /* Utility */,
-=======
-		3FDB3A9D7D89FB59629092EFB3F04FF1 /* Analytics */ = {
-			isa = PBXGroup;
-			children = (
-				9028367C73792597357CBB6E6A90CA69 /* KanvasCameraAnalyticsProvider.swift */,
-			);
-			name = Analytics;
-			path = Classes/Analytics;
-			sourceTree = "<group>";
-		};
-		4993E4E27815E361224C9527BAEDA888 /* Pod */ = {
-			isa = PBXGroup;
-			children = (
-				60ACBCCC3653961EC3A2406D1125AC82 /* KanvasCamera.podspec.json */,
->>>>>>> ce637758
-			);
-			name = Pod;
 			sourceTree = "<group>";
 		};
 		5C3FD0DA2C9872539BB10DC481C87B90 /* iOS */ = {
@@ -986,8 +579,6 @@
 			sourceTree = "<group>";
 		};
 		617DC8B9AD8E91E7AEA66867350F30E1 /* Targets Support Files */ = {
-<<<<<<< HEAD
-=======
 			isa = PBXGroup;
 			children = (
 				A46BDCF1D06EEE77E8652BC92613C32E /* Pods-KanvasCameraExample */,
@@ -996,33 +587,28 @@
 			name = "Targets Support Files";
 			sourceTree = "<group>";
 		};
-		6A19112444B1D2A7AA0F02C9D8AFE240 /* Pod */ = {
->>>>>>> ce637758
-			isa = PBXGroup;
-			children = (
-				37F61DD03BEFC831BDCD062A558B9FFF /* TumblrTheme.podspec */,
-			);
-			name = Pod;
-			sourceTree = "<group>";
-		};
-<<<<<<< HEAD
-		617FDE0F1FB144287619AA7FD908DB10 /* Analytics */ = {
-			isa = PBXGroup;
-			children = (
-				0EDB9C038B6A4EEF5110BE4A6D070A14 /* KanvasCameraAnalyticsProvider.swift */,
-=======
-		6DC85123197260E1B5F18394202CA625 /* Filters */ = {
-			isa = PBXGroup;
-			children = (
-				B5F5D8CBB0A00F8378BF3A0567D409BF /* Filter.swift */,
-				509E5D09DEC060A99519F34F1A729163 /* FilterProtocol.swift */,
-				BA5CE7313DFE79841C515B14B54D8111 /* GLError.swift */,
->>>>>>> ce637758
-			);
-			path = Filters;
-			sourceTree = "<group>";
-		};
-<<<<<<< HEAD
+		6377053A75038E06DCC10C436E94AB8F /* Modal */ = {
+			isa = PBXGroup;
+			children = (
+				FE52643952A3A9E1890770BA1AF239E9 /* ModalController.swift */,
+				7F0F6991CE2EEE3058ED67F15AAA0889 /* ModalPresentationAnimationController.swift */,
+				B75037C712B648C65D5AC1CD327D8A43 /* ModalPresentationController.swift */,
+				956620FDC8CD13A9F3702E8CBEF9672F /* ModalView.swift */,
+				3FFE48D4CA0EFAC74FBF49B94C4D9A34 /* ModalViewModel.swift */,
+			);
+			name = Modal;
+			path = Classes/Modal;
+			sourceTree = "<group>";
+		};
+		6383133B46E1CCE907449887A52E14CF /* Analytics */ = {
+			isa = PBXGroup;
+			children = (
+				E5AE9F8AF6C2C9B19A1CE04648D76657 /* KanvasCameraAnalyticsProvider.swift */,
+			);
+			name = Analytics;
+			path = Classes/Analytics;
+			sourceTree = "<group>";
+		};
 		7000BA476BA1F0FC0922A1782B1CFA99 /* TumblrTheme */ = {
 			isa = PBXGroup;
 			children = (
@@ -1042,21 +628,29 @@
 			path = ../../../TumblrTheme;
 			sourceTree = "<group>";
 		};
-		737B4FFDF23BDB3806DCA7B037D6890C /* Pod */ = {
-			isa = PBXGroup;
-			children = (
-				37F9D26EEB3AA40DCEB2776394CDF555 /* KanvasCamera.podspec.json */,
-=======
-		7A9940E8CCB8F260257E1BFACC3C3617 /* MediaClips */ = {
-			isa = PBXGroup;
-			children = (
-				7BF8B9B7D3741388CB02BF9C39F20A21 /* MediaClip.swift */,
-				E19AC04E88221F04F1F3E7E7CE33BB16 /* MediaClipsCollectionCell.swift */,
-				587C7EE0CE2F5254AC149B154B09E44F /* MediaClipsCollectionController.swift */,
-				843C58592E19CE01303C3AC63EF05635 /* MediaClipsCollectionView.swift */,
-				55F967A985B8DC6EA12C7C9422194C2D /* MediaClipsEditorView.swift */,
-				052ADDF836AD409B44F7BF2010227D8E /* MediaClipsEditorViewController.swift */,
->>>>>>> ce637758
+		793C4A01D34AED9FB174358EE15022D6 /* Options */ = {
+			isa = PBXGroup;
+			children = (
+				73FCD2E78F9DCBEF104ACA6DD2894425 /* CameraOption.swift */,
+				7BE352D68A87CEF428FF5B50266011D2 /* ExtendedButton.swift */,
+				FE43F7C876A9ADDFF5BF02870409A293 /* ExtendedStackView.swift */,
+				06546047E7265B7C6BBC90FD4731B32A /* OptionsController.swift */,
+				7B5F6107FDCFD2CECAE650B6D6320323 /* OptionsStackView.swift */,
+				9E8781CB97D74E08E503D56E94CE7463 /* OptionView.swift */,
+			);
+			name = Options;
+			path = Classes/Options;
+			sourceTree = "<group>";
+		};
+		7B676B043BE4660B0BF9611977B0077A /* MediaClips */ = {
+			isa = PBXGroup;
+			children = (
+				438A79F59350D6607F4AB23BDE75E63F /* MediaClip.swift */,
+				62714C3B84732F637C74128827B8AE73 /* MediaClipsCollectionCell.swift */,
+				A4C4775FE25AF6055D2198D98A248AA9 /* MediaClipsCollectionController.swift */,
+				86BCE06B833BCE76ABED87A5BC46AA13 /* MediaClipsCollectionView.swift */,
+				A156185D4E691DB9FD9361E7EACE34D8 /* MediaClipsEditorView.swift */,
+				569528E0BC22BA36FED2893B632BB277 /* MediaClipsEditorViewController.swift */,
 			);
 			name = MediaClips;
 			path = Classes/MediaClips;
@@ -1074,59 +668,38 @@
 			name = Products;
 			sourceTree = "<group>";
 		};
-<<<<<<< HEAD
-		85E1F90A6B4375D3C16D6AA34F267212 /* Camera */ = {
-			isa = PBXGroup;
-			children = (
-				636331485726F767AE927E7C05740225 /* CameraController.swift */,
-				26DC44AE279C22EC4657D11D409716E6 /* CameraInputController.swift */,
-				67023EF0D0C7626E6827A9862FE40EFA /* CameraInputControllerDelegate.swift */,
-				712F777D53E7D3BDD027FFE189480F17 /* CameraInputOutput.swift */,
-				A0E2C9D1ADDADFB1E16D14270D6F285B /* CameraView.swift */,
-				57461BA3A41D984406139601B2D572D8 /* CameraZoomHandler.swift */,
-				71C5C627B4B52D820C21F3857C310644 /* FilteredInputViewController.swift */,
-				AC87A226C457DA4235070AF1A9817164 /* ImagePreviewController.swift */,
-			);
-			name = Camera;
-			path = Classes/Camera;
-			sourceTree = "<group>";
-		};
-		9148EDF9FD9121D9609F3B695F4FE9D9 /* Modal */ = {
-			isa = PBXGroup;
-			children = (
-				11225930EE7551F46B5802B402E52ADA /* ModalController.swift */,
-				8EE5361AAFCB4908782F4B62C63E9D46 /* ModalPresentationAnimationController.swift */,
-				D62AF2048492FF535DB2D8739E1FF445 /* ModalPresentationController.swift */,
-				8F728C73165EFF83589175801FF75BCB /* ModalView.swift */,
-				6BBA86A3485FD7F3AC6047460CD9DABC /* ModalViewModel.swift */,
-=======
-		9348042E0C2E2009885E41ED24D13ED9 /* Support Files */ = {
-			isa = PBXGroup;
-			children = (
-				9D0678692B234EF094EF6C7CCED2A8C8 /* KanvasCamera.modulemap */,
-				025C37986048731112839081208CD91B /* KanvasCamera.xcconfig */,
-				BB81F1AC9F694D122E3633E7FA5EC7F9 /* KanvasCamera-dummy.m */,
-				6F8C44B40B1A73B473753528065634AC /* KanvasCamera-Info.plist */,
-				CEBE06FCA52D803BF26CE4093F3FD1FB /* KanvasCamera-prefix.pch */,
-				9C21EF789A3FCFE6A1C04BE6BD1E198D /* KanvasCamera-umbrella.h */,
->>>>>>> ce637758
+		866B507AF5CC8E66DA41831E6F4C70B3 /* Preview */ = {
+			isa = PBXGroup;
+			children = (
+				2A99F76345A1AA6DDD6BE57D248C5BAB /* CameraPreviewView.swift */,
+				FA17CACAFFF1A1FD5895545607C513B7 /* CameraPreviewViewController.swift */,
+				CE8E79F9568DAF9682479E97C33C4FA6 /* LoadingIndicatorView.swift */,
+			);
+			name = Preview;
+			path = Classes/Preview;
+			sourceTree = "<group>";
+		};
+		9006949F0ACCBFFB9D31F4B9C0D4D4DB /* Support Files */ = {
+			isa = PBXGroup;
+			children = (
+				05C29799AC81A764DF3EED194B387E98 /* KanvasCamera.modulemap */,
+				D92EEECEBF68D106C42D05575D09CE43 /* KanvasCamera.xcconfig */,
+				D964F0647579C965A01315C15A6BBC35 /* KanvasCamera-dummy.m */,
+				9BE8FEAF483EBC9D625BF651B4D5DCC6 /* KanvasCamera-Info.plist */,
+				F8022703865813FD4E48207DAF496D11 /* KanvasCamera-prefix.pch */,
+				F2EE7E52F71AC30FC61CC3B542DC12E0 /* KanvasCamera-umbrella.h */,
 			);
 			name = "Support Files";
 			path = "KanvasCameraExample/Pods/Target Support Files/KanvasCamera";
 			sourceTree = "<group>";
 		};
-		A2DE42E164A997D81FC3879587F9B392 /* Support Files */ = {
-			isa = PBXGroup;
-			children = (
-				C90CC38C8C4AD9C24A4F47431FF0E56E /* KanvasCamera.modulemap */,
-				4716987DC2847744979AA621CC993B67 /* KanvasCamera.xcconfig */,
-				B56FBFA97506A3FF596B9995F2E6B457 /* KanvasCamera-dummy.m */,
-				8901134E8A7562C2B84CE2BF75EAF0EE /* KanvasCamera-Info.plist */,
-				A1129F89E3C05ECE9B5412FDFE8B9435 /* KanvasCamera-prefix.pch */,
-				68BA9E0945BE25F197B03E78B5CAC30C /* KanvasCamera-umbrella.h */,
-			);
-			name = "Support Files";
-			path = "KanvasCameraExample/Pods/Target Support Files/KanvasCamera";
+		A24A5094B90B14E8506C52A2B33642BA /* Settings */ = {
+			isa = PBXGroup;
+			children = (
+				4F830A56439B821A3E1119D25601D07C /* CameraSettings.swift */,
+			);
+			name = Settings;
+			path = Classes/Settings;
 			sourceTree = "<group>";
 		};
 		A46BDCF1D06EEE77E8652BC92613C32E /* Pods-KanvasCameraExample */ = {
@@ -1146,86 +719,45 @@
 			path = "Target Support Files/Pods-KanvasCameraExample";
 			sourceTree = "<group>";
 		};
-<<<<<<< HEAD
-		B6BB579FA0116075DEC1B446D1EDE210 /* Preview */ = {
-=======
-		AC8D427E2558D00CF20C4E9E4400F175 /* Preview */ = {
-			isa = PBXGroup;
-			children = (
-				FBAF001525074B781928FC47B380CBAE /* CameraPreviewView.swift */,
-				0322288C44EC30CA7A90D0D0D09A1E6D /* CameraPreviewViewController.swift */,
-				A78EB58EB24E2CCAAB63BB493E39423C /* LoadingIndicatorView.swift */,
-			);
-			name = Preview;
-			path = Classes/Preview;
-			sourceTree = "<group>";
-		};
-		B003C71C17C0E2E6086651E9D8067017 /* TumblrTheme */ = {
->>>>>>> ce637758
-			isa = PBXGroup;
-			children = (
-				4D498495C63FBF0186492BB21FD177A0 /* CameraPreviewView.swift */,
-				FCC6C9FD19C183B70E1E31677C23DDA0 /* CameraPreviewViewController.swift */,
-				2E340DDFABCE0C2973D56A58DE197B32 /* LoadingIndicatorView.swift */,
-			);
-<<<<<<< HEAD
-			name = Preview;
-			path = Classes/Preview;
-			sourceTree = "<group>";
-		};
-		C083074B353E2CEA0FE6340EF7D5278A /* Constants */ = {
-			isa = PBXGroup;
-			children = (
-				4DB077A81220FFDB035AB5FAB67A4A22 /* KanvasCameraColors.swift */,
-				38D83F5379A2EF6B12E4E25C61CA8F78 /* KanvasCameraImages.swift */,
-				E0DACE4A3F216A06D138D0C2B7C26466 /* KanvasCameraStrings.swift */,
-				5B359C2EB965C16501115249FE20921A /* KanvasCameraTimes.swift */,
-			);
-			name = Constants;
-			path = Classes/Constants;
-			sourceTree = "<group>";
-		};
-		C2DCA79B3105611FBB7969BE273E9454 /* ModeSelector */ = {
-			isa = PBXGroup;
-			children = (
-				AA49334188C662A9A3109045B970FDDD /* ModeButtonView.swift */,
-				D968088306CC4D2626F7FDDB6ADBF948 /* ModeSelectorAndShootController.swift */,
-				59558A494772DC2FC6A53D43A6B5A4DF /* ModeSelectorAndShootView.swift */,
-				20D974ADB7F86B6D4D70C3246BCE6AF0 /* ShootButtonView.swift */,
-			);
-			name = ModeSelector;
-			path = Classes/ModeSelector;
-=======
-			name = TumblrTheme;
-			path = ../../../TumblrTheme;
-			sourceTree = "<group>";
-		};
-		B8DD95DFB29A901A79F136567FD28173 /* Constants */ = {
-			isa = PBXGroup;
-			children = (
-				FA2B4C84C8581D9D4DE3DC0423FB4688 /* KanvasCameraColors.swift */,
-				329D3A41B750A503E8284CC1FAE163D3 /* KanvasCameraImages.swift */,
-				8CA4735B5ECB8C700C83EB1F4DE0078D /* KanvasCameraStrings.swift */,
-				79E6F38171689C2FE65CFE00761315FE /* KanvasCameraTimes.swift */,
-			);
-			name = Constants;
-			path = Classes/Constants;
-			sourceTree = "<group>";
-		};
-		B9AC180435218275B54012FA3CE08C64 /* Camera */ = {
-			isa = PBXGroup;
-			children = (
-				076150A715A8D13F4AE62E26539D104D /* CameraController.swift */,
-				2245CABB08A32D1CC92757E1249EC731 /* CameraInputController.swift */,
-				070B405FEE43E1C5639D40BC44DF2F45 /* CameraInputControllerDelegate.swift */,
-				CE45FC2573FC51036264C69977CEEECB /* CameraInputOutput.swift */,
-				4A203D5A0F407B92829BE2DFDD8B6493 /* CameraView.swift */,
-				1C51E07BFA8A116810B3FB26449B64C4 /* CameraZoomHandler.swift */,
-				E36756DF533EAE75113294670D81FD40 /* FilteredInputViewController.swift */,
-				575CB117DF3D31314970572E952DE74A /* ImagePreviewController.swift */,
-			);
-			name = Camera;
-			path = Classes/Camera;
+		A55B6CF9097EC4D29BE3AFF06069A23B /* OpenGL */ = {
+			isa = PBXGroup;
+			children = (
+				D6CE205140200F06FCD0415B2DFE2D85 /* CVPixelBuffer+copy.swift */,
+				8D3D10989F29BD25C1796E71E0E44734 /* GLPixelBufferView.swift */,
+				54F50A71DF7D71015F994A9ACB0F0ED5 /* GLRenderer.swift */,
+				3EAC5D21E6407AB9FF630BD7946DF710 /* NumTypes+Conversion.swift */,
+				A40EAB63DF3B86B986B04D182C647E6D /* Shader.swift */,
+				98D4EC6C0B2D66F27ED15D7CD41BB3A9 /* ShaderUtilities.swift */,
+				647636CF6552E2D53D8B4E1BF931E557 /* UIImage+PixelBuffer.swift */,
+				074F888AFC9BDE3EE3BAD195A2100748 /* Filters */,
+			);
+			name = OpenGL;
+			path = Classes/OpenGL;
+			sourceTree = "<group>";
+		};
+		A8F69DA6B81614D39FDD0D7EFA99FF48 /* KanvasCamera */ = {
+			isa = PBXGroup;
+			children = (
+				6383133B46E1CCE907449887A52E14CF /* Analytics */,
+				42FE474635F8CA1B8892D6FF9A2C1B2E /* Camera */,
+				E3504E4475231E5C59CDB09DFC6BF587 /* Constants */,
+				138858280B740E0FE8631AE7B2021F23 /* Extensions */,
+				075D7B9CB6D99502068D73730472229E /* Filters */,
+				7B676B043BE4660B0BF9611977B0077A /* MediaClips */,
+				6377053A75038E06DCC10C436E94AB8F /* Modal */,
+				CF6BFFF0749E9F3DD6174E7C9AE5499D /* ModeSelector */,
+				A55B6CF9097EC4D29BE3AFF06069A23B /* OpenGL */,
+				793C4A01D34AED9FB174358EE15022D6 /* Options */,
+				383F650BDFA2DB999CD4D9A104989DBC /* Pod */,
+				866B507AF5CC8E66DA41831E6F4C70B3 /* Preview */,
+				EBBF4C1D4EE1FD73B852CB2183510908 /* Recording */,
+				4A2AE745DF38849B26B93621854D9D7A /* Resources */,
+				A24A5094B90B14E8506C52A2B33642BA /* Settings */,
+				9006949F0ACCBFFB9D31F4B9C0D4D4DB /* Support Files */,
+				0E6DC86AC57C8AE1985607E92B5BB9DB /* Utility */,
+			);
+			name = KanvasCamera;
+			path = ../..;
 			sourceTree = "<group>";
 		};
 		CD3E5731EC595FDFE1315BF8A3A9D269 /* Frameworks */ = {
@@ -1235,21 +767,6 @@
 				5C3FD0DA2C9872539BB10DC481C87B90 /* iOS */,
 			);
 			name = Frameworks;
->>>>>>> ce637758
-			sourceTree = "<group>";
-		};
-		CEB31D4F55BC8F504102FD1DEFF59620 /* Recording */ = {
-			isa = PBXGroup;
-			children = (
-				D4412E5BC704BFD7291702FCDB5E6A2A /* CameraRecorder.swift */,
-				CB62152D3EAB7E8EF655BEC790DCF889 /* CameraRecordingProtocol.swift */,
-				4983B968BA455BBD7E0265D0F4D4D27C /* CameraSegmentHandler.swift */,
-				507FB3691FCA012F843513ED3D4D5132 /* GifVideoOutputHandler.swift */,
-				32D3F1FEACC59D5231854253812C4E33 /* PhotoOutputHandler.swift */,
-				8249146BD2ECAC4FAE9F2A09A8500294 /* VideoOutputHandler.swift */,
-			);
-			name = Recording;
-			path = Classes/Recording;
 			sourceTree = "<group>";
 		};
 		CF1408CF629C7361332E53B88F7BD30C = {
@@ -1264,42 +781,16 @@
 			);
 			sourceTree = "<group>";
 		};
-<<<<<<< HEAD
-		CF177333D355DD900266DC784C0579F3 /* MediaClips */ = {
-			isa = PBXGroup;
-			children = (
-				F8DD80EBB27DE9C455A9CCB74969C263 /* MediaClip.swift */,
-				F39C2416C3A0F85DA848915D4BDA21BB /* MediaClipsCollectionCell.swift */,
-				13AD9CB5E1270B80685140BA81CDE8F1 /* MediaClipsCollectionController.swift */,
-				A267959C98D62A9B73134738C9CEC022 /* MediaClipsCollectionView.swift */,
-				2184DA81C389697336820F53728AF785 /* MediaClipsEditorView.swift */,
-				0CD63EA35911CBC648CAF5204DC24D9C /* MediaClipsEditorViewController.swift */,
-			);
-			name = MediaClips;
-			path = Classes/MediaClips;
-			sourceTree = "<group>";
-		};
-		D0587C94E0A18CCA0E26A443ED32C0C0 /* OpenGL */ = {
-			isa = PBXGroup;
-			children = (
-				B779BBD229B2018B214AA5C943F00404 /* CVPixelBuffer+copy.swift */,
-				0DBFA9658B048B2E49AF6B612843C5D8 /* GLPixelBufferView.swift */,
-				332302D7759899F2FF1678EE067B46FC /* GLRenderer.swift */,
-				F68AE2CA207EAB19275AD29BAE89A2E7 /* NumTypes+Conversion.swift */,
-				378B03339E31B8DC75F0DA50CF9F1B5E /* Shader.swift */,
-				56A5F548BE6975B7B2FE203E6F84F45B /* ShaderUtilities.swift */,
-				2BD1D8CB54368D315C6D4FD2D3D3DD4E /* UIImage+PixelBuffer.swift */,
-				188C9BF6BD135374C8276608133BD5B2 /* Filters */,
-=======
-		D08FE8F86D380BD5C493B74E65C17B7A /* Development Pods */ = {
-			isa = PBXGroup;
-			children = (
-				0B0964176220DA7132E84C882E837756 /* KanvasCamera */,
-				B003C71C17C0E2E6086651E9D8067017 /* TumblrTheme */,
->>>>>>> ce637758
-			);
-			name = OpenGL;
-			path = Classes/OpenGL;
+		CF6BFFF0749E9F3DD6174E7C9AE5499D /* ModeSelector */ = {
+			isa = PBXGroup;
+			children = (
+				7AB72098CF39FC6C95175F2DF05A7FCE /* ModeButtonView.swift */,
+				03AABE2EA69EDC524F67D85AA2EE4BD9 /* ModeSelectorAndShootController.swift */,
+				3F9647B75FDBF5BEFC0217CBC97220DA /* ModeSelectorAndShootView.swift */,
+				7F6B428451396F3B53510A83E97F55E0 /* ShootButtonView.swift */,
+			);
+			name = ModeSelector;
+			path = Classes/ModeSelector;
 			sourceTree = "<group>";
 		};
 		D2120C1FCA13B157B7B296C8361068FD /* FBSnapshotTestCase */ = {
@@ -1309,6 +800,7 @@
 				16B8D657ED78864429DA904F420CBF27 /* Support Files */,
 				31214CF30AD1249E16ADFD0923DD4FD4 /* SwiftSupport */,
 			);
+			name = FBSnapshotTestCase;
 			path = FBSnapshotTestCase;
 			sourceTree = "<group>";
 		};
@@ -1333,76 +825,18 @@
 			name = Core;
 			sourceTree = "<group>";
 		};
-<<<<<<< HEAD
-		E62861B477FF6A05096E26359E9A8388 /* Extensions */ = {
-			isa = PBXGroup;
-			children = (
-				6973AA4D239F52C40E73CD36969FD12C /* Array+Move.swift */,
-				0682A4663548B2F774773D48D4202775 /* AVURLAsset+Thumbnail.swift */,
-				21D642509453902C7724BB6CF3025CC8 /* CGRect+Center.swift */,
-				C6E031093DE35F0CA8014081219262DB /* ClosedRange+Clamp.swift */,
-				1C67817B318CEE6FA1B470FC76E50D85 /* NSURL+Media.swift */,
-				6B7BFEF308DB632D67251A729B5520EE /* UIButton+Shadows.swift */,
-				6F4593DB190719169422D479C71FDD18 /* UICollectionView+Cells.swift */,
-				113CF9F478EB6E99914E9D81D09669BF /* UIFont+Utils.swift */,
-				F2C9D2E89BCCFCAED6F3E9349506DA16 /* UIImage+Camera.swift */,
-				EAE635D06DBAB533D77295B31432752C /* UIImage+FlipLeftMirrored.swift */,
-				D71AA53F639541E44793E129A2C9F265 /* UIView+Layout.swift */,
-				55968FA89D5E7D38D7E45231CD57B602 /* UIViewController+Load.swift */,
-			);
-			name = Extensions;
-			path = Classes/Extensions;
-=======
-		DF924716699FC3B737D29C263179B00A /* Modal */ = {
-			isa = PBXGroup;
-			children = (
-				B128EAFBF79C62F5AAEA207CBE0F2CF7 /* ModalController.swift */,
-				9FB8971EFF011E3DE54BA141D1F236A6 /* ModalPresentationAnimationController.swift */,
-				9A6D7F15EA35B281027362D9B920028A /* ModalPresentationController.swift */,
-				13944E0C87CB2C001C8BE64508FE745E /* ModalView.swift */,
-				ECFC7EB33FC35612625DA043F52457BB /* ModalViewModel.swift */,
-			);
-			name = Modal;
-			path = Classes/Modal;
->>>>>>> ce637758
-			sourceTree = "<group>";
-		};
-		E2E782113AAB7294D46BFC9DDA65C453 /* Options */ = {
-			isa = PBXGroup;
-			children = (
-				C5055E140B1BBB19DAD46F8E0E400182 /* CameraOption.swift */,
-				CFE83DBAC2130375C1A59A3226BAA5FD /* ExtendedButton.swift */,
-				CC09D736E959FBEC5750A43B28108E98 /* ExtendedStackView.swift */,
-				1D9277EB26AF63834F9BA94427E8E76B /* OptionsController.swift */,
-				219E467418B6D8161FD4E41A062E96F5 /* OptionsStackView.swift */,
-				066FEB0C4CD5FE17943A31BEF9C1E8F3 /* OptionView.swift */,
-			);
-			name = Options;
-			path = Classes/Options;
-			sourceTree = "<group>";
-		};
-<<<<<<< HEAD
-		EFAED8A23B186B22B30CA57F16E200BB /* Settings */ = {
-			isa = PBXGroup;
-			children = (
-				4351012F3525482C4A7FE8E79A39E4C0 /* CameraSettings.swift */,
-			);
-			name = Settings;
-			path = Classes/Settings;
-			sourceTree = "<group>";
-		};
-		FACACF1F2014A3CEEA7DD164AD8A1678 /* Utility */ = {
-			isa = PBXGroup;
-			children = (
-				B6B5DC9D7F370DE64FEDCA4719C6ACD4 /* Device.swift */,
-				2477EAC8189FBE57E9076A21DBD7073E /* IgnoreTouchesCollectionView.swift */,
-				159B7D4EC0DD167A33A1D9EF2A0D811A /* IgnoreTouchesView.swift */,
-				2CAF8F4A59CC62115DBFBC72D0AC9481 /* Queue.swift */,
-				A87BC93353ED6BA50B66B5F14864EDA2 /* UIUpdate.swift */,
-			);
-			name = Utility;
-			path = Classes/Utility;
-=======
+		E3504E4475231E5C59CDB09DFC6BF587 /* Constants */ = {
+			isa = PBXGroup;
+			children = (
+				C513C7BDBBBD32DB420A398FDD96ED55 /* KanvasCameraColors.swift */,
+				BF19C4EB782E332195068BCE0E3A884B /* KanvasCameraImages.swift */,
+				417A5920F835E1C47F56DF3BDC5E1DAE /* KanvasCameraStrings.swift */,
+				EA6E04AB8C02D9D777173B6D6CE32132 /* KanvasCameraTimes.swift */,
+			);
+			name = Constants;
+			path = Classes/Constants;
+			sourceTree = "<group>";
+		};
 		E81A37DBDE41E671312C56736544E2FA /* Pods */ = {
 			isa = PBXGroup;
 			children = (
@@ -1411,36 +845,18 @@
 			name = Pods;
 			sourceTree = "<group>";
 		};
-		FAF45F0F522DE53F136D5F6A51B733DD /* Resources */ = {
-			isa = PBXGroup;
-			children = (
-				647CEFF87E0240485EF58FF35EF571AA /* Assets.xcassets */,
-				A0E2D9C614EC4971D25F994A299C311E /* Shaders */,
-				C72757EFC98ED27E136181B54FE36AE1 /* silence.aac */,
-			);
-			name = Resources;
-			sourceTree = "<group>";
-		};
-		FCA4C68A7C12DAA8F95A7555D386C65A /* Extensions */ = {
-			isa = PBXGroup;
-			children = (
-				65F11257222858C400DB8006 /* UIColor+Lerp.swift */,
-				1F00A401EEAC600AF736D5FF3C6AEC7C /* Array+Move.swift */,
-				ED179854F639D6773CDDDBAB520407F8 /* AVURLAsset+Thumbnail.swift */,
-				A7349C4C60AC3035C931CF3994C250E3 /* CGRect+Center.swift */,
-				287E6C7A5DAA9901D102268D937D021A /* ClosedRange+Clamp.swift */,
-				33EF6C4A41A570F3BDE71F3456DAD574 /* NSURL+Media.swift */,
-				07B8A2A87802B67978474404213BBC46 /* UIButton+Shadows.swift */,
-				5863C0330D2FF7BB8969CD13241DD666 /* UICollectionView+Cells.swift */,
-				AFA65979E223F9792B63BB1150F73F7F /* UIFont+Utils.swift */,
-				DA8ABFB7EBD2AAF0B6703AC400E709ED /* UIImage+Camera.swift */,
-				E540CEDB74BFA33746BAD3479844B8F7 /* UIImage+FlipLeftMirrored.swift */,
-				181A400159056014266AE353D801FAF4 /* UIView+Layout.swift */,
-				E89ED7889E285A853D9683C29A7BC52D /* UIViewController+Load.swift */,
-			);
-			name = Extensions;
-			path = Classes/Extensions;
->>>>>>> ce637758
+		EBBF4C1D4EE1FD73B852CB2183510908 /* Recording */ = {
+			isa = PBXGroup;
+			children = (
+				C0990782AC16FD69FA782C3A5F29A6C5 /* CameraRecorder.swift */,
+				CD13F2FA00EFC9DA1888CAC3F5AC8139 /* CameraRecordingProtocol.swift */,
+				A8FDC55484C948833C3132E58528D965 /* CameraSegmentHandler.swift */,
+				97813EF61EEE075F8A05D40F188335BD /* GifVideoOutputHandler.swift */,
+				D9279B494810D3DBCB9E567AF7AB1CE8 /* PhotoOutputHandler.swift */,
+				8D2234D479EBF3997802D5FE57D725CE /* VideoOutputHandler.swift */,
+			);
+			name = Recording;
+			path = Classes/Recording;
 			sourceTree = "<group>";
 		};
 /* End PBXGroup section */
@@ -1454,49 +870,30 @@
 			);
 			runOnlyForDeploymentPostprocessing = 0;
 		};
-<<<<<<< HEAD
+		39B32425D31F7986A00F909E1F860437 /* Headers */ = {
+			isa = PBXHeadersBuildPhase;
+			buildActionMask = 2147483647;
+			files = (
+				4DFE0045F477DD52FC36764EDDFCDFB0 /* TumblrTheme-umbrella.h in Headers */,
+				74DA4354A3C4309891916D71662B4B32 /* UIFont+ComposeFonts.h in Headers */,
+				9EB4AAD53986B44D2B5FA0D6E7BD2D26 /* UIFont+Orangina.h in Headers */,
+				157803E49441CAAE9583065B16B4F7FE /* UIFont+PostFonts.h in Headers */,
+			);
+			runOnlyForDeploymentPostprocessing = 0;
+		};
 		81EB145A9991CA6798E9765E7A8866BB /* Headers */ = {
 			isa = PBXHeadersBuildPhase;
 			buildActionMask = 2147483647;
 			files = (
 				F2945D5A81499C94708C6C32D64F20BF /* Pods-KanvasCameraExample-umbrella.h in Headers */,
-=======
-		634BE2662C57698CF9B2441AA7C30CBD /* Headers */ = {
+			);
+			runOnlyForDeploymentPostprocessing = 0;
+		};
+		8D3A183AABC7058A7EAFF4AEC3840CD8 /* Headers */ = {
 			isa = PBXHeadersBuildPhase;
 			buildActionMask = 2147483647;
 			files = (
-				93BFD2EA460CB830105432DA2AA9D0C2 /* TumblrTheme-umbrella.h in Headers */,
-				64135540460B2B28CE7EDBA329FF598A /* UIFont+ComposeFonts.h in Headers */,
-				F7ABC6387425720CD02AB1B9C15E8DD4 /* UIFont+Orangina.h in Headers */,
-				2CB907B3BC0A5184FD70413E307E3B59 /* UIFont+PostFonts.h in Headers */,
->>>>>>> ce637758
-			);
-			runOnlyForDeploymentPostprocessing = 0;
-		};
-		8455EB4AA7D7811F1B9242BD6620DC02 /* Headers */ = {
-			isa = PBXHeadersBuildPhase;
-			buildActionMask = 2147483647;
-			files = (
-				D142BBBE352A7904275EB67AA8726788 /* KanvasCamera-umbrella.h in Headers */,
-			);
-			runOnlyForDeploymentPostprocessing = 0;
-		};
-<<<<<<< HEAD
-		B48A10F45F34B95D267B872C6F2C38A5 /* Headers */ = {
-			isa = PBXHeadersBuildPhase;
-			buildActionMask = 2147483647;
-			files = (
-				A1B4AC3378F7A896DD973D57B1C3B489 /* TumblrTheme-umbrella.h in Headers */,
-				ECA1A5CE26448F770E92E99D12A0F406 /* UIFont+ComposeFonts.h in Headers */,
-				5B3E121B063D469FDAE46C6292739A88 /* UIFont+Orangina.h in Headers */,
-				6E211CDAD75EC175833F81CD03D34B8D /* UIFont+PostFonts.h in Headers */,
-=======
-		C80D11869975D112709BEF9157559B82 /* Headers */ = {
-			isa = PBXHeadersBuildPhase;
-			buildActionMask = 2147483647;
-			files = (
-				2FBB9EEF790D2D35530585A80C8F9E2A /* KanvasCamera-umbrella.h in Headers */,
->>>>>>> ce637758
+				FB029C81FB75178024126B4A606930CB /* KanvasCamera-umbrella.h in Headers */,
 			);
 			runOnlyForDeploymentPostprocessing = 0;
 		};
@@ -1518,43 +915,6 @@
 /* End PBXHeadersBuildPhase section */
 
 /* Begin PBXNativeTarget section */
-		2EF2C22EE793BF846DF46F687F9CEBC5 /* TumblrTheme */ = {
-			isa = PBXNativeTarget;
-			buildConfigurationList = 5216A4C70F43D4FBF900853D92E12385 /* Build configuration list for PBXNativeTarget "TumblrTheme" */;
-			buildPhases = (
-				B48A10F45F34B95D267B872C6F2C38A5 /* Headers */,
-				8CA1FC841E326424AED172073F2036B1 /* Sources */,
-				084D3739969F049A46DD1E22AB442AAA /* Frameworks */,
-				761FBF1C743403B9B1703996286BB5E4 /* Resources */,
-			);
-			buildRules = (
-			);
-			dependencies = (
-			);
-			name = TumblrTheme;
-			productName = TumblrTheme;
-			productReference = 9086746C9C84253F3F2FEAFC20905062 /* TumblrTheme.framework */;
-			productType = "com.apple.product-type.framework";
-		};
-		3EDFDB51D052EDCBF0B2138D5A3A9F87 /* KanvasCamera */ = {
-			isa = PBXNativeTarget;
-			buildConfigurationList = 52855149F8424C5F8EA2553E5BF89FFE /* Build configuration list for PBXNativeTarget "KanvasCamera" */;
-			buildPhases = (
-				8455EB4AA7D7811F1B9242BD6620DC02 /* Headers */,
-				7604895F55CC631C036178D44A4C3EF3 /* Sources */,
-				DEFDAAEDF771F6D55B30984E8637CC34 /* Frameworks */,
-				6B36C0C7C97E349F46C8880772CF7F5D /* Resources */,
-			);
-			buildRules = (
-			);
-			dependencies = (
-				0140FC2582AB7D0770657E3B32A17E84 /* PBXTargetDependency */,
-			);
-			name = KanvasCamera;
-			productName = KanvasCamera;
-			productReference = FF7DAC5807A1E0065701E750047CAD57 /* KanvasCamera.framework */;
-			productType = "com.apple.product-type.framework";
-		};
 		6D3ACFDE390FE76465A1132EC9A7DF15 /* FBSnapshotTestCase */ = {
 			isa = PBXNativeTarget;
 			buildConfigurationList = 03D68F182B52805E401158BD5F41DB73 /* Build configuration list for PBXNativeTarget "FBSnapshotTestCase" */;
@@ -1593,27 +953,6 @@
 			productReference = 76E63973A7386B51619029224BC76046 /* Pods_KanvasCameraExample.framework */;
 			productType = "com.apple.product-type.framework";
 		};
-<<<<<<< HEAD
-=======
-		7944C273B5EEEB51C8222DAAB45B10F0 /* TumblrTheme */ = {
-			isa = PBXNativeTarget;
-			buildConfigurationList = 9155BD2CB4F0AA01AC490A43BE52AF24 /* Build configuration list for PBXNativeTarget "TumblrTheme" */;
-			buildPhases = (
-				634BE2662C57698CF9B2441AA7C30CBD /* Headers */,
-				B2FB39603CD656831971627968314924 /* Sources */,
-				0ABC384D1DC79F67D4C635AB3D0F9D76 /* Frameworks */,
-				61980B9B9470462A6119CC8B999A51A8 /* Resources */,
-			);
-			buildRules = (
-			);
-			dependencies = (
-			);
-			name = TumblrTheme;
-			productName = TumblrTheme;
-			productReference = 9086746C9C84253F3F2FEAFC20905062 /* TumblrTheme.framework */;
-			productType = "com.apple.product-type.framework";
-		};
->>>>>>> ce637758
 		98A79B39739AB3278C3621A18061F8C9 /* Pods-KanvasCameraExampleTests */ = {
 			isa = PBXNativeTarget;
 			buildConfigurationList = B2DFD4E2B2C681CD6ED42AD4B356A993 /* Build configuration list for PBXNativeTarget "Pods-KanvasCameraExampleTests" */;
@@ -1635,28 +974,43 @@
 			productReference = 4F87850D339D5C513189AA83920DE976 /* Pods_KanvasCameraExampleTests.framework */;
 			productType = "com.apple.product-type.framework";
 		};
-<<<<<<< HEAD
-=======
-		EBF96CCDC7BBCCA0F606EBC65ED43B54 /* KanvasCamera */ = {
+		B09DC2DF9239A709FBACE4869C9A4F6E /* TumblrTheme */ = {
 			isa = PBXNativeTarget;
-			buildConfigurationList = 59907A66865C24DD3A0AE8943133E8EB /* Build configuration list for PBXNativeTarget "KanvasCamera" */;
+			buildConfigurationList = F213F10404E438295D6647F85B78BAAB /* Build configuration list for PBXNativeTarget "TumblrTheme" */;
 			buildPhases = (
-				C80D11869975D112709BEF9157559B82 /* Headers */,
-				97AD4315E1737442E72921010A148C63 /* Sources */,
-				7858AA52753C22A96BCD942F481849CF /* Frameworks */,
-				7E0788D96A9F40DC3D518149B63F12FB /* Resources */,
+				39B32425D31F7986A00F909E1F860437 /* Headers */,
+				30DACED73404117C4444C54E941C0897 /* Sources */,
+				3656078507D141FAD5BAE6C6705CA38A /* Frameworks */,
+				A6CB7CF770CEDF6678255BB4B11500E1 /* Resources */,
 			);
 			buildRules = (
 			);
 			dependencies = (
-				D6FB59BCE7BD43E00014678E5975E0B3 /* PBXTargetDependency */,
+			);
+			name = TumblrTheme;
+			productName = TumblrTheme;
+			productReference = 9086746C9C84253F3F2FEAFC20905062 /* TumblrTheme.framework */;
+			productType = "com.apple.product-type.framework";
+		};
+		D2C23D9609F4271616B81AD97569E69B /* KanvasCamera */ = {
+			isa = PBXNativeTarget;
+			buildConfigurationList = 7B2A2DCDF88369EB310DF27517C62C93 /* Build configuration list for PBXNativeTarget "KanvasCamera" */;
+			buildPhases = (
+				8D3A183AABC7058A7EAFF4AEC3840CD8 /* Headers */,
+				081C388676A860D02F385C51CA9CFCA0 /* Sources */,
+				3512AE00B66493BBDA88F1CAA00D152D /* Frameworks */,
+				CEF6023431E1B3BCD705D63CC5174C4A /* Resources */,
+			);
+			buildRules = (
+			);
+			dependencies = (
+				FF5FD69148DE6CFBD63445B0B3B9E318 /* PBXTargetDependency */,
 			);
 			name = KanvasCamera;
 			productName = KanvasCamera;
 			productReference = FF7DAC5807A1E0065701E750047CAD57 /* KanvasCamera.framework */;
 			productType = "com.apple.product-type.framework";
 		};
->>>>>>> ce637758
 /* End PBXNativeTarget section */
 
 /* Begin PBXProject section */
@@ -1679,50 +1033,19 @@
 			projectRoot = "";
 			targets = (
 				6D3ACFDE390FE76465A1132EC9A7DF15 /* FBSnapshotTestCase */,
-<<<<<<< HEAD
-				3EDFDB51D052EDCBF0B2138D5A3A9F87 /* KanvasCamera */,
+				D2C23D9609F4271616B81AD97569E69B /* KanvasCamera */,
 				6F9CF3FDD855BFE38222D0D2684C0CF1 /* Pods-KanvasCameraExample */,
 				98A79B39739AB3278C3621A18061F8C9 /* Pods-KanvasCameraExampleTests */,
-				2EF2C22EE793BF846DF46F687F9CEBC5 /* TumblrTheme */,
-=======
-				EBF96CCDC7BBCCA0F606EBC65ED43B54 /* KanvasCamera */,
-				6F9CF3FDD855BFE38222D0D2684C0CF1 /* Pods-KanvasCameraExample */,
-				98A79B39739AB3278C3621A18061F8C9 /* Pods-KanvasCameraExampleTests */,
-				7944C273B5EEEB51C8222DAAB45B10F0 /* TumblrTheme */,
->>>>>>> ce637758
+				B09DC2DF9239A709FBACE4869C9A4F6E /* TumblrTheme */,
 			);
 		};
 /* End PBXProject section */
 
 /* Begin PBXResourcesBuildPhase section */
-<<<<<<< HEAD
-		6B36C0C7C97E349F46C8880772CF7F5D /* Resources */ = {
-=======
-		61980B9B9470462A6119CC8B999A51A8 /* Resources */ = {
->>>>>>> ce637758
+		A6CB7CF770CEDF6678255BB4B11500E1 /* Resources */ = {
 			isa = PBXResourcesBuildPhase;
 			buildActionMask = 2147483647;
 			files = (
-				B9ED6691279FC11DABBA35E2DE66EC3E /* Assets.xcassets in Resources */,
-				66301A4B347E876297E474F8B88F4375 /* Shaders in Resources */,
-				8F5F59E19B6B43336DE9BB4E0F1847DB /* silence.aac in Resources */,
-			);
-			runOnlyForDeploymentPostprocessing = 0;
-		};
-<<<<<<< HEAD
-		761FBF1C743403B9B1703996286BB5E4 /* Resources */ = {
-			isa = PBXResourcesBuildPhase;
-			buildActionMask = 2147483647;
-			files = (
-=======
-		7E0788D96A9F40DC3D518149B63F12FB /* Resources */ = {
-			isa = PBXResourcesBuildPhase;
-			buildActionMask = 2147483647;
-			files = (
-				60793AAE0DEAF5B719EEA343C3FBDDEF /* Assets.xcassets in Resources */,
-				3077D9E304494E2609F8A4217A36E93D /* Shaders in Resources */,
-				F59B8CBC0042B40809979B30844D2F32 /* silence.aac in Resources */,
->>>>>>> ce637758
 			);
 			runOnlyForDeploymentPostprocessing = 0;
 		};
@@ -1737,6 +1060,16 @@
 			isa = PBXResourcesBuildPhase;
 			buildActionMask = 2147483647;
 			files = (
+			);
+			runOnlyForDeploymentPostprocessing = 0;
+		};
+		CEF6023431E1B3BCD705D63CC5174C4A /* Resources */ = {
+			isa = PBXResourcesBuildPhase;
+			buildActionMask = 2147483647;
+			files = (
+				E5BB7BD93F8784E4CC98B33ED8361450 /* Assets.xcassets in Resources */,
+				0AB6BF734659E87B2B396D6C0FA40F9A /* Shaders in Resources */,
+				A1221E24589DC43018D56FB92FF5459F /* silence.aac in Resources */,
 			);
 			runOnlyForDeploymentPostprocessing = 0;
 		};
@@ -1755,6 +1088,95 @@
 			buildActionMask = 2147483647;
 			files = (
 				C3C013CFF7E96316C79710BD0EBAA2E1 /* Pods-KanvasCameraExampleTests-dummy.m in Sources */,
+			);
+			runOnlyForDeploymentPostprocessing = 0;
+		};
+		081C388676A860D02F385C51CA9CFCA0 /* Sources */ = {
+			isa = PBXSourcesBuildPhase;
+			buildActionMask = 2147483647;
+			files = (
+				3ABD6523095A29B522D0285A60C6C2E0 /* Array+Move.swift in Sources */,
+				7B2A770F63A435239D907D8DEB250A5D /* AVURLAsset+Thumbnail.swift in Sources */,
+				3DE578604E2F8BAC328C65BA2C74BC52 /* CameraController.swift in Sources */,
+				0F21221F07A91D2356C3EB40A76ED730 /* CameraInputController.swift in Sources */,
+				EEA705CFDE31C58CA2E89D3FFCE5FF90 /* CameraInputControllerDelegate.swift in Sources */,
+				41EE3B13232A886E96B32EB12998F141 /* CameraInputOutput.swift in Sources */,
+				B51198B693961FBA48AA07CBE1E767D9 /* CameraOption.swift in Sources */,
+				A5DD12700E1FDC5076324D2BCA29781D /* CameraPreviewView.swift in Sources */,
+				C77D7B02FAFB00133349654FA8581882 /* CameraPreviewViewController.swift in Sources */,
+				E488DC486378679EA4CFE8AE645DCD68 /* CameraRecorder.swift in Sources */,
+				3BF18AB631EAEB337D1CF72ED06CAE2A /* CameraRecordingProtocol.swift in Sources */,
+				B243E61A098AAB37782861C25F7544FD /* CameraSegmentHandler.swift in Sources */,
+				13B321C9D5C6960E62AD27417F7D449A /* CameraSettings.swift in Sources */,
+				BEC397435C489F419761D40B4B04DC92 /* CameraView.swift in Sources */,
+				68DDF219CABF0317FB4F12DD03A2B990 /* CameraZoomHandler.swift in Sources */,
+				17BCBFDB6422CE36B90B77C38ADF6D0C /* CGRect+Center.swift in Sources */,
+				7B9031B91DB2BE8B9489B4D0F7C9EEF5 /* ClosedRange+Clamp.swift in Sources */,
+				F32B68B6506862DB3B4FC7EBA0C8D535 /* ConicalGradientLayer.swift in Sources */,
+				B7A392A9EE644518EACD1B7E45E84D96 /* CVPixelBuffer+copy.swift in Sources */,
+				9541D5D38EF239194D0761D7D4083FE3 /* Device.swift in Sources */,
+				ABDE70F93C3971201485F4AA5DC72959 /* EasyTipView.swift in Sources */,
+				2711E54C11B79C1BA2B99CEBB8B95408 /* ExtendedButton.swift in Sources */,
+				D80652F8878AA28345ABB5056FB9E64B /* ExtendedStackView.swift in Sources */,
+				BC6D0E49203B2E09183134E3A647E7DA /* Filter.swift in Sources */,
+				543DB17FA329C802A83C774B4149C5AE /* FilterCollectionCell.swift in Sources */,
+				02C2AB71FE2B6348975098D79DD8A85A /* FilterCollectionController.swift in Sources */,
+				5C0187D307754294C1CE5AC7AF3E749F /* FilterCollectionView.swift in Sources */,
+				9E627AFD6683666BF782F44A2DA8314C /* FilteredInputViewController.swift in Sources */,
+				9757B6B052FF13C909195BA0FAAD151F /* FilterItem.swift in Sources */,
+				038DC1EC080CDE0326CB65F621BD9AF8 /* FilterProtocol.swift in Sources */,
+				81272753F248D7CA7E14D7F5154E19B7 /* FilterSettingsController.swift in Sources */,
+				970343F95E15B668E847F44421C1961F /* FilterSettingsView.swift in Sources */,
+				DD1AD8ED89E0F214003A618BDC8F5D6E /* GifVideoOutputHandler.swift in Sources */,
+				C38615117B8C46744BC2D6F7C46A2E74 /* GLError.swift in Sources */,
+				5FD1167555B2A81A62EDF60337DFF613 /* GLPixelBufferView.swift in Sources */,
+				CF21F7FFFA51EC5C6644E387495DA55F /* GLRenderer.swift in Sources */,
+				EECF10ED382524A03F808EA2FEF8A750 /* IgnoreTouchesCollectionView.swift in Sources */,
+				E3CDA578223ADD2F23B7622AEBA5D951 /* IgnoreTouchesView.swift in Sources */,
+				4CA54BDA3209C745B88A2AF154036AC6 /* ImagePreviewController.swift in Sources */,
+				8B6CB24B8857F2EAC42262A2DAB1C785 /* KanvasCamera-dummy.m in Sources */,
+				7E845C256BE4BEE34AB414988EDD5CDF /* KanvasCameraAnalyticsProvider.swift in Sources */,
+				C38F37CD64F209E99C412B71EC128F63 /* KanvasCameraColors.swift in Sources */,
+				C00912E53BFA0501E754E67EB49E0800 /* KanvasCameraImages.swift in Sources */,
+				0A070C8C4779402C0372842539959C3B /* KanvasCameraStrings.swift in Sources */,
+				749118646E622AB323CC487E4F567147 /* KanvasCameraTimes.swift in Sources */,
+				B291B3560B7630272A4270A6E15BEEE9 /* LoadingIndicatorView.swift in Sources */,
+				CCA7F78D6332D7C16A02CF0D7EF199B5 /* MediaClip.swift in Sources */,
+				84960D3506A0574B85C842DA02B998C3 /* MediaClipsCollectionCell.swift in Sources */,
+				F37615F181F76695B3A19D33900A1E8E /* MediaClipsCollectionController.swift in Sources */,
+				0B151F59C4FB16D84B97E1E5D1BE2AB2 /* MediaClipsCollectionView.swift in Sources */,
+				E2A801A4B7B6C08FF0CC068A3FD9D70C /* MediaClipsEditorView.swift in Sources */,
+				2BF546A1033906CF4F0CC1F993EBE442 /* MediaClipsEditorViewController.swift in Sources */,
+				7AAD8442C14037B30FD6185B166149CF /* ModalController.swift in Sources */,
+				120E71477203BDC672B2192A28B32512 /* ModalPresentationAnimationController.swift in Sources */,
+				1351ED5E4D9709AD7047C9B467999172 /* ModalPresentationController.swift in Sources */,
+				A6C227EAC30DB42F4BBC6E3BFFEE6C13 /* ModalView.swift in Sources */,
+				4E660B6936DC30D73407C917AB314B17 /* ModalViewModel.swift in Sources */,
+				471A400FEAC3A409F6C2057C7BA86F44 /* ModeButtonView.swift in Sources */,
+				6B96318990A7054AE1CC9A1B928287F0 /* ModeSelectorAndShootController.swift in Sources */,
+				335C993AD381A4C9B97C35806072A8DC /* ModeSelectorAndShootView.swift in Sources */,
+				FA23E011E98BD72FEB9DCBE4C862B2D6 /* NSURL+Media.swift in Sources */,
+				802C650D86A8A82CA06694939451F7BC /* NumTypes+Conversion.swift in Sources */,
+				9925E135AEB722461395D28BF535BF28 /* OptionsController.swift in Sources */,
+				FC8FA3B420A2D409C1B5550CA04B7D47 /* OptionsStackView.swift in Sources */,
+				C8AF1A30900FDEBF28CE9AC83802C7F6 /* OptionView.swift in Sources */,
+				00A9CFD2E226C71A4C5663D13F347643 /* PhotoOutputHandler.swift in Sources */,
+				4E83C299E917BD1D8072AD50B2801641 /* Queue.swift in Sources */,
+				26F9947402F81BE7FE22ED5486D02FE6 /* RGBA.swift in Sources */,
+				F95ADE69B782E35DF65B5167EF4E7251 /* Shader.swift in Sources */,
+				6C37D6AB15F666546AFBE7FFE96DC6F6 /* ShaderUtilities.swift in Sources */,
+				6A46F4B07E840CB161DA13A27BCB111D /* ShootButtonView.swift in Sources */,
+				9E26E777D145FA1754978B6AEA7FA1B0 /* UIButton+Shadows.swift in Sources */,
+				9551A98C54D24FE3BB8019D094BDB360 /* UICollectionView+Cells.swift in Sources */,
+				DC65588778D38874720D0D8EB11FBEF4 /* UIColor+Lerp.swift in Sources */,
+				1F5B84FF7B9618F3B1FAF050CAE1D143 /* UIFont+Utils.swift in Sources */,
+				AF6F4DBF6A692550CEEAD573B36FBE48 /* UIImage+Camera.swift in Sources */,
+				F66294D06B71A96D02DA731FCB45F755 /* UIImage+FlipLeftMirrored.swift in Sources */,
+				F3A72B49FC303B947F87A03BBF4FB529 /* UIImage+PixelBuffer.swift in Sources */,
+				5558AE5B4AB4F57E1501173290BBFB89 /* UIUpdate.swift in Sources */,
+				966047C55D95AE24BD1A59499DBEF64F /* UIView+Layout.swift in Sources */,
+				184CF9BC6983FB5251CB45D280A834B0 /* UIViewController+Load.swift in Sources */,
+				6B297C6803A3EA5BBDD1215B7FD5324A /* VideoOutputHandler.swift in Sources */,
 			);
 			runOnlyForDeploymentPostprocessing = 0;
 		};
@@ -1774,237 +1196,41 @@
 			);
 			runOnlyForDeploymentPostprocessing = 0;
 		};
+		30DACED73404117C4444C54E941C0897 /* Sources */ = {
+			isa = PBXSourcesBuildPhase;
+			buildActionMask = 2147483647;
+			files = (
+				287B9747DDAFE6B7C4161E76320A93ED /* TumblrTheme-dummy.m in Sources */,
+				D3625447566698698B90F6777063D50A /* UIColor+SharedColors.swift in Sources */,
+				9BACF6F1D229AD341FDC74F2DE9A700D /* UIColor+Util.swift in Sources */,
+				E34588C187C85E3F680C9F74C416A4C0 /* UIFont+ComposeFonts.m in Sources */,
+				66F965CA688C99089313D1E257B53473 /* UIFont+Orangina.m in Sources */,
+				EC84F4D771078445A98E695C165C9B5B /* UIFont+PostFonts.m in Sources */,
+				75464CA33BDB310ACFD35F4CC4407623 /* UIFont+TumblrTheme.swift in Sources */,
+			);
+			runOnlyForDeploymentPostprocessing = 0;
+		};
 		6535DE544C1A5A183D02FFEB5CFFA29B /* Sources */ = {
 			isa = PBXSourcesBuildPhase;
 			buildActionMask = 2147483647;
 			files = (
 				CC06C4112E127C5262D5911F76903BC4 /* Pods-KanvasCameraExample-dummy.m in Sources */,
-			);
-			runOnlyForDeploymentPostprocessing = 0;
-		};
-<<<<<<< HEAD
-		7604895F55CC631C036178D44A4C3EF3 /* Sources */ = {
-			isa = PBXSourcesBuildPhase;
-			buildActionMask = 2147483647;
-			files = (
-				322813C647A22A25E7996D6A6834B334 /* Array+Move.swift in Sources */,
-				D4B13201CEC755184F6959D94AB34964 /* AVURLAsset+Thumbnail.swift in Sources */,
-				7495D2DBC5BBB4622C4739692324A705 /* CameraController.swift in Sources */,
-				957DD5E7E5F7A504CDEB1B8C068368D7 /* CameraInputController.swift in Sources */,
-				0892A8E561C0D5A5B4704274F364B22A /* CameraInputControllerDelegate.swift in Sources */,
-				4ED5D116AF46C9585EA72515377F0A39 /* CameraInputOutput.swift in Sources */,
-				ACBB5A6EFF2E41E4095E40529F494612 /* CameraOption.swift in Sources */,
-				85C51C15DE3EB0866F53871F8859B730 /* CameraPreviewView.swift in Sources */,
-				4ACFAC07482828E9B7F3EF21E9B34983 /* CameraPreviewViewController.swift in Sources */,
-				EA610BE461A1BDB541204DE68FA10A67 /* CameraRecorder.swift in Sources */,
-				0045433AA8946E6EEA12334224877EE3 /* CameraRecordingProtocol.swift in Sources */,
-				BD42D6C5CE0F52355C4642D4CDF097D9 /* CameraSegmentHandler.swift in Sources */,
-				D1D13B48D9BA36BE76E0EF80084B55B5 /* CameraSettings.swift in Sources */,
-				37EC52B28F18258FB5C7A7BB3F9C712B /* CameraView.swift in Sources */,
-				CA2624C07D8EE9F95C9656AB06603E4D /* CameraZoomHandler.swift in Sources */,
-				3FAD934918861E92467AE17734D103F9 /* CGRect+Center.swift in Sources */,
-				689A762A1CD2FBDEC242C6B6FCA5D964 /* ClosedRange+Clamp.swift in Sources */,
-				EE020B41B350D4B6493061DDD873AA54 /* CVPixelBuffer+copy.swift in Sources */,
-				AC5A1423DA935B606F05C0719285A71F /* Device.swift in Sources */,
-				73B98B530B838ACF084993FFF1CC25D4 /* ExtendedButton.swift in Sources */,
-				435A47B06371750C5DCE715A8F7868BF /* ExtendedStackView.swift in Sources */,
-				88EB8C77967ADF471C0162F8162BE1EC /* Filter.swift in Sources */,
-				800D1AF3B98B8DEF20ADEABAC02A1A0A /* FilterCollectionCell.swift in Sources */,
-				BFD61A2227B352307A0F099ED14DB64C /* FilterCollectionController.swift in Sources */,
-				ADE54CAB1BCAABB53A7EA1BD8F35BFA5 /* FilterCollectionView.swift in Sources */,
-				BD9E60C615C27163BE31452B18513AA6 /* FilteredInputViewController.swift in Sources */,
-				4FF29A1FEEF4CC1494F4E62259159807 /* FilterItem.swift in Sources */,
-				189E99C7F92C2425C9DA90DD67F9B697 /* FilterProtocol.swift in Sources */,
-				F1E034446609827A2D5ADE834D71AD21 /* FilterSettingsController.swift in Sources */,
-				DEE9B3ACEE125B427B55792169F865DA /* FilterSettingsView.swift in Sources */,
-				A2530750E849E18C551B85AB24DC08AD /* GifVideoOutputHandler.swift in Sources */,
-				97E7B73A554A9450CAEA0319918CD4AA /* GLError.swift in Sources */,
-				EBB64A9BB9EADE969642CAD80D8B2F57 /* GLPixelBufferView.swift in Sources */,
-				63574DD25A77F82B769406DB99E4F983 /* GLRenderer.swift in Sources */,
-				1D67A1D0A8F587B803C40A5AE3ECC3FE /* IgnoreTouchesCollectionView.swift in Sources */,
-				88BBA89DBD3D036FF8DD5B93C6763563 /* IgnoreTouchesView.swift in Sources */,
-				1F8AB50F4B2547D9024F8B5314D8E0B9 /* ImagePreviewController.swift in Sources */,
-				5A1A3814C6F297CEECA038DAD94195D2 /* KanvasCamera-dummy.m in Sources */,
-				AC1506D0262D2F55AAB3BA2982CBDBEC /* KanvasCameraAnalyticsProvider.swift in Sources */,
-				5C04EC6C7FC2D9A29D6112825B57AB9A /* KanvasCameraColors.swift in Sources */,
-				EC5F95F0B571B8EE353ECBE6E8BE8BDF /* KanvasCameraImages.swift in Sources */,
-				D4B13101CD5CDE01E50E200A35DDE51E /* KanvasCameraStrings.swift in Sources */,
-				8ECF5CE3750552748EA18242B28205C5 /* KanvasCameraTimes.swift in Sources */,
-				78C04F007054B99DE5D3F9D1C20E7946 /* LoadingIndicatorView.swift in Sources */,
-				F3B841D1506E1BEB4A7480C1EF68B770 /* MediaClip.swift in Sources */,
-				29D2D7325BC63CBB9690E023A95FE970 /* MediaClipsCollectionCell.swift in Sources */,
-				9AF81ECCEE2132B90C4D4DB9ED6C999C /* MediaClipsCollectionController.swift in Sources */,
-				5155EB6D0B56C922DE90993B0C300531 /* MediaClipsCollectionView.swift in Sources */,
-				17EC5903F80DC5194F795CD60CC4997D /* MediaClipsEditorView.swift in Sources */,
-				D6D69A047BB5AC9A06ED59F192241BC5 /* MediaClipsEditorViewController.swift in Sources */,
-				E4D2E49B13CE0C7CBEA269B4F1DEAC62 /* ModalController.swift in Sources */,
-				F6598BAED113F4B7A96544188077912E /* ModalPresentationAnimationController.swift in Sources */,
-				556FA4566596D7B81771174DE1466A5F /* ModalPresentationController.swift in Sources */,
-				F4C7173D03B64F82B6B3059CDC4C30D3 /* ModalView.swift in Sources */,
-				26BF5D06B056B71CB4F7158BA5AB4BFB /* ModalViewModel.swift in Sources */,
-				693956E3CE3AFC0315C6651CDB4FFCD7 /* ModeButtonView.swift in Sources */,
-				718D4D921138DDBCB1DFBDCAFAF7072E /* ModeSelectorAndShootController.swift in Sources */,
-				E79170716F80DC6CBD129996CF5E1353 /* ModeSelectorAndShootView.swift in Sources */,
-				293797419D7F79B92457511CB7F867DD /* NSURL+Media.swift in Sources */,
-				6650A9304C9359AF89D2E11A41C4D311 /* NumTypes+Conversion.swift in Sources */,
-				D0F1B2153A9E961043FB766B2D48B8D4 /* OptionsController.swift in Sources */,
-				AB131DD887E76CB4565510B83CEFF780 /* OptionsStackView.swift in Sources */,
-				0C3E2C8F4970C56B24973E9ABBE07838 /* OptionView.swift in Sources */,
-				59E61372DC587C6021349357919DB842 /* PhotoOutputHandler.swift in Sources */,
-				57EEB51D88F40773CBBD854067106919 /* Queue.swift in Sources */,
-				399E45585B7E9253F54319F45A6DC5D2 /* Shader.swift in Sources */,
-				2F1666F18ED7670C99959F9BA12A7C2E /* ShaderUtilities.swift in Sources */,
-				C6268BFB998535587CC6B10E3F0F8F63 /* ShootButtonView.swift in Sources */,
-				5636D12F1D84E3E8AE2034B5C4C26526 /* UIButton+Shadows.swift in Sources */,
-				5FD8854C858DF21571445FB9D7C52A7F /* UICollectionView+Cells.swift in Sources */,
-				43FDBF7BB212EB4247EF5E07D9E9B70C /* UIFont+Utils.swift in Sources */,
-				26526AB24B40976D4BB992EDB5376F9A /* UIImage+Camera.swift in Sources */,
-				CB88E6CAA4296D8042B0BAB1FA12FB60 /* UIImage+FlipLeftMirrored.swift in Sources */,
-				D90F2D5C80F49D90200F8F8D1A53BFAE /* UIImage+PixelBuffer.swift in Sources */,
-				3149D61C58E978541BB91D5C8334EA7A /* UIUpdate.swift in Sources */,
-				0E929C319977B935BDF2774B06636937 /* UIView+Layout.swift in Sources */,
-				58A7BFB032629FE442A730E4F448D561 /* UIViewController+Load.swift in Sources */,
-				15B63F78202283D3CE861CD338E5387E /* VideoOutputHandler.swift in Sources */,
-			);
-			runOnlyForDeploymentPostprocessing = 0;
-		};
-		8CA1FC841E326424AED172073F2036B1 /* Sources */ = {
-			isa = PBXSourcesBuildPhase;
-			buildActionMask = 2147483647;
-			files = (
-				4D0D70D7063FD2CCC4C6138C5491564A /* TumblrTheme-dummy.m in Sources */,
-				0A77F23C635B9CEEB4EB1A598D6F2156 /* UIColor+SharedColors.swift in Sources */,
-				D072CF38625407320E42A186FBFE6444 /* UIColor+Util.swift in Sources */,
-				15B4332A5755909CD8514AA9E7DF357F /* UIFont+ComposeFonts.m in Sources */,
-				8C8C6C090DAC729010D025574D118126 /* UIFont+Orangina.m in Sources */,
-				B2CEFED098445F423BA421DE7954564C /* UIFont+PostFonts.m in Sources */,
-				2C4D102D291F4BE779FCA1FFEC633C54 /* UIFont+TumblrTheme.swift in Sources */,
-=======
-		97AD4315E1737442E72921010A148C63 /* Sources */ = {
-			isa = PBXSourcesBuildPhase;
-			buildActionMask = 2147483647;
-			files = (
-				AEE52D13BE7FB6EE87A3BF6EFB86E327 /* Array+Move.swift in Sources */,
-				66E56D2784F7E6E3C277F23A6FAF8714 /* AVURLAsset+Thumbnail.swift in Sources */,
-				06D8746535D8F456996B5F0F848C9BE0 /* CameraController.swift in Sources */,
-				CE0C0BAC33EF623CCAF905C9AA58C308 /* CameraInputController.swift in Sources */,
-				625DA48E90CE429A982835664DEB4AE2 /* CameraInputControllerDelegate.swift in Sources */,
-				691113283156DEEC22BEA5A4471BCBB7 /* CameraInputOutput.swift in Sources */,
-				057F2CC534F7BA942E89349800FB91D8 /* CameraOption.swift in Sources */,
-				4DA86534692EB00BAF17F631983E32EF /* CameraPreviewView.swift in Sources */,
-				1CF0EA2D3B4BF308FDA77FD9D5AC2264 /* CameraPreviewViewController.swift in Sources */,
-				9F26F5ED0B6666FC67C418A0513493E9 /* CameraRecorder.swift in Sources */,
-				65F11256222858B400DB8006 /* RGBA.swift in Sources */,
-				334B1D66C0AD25E58CA5FE15B9D78D66 /* CameraRecordingProtocol.swift in Sources */,
-				557E4F35EDDA804526859F9DCDE348FA /* CameraSegmentHandler.swift in Sources */,
-				0A945FE15B17716845A14CE4D36D39F6 /* CameraSettings.swift in Sources */,
-				03C3BBC5D37F96CF7EDB6650717D76F4 /* CameraView.swift in Sources */,
-				65F11255222858B400DB8006 /* ConicalGradientLayer.swift in Sources */,
-				85074B1432F730673D8780B6329028FA /* CameraZoomHandler.swift in Sources */,
-				D7027C607F1046D36165DB5D425AB53E /* CGRect+Center.swift in Sources */,
-				9FE4C2DB0A0B3228C440ADA9DC9C1365 /* ClosedRange+Clamp.swift in Sources */,
-				0C43E29CB035A57278B337D45A8B3D0A /* CVPixelBuffer+copy.swift in Sources */,
-				96398D3EF953560BA215B67E6C028CCB /* Device.swift in Sources */,
-				A454D09A6C72D876DCFB6DA5D9ADEC16 /* ExtendedButton.swift in Sources */,
-				637EF77BBD39C643A5626C7DC6BB0632 /* ExtendedStackView.swift in Sources */,
-				B427495AC3DC55E686036B45620C8721 /* Filter.swift in Sources */,
-				C029C95BE212565791F89E816FE30E6E /* FilteredInputViewController.swift in Sources */,
-				54EEC8AC27514DBD8318ED46C1408202 /* FilterProtocol.swift in Sources */,
-				4EF7F59D6E14D65B6C25DFB95EC275F7 /* GifVideoOutputHandler.swift in Sources */,
-				0A8A37FD478661132D7B0979023539ED /* GLError.swift in Sources */,
-				BCC9ACADE381240FE2D41DD33EF5DBB9 /* GLPixelBufferView.swift in Sources */,
-				C7A7C8C95E33F5F57C4EB41E6D0E1D5F /* GLRenderer.swift in Sources */,
-				B94E3D084245A1078FFE3DDE202B063F /* IgnoreTouchesCollectionView.swift in Sources */,
-				CF4B9AECC564224D026272956E30BF26 /* IgnoreTouchesView.swift in Sources */,
-				6960DB91177453961DED2D5B62D4E535 /* ImagePreviewController.swift in Sources */,
-				6312FC6B60F8F6FAEAC52C6B98C0FF83 /* KanvasCamera-dummy.m in Sources */,
-				B2E31A28C9768163512EFBEA65A1A690 /* KanvasCameraAnalyticsProvider.swift in Sources */,
-				93DA4252C4029BB33F96F80DB7BE66B1 /* KanvasCameraColors.swift in Sources */,
-				651641BF22299A940065463D /* EasyTipView.swift in Sources */,
-				AE200D89CE3EB7E0F8ADA7108E9B469F /* KanvasCameraImages.swift in Sources */,
-				A459355AAE6191315B3B28EB777BFFC8 /* KanvasCameraStrings.swift in Sources */,
-				553E73FECB79D99EAECF621A8B801442 /* KanvasCameraTimes.swift in Sources */,
-				D26E7CE8F2AA17CDE36ED9774CBA09ED /* LoadingIndicatorView.swift in Sources */,
-				93500CBFDC8B5FCB15BEEDEF56006AAD /* MediaClip.swift in Sources */,
-				6BEA44C3D6048F7098F75C336C42B252 /* MediaClipsCollectionCell.swift in Sources */,
-				E015D7CB813F593B6501ABCA34A33FBC /* MediaClipsCollectionController.swift in Sources */,
-				854312D7C6FDC3E33CF2B9A9868584D9 /* MediaClipsCollectionView.swift in Sources */,
-				A44F8D763559FCF103F3B55A2E53FC4D /* MediaClipsEditorView.swift in Sources */,
-				F9E7A2D189394DECC526FFA569720C08 /* MediaClipsEditorViewController.swift in Sources */,
-				5B8C9A5A5B0D7EBAE98CE741B58479D5 /* ModalController.swift in Sources */,
-				82D0BAAF9862F4448A9CE56F33CCCA46 /* ModalPresentationAnimationController.swift in Sources */,
-				346FE4E1B2AF8886BB246DEE13E5360D /* ModalPresentationController.swift in Sources */,
-				05B9414D6B9574ECBEFEE13FAF76E98D /* ModalView.swift in Sources */,
-				B4ED3B8F7A68D4AE9301138787FEB174 /* ModalViewModel.swift in Sources */,
-				8B14834DF5B9A715262A3AD92628C009 /* ModeButtonView.swift in Sources */,
-				5638C70810065B40C5EED9DD28697F89 /* ModeSelectorAndShootController.swift in Sources */,
-				E55D84685ECC0C04B31D19F17F50848A /* ModeSelectorAndShootView.swift in Sources */,
-				803BAD2830110E3DE23B298FDD1789E9 /* NSURL+Media.swift in Sources */,
-				65F11258222858C400DB8006 /* UIColor+Lerp.swift in Sources */,
-				5A091D1FD4A1509B4154669E133FF6EB /* NumTypes+Conversion.swift in Sources */,
-				821E0BADBB4DB35E607A78D6D331C006 /* OptionsController.swift in Sources */,
-				518F0D0F84702879412839A44086EBC8 /* OptionsStackView.swift in Sources */,
-				A216DF7E21069232BD5B885E86483DB0 /* OptionView.swift in Sources */,
-				2DEF655C94767B4527DF8A53BB9D2C6A /* PhotoOutputHandler.swift in Sources */,
-				C24AD016C8437110F9F50602C47F671A /* Queue.swift in Sources */,
-				E21D5D3BA0D2813E00C1636F188819D2 /* Shader.swift in Sources */,
-				A58CA6A35FB64B7A398A4E1260CE7257 /* ShaderUtilities.swift in Sources */,
-				AFA38FCE8EE1C70B11BF32E2BDDD93DB /* ShootButtonView.swift in Sources */,
-				5B327A875BAC927D649187AD783819E0 /* UIButton+Shadows.swift in Sources */,
-				35A873A451071108C0AACC98D5E231E5 /* UICollectionView+Cells.swift in Sources */,
-				3543937C8114AA8FD93CD33523792D08 /* UIFont+Utils.swift in Sources */,
-				7715E4362791EEA6B7F9D12E1B9E834F /* UIImage+Camera.swift in Sources */,
-				44EBF4D4F9F1EBF6D776FB732720E308 /* UIImage+FlipLeftMirrored.swift in Sources */,
-				AE4B965E7F77C71AECAD652CC0987CF7 /* UIImage+PixelBuffer.swift in Sources */,
-				071CF94FD6A0EC69DF0F19A89A795C64 /* UIUpdate.swift in Sources */,
-				999703133DB7050CDE990AF758163952 /* UIView+Layout.swift in Sources */,
-				6BF895E820492DC695742EBDDB2ED6AF /* UIViewController+Load.swift in Sources */,
-				6C834A7F7174DA28FFE0959D7C24EDCA /* VideoOutputHandler.swift in Sources */,
-			);
-			runOnlyForDeploymentPostprocessing = 0;
-		};
-		B2FB39603CD656831971627968314924 /* Sources */ = {
-			isa = PBXSourcesBuildPhase;
-			buildActionMask = 2147483647;
-			files = (
-				1994F475C6F92F192468A80282924C95 /* TumblrTheme-dummy.m in Sources */,
-				4179E5FD49DE4F8BD57BC5F8901280AC /* UIColor+SharedColors.swift in Sources */,
-				BAB133D2BBDA52455F38B134D4E2167F /* UIColor+Util.swift in Sources */,
-				F9DE07AD5573152D75D1018B24F41373 /* UIFont+ComposeFonts.m in Sources */,
-				0C9064382BF5A44A85C70BE8667E7FAB /* UIFont+Orangina.m in Sources */,
-				C33D47E9D7FA8AA9397CD2F48E363A88 /* UIFont+PostFonts.m in Sources */,
-				909EE3F2DBB754DACA5DDBB2C9619EE1 /* UIFont+TumblrTheme.swift in Sources */,
->>>>>>> ce637758
 			);
 			runOnlyForDeploymentPostprocessing = 0;
 		};
 /* End PBXSourcesBuildPhase section */
 
 /* Begin PBXTargetDependency section */
-		0140FC2582AB7D0770657E3B32A17E84 /* PBXTargetDependency */ = {
-			isa = PBXTargetDependency;
-			name = TumblrTheme;
-			target = 2EF2C22EE793BF846DF46F687F9CEBC5 /* TumblrTheme */;
-			targetProxy = D5C7D4B6EDD2B6CD476258D37685E891 /* PBXContainerItemProxy */;
-		};
 		1FD2B968DC0DD574B1A3D4D41D1AF874 /* PBXTargetDependency */ = {
 			isa = PBXTargetDependency;
 			name = KanvasCamera;
-<<<<<<< HEAD
-			target = 3EDFDB51D052EDCBF0B2138D5A3A9F87 /* KanvasCamera */;
-=======
-			target = EBF96CCDC7BBCCA0F606EBC65ED43B54 /* KanvasCamera */;
->>>>>>> ce637758
+			target = D2C23D9609F4271616B81AD97569E69B /* KanvasCamera */;
 			targetProxy = 4BF99FB77AD2F931D3FADE629B362E34 /* PBXContainerItemProxy */;
 		};
 		364B8F878D7CB3330F745993405D49FC /* PBXTargetDependency */ = {
 			isa = PBXTargetDependency;
 			name = TumblrTheme;
-<<<<<<< HEAD
-			target = 2EF2C22EE793BF846DF46F687F9CEBC5 /* TumblrTheme */;
-=======
-			target = 7944C273B5EEEB51C8222DAAB45B10F0 /* TumblrTheme */;
->>>>>>> ce637758
+			target = B09DC2DF9239A709FBACE4869C9A4F6E /* TumblrTheme */;
 			targetProxy = 5F1DD224199DC1A7A6191AA723291E34 /* PBXContainerItemProxy */;
 		};
 		6F80448E773C8E4C6E026D7FF161348D /* PBXTargetDependency */ = {
@@ -2014,85 +1240,29 @@
 			targetProxy = 215EBA8D406B58C0B52DA5446C57E5BB /* PBXContainerItemProxy */;
 		};
 		B7AF182087F1D9E2FB5158C04D8B63E5 /* PBXTargetDependency */ = {
-<<<<<<< HEAD
 			isa = PBXTargetDependency;
 			name = TumblrTheme;
-			target = 2EF2C22EE793BF846DF46F687F9CEBC5 /* TumblrTheme */;
+			target = B09DC2DF9239A709FBACE4869C9A4F6E /* TumblrTheme */;
 			targetProxy = F33EDCC1F8D0B10535F0BB3F7B51EDCF /* PBXContainerItemProxy */;
-=======
-			isa = PBXTargetDependency;
-			name = TumblrTheme;
-			target = 7944C273B5EEEB51C8222DAAB45B10F0 /* TumblrTheme */;
-			targetProxy = F33EDCC1F8D0B10535F0BB3F7B51EDCF /* PBXContainerItemProxy */;
-		};
-		D6FB59BCE7BD43E00014678E5975E0B3 /* PBXTargetDependency */ = {
-			isa = PBXTargetDependency;
-			name = TumblrTheme;
-			target = 7944C273B5EEEB51C8222DAAB45B10F0 /* TumblrTheme */;
-			targetProxy = 4D07544308FFF28F50887CF24AB848F6 /* PBXContainerItemProxy */;
->>>>>>> ce637758
 		};
 		ED787FDB81F1CA0BF15BD8D0A1145EFF /* PBXTargetDependency */ = {
 			isa = PBXTargetDependency;
 			name = KanvasCamera;
-<<<<<<< HEAD
-			target = 3EDFDB51D052EDCBF0B2138D5A3A9F87 /* KanvasCamera */;
-=======
-			target = EBF96CCDC7BBCCA0F606EBC65ED43B54 /* KanvasCamera */;
->>>>>>> ce637758
+			target = D2C23D9609F4271616B81AD97569E69B /* KanvasCamera */;
 			targetProxy = FE56C1FEF003759A8A01BAD483A21420 /* PBXContainerItemProxy */;
+		};
+		FF5FD69148DE6CFBD63445B0B3B9E318 /* PBXTargetDependency */ = {
+			isa = PBXTargetDependency;
+			name = TumblrTheme;
+			target = B09DC2DF9239A709FBACE4869C9A4F6E /* TumblrTheme */;
+			targetProxy = 7BE524921D1142B10AF4A399B987186F /* PBXContainerItemProxy */;
 		};
 /* End PBXTargetDependency section */
 
 /* Begin XCBuildConfiguration section */
-<<<<<<< HEAD
-		2FD36BF4A66C6913648038D9ABF66E18 /* Release */ = {
+		25A136170D02F8AEEEB05C10AB06831A /* Debug */ = {
 			isa = XCBuildConfiguration;
-			baseConfigurationReference = 4716987DC2847744979AA621CC993B67 /* KanvasCamera.xcconfig */;
-=======
-		284B6D1E69CA9FB7073DD9F9327E09EA /* Debug */ = {
-			isa = XCBuildConfiguration;
-			baseConfigurationReference = 025C37986048731112839081208CD91B /* KanvasCamera.xcconfig */;
->>>>>>> ce637758
-			buildSettings = {
-				CLANG_ENABLE_OBJC_WEAK = NO;
-				CODE_SIGN_IDENTITY = "";
-				"CODE_SIGN_IDENTITY[sdk=appletvos*]" = "";
-				"CODE_SIGN_IDENTITY[sdk=iphoneos*]" = "";
-				"CODE_SIGN_IDENTITY[sdk=watchos*]" = "";
-				CURRENT_PROJECT_VERSION = 1;
-				DEFINES_MODULE = YES;
-				DYLIB_COMPATIBILITY_VERSION = 1;
-				DYLIB_CURRENT_VERSION = 1;
-				DYLIB_INSTALL_NAME_BASE = "@rpath";
-				GCC_PREFIX_HEADER = "Target Support Files/KanvasCamera/KanvasCamera-prefix.pch";
-				INFOPLIST_FILE = "Target Support Files/KanvasCamera/KanvasCamera-Info.plist";
-				INSTALL_PATH = "$(LOCAL_LIBRARY_DIR)/Frameworks";
-				IPHONEOS_DEPLOYMENT_TARGET = 11.0;
-				LD_RUNPATH_SEARCH_PATHS = "$(inherited) @executable_path/Frameworks @loader_path/Frameworks";
-				MODULEMAP_FILE = "Target Support Files/KanvasCamera/KanvasCamera.modulemap";
-				PRODUCT_MODULE_NAME = KanvasCamera;
-				PRODUCT_NAME = KanvasCamera;
-				SDKROOT = iphoneos;
-				SKIP_INSTALL = YES;
-				SWIFT_ACTIVE_COMPILATION_CONDITIONS = "$(inherited) ";
-				SWIFT_VERSION = 4.2;
-				TARGETED_DEVICE_FAMILY = "1,2";
-<<<<<<< HEAD
-				VALIDATE_PRODUCT = YES;
-				VERSIONING_SYSTEM = "apple-generic";
-				VERSION_INFO_PREFIX = "";
-			};
-			name = Release;
-=======
-				VERSIONING_SYSTEM = "apple-generic";
-				VERSION_INFO_PREFIX = "";
-			};
-			name = Debug;
-		};
-		3E7CE0534CCC191FD08D8C496CAF5981 /* Debug */ = {
-			isa = XCBuildConfiguration;
-			baseConfigurationReference = DFE46B389C7ECF3A4E740002F100CB5F /* TumblrTheme.xcconfig */;
+			baseConfigurationReference = C6E6C009D0864F5431F3BF23827D9EF2 /* TumblrTheme.xcconfig */;
 			buildSettings = {
 				CLANG_ENABLE_OBJC_WEAK = NO;
 				CODE_SIGN_IDENTITY = "";
@@ -2108,7 +1278,11 @@
 				INFOPLIST_FILE = "Target Support Files/TumblrTheme/TumblrTheme-Info.plist";
 				INSTALL_PATH = "$(LOCAL_LIBRARY_DIR)/Frameworks";
 				IPHONEOS_DEPLOYMENT_TARGET = 11.0;
-				LD_RUNPATH_SEARCH_PATHS = "$(inherited) @executable_path/Frameworks @loader_path/Frameworks";
+				LD_RUNPATH_SEARCH_PATHS = (
+					"$(inherited)",
+					"@executable_path/Frameworks",
+					"@loader_path/Frameworks",
+				);
 				MODULEMAP_FILE = "Target Support Files/TumblrTheme/TumblrTheme.modulemap";
 				PRODUCT_MODULE_NAME = TumblrTheme;
 				PRODUCT_NAME = TumblrTheme;
@@ -2121,7 +1295,6 @@
 				VERSION_INFO_PREFIX = "";
 			};
 			name = Debug;
->>>>>>> ce637758
 		};
 		4CE281642D6EE9FAB113046B4B6328A0 /* Release */ = {
 			isa = XCBuildConfiguration;
@@ -2176,21 +1349,16 @@
 				MTL_FAST_MATH = YES;
 				PRODUCT_NAME = "$(TARGET_NAME)";
 				STRIP_INSTALLED_PRODUCT = NO;
-				SWIFT_OPTIMIZATION_LEVEL = "-Owholemodule";
+				SWIFT_COMPILATION_MODE = wholemodule;
+				SWIFT_OPTIMIZATION_LEVEL = "-O";
 				SWIFT_VERSION = 4.2;
 				SYMROOT = "${SRCROOT}/../build";
 			};
 			name = Release;
 		};
-<<<<<<< HEAD
-		6916263C21EC9D235CCAFD85513AE63F /* Release */ = {
+		56374BDE8397234E6FFAB6098BF8CAA0 /* Debug */ = {
 			isa = XCBuildConfiguration;
-			baseConfigurationReference = C6E6C009D0864F5431F3BF23827D9EF2 /* TumblrTheme.xcconfig */;
-=======
-		63269E8F616C1EE3C7224E1849786BE2 /* Release */ = {
-			isa = XCBuildConfiguration;
-			baseConfigurationReference = 025C37986048731112839081208CD91B /* KanvasCamera.xcconfig */;
->>>>>>> ce637758
+			baseConfigurationReference = D92EEECEBF68D106C42D05575D09CE43 /* KanvasCamera.xcconfig */;
 			buildSettings = {
 				CLANG_ENABLE_OBJC_WEAK = NO;
 				CODE_SIGN_IDENTITY = "";
@@ -2202,9 +1370,8 @@
 				DYLIB_COMPATIBILITY_VERSION = 1;
 				DYLIB_CURRENT_VERSION = 1;
 				DYLIB_INSTALL_NAME_BASE = "@rpath";
-<<<<<<< HEAD
-				GCC_PREFIX_HEADER = "Target Support Files/TumblrTheme/TumblrTheme-prefix.pch";
-				INFOPLIST_FILE = "Target Support Files/TumblrTheme/TumblrTheme-Info.plist";
+				GCC_PREFIX_HEADER = "Target Support Files/KanvasCamera/KanvasCamera-prefix.pch";
+				INFOPLIST_FILE = "Target Support Files/KanvasCamera/KanvasCamera-Info.plist";
 				INSTALL_PATH = "$(LOCAL_LIBRARY_DIR)/Frameworks";
 				IPHONEOS_DEPLOYMENT_TARGET = 11.0;
 				LD_RUNPATH_SEARCH_PATHS = (
@@ -2212,29 +1379,18 @@
 					"@executable_path/Frameworks",
 					"@loader_path/Frameworks",
 				);
-				MODULEMAP_FILE = "Target Support Files/TumblrTheme/TumblrTheme.modulemap";
-				PRODUCT_MODULE_NAME = TumblrTheme;
-				PRODUCT_NAME = TumblrTheme;
-=======
-				GCC_PREFIX_HEADER = "Target Support Files/KanvasCamera/KanvasCamera-prefix.pch";
-				INFOPLIST_FILE = "Target Support Files/KanvasCamera/KanvasCamera-Info.plist";
-				INSTALL_PATH = "$(LOCAL_LIBRARY_DIR)/Frameworks";
-				IPHONEOS_DEPLOYMENT_TARGET = 11.0;
-				LD_RUNPATH_SEARCH_PATHS = "$(inherited) @executable_path/Frameworks @loader_path/Frameworks";
 				MODULEMAP_FILE = "Target Support Files/KanvasCamera/KanvasCamera.modulemap";
 				PRODUCT_MODULE_NAME = KanvasCamera;
 				PRODUCT_NAME = KanvasCamera;
->>>>>>> ce637758
 				SDKROOT = iphoneos;
 				SKIP_INSTALL = YES;
 				SWIFT_ACTIVE_COMPILATION_CONDITIONS = "$(inherited) ";
 				SWIFT_VERSION = 4.2;
 				TARGETED_DEVICE_FAMILY = "1,2";
-				VALIDATE_PRODUCT = YES;
 				VERSIONING_SYSTEM = "apple-generic";
 				VERSION_INFO_PREFIX = "";
 			};
-			name = Release;
+			name = Debug;
 		};
 		6DFA1578582149B7E24AD55CBA30F07A /* Debug */ = {
 			isa = XCBuildConfiguration;
@@ -2300,53 +1456,6 @@
 			};
 			name = Debug;
 		};
-		7A7A4866956928BCFBF22EC94DE02831 /* Debug */ = {
-			isa = XCBuildConfiguration;
-			baseConfigurationReference = 4716987DC2847744979AA621CC993B67 /* KanvasCamera.xcconfig */;
-			buildSettings = {
-				CLANG_ENABLE_OBJC_WEAK = NO;
-				CODE_SIGN_IDENTITY = "";
-				"CODE_SIGN_IDENTITY[sdk=appletvos*]" = "";
-				"CODE_SIGN_IDENTITY[sdk=iphoneos*]" = "";
-				"CODE_SIGN_IDENTITY[sdk=watchos*]" = "";
-				CURRENT_PROJECT_VERSION = 1;
-				DEFINES_MODULE = YES;
-				DYLIB_COMPATIBILITY_VERSION = 1;
-				DYLIB_CURRENT_VERSION = 1;
-				DYLIB_INSTALL_NAME_BASE = "@rpath";
-				GCC_PREFIX_HEADER = "Target Support Files/KanvasCamera/KanvasCamera-prefix.pch";
-				INFOPLIST_FILE = "Target Support Files/KanvasCamera/KanvasCamera-Info.plist";
-				INSTALL_PATH = "$(LOCAL_LIBRARY_DIR)/Frameworks";
-				IPHONEOS_DEPLOYMENT_TARGET = 11.0;
-<<<<<<< HEAD
-				LD_RUNPATH_SEARCH_PATHS = (
-					"$(inherited)",
-					"@executable_path/Frameworks",
-					"@loader_path/Frameworks",
-				);
-				MODULEMAP_FILE = "Target Support Files/KanvasCamera/KanvasCamera.modulemap";
-				PRODUCT_MODULE_NAME = KanvasCamera;
-				PRODUCT_NAME = KanvasCamera;
-=======
-				LD_RUNPATH_SEARCH_PATHS = "$(inherited) @executable_path/Frameworks @loader_path/Frameworks";
-				MACH_O_TYPE = staticlib;
-				MODULEMAP_FILE = "Target Support Files/Pods-KanvasCameraExampleTests/Pods-KanvasCameraExampleTests.modulemap";
-				OTHER_LDFLAGS = "";
-				OTHER_LIBTOOLFLAGS = "";
-				PODS_ROOT = "$(SRCROOT)";
-				PRODUCT_BUNDLE_IDENTIFIER = "org.cocoapods.${PRODUCT_NAME:rfc1034identifier}";
-				PRODUCT_NAME = "$(TARGET_NAME:c99extidentifier)";
->>>>>>> ce637758
-				SDKROOT = iphoneos;
-				SKIP_INSTALL = YES;
-				SWIFT_ACTIVE_COMPILATION_CONDITIONS = "$(inherited) ";
-				SWIFT_VERSION = 4.2;
-				TARGETED_DEVICE_FAMILY = "1,2";
-				VERSIONING_SYSTEM = "apple-generic";
-				VERSION_INFO_PREFIX = "";
-			};
-			name = Debug;
-		};
 		8094F0B0475A3BC0CC3A1CC7BF86718C /* Release */ = {
 			isa = XCBuildConfiguration;
 			baseConfigurationReference = D27261B8A1194AC1410A2283338BBDD5 /* Pods-KanvasCameraExampleTests.release.xcconfig */;
@@ -2364,7 +1473,6 @@
 				DYLIB_INSTALL_NAME_BASE = "@rpath";
 				INFOPLIST_FILE = "Target Support Files/Pods-KanvasCameraExampleTests/Pods-KanvasCameraExampleTests-Info.plist";
 				INSTALL_PATH = "$(LOCAL_LIBRARY_DIR)/Frameworks";
-<<<<<<< HEAD
 				IPHONEOS_DEPLOYMENT_TARGET = 11.0;
 				LD_RUNPATH_SEARCH_PATHS = (
 					"$(inherited)",
@@ -2378,13 +1486,6 @@
 				PODS_ROOT = "$(SRCROOT)";
 				PRODUCT_BUNDLE_IDENTIFIER = "org.cocoapods.${PRODUCT_NAME:rfc1034identifier}";
 				PRODUCT_NAME = "$(TARGET_NAME:c99extidentifier)";
-=======
-				IPHONEOS_DEPLOYMENT_TARGET = 8.0;
-				LD_RUNPATH_SEARCH_PATHS = "$(inherited) @executable_path/Frameworks @loader_path/Frameworks";
-				MODULEMAP_FILE = "Target Support Files/FBSnapshotTestCase/FBSnapshotTestCase.modulemap";
-				PRODUCT_MODULE_NAME = FBSnapshotTestCase;
-				PRODUCT_NAME = FBSnapshotTestCase;
->>>>>>> ce637758
 				SDKROOT = iphoneos;
 				SKIP_INSTALL = YES;
 				TARGETED_DEVICE_FAMILY = "1,2";
@@ -2394,7 +1495,6 @@
 			};
 			name = Release;
 		};
-<<<<<<< HEAD
 		88327BE137AB9A8F40DF32785829046C /* Debug */ = {
 			isa = XCBuildConfiguration;
 			baseConfigurationReference = A1DB66BABDE59E5B326284AAD222B6B9 /* FBSnapshotTestCase.xcconfig */;
@@ -2430,110 +1530,7 @@
 			};
 			name = Debug;
 		};
-=======
->>>>>>> ce637758
-		B8FD726FCF1E75B3AAF4CAF987A09CEF /* Release */ = {
-			isa = XCBuildConfiguration;
-			baseConfigurationReference = A1DB66BABDE59E5B326284AAD222B6B9 /* FBSnapshotTestCase.xcconfig */;
-			buildSettings = {
-				CODE_SIGN_IDENTITY = "";
-				"CODE_SIGN_IDENTITY[sdk=appletvos*]" = "";
-				"CODE_SIGN_IDENTITY[sdk=iphoneos*]" = "";
-				"CODE_SIGN_IDENTITY[sdk=watchos*]" = "";
-				CURRENT_PROJECT_VERSION = 1;
-				DEFINES_MODULE = YES;
-				DYLIB_COMPATIBILITY_VERSION = 1;
-				DYLIB_CURRENT_VERSION = 1;
-				DYLIB_INSTALL_NAME_BASE = "@rpath";
-				GCC_PREFIX_HEADER = "Target Support Files/FBSnapshotTestCase/FBSnapshotTestCase-prefix.pch";
-				INFOPLIST_FILE = "Target Support Files/FBSnapshotTestCase/FBSnapshotTestCase-Info.plist";
-				INSTALL_PATH = "$(LOCAL_LIBRARY_DIR)/Frameworks";
-				IPHONEOS_DEPLOYMENT_TARGET = 8.0;
-				LD_RUNPATH_SEARCH_PATHS = "$(inherited) @executable_path/Frameworks @loader_path/Frameworks";
-				MODULEMAP_FILE = "Target Support Files/FBSnapshotTestCase/FBSnapshotTestCase.modulemap";
-				PRODUCT_MODULE_NAME = FBSnapshotTestCase;
-				PRODUCT_NAME = FBSnapshotTestCase;
-				SDKROOT = iphoneos;
-				SKIP_INSTALL = YES;
-				SWIFT_ACTIVE_COMPILATION_CONDITIONS = "$(inherited) ";
-				SWIFT_VERSION = 4.2;
-				TARGETED_DEVICE_FAMILY = "1,2";
-				VALIDATE_PRODUCT = YES;
-				VERSIONING_SYSTEM = "apple-generic";
-				VERSION_INFO_PREFIX = "";
-			};
-			name = Release;
-		};
-		BF8FCB1E74C29326D51FF22A2408E468 /* Release */ = {
-			isa = XCBuildConfiguration;
-			baseConfigurationReference = 49BCD4B3A02767ECAAE890F5252DE098 /* Pods-KanvasCameraExample.release.xcconfig */;
-			buildSettings = {
-				ALWAYS_EMBED_SWIFT_STANDARD_LIBRARIES = NO;
-				CLANG_ENABLE_OBJC_WEAK = NO;
-				CODE_SIGN_IDENTITY = "";
-				"CODE_SIGN_IDENTITY[sdk=appletvos*]" = "";
-				"CODE_SIGN_IDENTITY[sdk=iphoneos*]" = "";
-				"CODE_SIGN_IDENTITY[sdk=watchos*]" = "";
-				CURRENT_PROJECT_VERSION = 1;
-				DEFINES_MODULE = YES;
-				DYLIB_COMPATIBILITY_VERSION = 1;
-				DYLIB_CURRENT_VERSION = 1;
-				DYLIB_INSTALL_NAME_BASE = "@rpath";
-				INFOPLIST_FILE = "Target Support Files/Pods-KanvasCameraExample/Pods-KanvasCameraExample-Info.plist";
-				INSTALL_PATH = "$(LOCAL_LIBRARY_DIR)/Frameworks";
-				IPHONEOS_DEPLOYMENT_TARGET = 11.0;
-				LD_RUNPATH_SEARCH_PATHS = "$(inherited) @executable_path/Frameworks @loader_path/Frameworks";
-				MACH_O_TYPE = staticlib;
-				MODULEMAP_FILE = "Target Support Files/Pods-KanvasCameraExample/Pods-KanvasCameraExample.modulemap";
-				OTHER_LDFLAGS = "";
-				OTHER_LIBTOOLFLAGS = "";
-				PODS_ROOT = "$(SRCROOT)";
-				PRODUCT_BUNDLE_IDENTIFIER = "org.cocoapods.${PRODUCT_NAME:rfc1034identifier}";
-				PRODUCT_NAME = "$(TARGET_NAME:c99extidentifier)";
-				SDKROOT = iphoneos;
-				SKIP_INSTALL = YES;
-				TARGETED_DEVICE_FAMILY = "1,2";
-				VALIDATE_PRODUCT = YES;
-				VERSIONING_SYSTEM = "apple-generic";
-				VERSION_INFO_PREFIX = "";
-			};
-			name = Release;
-		};
-		C14E22C81DFA7471631EE645BDCAF012 /* Debug */ = {
-			isa = XCBuildConfiguration;
-			baseConfigurationReference = 586DBF1F8BFB989DBBD8A1DEC191B5E7 /* Pods-KanvasCameraExample.debug.xcconfig */;
-			buildSettings = {
-				ALWAYS_EMBED_SWIFT_STANDARD_LIBRARIES = NO;
-				CLANG_ENABLE_OBJC_WEAK = NO;
-				CODE_SIGN_IDENTITY = "";
-				"CODE_SIGN_IDENTITY[sdk=appletvos*]" = "";
-				"CODE_SIGN_IDENTITY[sdk=iphoneos*]" = "";
-				"CODE_SIGN_IDENTITY[sdk=watchos*]" = "";
-				CURRENT_PROJECT_VERSION = 1;
-				DEFINES_MODULE = YES;
-				DYLIB_COMPATIBILITY_VERSION = 1;
-				DYLIB_CURRENT_VERSION = 1;
-				DYLIB_INSTALL_NAME_BASE = "@rpath";
-				INFOPLIST_FILE = "Target Support Files/Pods-KanvasCameraExample/Pods-KanvasCameraExample-Info.plist";
-				INSTALL_PATH = "$(LOCAL_LIBRARY_DIR)/Frameworks";
-				IPHONEOS_DEPLOYMENT_TARGET = 11.0;
-				LD_RUNPATH_SEARCH_PATHS = "$(inherited) @executable_path/Frameworks @loader_path/Frameworks";
-				MACH_O_TYPE = staticlib;
-				MODULEMAP_FILE = "Target Support Files/Pods-KanvasCameraExample/Pods-KanvasCameraExample.modulemap";
-				OTHER_LDFLAGS = "";
-				OTHER_LIBTOOLFLAGS = "";
-				PODS_ROOT = "$(SRCROOT)";
-				PRODUCT_BUNDLE_IDENTIFIER = "org.cocoapods.${PRODUCT_NAME:rfc1034identifier}";
-				PRODUCT_NAME = "$(TARGET_NAME:c99extidentifier)";
-				SDKROOT = iphoneos;
-				SKIP_INSTALL = YES;
-				TARGETED_DEVICE_FAMILY = "1,2";
-				VERSIONING_SYSTEM = "apple-generic";
-				VERSION_INFO_PREFIX = "";
-			};
-			name = Debug;
-		};
-		C32A5F6EFFF12089ED8C7AE03A815369 /* Debug */ = {
+		8AC25453CE23809BC8D583BDC25A4859 /* Release */ = {
 			isa = XCBuildConfiguration;
 			baseConfigurationReference = C6E6C009D0864F5431F3BF23827D9EF2 /* TumblrTheme.xcconfig */;
 			buildSettings = {
@@ -2564,6 +1561,120 @@
 				SWIFT_ACTIVE_COMPILATION_CONDITIONS = "$(inherited) ";
 				SWIFT_VERSION = 4.2;
 				TARGETED_DEVICE_FAMILY = "1,2";
+				VALIDATE_PRODUCT = YES;
+				VERSIONING_SYSTEM = "apple-generic";
+				VERSION_INFO_PREFIX = "";
+			};
+			name = Release;
+		};
+		B8FD726FCF1E75B3AAF4CAF987A09CEF /* Release */ = {
+			isa = XCBuildConfiguration;
+			baseConfigurationReference = A1DB66BABDE59E5B326284AAD222B6B9 /* FBSnapshotTestCase.xcconfig */;
+			buildSettings = {
+				CODE_SIGN_IDENTITY = "";
+				"CODE_SIGN_IDENTITY[sdk=appletvos*]" = "";
+				"CODE_SIGN_IDENTITY[sdk=iphoneos*]" = "";
+				"CODE_SIGN_IDENTITY[sdk=watchos*]" = "";
+				CURRENT_PROJECT_VERSION = 1;
+				DEFINES_MODULE = YES;
+				DYLIB_COMPATIBILITY_VERSION = 1;
+				DYLIB_CURRENT_VERSION = 1;
+				DYLIB_INSTALL_NAME_BASE = "@rpath";
+				GCC_PREFIX_HEADER = "Target Support Files/FBSnapshotTestCase/FBSnapshotTestCase-prefix.pch";
+				INFOPLIST_FILE = "Target Support Files/FBSnapshotTestCase/FBSnapshotTestCase-Info.plist";
+				INSTALL_PATH = "$(LOCAL_LIBRARY_DIR)/Frameworks";
+				IPHONEOS_DEPLOYMENT_TARGET = 8.0;
+				LD_RUNPATH_SEARCH_PATHS = (
+					"$(inherited)",
+					"@executable_path/Frameworks",
+					"@loader_path/Frameworks",
+				);
+				MODULEMAP_FILE = "Target Support Files/FBSnapshotTestCase/FBSnapshotTestCase.modulemap";
+				PRODUCT_MODULE_NAME = FBSnapshotTestCase;
+				PRODUCT_NAME = FBSnapshotTestCase;
+				SDKROOT = iphoneos;
+				SKIP_INSTALL = YES;
+				SWIFT_ACTIVE_COMPILATION_CONDITIONS = "$(inherited) ";
+				SWIFT_VERSION = 4.2;
+				TARGETED_DEVICE_FAMILY = "1,2";
+				VALIDATE_PRODUCT = YES;
+				VERSIONING_SYSTEM = "apple-generic";
+				VERSION_INFO_PREFIX = "";
+			};
+			name = Release;
+		};
+		BF8FCB1E74C29326D51FF22A2408E468 /* Release */ = {
+			isa = XCBuildConfiguration;
+			baseConfigurationReference = 49BCD4B3A02767ECAAE890F5252DE098 /* Pods-KanvasCameraExample.release.xcconfig */;
+			buildSettings = {
+				ALWAYS_EMBED_SWIFT_STANDARD_LIBRARIES = NO;
+				CLANG_ENABLE_OBJC_WEAK = NO;
+				CODE_SIGN_IDENTITY = "";
+				"CODE_SIGN_IDENTITY[sdk=appletvos*]" = "";
+				"CODE_SIGN_IDENTITY[sdk=iphoneos*]" = "";
+				"CODE_SIGN_IDENTITY[sdk=watchos*]" = "";
+				CURRENT_PROJECT_VERSION = 1;
+				DEFINES_MODULE = YES;
+				DYLIB_COMPATIBILITY_VERSION = 1;
+				DYLIB_CURRENT_VERSION = 1;
+				DYLIB_INSTALL_NAME_BASE = "@rpath";
+				INFOPLIST_FILE = "Target Support Files/Pods-KanvasCameraExample/Pods-KanvasCameraExample-Info.plist";
+				INSTALL_PATH = "$(LOCAL_LIBRARY_DIR)/Frameworks";
+				IPHONEOS_DEPLOYMENT_TARGET = 11.0;
+				LD_RUNPATH_SEARCH_PATHS = (
+					"$(inherited)",
+					"@executable_path/Frameworks",
+					"@loader_path/Frameworks",
+				);
+				MACH_O_TYPE = staticlib;
+				MODULEMAP_FILE = "Target Support Files/Pods-KanvasCameraExample/Pods-KanvasCameraExample.modulemap";
+				OTHER_LDFLAGS = "";
+				OTHER_LIBTOOLFLAGS = "";
+				PODS_ROOT = "$(SRCROOT)";
+				PRODUCT_BUNDLE_IDENTIFIER = "org.cocoapods.${PRODUCT_NAME:rfc1034identifier}";
+				PRODUCT_NAME = "$(TARGET_NAME:c99extidentifier)";
+				SDKROOT = iphoneos;
+				SKIP_INSTALL = YES;
+				TARGETED_DEVICE_FAMILY = "1,2";
+				VALIDATE_PRODUCT = YES;
+				VERSIONING_SYSTEM = "apple-generic";
+				VERSION_INFO_PREFIX = "";
+			};
+			name = Release;
+		};
+		C14E22C81DFA7471631EE645BDCAF012 /* Debug */ = {
+			isa = XCBuildConfiguration;
+			baseConfigurationReference = 586DBF1F8BFB989DBBD8A1DEC191B5E7 /* Pods-KanvasCameraExample.debug.xcconfig */;
+			buildSettings = {
+				ALWAYS_EMBED_SWIFT_STANDARD_LIBRARIES = NO;
+				CLANG_ENABLE_OBJC_WEAK = NO;
+				CODE_SIGN_IDENTITY = "";
+				"CODE_SIGN_IDENTITY[sdk=appletvos*]" = "";
+				"CODE_SIGN_IDENTITY[sdk=iphoneos*]" = "";
+				"CODE_SIGN_IDENTITY[sdk=watchos*]" = "";
+				CURRENT_PROJECT_VERSION = 1;
+				DEFINES_MODULE = YES;
+				DYLIB_COMPATIBILITY_VERSION = 1;
+				DYLIB_CURRENT_VERSION = 1;
+				DYLIB_INSTALL_NAME_BASE = "@rpath";
+				INFOPLIST_FILE = "Target Support Files/Pods-KanvasCameraExample/Pods-KanvasCameraExample-Info.plist";
+				INSTALL_PATH = "$(LOCAL_LIBRARY_DIR)/Frameworks";
+				IPHONEOS_DEPLOYMENT_TARGET = 11.0;
+				LD_RUNPATH_SEARCH_PATHS = (
+					"$(inherited)",
+					"@executable_path/Frameworks",
+					"@loader_path/Frameworks",
+				);
+				MACH_O_TYPE = staticlib;
+				MODULEMAP_FILE = "Target Support Files/Pods-KanvasCameraExample/Pods-KanvasCameraExample.modulemap";
+				OTHER_LDFLAGS = "";
+				OTHER_LIBTOOLFLAGS = "";
+				PODS_ROOT = "$(SRCROOT)";
+				PRODUCT_BUNDLE_IDENTIFIER = "org.cocoapods.${PRODUCT_NAME:rfc1034identifier}";
+				PRODUCT_NAME = "$(TARGET_NAME:c99extidentifier)";
+				SDKROOT = iphoneos;
+				SKIP_INSTALL = YES;
+				TARGETED_DEVICE_FAMILY = "1,2";
 				VERSIONING_SYSTEM = "apple-generic";
 				VERSION_INFO_PREFIX = "";
 			};
@@ -2587,7 +1698,11 @@
 				INFOPLIST_FILE = "Target Support Files/Pods-KanvasCameraExampleTests/Pods-KanvasCameraExampleTests-Info.plist";
 				INSTALL_PATH = "$(LOCAL_LIBRARY_DIR)/Frameworks";
 				IPHONEOS_DEPLOYMENT_TARGET = 11.0;
-				LD_RUNPATH_SEARCH_PATHS = "$(inherited) @executable_path/Frameworks @loader_path/Frameworks";
+				LD_RUNPATH_SEARCH_PATHS = (
+					"$(inherited)",
+					"@executable_path/Frameworks",
+					"@loader_path/Frameworks",
+				);
 				MACH_O_TYPE = staticlib;
 				MODULEMAP_FILE = "Target Support Files/Pods-KanvasCameraExampleTests/Pods-KanvasCameraExampleTests.modulemap";
 				OTHER_LDFLAGS = "";
@@ -2603,9 +1718,9 @@
 			};
 			name = Debug;
 		};
-		FAF6BD606F15613036E42632216E687A /* Release */ = {
+		CC265147B675260124F9B2EB26086565 /* Release */ = {
 			isa = XCBuildConfiguration;
-			baseConfigurationReference = DFE46B389C7ECF3A4E740002F100CB5F /* TumblrTheme.xcconfig */;
+			baseConfigurationReference = D92EEECEBF68D106C42D05575D09CE43 /* KanvasCamera.xcconfig */;
 			buildSettings = {
 				CLANG_ENABLE_OBJC_WEAK = NO;
 				CODE_SIGN_IDENTITY = "";
@@ -2617,14 +1732,18 @@
 				DYLIB_COMPATIBILITY_VERSION = 1;
 				DYLIB_CURRENT_VERSION = 1;
 				DYLIB_INSTALL_NAME_BASE = "@rpath";
-				GCC_PREFIX_HEADER = "Target Support Files/TumblrTheme/TumblrTheme-prefix.pch";
-				INFOPLIST_FILE = "Target Support Files/TumblrTheme/TumblrTheme-Info.plist";
+				GCC_PREFIX_HEADER = "Target Support Files/KanvasCamera/KanvasCamera-prefix.pch";
+				INFOPLIST_FILE = "Target Support Files/KanvasCamera/KanvasCamera-Info.plist";
 				INSTALL_PATH = "$(LOCAL_LIBRARY_DIR)/Frameworks";
 				IPHONEOS_DEPLOYMENT_TARGET = 11.0;
-				LD_RUNPATH_SEARCH_PATHS = "$(inherited) @executable_path/Frameworks @loader_path/Frameworks";
-				MODULEMAP_FILE = "Target Support Files/TumblrTheme/TumblrTheme.modulemap";
-				PRODUCT_MODULE_NAME = TumblrTheme;
-				PRODUCT_NAME = TumblrTheme;
+				LD_RUNPATH_SEARCH_PATHS = (
+					"$(inherited)",
+					"@executable_path/Frameworks",
+					"@loader_path/Frameworks",
+				);
+				MODULEMAP_FILE = "Target Support Files/KanvasCamera/KanvasCamera.modulemap";
+				PRODUCT_MODULE_NAME = KanvasCamera;
+				PRODUCT_NAME = KanvasCamera;
 				SDKROOT = iphoneos;
 				SKIP_INSTALL = YES;
 				SWIFT_ACTIVE_COMPILATION_CONDITIONS = "$(inherited) ";
@@ -2666,36 +1785,11 @@
 			defaultConfigurationIsVisible = 0;
 			defaultConfigurationName = Release;
 		};
-<<<<<<< HEAD
-		5216A4C70F43D4FBF900853D92E12385 /* Build configuration list for PBXNativeTarget "TumblrTheme" */ = {
+		7B2A2DCDF88369EB310DF27517C62C93 /* Build configuration list for PBXNativeTarget "KanvasCamera" */ = {
 			isa = XCConfigurationList;
 			buildConfigurations = (
-				C32A5F6EFFF12089ED8C7AE03A815369 /* Debug */,
-				6916263C21EC9D235CCAFD85513AE63F /* Release */,
-=======
-		59907A66865C24DD3A0AE8943133E8EB /* Build configuration list for PBXNativeTarget "KanvasCamera" */ = {
-			isa = XCConfigurationList;
-			buildConfigurations = (
-				284B6D1E69CA9FB7073DD9F9327E09EA /* Debug */,
-				63269E8F616C1EE3C7224E1849786BE2 /* Release */,
->>>>>>> ce637758
-			);
-			defaultConfigurationIsVisible = 0;
-			defaultConfigurationName = Release;
-		};
-<<<<<<< HEAD
-		52855149F8424C5F8EA2553E5BF89FFE /* Build configuration list for PBXNativeTarget "KanvasCamera" */ = {
-			isa = XCConfigurationList;
-			buildConfigurations = (
-				7A7A4866956928BCFBF22EC94DE02831 /* Debug */,
-				2FD36BF4A66C6913648038D9ABF66E18 /* Release */,
-=======
-		9155BD2CB4F0AA01AC490A43BE52AF24 /* Build configuration list for PBXNativeTarget "TumblrTheme" */ = {
-			isa = XCConfigurationList;
-			buildConfigurations = (
-				3E7CE0534CCC191FD08D8C496CAF5981 /* Debug */,
-				FAF6BD606F15613036E42632216E687A /* Release */,
->>>>>>> ce637758
+				56374BDE8397234E6FFAB6098BF8CAA0 /* Debug */,
+				CC265147B675260124F9B2EB26086565 /* Release */,
 			);
 			defaultConfigurationIsVisible = 0;
 			defaultConfigurationName = Release;
@@ -2709,6 +1803,15 @@
 			defaultConfigurationIsVisible = 0;
 			defaultConfigurationName = Release;
 		};
+		F213F10404E438295D6647F85B78BAAB /* Build configuration list for PBXNativeTarget "TumblrTheme" */ = {
+			isa = XCConfigurationList;
+			buildConfigurations = (
+				25A136170D02F8AEEEB05C10AB06831A /* Debug */,
+				8AC25453CE23809BC8D583BDC25A4859 /* Release */,
+			);
+			defaultConfigurationIsVisible = 0;
+			defaultConfigurationName = Release;
+		};
 /* End XCConfigurationList section */
 	};
 	rootObject = BFDFE7DC352907FC980B868725387E98 /* Project object */;
