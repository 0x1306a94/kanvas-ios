// !$*UTF8*$!
{
	archiveVersion = 1;
	classes = {
	};
	objectVersion = 51;
	objects = {

/* Begin PBXBuildFile section */
		00224C929D57F45B70E87359E719948D /* FBSnapshotTestCase.h in Headers */ = {isa = PBXBuildFile; fileRef = 3E29C50D3CDB46CBCBD20AFA13EB3D8D /* FBSnapshotTestCase.h */; settings = {ATTRIBUTES = (Public, ); }; };
		01BEB811A26401615F2A2A1484CA8832 /* IgnoreTouchesCollectionView.swift in Sources */ = {isa = PBXBuildFile; fileRef = 1BB1A3791A540110AA21F5E219FA6BFA /* IgnoreTouchesCollectionView.swift */; };
		03B0421500A7C0C708277B6491DCFFC8 /* TMUserInterfaceIdiom.swift in Sources */ = {isa = PBXBuildFile; fileRef = F8D8C582FF16B57A46E78ED4BBCD7610 /* TMUserInterfaceIdiom.swift */; };
		045E109192E5D1EA635315203305A386 /* MediaClipsCollectionView.swift in Sources */ = {isa = PBXBuildFile; fileRef = B16E305A8F93D042EBC19D1E56BD0FE6 /* MediaClipsCollectionView.swift */; };
		0461AE33EC914C51EC167B1C45960C16 /* CVPixelBuffer+sampleBuffer.swift in Sources */ = {isa = PBXBuildFile; fileRef = FFF1D291583631CBEF0DEB537B2C890F /* CVPixelBuffer+sampleBuffer.swift */; };
		047F7F9CEFA53F9D0CAA4EB20249A87E /* HorizontalCollectionView.swift in Sources */ = {isa = PBXBuildFile; fileRef = 612EAB39239138E884ED47262B22B46C /* HorizontalCollectionView.swift */; };
		04F2F97C0BD941248846086297E9CB59 /* Foundation.framework in Frameworks */ = {isa = PBXBuildFile; fileRef = 5A87DA8FE73E5A2BA114EEA3B8385D1F /* Foundation.framework */; };
		06D05A119477A103961F39BF2C890196 /* EditorFilterView.swift in Sources */ = {isa = PBXBuildFile; fileRef = 723DEF411C0A441EDF7DD59F5BAE0C45 /* EditorFilterView.swift */; };
		07924565F3E81B718BD02BE348596BD6 /* MediaClip.swift in Sources */ = {isa = PBXBuildFile; fileRef = 8AC5DB0ED7A3F0C506631873F9B5855C /* MediaClip.swift */; };
		0A981E9DEAF7579C57D344FFCFFB6D7D /* CameraView.swift in Sources */ = {isa = PBXBuildFile; fileRef = 3EE50A2845BE3CE56F26D7C52B9AE7F4 /* CameraView.swift */; };
		0AF759C6D29F350921C544B59D6916A9 /* TumblrTheme.framework in Frameworks */ = {isa = PBXBuildFile; fileRef = 9B233284383AF6968406119FF5CFB712 /* TumblrTheme.framework */; };
		0BFC38BEEED3A7708551F2AFD49CE784 /* Array+Object.swift in Sources */ = {isa = PBXBuildFile; fileRef = 5AEC7A4C4883CC78423A3C342FE92E0E /* Array+Object.swift */; };
		0C33E69E5209EF94CF9948D459040DB9 /* UIGestureRecognizer+Active.swift in Sources */ = {isa = PBXBuildFile; fileRef = F7BE16163039D333C0075693E721E047 /* UIGestureRecognizer+Active.swift */; };
		0C3DE93235D363B14BA2370688C05867 /* FilterSettingsController.swift in Sources */ = {isa = PBXBuildFile; fileRef = 52D2895C4A9153EF74F4C3ADB53DD551 /* FilterSettingsController.swift */; };
		0C8B73DD43CFEB4CFCAC26CB074DA63B /* Shader.swift in Sources */ = {isa = PBXBuildFile; fileRef = 26D76FD4C96BC13E64D7A05B1C751C4A /* Shader.swift */; };
		0CB4A11840E9691E795FF82492155E94 /* OptionView.swift in Sources */ = {isa = PBXBuildFile; fileRef = 5BA41072EE00A540D47D25810901A993 /* OptionView.swift */; };
		0CC108CAE66563741FA1F2023D2EB021 /* RGBFilter.swift in Sources */ = {isa = PBXBuildFile; fileRef = EF75491278080D26ED0551EDE8A22A8A /* RGBFilter.swift */; };
		0D3D3F36A1F3BA2DD50E3A3615D56F8A /* Foundation.framework in Frameworks */ = {isa = PBXBuildFile; fileRef = 5A87DA8FE73E5A2BA114EEA3B8385D1F /* Foundation.framework */; };
		0F9A1A07710E9A52FA9C65717CB5A35B /* UIView+Snaphot.swift in Sources */ = {isa = PBXBuildFile; fileRef = 0FF05925A600C96C3DF70F49413C2EDC /* UIView+Snaphot.swift */; };
		105403EA70D8DC8C646596973509C3C3 /* UIKit.framework in Frameworks */ = {isa = PBXBuildFile; fileRef = 26847C6EBA8288F0AC82ABD4D3160CEA /* UIKit.framework */; };
		11159237FD752D11B73B2A78BCFE909E /* UIView+Shadows.swift in Sources */ = {isa = PBXBuildFile; fileRef = EF390AB709C2252ACACBAAAF45451353 /* UIView+Shadows.swift */; };
		11C410135C7E89353B480AC8DE0BFB77 /* UIApplication+StrictKeyWindow.m in Sources */ = {isa = PBXBuildFile; fileRef = 8F1FE5C23F1BC485C54B92C32E78391F /* UIApplication+StrictKeyWindow.m */; };
		1476459AF9F233523B34FCDA3C8F7601 /* RaveFilter.swift in Sources */ = {isa = PBXBuildFile; fileRef = BE406302FAF283AA867E25A7ABA21C7C /* RaveFilter.swift */; };
		14AD81D52FAD9CF2C065C61FB00C3B4F /* UIImage+Diff.m in Sources */ = {isa = PBXBuildFile; fileRef = E0956940883830C651240E754E3ECC52 /* UIImage+Diff.m */; };
		14C511527597E5846AB2627F791C7D8E /* QuartzCore.framework in Frameworks */ = {isa = PBXBuildFile; fileRef = 15B5B893F0D939992DC83B541503A453 /* QuartzCore.framework */; };
<<<<<<< HEAD
		1785C6EA8ACE4695329C5A99C8247A3D /* ComposeNavigationBar.swift in Sources */ = {isa = PBXBuildFile; fileRef = 63B820F6CCF7E367071447BE48A1E7DF /* ComposeNavigationBar.swift */; };
		179F6165DEB69A028913800C09887F03 /* Assets.xcassets in Resources */ = {isa = PBXBuildFile; fileRef = FF37D00A2EFF593D21E92E6F12688234 /* Assets.xcassets */; };
		17FE06201D9ED43E3F53122EBC4BF47B /* IgnoreTouchesView.swift in Sources */ = {isa = PBXBuildFile; fileRef = 9A6F99B94707A68817603968D08C1413 /* IgnoreTouchesView.swift */; };
		1A8EBE3B9F5793A4A5EFCF4019E9C444 /* PostOptionsTagsDelegate.swift in Sources */ = {isa = PBXBuildFile; fileRef = 2C7DC7B64ACB55D09898A8074D53A27B /* PostOptionsTagsDelegate.swift */; };
		1B96A5DDA34A066921BA147560D9360E /* silence.aac in Resources */ = {isa = PBXBuildFile; fileRef = 5ADBEB0C76CF85E1A2F75150BC41C112 /* silence.aac */; };
		1EFF60ACA0AF880636F5DE4E34B8629C /* FilterCollectionView.swift in Sources */ = {isa = PBXBuildFile; fileRef = 397D2CF33B9C6B21FF0C6AD11D364D8F /* FilterCollectionView.swift */; };
		20320AB43F2F5A7D6C28CF624F94B487 /* ModeButtonView.swift in Sources */ = {isa = PBXBuildFile; fileRef = 5777684F478DE265714F344D85AB6871 /* ModeButtonView.swift */; };
		221EB55FB0254281C39BFB06729C6F7C /* MovableTextView.swift in Sources */ = {isa = PBXBuildFile; fileRef = C5BBE18704D1C961C3660908515E20A3 /* MovableTextView.swift */; };
		2239F14B6C6FEF19C5C0139C2167D4BD /* SuggestedTagsView.swift in Sources */ = {isa = PBXBuildFile; fileRef = A8A043D82C83EB18A8494B5B94B3F391 /* SuggestedTagsView.swift */; };
		24EE71B5504C15B3C422A0231FF25229 /* CALayer+CGImage.swift in Sources */ = {isa = PBXBuildFile; fileRef = A6068CC39E56A690DDB007D5CE8B7CCF /* CALayer+CGImage.swift */; };
		2501134AF57281E2AD944E2455FC20C7 /* PostOptionsConstants.swift in Sources */ = {isa = PBXBuildFile; fileRef = AD56BC6F3FE5241CD187BDF9070BE805 /* PostOptionsConstants.swift */; };
		26273F32DFC0E29B1E1505A3824D0286 /* VideoOutputHandler.swift in Sources */ = {isa = PBXBuildFile; fileRef = CB4CE3FB20E2DBAED5F32F1688729B64 /* VideoOutputHandler.swift */; };
		272D7A776AEE60BF9516F0B6721B8D5C /* KanvasCamera-umbrella.h in Headers */ = {isa = PBXBuildFile; fileRef = 4211E1D89CB89965447A80532913E297 /* KanvasCamera-umbrella.h */; settings = {ATTRIBUTES = (Public, ); }; };
=======
		15813963977B6C7A63F8FCCABA53B329 /* ColorCollectionCell.swift in Sources */ = {isa = PBXBuildFile; fileRef = E6A1EE4C59CF2EFEAADEED1C740B01EF /* ColorCollectionCell.swift */; };
		179F6165DEB69A028913800C09887F03 /* Assets.xcassets in Resources */ = {isa = PBXBuildFile; fileRef = 6ADD8D85AA59994D91D60FF9F2EA7871 /* Assets.xcassets */; };
		17FE06201D9ED43E3F53122EBC4BF47B /* IgnoreTouchesView.swift in Sources */ = {isa = PBXBuildFile; fileRef = 477E3E8893CAAD0421C9A73773DC592B /* IgnoreTouchesView.swift */; };
		184D0C9BAF3CF9B0DEC99D4912C5C93E /* ColorCollectionController.swift in Sources */ = {isa = PBXBuildFile; fileRef = 49ED8EFDB33F84E1C39B90821BCFE417 /* ColorCollectionController.swift */; };
		1B96A5DDA34A066921BA147560D9360E /* silence.aac in Resources */ = {isa = PBXBuildFile; fileRef = E89F800F750869ADD1F74AD2410C3B72 /* silence.aac */; };
		1BF5E4760EE292CD4B8D67C077493BDE /* ColorPickerViewController.swift in Sources */ = {isa = PBXBuildFile; fileRef = 547409CD6F820D0D619D5170A4D5101E /* ColorPickerViewController.swift */; };
		1EFC6FAE705F1EF4CF397DDAEA8B810F /* TagsViewTagCell.swift in Sources */ = {isa = PBXBuildFile; fileRef = 824D381BE95B514E1B37025CB3F60B9D /* TagsViewTagCell.swift */; };
		1EFF60ACA0AF880636F5DE4E34B8629C /* FilterCollectionView.swift in Sources */ = {isa = PBXBuildFile; fileRef = 7DB1C2D926C220B771651F339C53D340 /* FilterCollectionView.swift */; };
		1FB32CFC5F86AE3014E7B52E1797E513 /* SuggestedTagsView.swift in Sources */ = {isa = PBXBuildFile; fileRef = 36B03D181ECE204AD2A2366C79028905 /* SuggestedTagsView.swift */; };
		20320AB43F2F5A7D6C28CF624F94B487 /* ModeButtonView.swift in Sources */ = {isa = PBXBuildFile; fileRef = 0D4238399DD2D873F9013F065B841A28 /* ModeButtonView.swift */; };
		20AFEF8DA91E552F0031CB4DE32B5A05 /* PostOptionsTagsDelegate.swift in Sources */ = {isa = PBXBuildFile; fileRef = 1DBC986D368B730A74739E9ABAB7EE9C /* PostOptionsTagsDelegate.swift */; };
		221EB55FB0254281C39BFB06729C6F7C /* MovableTextView.swift in Sources */ = {isa = PBXBuildFile; fileRef = 3990C62B02609ACEF01FDF3453650AFD /* MovableTextView.swift */; };
		24EE71B5504C15B3C422A0231FF25229 /* CALayer+CGImage.swift in Sources */ = {isa = PBXBuildFile; fileRef = 6588D725E06EB5F3A32D002CE64886BA /* CALayer+CGImage.swift */; };
		26273F32DFC0E29B1E1505A3824D0286 /* VideoOutputHandler.swift in Sources */ = {isa = PBXBuildFile; fileRef = 43EF28932E4EE12C65E8A6B743D20015 /* VideoOutputHandler.swift */; };
		262A1D747555142DBF2048E1FFD3671A /* ColorDrop.swift in Sources */ = {isa = PBXBuildFile; fileRef = 14BDC6208FC31C6F22DCC48C7544C246 /* ColorDrop.swift */; };
		272D7A776AEE60BF9516F0B6721B8D5C /* KanvasCamera-umbrella.h in Headers */ = {isa = PBXBuildFile; fileRef = 4A367AF0FE61723024ACE63FEEEEB9B6 /* KanvasCamera-umbrella.h */; settings = {ATTRIBUTES = (Public, ); }; };
>>>>>>> 01f5d686
		275F401C13D56A7B141D211E8303084B /* TumblrTheme.framework in Frameworks */ = {isa = PBXBuildFile; fileRef = 9B233284383AF6968406119FF5CFB712 /* TumblrTheme.framework */; };
		277C58F0CA90647C4588CDBF4827A4AB /* StrokeSelectorView.swift in Sources */ = {isa = PBXBuildFile; fileRef = FFFFD64D6E6B2434EC9FAE5F678C5431 /* StrokeSelectorView.swift */; };
		28EFB60CD7BD2304041F2BA31B2A9DA5 /* TextureSelectorController.swift in Sources */ = {isa = PBXBuildFile; fileRef = D55DB9F094E0456855A17EF044FE0109 /* TextureSelectorController.swift */; };
		2A96A560C215335F3AA9F8A65BABBEDD /* SharedUI.framework in Frameworks */ = {isa = PBXBuildFile; fileRef = 259E1B7377A05A9BAE45D73A6C3FDF1A /* SharedUI.framework */; };
		2B00E5A2A257CD068A3967B11B69CAC1 /* Sharpie.swift in Sources */ = {isa = PBXBuildFile; fileRef = FCE65A8CA7DF94CBA76B0CA4FDD978FD /* Sharpie.swift */; };
		2B6E876F41BCCE19F522708ED9BFF728 /* GLPlayer.swift in Sources */ = {isa = PBXBuildFile; fileRef = 425F80272358153B546FAAA55F34674B /* GLPlayer.swift */; };
		2C1C6412BA3DAFEF30A60A474E47361A /* TagsViewCollectionViewLayout.swift in Sources */ = {isa = PBXBuildFile; fileRef = F9B8BEC8BD08301004D0642598C0A59D /* TagsViewCollectionViewLayout.swift */; };
		2C8257000E4B9451B474A3248A65432C /* EditionMenuCollectionCell.swift in Sources */ = {isa = PBXBuildFile; fileRef = EE1DCE99F859BE7FE4C7A098938703A5 /* EditionMenuCollectionCell.swift */; };
		2C86B7CE072F93242E809C76277B85E3 /* MirrorTwoFilter.swift in Sources */ = {isa = PBXBuildFile; fileRef = 8D94784A0ADC720C85C5879186222A87 /* MirrorTwoFilter.swift */; };
		2CA09F50D65166D70ABAAE974000396E /* ExtendedStackView.swift in Sources */ = {isa = PBXBuildFile; fileRef = DFE693DB683DB8343CF80B10885BDDA9 /* ExtendedStackView.swift */; };
		2DCFF0CE0BD295F1D46D3247F36B192C /* UIImage+Compare.m in Sources */ = {isa = PBXBuildFile; fileRef = EF53D290F564A9B10CEF56C9DC2010F2 /* UIImage+Compare.m */; };
		2E46E3BE9F880F87A3F3097D713DD0A3 /* EditTagsView.swift in Sources */ = {isa = PBXBuildFile; fileRef = 498372FAB75F13B1639960FFF59A6DD0 /* EditTagsView.swift */; };
		31B9E7D6BB3D9C5A42268B50E12ECC71 /* CameraInputOutput.swift in Sources */ = {isa = PBXBuildFile; fileRef = B4B1194E3AA6AC1C285C5FC5B7BE07F6 /* CameraInputOutput.swift */; };
		31D727864CED5DD35C76C7198B25C163 /* SharedUI-umbrella.h in Headers */ = {isa = PBXBuildFile; fileRef = D1C3E5AE4229F539532BB99A35A41EF1 /* SharedUI-umbrella.h */; settings = {ATTRIBUTES = (Public, ); }; };
		32022E45BE5AE0419884FE091A29FD4F /* UIImage+DominantColors.swift in Sources */ = {isa = PBXBuildFile; fileRef = 80C6B0F3503F12CD1AB13327258939A7 /* UIImage+DominantColors.swift */; };
		34B5DF8F2B32464BA28D4A64DAE976EC /* HapticFeedbackGenerator.swift in Sources */ = {isa = PBXBuildFile; fileRef = 53170739EE6BB188008548B2FAADB6D1 /* HapticFeedbackGenerator.swift */; };
		36B15CEE18226E5BE1395CA487ABE839 /* EditorTextView.swift in Sources */ = {isa = PBXBuildFile; fileRef = B88F3E0FB016FF490A822EED0274BC0D /* EditorTextView.swift */; };
		37AEFB54071FA1D2478C87E78D606257 /* EditorFilterCollectionController.swift in Sources */ = {isa = PBXBuildFile; fileRef = D409B82417DD7DA33A31E10400E033A2 /* EditorFilterCollectionController.swift */; };
		39B504FD6052C0E6B2BF9FD632F24F99 /* TumblrTheme-umbrella.h in Headers */ = {isa = PBXBuildFile; fileRef = BD3EED9B0F547FD4584646C4597927A4 /* TumblrTheme-umbrella.h */; settings = {ATTRIBUTES = (Public, ); }; };
		39E163542167647209986AD4AA838F61 /* GifVideoOutputHandler.swift in Sources */ = {isa = PBXBuildFile; fileRef = E280AC1A93C046D2DFF54B924C80F2EC /* GifVideoOutputHandler.swift */; };
		3C25C948530D6E96E3C45299E13C06A7 /* CameraInputControllerDelegate.swift in Sources */ = {isa = PBXBuildFile; fileRef = 05B4B9C66C719C0816B50341A3FC74BE /* CameraInputControllerDelegate.swift */; };
		3F2A76D9589C680808B555CEDCC2FC34 /* IndexPath+Order.swift in Sources */ = {isa = PBXBuildFile; fileRef = 3BC510D884E09AA33CB8E16507F0BDDA /* IndexPath+Order.swift */; };
		3F2D3C661A064BE37E255BEB8BFFD3E2 /* AppColorPalette.swift in Sources */ = {isa = PBXBuildFile; fileRef = 2575216E6ADF7F93A9D22D23CBE16D01 /* AppColorPalette.swift */; };
		40039E0AF0D764360B1D4FC4F7950D2E /* UIApplication+StrictKeyWindow.h in Headers */ = {isa = PBXBuildFile; fileRef = 0A3ACA72AE9B776E644F6D159AB3E80B /* UIApplication+StrictKeyWindow.h */; settings = {ATTRIBUTES = (Project, ); }; };
		41D3E096020EDEE59436E1E311C967EF /* StrokeSelectorController.swift in Sources */ = {isa = PBXBuildFile; fileRef = FEFD9E78B4AD605C2008E9255F336937 /* StrokeSelectorController.swift */; };
		42229465D2EDE4BCFB7173108B9449FC /* CameraZoomHandler.swift in Sources */ = {isa = PBXBuildFile; fileRef = FB02BB75669E22BDC9D46EE796D4246B /* CameraZoomHandler.swift */; };
		4518E50C64C43D4FBDD0EFD1534538C3 /* CALayer+Color.swift in Sources */ = {isa = PBXBuildFile; fileRef = 3830BE759B52DBA04CE9505D5D95F002 /* CALayer+Color.swift */; };
		46AB472EBF700AB73970AA27E8D243D1 /* ChromaFilter.swift in Sources */ = {isa = PBXBuildFile; fileRef = E1CB5283A1F28D329E58EA3C8E53ACE0 /* ChromaFilter.swift */; };
		47D11D4D6EBA31A7F0D6EDEAA65978F2 /* Synchronized.swift in Sources */ = {isa = PBXBuildFile; fileRef = D761841142674FCA80643C1DAB89B83D /* Synchronized.swift */; };
		49270047CCC7361FF8FCC5FF22CBF984 /* Array+Move.swift in Sources */ = {isa = PBXBuildFile; fileRef = 9850C9DED6BEF8E8ADBFE3CFA7455185 /* Array+Move.swift */; };
		4A2212C9CE742B74B16E7EE4C714DB26 /* GLError.swift in Sources */ = {isa = PBXBuildFile; fileRef = 6FC0AF91A562CB11E799BCB09AFB7DD2 /* GLError.swift */; };
		4A5ED8C729AB65100DFF1FA8C7376046 /* UIImage+FlipLeftMirrored.swift in Sources */ = {isa = PBXBuildFile; fileRef = 6507A8580302BE339A95F5B01A908CE4 /* UIImage+FlipLeftMirrored.swift */; };
		4B362CC01DDB10FF0978E7030D934ED8 /* HashCodeBuilder.swift in Sources */ = {isa = PBXBuildFile; fileRef = 25B209FA2783602C09C6F844A190B3DC /* HashCodeBuilder.swift */; };
		4CF2C720C966E814AB3745F4E9A1143C /* Utils.framework in Frameworks */ = {isa = PBXBuildFile; fileRef = 38DF616A8419350AA28B526670D13B0B /* Utils.framework */; };
		4D134786E348423C0282AA0F55DE98C5 /* AppUIChangedListener.swift in Sources */ = {isa = PBXBuildFile; fileRef = 82EBE294AFAAB6FD3E39E49F2EEB14CC /* AppUIChangedListener.swift */; };
		4D6C6EE6681BCB25A0236E869CEA128E /* AppColorSource.swift in Sources */ = {isa = PBXBuildFile; fileRef = 6ABA461B3DC843903064660D2C2F8285 /* AppColorSource.swift */; };
		4E24083996D957D4498FE688A0154D89 /* LegoFilter.swift in Sources */ = {isa = PBXBuildFile; fileRef = 5DBBD065A0C5F125594109D0CEC7ED1B /* LegoFilter.swift */; };
		4EA2B144757596F467F5228AABA1BB03 /* EditionOption.swift in Sources */ = {isa = PBXBuildFile; fileRef = 126B7E1A75B9E75280DBE236CF267CCD /* EditionOption.swift */; };
		4ECD809229E9E064A8CAB83F6F030003 /* FilterFactory.swift in Sources */ = {isa = PBXBuildFile; fileRef = 5B9456F313CF1EA9E5A3D30DAC8C41CA /* FilterFactory.swift */; };
		4FEC36AD8310F2AF232DA2C27E0D0E63 /* SuggestedTagView.swift in Sources */ = {isa = PBXBuildFile; fileRef = 06335F9C5AA85A72395E36FC3F816F33 /* SuggestedTagView.swift */; };
		5067870B7CFF41181B3118059809D294 /* FilteredInputViewController.swift in Sources */ = {isa = PBXBuildFile; fileRef = 504F5FDD7E594E0E78B930F09A566994 /* FilteredInputViewController.swift */; };
		50F4F4DEB47B5F3F8FF00EBB16AD9166 /* KanvasCameraAnalyticsProvider.swift in Sources */ = {isa = PBXBuildFile; fileRef = B1889C3317228340A0BEFC7A929C927B /* KanvasCameraAnalyticsProvider.swift */; };
		5260DB9B58903EBF4A83E402E977B6A3 /* KanvasUIImagePickerViewController.swift in Sources */ = {isa = PBXBuildFile; fileRef = BB41EFBF18D9F2AD9C9CFB73997FB6BC /* KanvasUIImagePickerViewController.swift */; };
		52C9255A8963F74D438EC5160897D98B /* KanvasCamera-dummy.m in Sources */ = {isa = PBXBuildFile; fileRef = DB5238B72C40B81BDDD6CD86BBEF7FEC /* KanvasCamera-dummy.m */; };
		5330B88CF50DCF5A38329A1B1B0ADE17 /* UICollectionView+Cells.swift in Sources */ = {isa = PBXBuildFile; fileRef = 2F0F6ABEF3BEBC9EF0F56BC79106A601 /* UICollectionView+Cells.swift */; };
		535695B1C84AC2E5FBE096B0450A3CCF /* ContentTypeDetector.swift in Sources */ = {isa = PBXBuildFile; fileRef = 699ECEA1712F517A085BC9C79A058A2B /* ContentTypeDetector.swift */; };
		54CF99C29BA24D08E34FA2134DDAB781 /* UIView+AutoLayout.swift in Sources */ = {isa = PBXBuildFile; fileRef = 6A70B7C8C57806D1B82DA8D7224F899A /* UIView+AutoLayout.swift */; };
		556CB29BB3805C660635F40A0044CC15 /* FilmFilter.swift in Sources */ = {isa = PBXBuildFile; fileRef = 09F08BD9FDFAE598D13A3528CDEA62B4 /* FilmFilter.swift */; };
		5711DE001971198BA49D1A7D4D1B1408 /* Assets.xcassets in Resources */ = {isa = PBXBuildFile; fileRef = 50B82AFA527F0AF596B40C9BF37A04ED /* Assets.xcassets */; };
		5BF34D142F5FA5FD02339AD6976B2DDE /* NavigationBarStyleDefining.swift in Sources */ = {isa = PBXBuildFile; fileRef = BB62FE1283D91E15409AB8B5FFA65ED0 /* NavigationBarStyleDefining.swift */; };
		5D05F1ABEE57BB6DC9C0BED749BACF2B /* EditionMenuCollectionView.swift in Sources */ = {isa = PBXBuildFile; fileRef = 5FEE94E467D6F71652594122548AC2A6 /* EditionMenuCollectionView.swift */; };
		5E89D4A47EE8C166D4A1028175E9F7C0 /* UIColor+Hex.swift in Sources */ = {isa = PBXBuildFile; fileRef = 5D6B0A903F3943AF734D2071465AFCCE /* UIColor+Hex.swift */; };
		5E8B9D9E1C0A6386017D3C646DD5BA50 /* StylableTextView.swift in Sources */ = {isa = PBXBuildFile; fileRef = 39EAD47FF8F273723C1B7F4A55B7621E /* StylableTextView.swift */; };
		5ECE4D2B9FDF11E0184AB626EDDE521A /* Pods-KanvasCameraExample-dummy.m in Sources */ = {isa = PBXBuildFile; fileRef = 578A9D6BEBE07F91B943DA86A4527049 /* Pods-KanvasCameraExample-dummy.m */; };
<<<<<<< HEAD
		601F6B927C36312FB3E63CF3AA22C8CC /* UIView+AutoLayout.swift in Sources */ = {isa = PBXBuildFile; fileRef = 7AD6F529F766F65DB944F9CDE2EA5112 /* UIView+AutoLayout.swift */; };
		60B7648A8A05CE3A027CF33F9796EF09 /* UIView+Utils.swift in Sources */ = {isa = PBXBuildFile; fileRef = 5C8C444A6F2F2B23BF2F673101550822 /* UIView+Utils.swift */; };
		6352398BB6254A59AD2542D86979FCEE /* UIFont+TumblrTheme.swift in Sources */ = {isa = PBXBuildFile; fileRef = 90E713C0AB71FEF2B0A2B36A1C4C7A9E /* UIFont+TumblrTheme.swift */; };
		6543B12460E69FF552F50AAB3C5B9BC0 /* EasyTipView.swift in Sources */ = {isa = PBXBuildFile; fileRef = 4D43E49B8DDEFB2C12CE566839958204 /* EasyTipView.swift */; };
		65B37062234F880E0087EA79 /* CircularImageView.swift in Sources */ = {isa = PBXBuildFile; fileRef = 65B37056234F880E0087EA79 /* CircularImageView.swift */; };
		65B37063234F880E0087EA79 /* ColorCollectionController.swift in Sources */ = {isa = PBXBuildFile; fileRef = 65B37058234F880E0087EA79 /* ColorCollectionController.swift */; };
		65B37064234F880E0087EA79 /* ColorCollectionView.swift in Sources */ = {isa = PBXBuildFile; fileRef = 65B37059234F880E0087EA79 /* ColorCollectionView.swift */; };
		65B37065234F880E0087EA79 /* ColorCollectionCell.swift in Sources */ = {isa = PBXBuildFile; fileRef = 65B3705A234F880E0087EA79 /* ColorCollectionCell.swift */; };
		65B37066234F880E0087EA79 /* ColorPickerView.swift in Sources */ = {isa = PBXBuildFile; fileRef = 65B3705C234F880E0087EA79 /* ColorPickerView.swift */; };
		65B37067234F880E0087EA79 /* ColorPickerController.swift in Sources */ = {isa = PBXBuildFile; fileRef = 65B3705D234F880E0087EA79 /* ColorPickerController.swift */; };
		65B37068234F880E0087EA79 /* ColorSelectorController.swift in Sources */ = {isa = PBXBuildFile; fileRef = 65B3705F234F880E0087EA79 /* ColorSelectorController.swift */; };
		65B37069234F880E0087EA79 /* ColorDrop.swift in Sources */ = {isa = PBXBuildFile; fileRef = 65B37060234F880E0087EA79 /* ColorDrop.swift */; };
		65B3706A234F880E0087EA79 /* ColorSelectorView.swift in Sources */ = {isa = PBXBuildFile; fileRef = 65B37061234F880E0087EA79 /* ColorSelectorView.swift */; };
		65FCEEEC10037101AD70CFCACC436376 /* UIFont+Orangina.swift in Sources */ = {isa = PBXBuildFile; fileRef = 93D30F2F9C979F6B11A5134934B1BB25 /* UIFont+Orangina.swift */; };
		667B6D53B698B6B822173002C2F7668C /* AVURLAsset+Thumbnail.swift in Sources */ = {isa = PBXBuildFile; fileRef = 35B1250515E8E049D0A2148A94498A3F /* AVURLAsset+Thumbnail.swift */; };
		67256E5D8ECBC074654E3FBC4291E3F3 /* CameraInputController.swift in Sources */ = {isa = PBXBuildFile; fileRef = 1739C7CB9ACB7604EA4818007A678BFC /* CameraInputController.swift */; };
		67BB331E541428C9F1B2AC174CE5D056 /* MMCQ.swift in Sources */ = {isa = PBXBuildFile; fileRef = 0B4493E4FD70F6C15A86A2728C7CFD3E /* MMCQ.swift */; };
		693D0F630685F24E68B1EFB18F129FEA /* Array+Rotate.swift in Sources */ = {isa = PBXBuildFile; fileRef = 9EAA8D9EAFA9B00AF4F15E9D6FB26ACF /* Array+Rotate.swift */; };
		6A19533CFDEB21B0784108AC4E0E3AC7 /* ToastPresentationStyle.swift in Sources */ = {isa = PBXBuildFile; fileRef = 02618F3E6C6B8D7A9258A7162A228D3C /* ToastPresentationStyle.swift */; };
		6A7F96B3C8F57E1D5DDC3371064833C3 /* Pencil.swift in Sources */ = {isa = PBXBuildFile; fileRef = C728B231E7B6E7305FE79A3BE85AFB9A /* Pencil.swift */; };
=======
		6352398BB6254A59AD2542D86979FCEE /* UIFont+TumblrTheme.swift in Sources */ = {isa = PBXBuildFile; fileRef = 2CEB1D8E3E4150D2A1ECD2F55E514079 /* UIFont+TumblrTheme.swift */; };
		64912E052F94CD7FADFB139B92643263 /* PostFormKeyboardTracker.swift in Sources */ = {isa = PBXBuildFile; fileRef = 79418315C9B8B9BB4169C1E957E70AAC /* PostFormKeyboardTracker.swift */; };
		65FCEEEC10037101AD70CFCACC436376 /* UIFont+Orangina.swift in Sources */ = {isa = PBXBuildFile; fileRef = 7B0FCEEF9B822AAA626AC811255D2296 /* UIFont+Orangina.swift */; };
		667B6D53B698B6B822173002C2F7668C /* AVURLAsset+Thumbnail.swift in Sources */ = {isa = PBXBuildFile; fileRef = 6C9101A72C41D549BD40A6FC46601FA0 /* AVURLAsset+Thumbnail.swift */; };
		671E26536E66444A5A3EF4AA7216BCA0 /* TagsView.swift in Sources */ = {isa = PBXBuildFile; fileRef = 7FEFFC6AE47BF06C66A80D43C55F4F4B /* TagsView.swift */; };
		67256E5D8ECBC074654E3FBC4291E3F3 /* CameraInputController.swift in Sources */ = {isa = PBXBuildFile; fileRef = 538D7920B2790B4E5994FFB2A95B1390 /* CameraInputController.swift */; };
		6737FDFE6FDC0BC21B745D54C741AA8D /* TagsViewController.swift in Sources */ = {isa = PBXBuildFile; fileRef = 3E8CD2C928D8227F97E6FF397BABF2BC /* TagsViewController.swift */; };
		67BB331E541428C9F1B2AC174CE5D056 /* MMCQ.swift in Sources */ = {isa = PBXBuildFile; fileRef = B97B40D3D903C476375BB20E0F2C4657 /* MMCQ.swift */; };
		693D0F630685F24E68B1EFB18F129FEA /* Array+Rotate.swift in Sources */ = {isa = PBXBuildFile; fileRef = 9E93EC19F32BE36759DF213BF21FAA83 /* Array+Rotate.swift */; };
		6A7F96B3C8F57E1D5DDC3371064833C3 /* Pencil.swift in Sources */ = {isa = PBXBuildFile; fileRef = DFDECDA8209742F258A547B3D72A698F /* Pencil.swift */; };
>>>>>>> 01f5d686
		6AE239C5D116E1C06F5705699FB9EAF0 /* XCTest.framework in Frameworks */ = {isa = PBXBuildFile; fileRef = CBF0CCD093AD8EE84FBAAAF873F9865C /* XCTest.framework */; };
		6CA64097667E5C6EE69EB79AECB609E1 /* GLVideoCompositor.swift in Sources */ = {isa = PBXBuildFile; fileRef = 74847BB9EF3FBC488A919687BA18DA83 /* GLVideoCompositor.swift */; };
		6CDD88B1C81D9C744205C0419153794F /* OptionsController.swift in Sources */ = {isa = PBXBuildFile; fileRef = 30B1A02982C27B5B107B86997A776042 /* OptionsController.swift */; };
		6DBC8EB7532E931C2FBDA71D1E0B66A4 /* FBSnapshotTestCase-dummy.m in Sources */ = {isa = PBXBuildFile; fileRef = 3A83AE4362CF1D4764E00E4602A2D648 /* FBSnapshotTestCase-dummy.m */; };
		6E04EEC29A3A1F0745DBFEBD2D60FE70 /* GLRenderer.swift in Sources */ = {isa = PBXBuildFile; fileRef = B9F01BB660527640CC3485A2741E9193 /* GLRenderer.swift */; };
		6F110265374CDBCBCD2C43A67A2ECFC4 /* RoundedTexture.swift in Sources */ = {isa = PBXBuildFile; fileRef = 23D01E8E18667B6F786F8E44C8E5AD62 /* RoundedTexture.swift */; };
		70124B837FFDE98666980A62B336E8F5 /* Dictionary+Copy.swift in Sources */ = {isa = PBXBuildFile; fileRef = 75A58B8E3D62E0778AE16AD4EABFBC0B /* Dictionary+Copy.swift */; };
		71BE10FD99771553BAA3FD73F6923653 /* CameraPreviewView.swift in Sources */ = {isa = PBXBuildFile; fileRef = A6908C773E9C9955DEC84FF70072FD24 /* CameraPreviewView.swift */; };
		73F1C4F9F482B80E543626ABABF94061 /* CameraFilterCollectionController.swift in Sources */ = {isa = PBXBuildFile; fileRef = 75057E42E3051171D1E399672DC940C4 /* CameraFilterCollectionController.swift */; };
		75B3E8C97ED11A6065029105A1880ADE /* ToastPresentationStyle.swift in Sources */ = {isa = PBXBuildFile; fileRef = CF03BD865A46025370B0C99B3B5C57F7 /* ToastPresentationStyle.swift */; };
		7844436583B5373CE3B6A3F074A2F6D3 /* EMInterferenceFilter.swift in Sources */ = {isa = PBXBuildFile; fileRef = E6A24BDBCAA73887268D0A74171528A9 /* EMInterferenceFilter.swift */; };
		7A99667C5B070D5647BF2A1A386336E5 /* MediaClipsCollectionController.swift in Sources */ = {isa = PBXBuildFile; fileRef = 96B7CFD9D0C8766B273671D71442011F /* MediaClipsCollectionController.swift */; };
		7BA69A65D71106DAA6DFC50948B7CEEF /* UIUpdate.swift in Sources */ = {isa = PBXBuildFile; fileRef = 455FA0B6F9B90658A3E70544F9352408 /* UIUpdate.swift */; };
		7C9F9D1937105A42212E0F95CE43A7DB /* KanvasCameraStrings.swift in Sources */ = {isa = PBXBuildFile; fileRef = 42929ABD386CDA222946661315858707 /* KanvasCameraStrings.swift */; };
		7ECDD9161BC3B47B7F7A65AE0337A837 /* FilterSettingsView.swift in Sources */ = {isa = PBXBuildFile; fileRef = 07719E64C018F3DE917C6C29E75E2CCF /* FilterSettingsView.swift */; };
		7F068D9228E8E6CEAABC780A27320DC8 /* AppColorScheme.swift in Sources */ = {isa = PBXBuildFile; fileRef = 3567736476641CD49F548D593F6D7932 /* AppColorScheme.swift */; };
		7F76745E033A8B07D128D2FE7038CA01 /* Array+Safety.swift in Sources */ = {isa = PBXBuildFile; fileRef = 2ADE39D9D0E087969F8CFD27826DE36E /* Array+Safety.swift */; };
		7FC3778426F7C2A22CDED97DD903A17D /* LoadingIndicatorView.swift in Sources */ = {isa = PBXBuildFile; fileRef = F29C4ED92805295109DAD1064DBC82B8 /* LoadingIndicatorView.swift */; };
		80482E0D392CE2EFE05004BD613E64A9 /* UIView+Image.swift in Sources */ = {isa = PBXBuildFile; fileRef = 60C5D23365B1D309B68E9B4FEA216864 /* UIView+Image.swift */; };
		8148F48FC1FD7858600446E8F7150DB6 /* PostOptionsConstants.swift in Sources */ = {isa = PBXBuildFile; fileRef = FB56F9679334B148C1BEF7C63C70B856 /* PostOptionsConstants.swift */; };
		815EB0DEF8DA156946574E67A3958319 /* ExtendedButton.swift in Sources */ = {isa = PBXBuildFile; fileRef = C78A8629937E1D15EC7D5CD842A2684B /* ExtendedButton.swift */; };
		82AD1203E87070613C554E32514287AB /* EasyTipView.swift in Sources */ = {isa = PBXBuildFile; fileRef = 97A5A4E714BA1C1C12C465FA99E57684 /* EasyTipView.swift */; };
		832C6E3D53EE2C9B1A04D4F51DD4630C /* UIColor+Lerp.swift in Sources */ = {isa = PBXBuildFile; fileRef = E50DC09964583F9A8CE6AED21D4E87DE /* UIColor+Lerp.swift */; };
		840BA833E35F5B9DD9B1ED5155EA8CD2 /* EditorFilterController.swift in Sources */ = {isa = PBXBuildFile; fileRef = 0B323412966A1AB30DA97DAFD358D53C /* EditorFilterController.swift */; };
		866713B4C611F2E57FA6A5B002B687C5 /* FilterType.swift in Sources */ = {isa = PBXBuildFile; fileRef = C70C0B9535F24745812DBC682749EF34 /* FilterType.swift */; };
		873E2114EA377E65269107F3E09C8BDB /* TagsViewEditCell.swift in Sources */ = {isa = PBXBuildFile; fileRef = 6ADAD945BF0945BD01C45C6B4631F00C /* TagsViewEditCell.swift */; };
		87643E0FAA657598CE2FABA4F8907FB3 /* Marker.swift in Sources */ = {isa = PBXBuildFile; fileRef = 4A06964F477922196A252FC944E68DDC /* Marker.swift */; };
		88396E68DC05A379282F3B374F75F43C /* FBSnapshotTestController.m in Sources */ = {isa = PBXBuildFile; fileRef = DE35F81C954881204729C569018D98C0 /* FBSnapshotTestController.m */; };
		885D145079E6863D224BCC5D43462BC4 /* EditorView.swift in Sources */ = {isa = PBXBuildFile; fileRef = 44AE0C865D6E07625C676CE0DF758863 /* EditorView.swift */; };
		8873922D9DE4F3E97EC2E64A796D9589 /* ShowModalFromTopAnimator.swift in Sources */ = {isa = PBXBuildFile; fileRef = C593FE1500066D47B44BE363FE37FDD0 /* ShowModalFromTopAnimator.swift */; };
		89BF72DB1A641123388F60B8291F592C /* Utils-umbrella.h in Headers */ = {isa = PBXBuildFile; fileRef = 8A339BE6A27989B0C7EBE0F2E9FD466E /* Utils-umbrella.h */; settings = {ATTRIBUTES = (Public, ); }; };
		89E032FE2CE267D5319B987EBED9130B /* ConicalGradientLayer.swift in Sources */ = {isa = PBXBuildFile; fileRef = 1FDBF5E4D2F954B88A63B897126BBB0D /* ConicalGradientLayer.swift */; };
		8A9CEB9C33B5F14661A0BCC8F0EEF88B /* UIKit.framework in Frameworks */ = {isa = PBXBuildFile; fileRef = 26847C6EBA8288F0AC82ABD4D3160CEA /* UIKit.framework */; };
		8CE3BF0ACE07EA42DD5DAC871BF4B767 /* FBSnapshotTestCase.m in Sources */ = {isa = PBXBuildFile; fileRef = 13C8BBFE2D9E3A9C566221B1DE04E91C /* FBSnapshotTestCase.m */; };
		8DADB07278A58C1C9B5432C50B440C17 /* EditorViewController.swift in Sources */ = {isa = PBXBuildFile; fileRef = 96BF763E54B515BC9DE8D6576B63D9A2 /* EditorViewController.swift */; };
		8F36622A592F65CE2391CD83A9DCF7AD /* CGSize+Utils.swift in Sources */ = {isa = PBXBuildFile; fileRef = 6D7246371BB3D6BE2DD007A9F01B0682 /* CGSize+Utils.swift */; };
		900ADFAA4A45987A19DFD4921D2385AF /* WavePoolFilter.swift in Sources */ = {isa = PBXBuildFile; fileRef = F5A728F75CAE1B683C75DE18B32888EE /* WavePoolFilter.swift */; };
		90142C6259374E18E640396A59AD379A /* FBSnapshotTestController.h in Headers */ = {isa = PBXBuildFile; fileRef = 88EE4F95531D217A595AA8D85A24FA39 /* FBSnapshotTestController.h */; settings = {ATTRIBUTES = (Public, ); }; };
		918359325EDECB45F2960912949E44B2 /* GLMediaExporter.swift in Sources */ = {isa = PBXBuildFile; fileRef = 99070781A852954EEA22741917FE7ADB /* GLMediaExporter.swift */; };
		91F46A2E268F4483814F134C467C0912 /* NumTypes+Conversion.swift in Sources */ = {isa = PBXBuildFile; fileRef = A69CA26875DF6507AB9D09235F92CA4C /* NumTypes+Conversion.swift */; };
		9249CC68EAF83025B8B81C3C70147F9F /* Texture.swift in Sources */ = {isa = PBXBuildFile; fileRef = C27691A2FA52347F49CB880287668B53 /* Texture.swift */; };
		94CD3832DD8E6D04BFDC443408A940EB /* TMPageViewController.swift in Sources */ = {isa = PBXBuildFile; fileRef = D9AFE24002AEC7D09879657057B75ABA /* TMPageViewController.swift */; };
		985D1A32DF068074A3E1641C2D7D294E /* MediaPickerButtonView.swift in Sources */ = {isa = PBXBuildFile; fileRef = ACEA1729B28D74ADC5BD43DB53A0B967 /* MediaPickerButtonView.swift */; };
		987B81EB3749248AA1C69BA419D0347D /* DrawingView.swift in Sources */ = {isa = PBXBuildFile; fileRef = AD93B8492F8D8728F38FB97FCE5A8503 /* DrawingView.swift */; };
		9AA57539BA87A34F69E0647A9DABEB0C /* ComposeNavigationBar.swift in Sources */ = {isa = PBXBuildFile; fileRef = 6C5E150E95EF4EA4748D19115755A94E /* ComposeNavigationBar.swift */; };
		9B7592CDB25972C9845EAE04BE205B31 /* UIFont+ComposeFonts.swift in Sources */ = {isa = PBXBuildFile; fileRef = AD1E1385D04D2F733D1BD4AC02F73A7F /* UIFont+ComposeFonts.swift */; };
		9B9292DE354D50F1B33DDF1E67D54286 /* Filter.swift in Sources */ = {isa = PBXBuildFile; fileRef = CF1A8606E70F26536B8BBA51F5DC392A /* Filter.swift */; };
		9D65089019D558E5A9661F2DCAD20313 /* SwiftSupport.swift in Sources */ = {isa = PBXBuildFile; fileRef = 82D2DF1ABBBD85F5E079D7D0EB5479BC /* SwiftSupport.swift */; };
		9F4804AE7CBE62A4AE917FFDF7DD734F /* MediaClipsEditorView.swift in Sources */ = {isa = PBXBuildFile; fileRef = 74C91A3E868D34A48516E7FD25BC3EE4 /* MediaClipsEditorView.swift */; };
		A36D8D2AC9547DCED02461C5CBC58395 /* CameraRecordingProtocol.swift in Sources */ = {isa = PBXBuildFile; fileRef = 01F08E9F514DFD62A9305F10A482A547 /* CameraRecordingProtocol.swift */; };
		A50335B7FF565E5A337CF81A59436770 /* ImagePoolFilter.swift in Sources */ = {isa = PBXBuildFile; fileRef = CD3C042C312FD6985ED3A8E4F5326259 /* ImagePoolFilter.swift */; };
		A525E29E0A8079B35B793D8A2B5FBDF2 /* UIImage+Snapshot.m in Sources */ = {isa = PBXBuildFile; fileRef = AA172EA1A198EEFBE0794EACF7993C02 /* UIImage+Snapshot.m */; };
		A5C78631227565DFDD0B3F9B11149714 /* GLKit.framework in Frameworks */ = {isa = PBXBuildFile; fileRef = 635B8EF611C5053183706BE4A6AD5DD0 /* GLKit.framework */; };
		A80184CB6661DFE8AB40509D7BB6DA33 /* CameraFilterCollectionCell.swift in Sources */ = {isa = PBXBuildFile; fileRef = 4B5AF8B5EB0BF599A532230C25EDFA0D /* CameraFilterCollectionCell.swift */; };
		A838C598C12C14E87BC02F5EDD0DFDFB /* FilterItem.swift in Sources */ = {isa = PBXBuildFile; fileRef = 266690E278A4D832AA075CC2B5E97A0D /* FilterItem.swift */; };
		A9C7365DE38551A245142B087117F8BA /* HorizontalCollectionLayout.swift in Sources */ = {isa = PBXBuildFile; fileRef = DF9663531FAEDA37547AC474E91D3532 /* HorizontalCollectionLayout.swift */; };
		AB1077E2560934B7CC0B766ED83F3295 /* ImagePreviewController.swift in Sources */ = {isa = PBXBuildFile; fileRef = EBF3536480A04E5A99A34E5487DB6388 /* ImagePreviewController.swift */; };
		AB15F017B08E96E477179F70719D07DE /* MirrorFourFilter.swift in Sources */ = {isa = PBXBuildFile; fileRef = 35997C5765E6D0B29300A6A2D7E5C105 /* MirrorFourFilter.swift */; };
		AB4377796198D2D20CAF6E8D5619204A /* ViewTransformations.swift in Sources */ = {isa = PBXBuildFile; fileRef = C9AC2CA5D9B568C06452E8113F8B9E08 /* ViewTransformations.swift */; };
		ABB3132B2C68BF83F9A56958749C965B /* MediaMetadata.swift in Sources */ = {isa = PBXBuildFile; fileRef = 1C5D35190E8DB0A2CB4E91F2A6AD0885 /* MediaMetadata.swift */; };
		ABED05BE0A2E322517662F1EDE87F50B /* TagsViewAnimationCoordinator.swift in Sources */ = {isa = PBXBuildFile; fileRef = E84847418A3BB0E783374BD04C4FD217 /* TagsViewAnimationCoordinator.swift */; };
		AD8DF2895C4C3F24EF19A308E71BCEB6 /* UIFont+PostFonts.swift in Sources */ = {isa = PBXBuildFile; fileRef = 05189B3475B510710600FD02A8D30543 /* UIFont+PostFonts.swift */; };
		B125B323F6465FC97C706A5141E3C30E /* Foundation.framework in Frameworks */ = {isa = PBXBuildFile; fileRef = 5A87DA8FE73E5A2BA114EEA3B8385D1F /* Foundation.framework */; };
		B13463F958CFF51C3F8953FE90A6C36E /* StatusBarStyleDefining.swift in Sources */ = {isa = PBXBuildFile; fileRef = 00B2BD7837C0D43E3DF2C0A6D84D0871 /* StatusBarStyleDefining.swift */; };
		B25D795BDC4F426BC01EFC911F368B81 /* Foundation.framework in Frameworks */ = {isa = PBXBuildFile; fileRef = 5A87DA8FE73E5A2BA114EEA3B8385D1F /* Foundation.framework */; };
		B34077DBBFBFD723A729DF4A86332A03 /* CameraController.swift in Sources */ = {isa = PBXBuildFile; fileRef = 3D251638A0AD3D4713337B7CB79A26CA /* CameraController.swift */; };
		B4AEC2BA0A679FFA9CF6F31B901B869E /* RGBA.swift in Sources */ = {isa = PBXBuildFile; fileRef = 8F520229311AB86476CB7A824192D21B /* RGBA.swift */; };
		B4C9354670D569EA34777DC29BF5CB28 /* UIKit.framework in Frameworks */ = {isa = PBXBuildFile; fileRef = 26847C6EBA8288F0AC82ABD4D3160CEA /* UIKit.framework */; };
		B69F5B4A8FC13E4AA683ADA4357211E5 /* UIViewController+Orientation.swift in Sources */ = {isa = PBXBuildFile; fileRef = DF829A8E3C6D8D177F1ABF774B403588 /* UIViewController+Orientation.swift */; };
		B6AC531B045C60F593568A65F58219B4 /* Pods-KanvasCameraExampleTests-umbrella.h in Headers */ = {isa = PBXBuildFile; fileRef = 364E22867428947B7B5E38D54E3AB833 /* Pods-KanvasCameraExampleTests-umbrella.h */; settings = {ATTRIBUTES = (Public, ); }; };
		B74CD6E6EBEA0B642776BCB37850415D /* UIImage+Snapshot.h in Headers */ = {isa = PBXBuildFile; fileRef = EA718A72E676291836EBB46B85242155 /* UIImage+Snapshot.h */; settings = {ATTRIBUTES = (Private, ); }; };
		B89F6FEB22F5842A85A909B025668C56 /* CVPixelBuffer+copy.swift in Sources */ = {isa = PBXBuildFile; fileRef = 927886A36C96B14EB88C3EEC7F656A4D /* CVPixelBuffer+copy.swift */; };
		B9C8DE817C68D4133AA2E35421153C63 /* UITextView+TextOptions.swift in Sources */ = {isa = PBXBuildFile; fileRef = 2B1CC6B4D0589D91282E75A20CBCACA6 /* UITextView+TextOptions.swift */; };
		BC9FFCD16B36802E4D911F4A0420D4E4 /* OptionsStackView.swift in Sources */ = {isa = PBXBuildFile; fileRef = 70CA4188E53D80B18B94051FDF9E563B /* OptionsStackView.swift */; };
		BD84DAE98CDD490CAB17649B00795A77 /* String+HexColor.swift in Sources */ = {isa = PBXBuildFile; fileRef = 807B5EE990B2AC8C53CA2E79E04D8FE8 /* String+HexColor.swift */; };
		BD95EB0FA5EDD09A065B80E952AFF2F7 /* CameraSettings.swift in Sources */ = {isa = PBXBuildFile; fileRef = D0A372B186AC645CCCF115F09BF42D2D /* CameraSettings.swift */; };
		BF11E0C7CFE61820CDF8B93C71A949B2 /* LightLeaksFilter.swift in Sources */ = {isa = PBXBuildFile; fileRef = 56128FDDE540FCF5FC14CB096B49594A /* LightLeaksFilter.swift */; };
		BFF3A21A706D344D7D7464F06A1A93D8 /* UIColor+SharedColors.swift in Sources */ = {isa = PBXBuildFile; fileRef = 1C400CBE9F1A667CD701FFDF299D609F /* UIColor+SharedColors.swift */; };
		BFFDB7E1310E1337D8D74AA447FFD339 /* CameraRecorder.swift in Sources */ = {isa = PBXBuildFile; fileRef = 50201F1D4DA7A874D3BD64F02EF5F68B /* CameraRecorder.swift */; };
		C0933CFE34EB23A1BC355FCE275C00CB /* GroupFilter.swift in Sources */ = {isa = PBXBuildFile; fileRef = 25B7E6C275C5FFE16AEB13B10FEF9EFE /* GroupFilter.swift */; };
		C0E94B90970D5EA8E0C379725368393E /* TextCanvas.swift in Sources */ = {isa = PBXBuildFile; fileRef = 25B44F123BE5CCDF2DB8A5F445C6904A /* TextCanvas.swift */; };
		C27E44A2F00FFFCC22A06D31D9B9F05B /* UIImage+Camera.swift in Sources */ = {isa = PBXBuildFile; fileRef = 4819E6582DBE9DE2B60FF5C450A08B80 /* UIImage+Camera.swift */; };
		C3AE14C92AABAC2CCFC8A9F328B089B7 /* MediaClipsEditorViewController.swift in Sources */ = {isa = PBXBuildFile; fileRef = FF418A180A8FFB16D9D8A2A38A7C0181 /* MediaClipsEditorViewController.swift */; };
		C49D52712466511E332C952834C81FE1 /* FBSnapshotTestCasePlatform.h in Headers */ = {isa = PBXBuildFile; fileRef = D3067EAFD5B0A06885968D137840DB70 /* FBSnapshotTestCasePlatform.h */; settings = {ATTRIBUTES = (Public, ); }; };
		C64090361C5FD44E0A26B8060CD133D6 /* UIFont+Fonts.swift in Sources */ = {isa = PBXBuildFile; fileRef = 28D93724A7BB23E5A8EFAA11270D54D5 /* UIFont+Fonts.swift */; };
		C69F3D2C20C300522E53E6769963627C /* OpenGLES.framework in Frameworks */ = {isa = PBXBuildFile; fileRef = CCAFAEBE89BE0F9091396494660844D1 /* OpenGLES.framework */; };
		C7ABD8DAB01DE809F61DF28FEA4A37F4 /* ColorThief.swift in Sources */ = {isa = PBXBuildFile; fileRef = 46943BF895A9CAB6EBF250E9D83DDA8A /* ColorThief.swift */; };
		C7D9549BBFC27B668BBABCACF28E0E63 /* NSLayoutConstraint+Utils.swift in Sources */ = {isa = PBXBuildFile; fileRef = 7BC814CBFFD3A9991A08775C2795BCED /* NSLayoutConstraint+Utils.swift */; };
		C83649F335DD6DD1BAF57BB7EB9F8A5A /* PlasmaFilter.swift in Sources */ = {isa = PBXBuildFile; fileRef = 97C822D1F74E17A0D2CB91EDAB5A5E91 /* PlasmaFilter.swift */; };
		C8DC6BA4CDB05122C8F79107B861ABBE /* GLPixelBufferView.swift in Sources */ = {isa = PBXBuildFile; fileRef = 72CEF08E492FAFEE1B08B52062DB6AF9 /* GLPixelBufferView.swift */; };
		C905288FF39C9A265AE8850B83774B60 /* UIView+Utils.swift in Sources */ = {isa = PBXBuildFile; fileRef = 4269E8A49EF3D9F315A97817304A9DCB /* UIView+Utils.swift */; };
		C9396E8D5EA9EDC8E87BB5EA4CDC8401 /* FilterCollectionInnerCell.swift in Sources */ = {isa = PBXBuildFile; fileRef = C0826ABF109EAE6F905502A03B710652 /* FilterCollectionInnerCell.swift */; };
		C9A5992F692DA6FFF80B6C474E98E5B4 /* HapticFeedbackGenerating.swift in Sources */ = {isa = PBXBuildFile; fileRef = 024932D6BE809ED015645F0EBA7A7232 /* HapticFeedbackGenerating.swift */; };
		CA70E921ECCF423B15BDB3A4F07A8095 /* WaveFilter.swift in Sources */ = {isa = PBXBuildFile; fileRef = B123B8C8570C7E60E6B732A21C24C508 /* WaveFilter.swift */; };
		CB54D55E921DE33512930232FF5CD3D1 /* Pods-KanvasCameraExampleTests-dummy.m in Sources */ = {isa = PBXBuildFile; fileRef = 7D462DE960272556D85C81551A6CB399 /* Pods-KanvasCameraExampleTests-dummy.m */; };
		CC0F66D43B9738C0A625C6F848062414 /* Shaders in Resources */ = {isa = PBXBuildFile; fileRef = 93E4AF9690F50EE5D74EA157B006A006 /* Shaders */; };
		CCA796C89D6D89BC11BD27ADD29125C3 /* EditorTextController.swift in Sources */ = {isa = PBXBuildFile; fileRef = 22D4FAE680CF691DD8A89E0CB0B5CF0D /* EditorTextController.swift */; };
		CCB043EC5BE9C1F9FF58520136BE44F6 /* MangaFilter.swift in Sources */ = {isa = PBXBuildFile; fileRef = 29EAEE605484FF50546AFEC4B2595A18 /* MangaFilter.swift */; };
		CF6D7FAE1A1F09514888CFC262D1D43A /* SharedUI-dummy.m in Sources */ = {isa = PBXBuildFile; fileRef = AD31069D0B0C236B345CF90BB699FC8F /* SharedUI-dummy.m */; };
		D04AAC8B22E4A4DC4F39891C4E52F251 /* UIImage+Diff.h in Headers */ = {isa = PBXBuildFile; fileRef = E354F8FD537351F26F7949B4EBFA5101 /* UIImage+Diff.h */; settings = {ATTRIBUTES = (Private, ); }; };
<<<<<<< HEAD
		D12CB5613DEBE8433E8B5C618A84CE3D /* CameraPreviewViewController.swift in Sources */ = {isa = PBXBuildFile; fileRef = 3F95D05BAA2C38DD94C9952541C60289 /* CameraPreviewViewController.swift */; };
		D2A1932983C9D421B342CBE5DEB26C43 /* UIColor+Util.swift in Sources */ = {isa = PBXBuildFile; fileRef = F41D1B4A4F9922C080DCF44A0A67F5E8 /* UIColor+Util.swift */; };
		D344275ADBB27539B04B2075591BDBEB /* Foundation.framework in Frameworks */ = {isa = PBXBuildFile; fileRef = 5A87DA8FE73E5A2BA114EEA3B8385D1F /* Foundation.framework */; };
		D371B075A7A38B9B2F576DD8CF0E79F4 /* TextOptions.swift in Sources */ = {isa = PBXBuildFile; fileRef = 5366BD6A8E9D4C89E212640630A48B52 /* TextOptions.swift */; };
		D48435039906CF66214E1B5EE540E612 /* CGPoint+Addition.swift in Sources */ = {isa = PBXBuildFile; fileRef = 54C43F45F800E429B22A1D1F6AE18059 /* CGPoint+Addition.swift */; };
		D4AD46500B6BC6C818E523C8FE8C5A3E /* UIViewController+Load.swift in Sources */ = {isa = PBXBuildFile; fileRef = 9A1E34A4C65AB42C74B87AC77985D883 /* UIViewController+Load.swift */; };
		D59478CFAB5A72E6D854C41E027B9770 /* KanvasCameraImages.swift in Sources */ = {isa = PBXBuildFile; fileRef = 2FD866CB68548933136BD05C57F1DB92 /* KanvasCameraImages.swift */; };
		D7E036D1C26A71CE33C5F917081B9B66 /* CALayer+Shadows.swift in Sources */ = {isa = PBXBuildFile; fileRef = 2A132BE3F3BE7E44DF44CA3B1AFFF3B0 /* CALayer+Shadows.swift */; };
		D7E8D270583D9A2F703932B342F26B0D /* ClosedRange+Clamp.swift in Sources */ = {isa = PBXBuildFile; fileRef = AEFACD1330561914E8B4E2CB92515E52 /* ClosedRange+Clamp.swift */; };
		D8689485C0ED5ED49C641DB55D96EA49 /* KanvasCameraColors.swift in Sources */ = {isa = PBXBuildFile; fileRef = 6F73D8A36DEFDB14C8003340FBE6AF1B /* KanvasCameraColors.swift */; };
		DA4765D16B5A8F4766756DC70450C1BB /* EditorFilterCollectionCell.swift in Sources */ = {isa = PBXBuildFile; fileRef = 32D4686EA21A53DC89F5E6C53AAD4C68 /* EditorFilterCollectionCell.swift */; };
		DA51DAF7658F11BC14252AB35B26613D /* FilterProtocol.swift in Sources */ = {isa = PBXBuildFile; fileRef = 255295940F437F3F0C1AA05D37BEB72F /* FilterProtocol.swift */; };
		DA6AD10E2816EE01982F9E405C4CE9E2 /* CGRect+Center.swift in Sources */ = {isa = PBXBuildFile; fileRef = D455AE0E154FD88231D80F2B2A705438 /* CGRect+Center.swift */; };
		DA97908CB91B0D6503D3E3ADAA2522E3 /* EditionMenuCollectionController.swift in Sources */ = {isa = PBXBuildFile; fileRef = D9E0F1EE49EEE7CF9D86583262AC68A6 /* EditionMenuCollectionController.swift */; };
		DB395ED9DFE0D774A67A4D6EE4A82FFA /* ModeSelectorAndShootView.swift in Sources */ = {isa = PBXBuildFile; fileRef = 5E48F435A750F21B45D9C753D2EB9405 /* ModeSelectorAndShootView.swift */; };
		DB5E7B305BED7F24087EEC27471E498B /* Device.swift in Sources */ = {isa = PBXBuildFile; fileRef = 4D62E824C17C6CD5DE38F1819586DEB8 /* Device.swift */; };
		DD656B0F8D9C99644EF485DFA5E1DBA8 /* ToonFilter.swift in Sources */ = {isa = PBXBuildFile; fileRef = A787221C7CBB9900EA1693580D44D039 /* ToonFilter.swift */; };
		DD999C7BD9B1D812C34A23C0607F499B /* UIView+Shadows.swift in Sources */ = {isa = PBXBuildFile; fileRef = C3A5E6450486CF1D6FA02FC488B871CD /* UIView+Shadows.swift */; };
		DE16269B3EFAE4444E30D13C9847FE7E /* UIFont+Utils.swift in Sources */ = {isa = PBXBuildFile; fileRef = F42331F1BB69CE6D41356FA8F6E4B56B /* UIFont+Utils.swift */; };
		DE64450EA8DE40D3F5FAAA37D08F1535 /* ShootButtonView.swift in Sources */ = {isa = PBXBuildFile; fileRef = C3DF616101869A81A874B0658D12AFB4 /* ShootButtonView.swift */; };
		DEEF6D7372542F1E449B8D54C74D5449 /* AlphaBlendFilter.swift in Sources */ = {isa = PBXBuildFile; fileRef = A034020F99AEE988D4C69041439A7124 /* AlphaBlendFilter.swift */; };
		E02083C92259C30854EF648DC9816A0C /* KanvasCameraTimes.swift in Sources */ = {isa = PBXBuildFile; fileRef = 58F128EEA84B8A2BE7C1573749D8350F /* KanvasCameraTimes.swift */; };
=======
		D12CB5613DEBE8433E8B5C618A84CE3D /* CameraPreviewViewController.swift in Sources */ = {isa = PBXBuildFile; fileRef = 54125CB6511571C4BF86D24B77C8AA00 /* CameraPreviewViewController.swift */; };
		D2A1932983C9D421B342CBE5DEB26C43 /* UIColor+Util.swift in Sources */ = {isa = PBXBuildFile; fileRef = DD6F6DC23589DD561735D17ACFA706CF /* UIColor+Util.swift */; };
		D2E7622F85F71C358201639CDCFA3CA8 /* ColorPickerView.swift in Sources */ = {isa = PBXBuildFile; fileRef = E2E546106C5BAAD30C1B4AAECE01A927 /* ColorPickerView.swift */; };
		D344275ADBB27539B04B2075591BDBEB /* Foundation.framework in Frameworks */ = {isa = PBXBuildFile; fileRef = 5A87DA8FE73E5A2BA114EEA3B8385D1F /* Foundation.framework */; };
		D371B075A7A38B9B2F576DD8CF0E79F4 /* TextOptions.swift in Sources */ = {isa = PBXBuildFile; fileRef = EC45FA899D67A357BFCC7D1765742461 /* TextOptions.swift */; };
		D48435039906CF66214E1B5EE540E612 /* CGPoint+Addition.swift in Sources */ = {isa = PBXBuildFile; fileRef = 889B797C2F293243CB4A057F127A8ABE /* CGPoint+Addition.swift */; };
		D4AD46500B6BC6C818E523C8FE8C5A3E /* UIViewController+Load.swift in Sources */ = {isa = PBXBuildFile; fileRef = 08BFB439D7DDB263398662968EA8A51F /* UIViewController+Load.swift */; };
		D59478CFAB5A72E6D854C41E027B9770 /* KanvasCameraImages.swift in Sources */ = {isa = PBXBuildFile; fileRef = 4F15F77A6615E2AD850F572262E55230 /* KanvasCameraImages.swift */; };
		D62C6A4FD4D4398A51C6439C6EE34FE0 /* CircularImageView.swift in Sources */ = {isa = PBXBuildFile; fileRef = 927A328178B04AED8717BB1526DF38A9 /* CircularImageView.swift */; };
		D6AF2963F6BA1B7119E9AF640EA6A403 /* TagsOptionsModel.swift in Sources */ = {isa = PBXBuildFile; fileRef = A5B63219FC0C9FEA4068CEDFC42F90A8 /* TagsOptionsModel.swift */; };
		D7E036D1C26A71CE33C5F917081B9B66 /* CALayer+Shadows.swift in Sources */ = {isa = PBXBuildFile; fileRef = 8A701544D8FCDF76BE3B8BDF6A5BB5B2 /* CALayer+Shadows.swift */; };
		D7E8D270583D9A2F703932B342F26B0D /* ClosedRange+Clamp.swift in Sources */ = {isa = PBXBuildFile; fileRef = 146EE060AACF2D51CFD90A3268E7B097 /* ClosedRange+Clamp.swift */; };
		D8689485C0ED5ED49C641DB55D96EA49 /* KanvasCameraColors.swift in Sources */ = {isa = PBXBuildFile; fileRef = 72AF0C97D2421146CB071E4E9F460D82 /* KanvasCameraColors.swift */; };
		DA4765D16B5A8F4766756DC70450C1BB /* EditorFilterCollectionCell.swift in Sources */ = {isa = PBXBuildFile; fileRef = DA3E2FAD51C2E798527E4912DE3B9A97 /* EditorFilterCollectionCell.swift */; };
		DA51DAF7658F11BC14252AB35B26613D /* FilterProtocol.swift in Sources */ = {isa = PBXBuildFile; fileRef = 6343A45D55AF7D77398AA95AEEA30B7B /* FilterProtocol.swift */; };
		DA6AD10E2816EE01982F9E405C4CE9E2 /* CGRect+Center.swift in Sources */ = {isa = PBXBuildFile; fileRef = 6A087CE092B346ACE77FA1A21127AC26 /* CGRect+Center.swift */; };
		DA95C7197296C193CE67CB8B9C898AC0 /* ColorPickerController.swift in Sources */ = {isa = PBXBuildFile; fileRef = 32D28438D77849E01F78C5F355902886 /* ColorPickerController.swift */; };
		DA97908CB91B0D6503D3E3ADAA2522E3 /* EditionMenuCollectionController.swift in Sources */ = {isa = PBXBuildFile; fileRef = FAE00CCD8158A99C6619DD97EA52F6CB /* EditionMenuCollectionController.swift */; };
		DB395ED9DFE0D774A67A4D6EE4A82FFA /* ModeSelectorAndShootView.swift in Sources */ = {isa = PBXBuildFile; fileRef = 25C028CA6D8A61DEC69154EFD9C09B92 /* ModeSelectorAndShootView.swift */; };
		DB5E7B305BED7F24087EEC27471E498B /* Device.swift in Sources */ = {isa = PBXBuildFile; fileRef = E18B8F729F3B29C8F79D5671B37887BE /* Device.swift */; };
		DD656B0F8D9C99644EF485DFA5E1DBA8 /* ToonFilter.swift in Sources */ = {isa = PBXBuildFile; fileRef = 0675678CF734FBF28085531ADA246936 /* ToonFilter.swift */; };
		DD87F65680E8CAF2DE30B39899783735 /* SuggestedTagsDataSource.swift in Sources */ = {isa = PBXBuildFile; fileRef = A6BF6CF667CB4545F4BD08B587F349D5 /* SuggestedTagsDataSource.swift */; };
		DE16269B3EFAE4444E30D13C9847FE7E /* UIFont+Utils.swift in Sources */ = {isa = PBXBuildFile; fileRef = 8445B43643C3A30286C6A63C87425004 /* UIFont+Utils.swift */; };
		DE64450EA8DE40D3F5FAAA37D08F1535 /* ShootButtonView.swift in Sources */ = {isa = PBXBuildFile; fileRef = 7B3CE13FEDC3CEE957BF84DC570F76CA /* ShootButtonView.swift */; };
		DEEF6D7372542F1E449B8D54C74D5449 /* AlphaBlendFilter.swift in Sources */ = {isa = PBXBuildFile; fileRef = B0E4D7445FFD09B33E96816FE16844AF /* AlphaBlendFilter.swift */; };
		DF2685EE41A1C6D69AAA7D22B735DB16 /* ColorCollectionView.swift in Sources */ = {isa = PBXBuildFile; fileRef = 07BC14D51A15DFB1B0C4E036C6B125B4 /* ColorCollectionView.swift */; };
		E02083C92259C30854EF648DC9816A0C /* KanvasCameraTimes.swift in Sources */ = {isa = PBXBuildFile; fileRef = 1AEED8510DF697AA50C0B0A3461F1E3D /* KanvasCameraTimes.swift */; };
>>>>>>> 01f5d686
		E0B8D095C732352C854D365B9E5B993D /* UIKit.framework in Frameworks */ = {isa = PBXBuildFile; fileRef = 26847C6EBA8288F0AC82ABD4D3160CEA /* UIKit.framework */; };
		E17E2CCCCE538D54D662F12BB7C27772 /* PhotoOutputHandler.swift in Sources */ = {isa = PBXBuildFile; fileRef = 6F2B1E20D546609D57BB6C2B27BC13E6 /* PhotoOutputHandler.swift */; };
		E20EE5A39CCC88C4799E181F5283EE79 /* MediaInfo.swift in Sources */ = {isa = PBXBuildFile; fileRef = 6E34A0B864C0B59C3040F9BA3A39EB2B /* MediaInfo.swift */; };
		E41FD67723FD3C0002636894E18D1ABB /* Queue.swift in Sources */ = {isa = PBXBuildFile; fileRef = 1F5A117832B9FA0E2A4C625665D22AFD /* Queue.swift */; };
		E4C3DBB310E4BAA6E98DDF87923D3870 /* Foundation.framework in Frameworks */ = {isa = PBXBuildFile; fileRef = 5A87DA8FE73E5A2BA114EEA3B8385D1F /* Foundation.framework */; };
		E4CC47B72B2BF0131A8D5F2A229AE546 /* DrawingCanvas.swift in Sources */ = {isa = PBXBuildFile; fileRef = 79FFA3CD0C1C17BF500C61117D7B1BAB /* DrawingCanvas.swift */; };
		E5CFF96D9DFAB6052FD2F430B2448D8D /* UIImage+PixelBuffer.swift in Sources */ = {isa = PBXBuildFile; fileRef = A816851BC002C0C00994A572BEFA2B4B /* UIImage+PixelBuffer.swift */; };
		E61BCCED020270C49F53C185A16CDF6A /* CameraSegmentHandler.swift in Sources */ = {isa = PBXBuildFile; fileRef = 585D6B50CC92F9F758475224E27272A4 /* CameraSegmentHandler.swift */; };
		E700F7CEC756837D0A4734E941C72FCF /* FilterCollectionCell.swift in Sources */ = {isa = PBXBuildFile; fileRef = 10A57A480687A60108470E5C8F91987D /* FilterCollectionCell.swift */; };
		E8AC509D18EBF21B1FEA909652A01108 /* FBSnapshotTestCasePlatform.m in Sources */ = {isa = PBXBuildFile; fileRef = AD0B81AC7DF4855803A0FA70985F8A99 /* FBSnapshotTestCasePlatform.m */; };
		EC8A886BCCA88338979D7FACBA5FE93C /* TimelineContaining.swift in Sources */ = {isa = PBXBuildFile; fileRef = 0A43C61E9FFEFD9BEE2202D7715AC5E2 /* TimelineContaining.swift */; };
		EE09F71ACB76A9F76577679BA0E6E919 /* ModeSelectorAndShootController.swift in Sources */ = {isa = PBXBuildFile; fileRef = 5696A7AC15240703C5C77E23B7AA48D3 /* ModeSelectorAndShootController.swift */; };
		EFA6957E47048E151D9CF8210C54F791 /* NSURL+Media.swift in Sources */ = {isa = PBXBuildFile; fileRef = 2F780D8216BA05668A36DFB3FD4495BC /* NSURL+Media.swift */; };
		F01C1776563AFE745183A40EC85AD091 /* DrawingController.swift in Sources */ = {isa = PBXBuildFile; fileRef = FA5EE9AADB5A2ABD160D23407CA8274F /* DrawingController.swift */; };
		F19E04E331336F18644B78B94D68E5EC /* Foundation.framework in Frameworks */ = {isa = PBXBuildFile; fileRef = 5A87DA8FE73E5A2BA114EEA3B8385D1F /* Foundation.framework */; };
		F1AAAE00BB32B733B238E2B4E8424506 /* UIImage+Compare.h in Headers */ = {isa = PBXBuildFile; fileRef = A25844C26701FA4BCAEF64150B56777F /* UIImage+Compare.h */; settings = {ATTRIBUTES = (Private, ); }; };
		F2ECA02F9D8C92EF8616657757E37029 /* CameraOption.swift in Sources */ = {isa = PBXBuildFile; fileRef = 42E644FB177D3158396363246EC1B5A7 /* CameraOption.swift */; };
		F345821C4A24849F0882A49738242886 /* GrayscaleFilter.swift in Sources */ = {isa = PBXBuildFile; fileRef = 480159FBF3EA82C99DAC8EF31544F676 /* GrayscaleFilter.swift */; };
		F60340C1A91320E2F10D62AA404B04CC /* ShaderUtilities.swift in Sources */ = {isa = PBXBuildFile; fileRef = F20D599F8CA75A01EEA4A5CDDC64F3E7 /* ShaderUtilities.swift */; };
		F70DFCA9F8FAAD5FC840EFCC49493638 /* Utils-dummy.m in Sources */ = {isa = PBXBuildFile; fileRef = A7A29F3D28778920C8590443383A3F3E /* Utils-dummy.m */; };
		F720FAF13A108CE6901E0A8B0580E1E8 /* FBSnapshotTestCase-umbrella.h in Headers */ = {isa = PBXBuildFile; fileRef = E621F768263424D9C5C35D58513625CB /* FBSnapshotTestCase-umbrella.h */; settings = {ATTRIBUTES = (Public, ); }; };
		F78E701C1CD0AE85BE4E578FE9731A84 /* TrashView.swift in Sources */ = {isa = PBXBuildFile; fileRef = 81D53E7A40CA845C45863E36156EBA0E /* TrashView.swift */; };
		FB6B7CCCB5A7F3E1E0DC842EA4D0A7DD /* TumblrTheme-dummy.m in Sources */ = {isa = PBXBuildFile; fileRef = 42FB6FDC16CDEF8DACCC6DDC4406771A /* TumblrTheme-dummy.m */; };
		FBF1F4E3E2008893760D3BB36B448650 /* MediaClipsCollectionCell.swift in Sources */ = {isa = PBXBuildFile; fileRef = 695898A09E511208537F1FAABA77D9B3 /* MediaClipsCollectionCell.swift */; };
		FBFC02BBD56B90FE215BE13C6AC4BE0A /* UIColor+Brightness.swift in Sources */ = {isa = PBXBuildFile; fileRef = 8DAE012F9B10AEDD24D8816FD1A90F5D /* UIColor+Brightness.swift */; };
		FD55A1209E9D925557500BDE5162276D /* UIView+Layout.swift in Sources */ = {isa = PBXBuildFile; fileRef = 7719670E299B6305D0EE5153057BF098 /* UIView+Layout.swift */; };
		FD8C92C8AED3ADC1FF4095A8C617088D /* TextureSelectorView.swift in Sources */ = {isa = PBXBuildFile; fileRef = 51AC7AF30092C0C5A4BD0036325811F7 /* TextureSelectorView.swift */; };
		FE7AC059C819134FD5618FE9B709EDD4 /* ScrollHandler.swift in Sources */ = {isa = PBXBuildFile; fileRef = DFD774620EB7BDED6A81530239D30E61 /* ScrollHandler.swift */; };
		FF94F0D825B31A17F620199274642A96 /* Pods-KanvasCameraExample-umbrella.h in Headers */ = {isa = PBXBuildFile; fileRef = B133F234B95CF873AE850D0C7E57B610 /* Pods-KanvasCameraExample-umbrella.h */; settings = {ATTRIBUTES = (Public, ); }; };
/* End PBXBuildFile section */

/* Begin PBXContainerItemProxy section */
		2E82BE1640D5CF65B1DC0C3B350F16FD /* PBXContainerItemProxy */ = {
			isa = PBXContainerItemProxy;
			containerPortal = BFDFE7DC352907FC980B868725387E98 /* Project object */;
			proxyType = 1;
			remoteGlobalIDString = 5E1C9C4892FA8FEB28F32737904729A4;
			remoteInfo = Utils;
		};
		3A11C541D8A4093C013616FFF324320F /* PBXContainerItemProxy */ = {
			isa = PBXContainerItemProxy;
			containerPortal = BFDFE7DC352907FC980B868725387E98 /* Project object */;
			proxyType = 1;
			remoteGlobalIDString = 5A8AA14BB4E2075C7AF275F5A37A8613;
			remoteInfo = SharedUI;
		};
		49F424FB6FBEE0C949EFB68A8F5CAB6E /* PBXContainerItemProxy */ = {
			isa = PBXContainerItemProxy;
			containerPortal = BFDFE7DC352907FC980B868725387E98 /* Project object */;
			proxyType = 1;
			remoteGlobalIDString = 5E1C9C4892FA8FEB28F32737904729A4;
			remoteInfo = Utils;
		};
		4C3F91E41323FE0CC677A326EBB0D2F8 /* PBXContainerItemProxy */ = {
			isa = PBXContainerItemProxy;
			containerPortal = BFDFE7DC352907FC980B868725387E98 /* Project object */;
			proxyType = 1;
			remoteGlobalIDString = 97690FB9AA16497E774B413B7C6B9506;
			remoteInfo = TumblrTheme;
		};
		4E3753948A34E8C7215F8C3C15D76F9E /* PBXContainerItemProxy */ = {
			isa = PBXContainerItemProxy;
			containerPortal = BFDFE7DC352907FC980B868725387E98 /* Project object */;
			proxyType = 1;
			remoteGlobalIDString = 5A8AA14BB4E2075C7AF275F5A37A8613;
			remoteInfo = SharedUI;
		};
		5C01C72F375428E5B57BA8EC1908A1CA /* PBXContainerItemProxy */ = {
			isa = PBXContainerItemProxy;
			containerPortal = BFDFE7DC352907FC980B868725387E98 /* Project object */;
			proxyType = 1;
			remoteGlobalIDString = EEA7BBCE1AEABC4574550F0FCA071779;
			remoteInfo = KanvasCamera;
		};
		5D06D4F7D341C0A1BE0DFFFDB1462314 /* PBXContainerItemProxy */ = {
			isa = PBXContainerItemProxy;
			containerPortal = BFDFE7DC352907FC980B868725387E98 /* Project object */;
			proxyType = 1;
			remoteGlobalIDString = 97690FB9AA16497E774B413B7C6B9506;
			remoteInfo = TumblrTheme;
		};
		7FFFF74ED59ACA9A6643024842744FFA /* PBXContainerItemProxy */ = {
			isa = PBXContainerItemProxy;
			containerPortal = BFDFE7DC352907FC980B868725387E98 /* Project object */;
			proxyType = 1;
			remoteGlobalIDString = 5A8AA14BB4E2075C7AF275F5A37A8613;
			remoteInfo = SharedUI;
		};
		C230E185B7F45FFC24093F8D23BF34CA /* PBXContainerItemProxy */ = {
			isa = PBXContainerItemProxy;
			containerPortal = BFDFE7DC352907FC980B868725387E98 /* Project object */;
			proxyType = 1;
			remoteGlobalIDString = 97690FB9AA16497E774B413B7C6B9506;
			remoteInfo = TumblrTheme;
		};
		CC81EEF0852A735C88E5C0EC1685C49F /* PBXContainerItemProxy */ = {
			isa = PBXContainerItemProxy;
			containerPortal = BFDFE7DC352907FC980B868725387E98 /* Project object */;
			proxyType = 1;
			remoteGlobalIDString = 97690FB9AA16497E774B413B7C6B9506;
			remoteInfo = TumblrTheme;
		};
		CDA2DA05D5B0E2CC20E64A30F072EAFE /* PBXContainerItemProxy */ = {
			isa = PBXContainerItemProxy;
			containerPortal = BFDFE7DC352907FC980B868725387E98 /* Project object */;
			proxyType = 1;
			remoteGlobalIDString = 98A98149697C80CEF8D5772791E92E66;
			remoteInfo = FBSnapshotTestCase;
		};
		D3072593E1F4F34441418360B6655ECC /* PBXContainerItemProxy */ = {
			isa = PBXContainerItemProxy;
			containerPortal = BFDFE7DC352907FC980B868725387E98 /* Project object */;
			proxyType = 1;
			remoteGlobalIDString = 5E1C9C4892FA8FEB28F32737904729A4;
			remoteInfo = Utils;
		};
		EAC29C22E64E0F90BA3C29D27CC05DE0 /* PBXContainerItemProxy */ = {
			isa = PBXContainerItemProxy;
			containerPortal = BFDFE7DC352907FC980B868725387E98 /* Project object */;
			proxyType = 1;
			remoteGlobalIDString = EEA7BBCE1AEABC4574550F0FCA071779;
			remoteInfo = KanvasCamera;
		};
/* End PBXContainerItemProxy section */

/* Begin PBXFileReference section */
<<<<<<< HEAD
		001EDF883682E07DF72550273631AEC4 /* TimelineContaining.swift */ = {isa = PBXFileReference; includeInIndex = 1; lastKnownFileType = sourcecode.swift; name = TimelineContaining.swift; path = Source/TimelineContaining.swift; sourceTree = "<group>"; };
		004D2858A12E08821484680E34B5E905 /* ColorThief.swift */ = {isa = PBXFileReference; includeInIndex = 1; lastKnownFileType = sourcecode.swift; path = ColorThief.swift; sourceTree = "<group>"; };
		005BD509730C36E7E92B8D693D93CE66 /* AppColorScheme.swift */ = {isa = PBXFileReference; includeInIndex = 1; lastKnownFileType = sourcecode.swift; name = AppColorScheme.swift; path = Source/AppColorScheme.swift; sourceTree = "<group>"; };
		02618F3E6C6B8D7A9258A7162A228D3C /* ToastPresentationStyle.swift */ = {isa = PBXFileReference; includeInIndex = 1; lastKnownFileType = sourcecode.swift; name = ToastPresentationStyle.swift; path = Source/ToastPresentationStyle.swift; sourceTree = "<group>"; };
		03DDA123E68A8210F9C58EB7943EC4ED /* LegoFilter.swift */ = {isa = PBXFileReference; includeInIndex = 1; lastKnownFileType = sourcecode.swift; path = LegoFilter.swift; sourceTree = "<group>"; };
		05B0876891084A91AD634F552E30F497 /* CameraInputControllerDelegate.swift */ = {isa = PBXFileReference; includeInIndex = 1; lastKnownFileType = sourcecode.swift; path = CameraInputControllerDelegate.swift; sourceTree = "<group>"; };
		0754C18D6505BFD60861FEF4EC68651C /* KanvasCamera-Info.plist */ = {isa = PBXFileReference; includeInIndex = 1; lastKnownFileType = text.plist.xml; path = "KanvasCamera-Info.plist"; sourceTree = "<group>"; };
		07A8303FF32FC574B20CA712C8D7923A /* UICollectionView+Cells.swift */ = {isa = PBXFileReference; includeInIndex = 1; lastKnownFileType = sourcecode.swift; path = "UICollectionView+Cells.swift"; sourceTree = "<group>"; };
		0900276B8BB191353E0B1AE3DA1BA800 /* TumblrTheme.podspec */ = {isa = PBXFileReference; explicitFileType = text.script.ruby; includeInIndex = 1; indentWidth = 2; path = TumblrTheme.podspec; sourceTree = "<group>"; tabWidth = 2; xcLanguageSpecificationIdentifier = xcode.lang.ruby; };
		09047F72FF04E957899434B983692560 /* TumblrTheme-umbrella.h */ = {isa = PBXFileReference; includeInIndex = 1; lastKnownFileType = sourcecode.c.h; path = "TumblrTheme-umbrella.h"; sourceTree = "<group>"; };
		094D70DE1E0E709A08B9C29942234A60 /* StylableTextView.swift */ = {isa = PBXFileReference; includeInIndex = 1; lastKnownFileType = sourcecode.swift; path = StylableTextView.swift; sourceTree = "<group>"; };
		09CF698729CBD7F98997BA5B056522E0 /* Shader.swift */ = {isa = PBXFileReference; includeInIndex = 1; lastKnownFileType = sourcecode.swift; path = Shader.swift; sourceTree = "<group>"; };
		0A3ACA72AE9B776E644F6D159AB3E80B /* UIApplication+StrictKeyWindow.h */ = {isa = PBXFileReference; includeInIndex = 1; lastKnownFileType = sourcecode.c.h; name = "UIApplication+StrictKeyWindow.h"; path = "FBSnapshotTestCase/Categories/UIApplication+StrictKeyWindow.h"; sourceTree = "<group>"; };
		0A966F8CC02AF6C9C4D66DDF06B58364 /* Pods_KanvasCameraExample.framework */ = {isa = PBXFileReference; explicitFileType = wrapper.framework; includeInIndex = 0; path = Pods_KanvasCameraExample.framework; sourceTree = BUILT_PRODUCTS_DIR; };
		0B4493E4FD70F6C15A86A2728C7CFD3E /* MMCQ.swift */ = {isa = PBXFileReference; includeInIndex = 1; lastKnownFileType = sourcecode.swift; path = MMCQ.swift; sourceTree = "<group>"; };
		0C77128C92515D3D9F13988EDE33A1C1 /* FilterFactory.swift */ = {isa = PBXFileReference; includeInIndex = 1; lastKnownFileType = sourcecode.swift; path = FilterFactory.swift; sourceTree = "<group>"; };
		0CA14E3B1F7066D129DCD177596E40B7 /* HashCodeBuilder.swift */ = {isa = PBXFileReference; includeInIndex = 1; lastKnownFileType = sourcecode.swift; name = HashCodeBuilder.swift; path = Source/HashCodeBuilder.swift; sourceTree = "<group>"; };
		0D0DDED9F4D5C6E7B3004EBBE276BE95 /* MirrorTwoFilter.swift */ = {isa = PBXFileReference; includeInIndex = 1; lastKnownFileType = sourcecode.swift; path = MirrorTwoFilter.swift; sourceTree = "<group>"; };
		0D253B8E04D5DF1C8913CF029F377C1B /* UIColor+Brightness.swift */ = {isa = PBXFileReference; includeInIndex = 1; lastKnownFileType = sourcecode.swift; path = "UIColor+Brightness.swift"; sourceTree = "<group>"; };
		0DAB5833A2BA7989E24B363FD764F337 /* CALayer+Color.swift */ = {isa = PBXFileReference; includeInIndex = 1; lastKnownFileType = sourcecode.swift; path = "CALayer+Color.swift"; sourceTree = "<group>"; };
		0EC71560D9FC6265925D49803813F2BA /* UIView+Image.swift */ = {isa = PBXFileReference; includeInIndex = 1; lastKnownFileType = sourcecode.swift; path = "UIView+Image.swift"; sourceTree = "<group>"; };
		0F9FB88DE2AF2FCBB3D1B102DF6E7902 /* ConicalGradientLayer.swift */ = {isa = PBXFileReference; includeInIndex = 1; lastKnownFileType = sourcecode.swift; path = ConicalGradientLayer.swift; sourceTree = "<group>"; };
		106BB78F82B7D997D0888D77F0768B75 /* UIImage+PixelBuffer.swift */ = {isa = PBXFileReference; includeInIndex = 1; lastKnownFileType = sourcecode.swift; path = "UIImage+PixelBuffer.swift"; sourceTree = "<group>"; };
		119A68D3F16BAA2457A2B9A59CAB874C /* SharedUI-umbrella.h */ = {isa = PBXFileReference; includeInIndex = 1; lastKnownFileType = sourcecode.c.h; path = "SharedUI-umbrella.h"; sourceTree = "<group>"; };
		1256107E93D3079775B65F1666BBE6FC /* Assets.xcassets */ = {isa = PBXFileReference; includeInIndex = 1; lastKnownFileType = folder.assetcatalog; name = Assets.xcassets; path = Resources/Assets.xcassets; sourceTree = "<group>"; };
		12F318EB5FC66BFDA752FBFDEB2C9962 /* CameraRecorder.swift */ = {isa = PBXFileReference; includeInIndex = 1; lastKnownFileType = sourcecode.swift; path = CameraRecorder.swift; sourceTree = "<group>"; };
		13625E6524882169C7E8CA1650812D40 /* UIFont+PostFonts.swift */ = {isa = PBXFileReference; includeInIndex = 1; lastKnownFileType = sourcecode.swift; name = "UIFont+PostFonts.swift"; path = "Source/UIFont+PostFonts.swift"; sourceTree = "<group>"; };
=======
		00B2BD7837C0D43E3DF2C0A6D84D0871 /* StatusBarStyleDefining.swift */ = {isa = PBXFileReference; includeInIndex = 1; lastKnownFileType = sourcecode.swift; name = StatusBarStyleDefining.swift; path = Source/StatusBarStyleDefining.swift; sourceTree = "<group>"; };
		01F08E9F514DFD62A9305F10A482A547 /* CameraRecordingProtocol.swift */ = {isa = PBXFileReference; includeInIndex = 1; lastKnownFileType = sourcecode.swift; path = CameraRecordingProtocol.swift; sourceTree = "<group>"; };
		024932D6BE809ED015645F0EBA7A7232 /* HapticFeedbackGenerating.swift */ = {isa = PBXFileReference; includeInIndex = 1; lastKnownFileType = sourcecode.swift; name = HapticFeedbackGenerating.swift; path = Source/HapticFeedbackGenerating.swift; sourceTree = "<group>"; };
		05189B3475B510710600FD02A8D30543 /* UIFont+PostFonts.swift */ = {isa = PBXFileReference; includeInIndex = 1; lastKnownFileType = sourcecode.swift; name = "UIFont+PostFonts.swift"; path = "Source/UIFont+PostFonts.swift"; sourceTree = "<group>"; };
		05B4B9C66C719C0816B50341A3FC74BE /* CameraInputControllerDelegate.swift */ = {isa = PBXFileReference; includeInIndex = 1; lastKnownFileType = sourcecode.swift; path = CameraInputControllerDelegate.swift; sourceTree = "<group>"; };
		06335F9C5AA85A72395E36FC3F816F33 /* SuggestedTagView.swift */ = {isa = PBXFileReference; includeInIndex = 1; lastKnownFileType = sourcecode.swift; path = SuggestedTagView.swift; sourceTree = "<group>"; };
		0675678CF734FBF28085531ADA246936 /* ToonFilter.swift */ = {isa = PBXFileReference; includeInIndex = 1; lastKnownFileType = sourcecode.swift; path = ToonFilter.swift; sourceTree = "<group>"; };
		07719E64C018F3DE917C6C29E75E2CCF /* FilterSettingsView.swift */ = {isa = PBXFileReference; includeInIndex = 1; lastKnownFileType = sourcecode.swift; path = FilterSettingsView.swift; sourceTree = "<group>"; };
		07BC14D51A15DFB1B0C4E036C6B125B4 /* ColorCollectionView.swift */ = {isa = PBXFileReference; includeInIndex = 1; lastKnownFileType = sourcecode.swift; path = ColorCollectionView.swift; sourceTree = "<group>"; };
		08BFB439D7DDB263398662968EA8A51F /* UIViewController+Load.swift */ = {isa = PBXFileReference; includeInIndex = 1; lastKnownFileType = sourcecode.swift; path = "UIViewController+Load.swift"; sourceTree = "<group>"; };
		09F08BD9FDFAE598D13A3528CDEA62B4 /* FilmFilter.swift */ = {isa = PBXFileReference; includeInIndex = 1; lastKnownFileType = sourcecode.swift; path = FilmFilter.swift; sourceTree = "<group>"; };
		0A3ACA72AE9B776E644F6D159AB3E80B /* UIApplication+StrictKeyWindow.h */ = {isa = PBXFileReference; includeInIndex = 1; lastKnownFileType = sourcecode.c.h; name = "UIApplication+StrictKeyWindow.h"; path = "FBSnapshotTestCase/Categories/UIApplication+StrictKeyWindow.h"; sourceTree = "<group>"; };
		0A43C61E9FFEFD9BEE2202D7715AC5E2 /* TimelineContaining.swift */ = {isa = PBXFileReference; includeInIndex = 1; lastKnownFileType = sourcecode.swift; name = TimelineContaining.swift; path = Source/TimelineContaining.swift; sourceTree = "<group>"; };
		0A966F8CC02AF6C9C4D66DDF06B58364 /* Pods_KanvasCameraExample.framework */ = {isa = PBXFileReference; explicitFileType = wrapper.framework; includeInIndex = 0; name = Pods_KanvasCameraExample.framework; path = "Pods-KanvasCameraExample.framework"; sourceTree = BUILT_PRODUCTS_DIR; };
		0B323412966A1AB30DA97DAFD358D53C /* EditorFilterController.swift */ = {isa = PBXFileReference; includeInIndex = 1; lastKnownFileType = sourcecode.swift; path = EditorFilterController.swift; sourceTree = "<group>"; };
		0D4238399DD2D873F9013F065B841A28 /* ModeButtonView.swift */ = {isa = PBXFileReference; includeInIndex = 1; lastKnownFileType = sourcecode.swift; path = ModeButtonView.swift; sourceTree = "<group>"; };
		0EFF879C73283E64966C990EC1AF6B4A /* SharedUI.xcconfig */ = {isa = PBXFileReference; includeInIndex = 1; lastKnownFileType = text.xcconfig; path = SharedUI.xcconfig; sourceTree = "<group>"; };
		0FF05925A600C96C3DF70F49413C2EDC /* UIView+Snaphot.swift */ = {isa = PBXFileReference; includeInIndex = 1; lastKnownFileType = sourcecode.swift; name = "UIView+Snaphot.swift"; path = "Source/UIView+Snaphot.swift"; sourceTree = "<group>"; };
		10A57A480687A60108470E5C8F91987D /* FilterCollectionCell.swift */ = {isa = PBXFileReference; includeInIndex = 1; lastKnownFileType = sourcecode.swift; path = FilterCollectionCell.swift; sourceTree = "<group>"; };
		126B7E1A75B9E75280DBE236CF267CCD /* EditionOption.swift */ = {isa = PBXFileReference; includeInIndex = 1; lastKnownFileType = sourcecode.swift; path = EditionOption.swift; sourceTree = "<group>"; };
>>>>>>> 01f5d686
		13C8BBFE2D9E3A9C566221B1DE04E91C /* FBSnapshotTestCase.m */ = {isa = PBXFileReference; includeInIndex = 1; lastKnownFileType = sourcecode.c.objc; name = FBSnapshotTestCase.m; path = FBSnapshotTestCase/FBSnapshotTestCase.m; sourceTree = "<group>"; };
		146EE060AACF2D51CFD90A3268E7B097 /* ClosedRange+Clamp.swift */ = {isa = PBXFileReference; includeInIndex = 1; lastKnownFileType = sourcecode.swift; path = "ClosedRange+Clamp.swift"; sourceTree = "<group>"; };
		14BDC6208FC31C6F22DCC48C7544C246 /* ColorDrop.swift */ = {isa = PBXFileReference; includeInIndex = 1; lastKnownFileType = sourcecode.swift; path = ColorDrop.swift; sourceTree = "<group>"; };
		15B5B893F0D939992DC83B541503A453 /* QuartzCore.framework */ = {isa = PBXFileReference; lastKnownFileType = wrapper.framework; name = QuartzCore.framework; path = Platforms/iPhoneOS.platform/Developer/SDKs/iPhoneOS12.2.sdk/System/Library/Frameworks/QuartzCore.framework; sourceTree = DEVELOPER_DIR; };
		1AD316C211996D8C047C6E7B945E24AD /* Pods-KanvasCameraExample-acknowledgements.plist */ = {isa = PBXFileReference; includeInIndex = 1; lastKnownFileType = text.plist.xml; path = "Pods-KanvasCameraExample-acknowledgements.plist"; sourceTree = "<group>"; };
		1AEED8510DF697AA50C0B0A3461F1E3D /* KanvasCameraTimes.swift */ = {isa = PBXFileReference; includeInIndex = 1; lastKnownFileType = sourcecode.swift; path = KanvasCameraTimes.swift; sourceTree = "<group>"; };
		1B8ABEEA76ECDF1975B6D0787700F929 /* FBSnapshotTestCase-Info.plist */ = {isa = PBXFileReference; includeInIndex = 1; lastKnownFileType = text.plist.xml; path = "FBSnapshotTestCase-Info.plist"; sourceTree = "<group>"; };
<<<<<<< HEAD
		1C88432A8F2D4CD8AE914D3BEED32B1F /* Sharpie.swift */ = {isa = PBXFileReference; includeInIndex = 1; lastKnownFileType = sourcecode.swift; path = Sharpie.swift; sourceTree = "<group>"; };
		1D7DE0F0DF019064DA42C374052771A0 /* WaveFilter.swift */ = {isa = PBXFileReference; includeInIndex = 1; lastKnownFileType = sourcecode.swift; path = WaveFilter.swift; sourceTree = "<group>"; };
		1D9E4F33EF9B84643572B9D622B3C150 /* MediaClipsCollectionCell.swift */ = {isa = PBXFileReference; includeInIndex = 1; lastKnownFileType = sourcecode.swift; path = MediaClipsCollectionCell.swift; sourceTree = "<group>"; };
		1DF61DA1F9AC397EF265A9EC75BF3AE1 /* SharedUI.framework */ = {isa = PBXFileReference; explicitFileType = wrapper.framework; includeInIndex = 0; path = SharedUI.framework; sourceTree = BUILT_PRODUCTS_DIR; };
		2383078A6D28DE6A15E11489708BA4FD /* Pods_KanvasCameraExampleTests.framework */ = {isa = PBXFileReference; explicitFileType = wrapper.framework; includeInIndex = 0; path = Pods_KanvasCameraExampleTests.framework; sourceTree = BUILT_PRODUCTS_DIR; };
		24B6A8E7FB6DE5277B50791B09272940 /* ImagePreviewController.swift */ = {isa = PBXFileReference; includeInIndex = 1; lastKnownFileType = sourcecode.swift; path = ImagePreviewController.swift; sourceTree = "<group>"; };
		255295940F437F3F0C1AA05D37BEB72F /* FilterProtocol.swift */ = {isa = PBXFileReference; includeInIndex = 1; lastKnownFileType = sourcecode.swift; path = FilterProtocol.swift; sourceTree = "<group>"; };
=======
		1BB1A3791A540110AA21F5E219FA6BFA /* IgnoreTouchesCollectionView.swift */ = {isa = PBXFileReference; includeInIndex = 1; lastKnownFileType = sourcecode.swift; path = IgnoreTouchesCollectionView.swift; sourceTree = "<group>"; };
		1C400CBE9F1A667CD701FFDF299D609F /* UIColor+SharedColors.swift */ = {isa = PBXFileReference; includeInIndex = 1; lastKnownFileType = sourcecode.swift; name = "UIColor+SharedColors.swift"; path = "Source/UIColor+SharedColors.swift"; sourceTree = "<group>"; };
		1C5D35190E8DB0A2CB4E91F2A6AD0885 /* MediaMetadata.swift */ = {isa = PBXFileReference; includeInIndex = 1; lastKnownFileType = sourcecode.swift; path = MediaMetadata.swift; sourceTree = "<group>"; };
		1DBC986D368B730A74739E9ABAB7EE9C /* PostOptionsTagsDelegate.swift */ = {isa = PBXFileReference; includeInIndex = 1; lastKnownFileType = sourcecode.swift; path = PostOptionsTagsDelegate.swift; sourceTree = "<group>"; };
		1DF61DA1F9AC397EF265A9EC75BF3AE1 /* SharedUI.framework */ = {isa = PBXFileReference; explicitFileType = wrapper.framework; includeInIndex = 0; name = SharedUI.framework; path = SharedUI.framework; sourceTree = BUILT_PRODUCTS_DIR; };
		1F5A117832B9FA0E2A4C625665D22AFD /* Queue.swift */ = {isa = PBXFileReference; includeInIndex = 1; lastKnownFileType = sourcecode.swift; path = Queue.swift; sourceTree = "<group>"; };
		1FDBF5E4D2F954B88A63B897126BBB0D /* ConicalGradientLayer.swift */ = {isa = PBXFileReference; includeInIndex = 1; lastKnownFileType = sourcecode.swift; path = ConicalGradientLayer.swift; sourceTree = "<group>"; };
		22D4FAE680CF691DD8A89E0CB0B5CF0D /* EditorTextController.swift */ = {isa = PBXFileReference; includeInIndex = 1; lastKnownFileType = sourcecode.swift; path = EditorTextController.swift; sourceTree = "<group>"; };
		2383078A6D28DE6A15E11489708BA4FD /* Pods_KanvasCameraExampleTests.framework */ = {isa = PBXFileReference; explicitFileType = wrapper.framework; includeInIndex = 0; name = Pods_KanvasCameraExampleTests.framework; path = "Pods-KanvasCameraExampleTests.framework"; sourceTree = BUILT_PRODUCTS_DIR; };
		23D01E8E18667B6F786F8E44C8E5AD62 /* RoundedTexture.swift */ = {isa = PBXFileReference; includeInIndex = 1; lastKnownFileType = sourcecode.swift; path = RoundedTexture.swift; sourceTree = "<group>"; };
		23F64EA0AF1E0318D405A45627D8F2E6 /* Utils.podspec */ = {isa = PBXFileReference; explicitFileType = text.script.ruby; includeInIndex = 1; indentWidth = 2; lastKnownFileType = text; path = Utils.podspec; sourceTree = "<group>"; tabWidth = 2; xcLanguageSpecificationIdentifier = xcode.lang.ruby; };
		2575216E6ADF7F93A9D22D23CBE16D01 /* AppColorPalette.swift */ = {isa = PBXFileReference; includeInIndex = 1; lastKnownFileType = sourcecode.swift; name = AppColorPalette.swift; path = Source/AppColorPalette.swift; sourceTree = "<group>"; };
>>>>>>> 01f5d686
		259E1B7377A05A9BAE45D73A6C3FDF1A /* SharedUI.framework */ = {isa = PBXFileReference; explicitFileType = wrapper.framework; includeInIndex = 0; path = SharedUI.framework; sourceTree = BUILT_PRODUCTS_DIR; };
		25B209FA2783602C09C6F844A190B3DC /* HashCodeBuilder.swift */ = {isa = PBXFileReference; includeInIndex = 1; lastKnownFileType = sourcecode.swift; name = HashCodeBuilder.swift; path = Source/HashCodeBuilder.swift; sourceTree = "<group>"; };
		25B44F123BE5CCDF2DB8A5F445C6904A /* TextCanvas.swift */ = {isa = PBXFileReference; includeInIndex = 1; lastKnownFileType = sourcecode.swift; path = TextCanvas.swift; sourceTree = "<group>"; };
		25B7E6C275C5FFE16AEB13B10FEF9EFE /* GroupFilter.swift */ = {isa = PBXFileReference; includeInIndex = 1; lastKnownFileType = sourcecode.swift; path = GroupFilter.swift; sourceTree = "<group>"; };
		25C028CA6D8A61DEC69154EFD9C09B92 /* ModeSelectorAndShootView.swift */ = {isa = PBXFileReference; includeInIndex = 1; lastKnownFileType = sourcecode.swift; path = ModeSelectorAndShootView.swift; sourceTree = "<group>"; };
		25D6F7DAD3BF0DF82D7E1EFE45CE3AAC /* SharedUI.podspec */ = {isa = PBXFileReference; explicitFileType = text.script.ruby; includeInIndex = 1; indentWidth = 2; lastKnownFileType = text; path = SharedUI.podspec; sourceTree = "<group>"; tabWidth = 2; xcLanguageSpecificationIdentifier = xcode.lang.ruby; };
		266690E278A4D832AA075CC2B5E97A0D /* FilterItem.swift */ = {isa = PBXFileReference; includeInIndex = 1; lastKnownFileType = sourcecode.swift; path = FilterItem.swift; sourceTree = "<group>"; };
		26847C6EBA8288F0AC82ABD4D3160CEA /* UIKit.framework */ = {isa = PBXFileReference; lastKnownFileType = wrapper.framework; name = UIKit.framework; path = Platforms/iPhoneOS.platform/Developer/SDKs/iPhoneOS12.2.sdk/System/Library/Frameworks/UIKit.framework; sourceTree = DEVELOPER_DIR; };
		26D76FD4C96BC13E64D7A05B1C751C4A /* Shader.swift */ = {isa = PBXFileReference; includeInIndex = 1; lastKnownFileType = sourcecode.swift; path = Shader.swift; sourceTree = "<group>"; };
		28D93724A7BB23E5A8EFAA11270D54D5 /* UIFont+Fonts.swift */ = {isa = PBXFileReference; includeInIndex = 1; lastKnownFileType = sourcecode.swift; path = "UIFont+Fonts.swift"; sourceTree = "<group>"; };
		29EAEE605484FF50546AFEC4B2595A18 /* MangaFilter.swift */ = {isa = PBXFileReference; includeInIndex = 1; lastKnownFileType = sourcecode.swift; path = MangaFilter.swift; sourceTree = "<group>"; };
		2ADE39D9D0E087969F8CFD27826DE36E /* Array+Safety.swift */ = {isa = PBXFileReference; includeInIndex = 1; lastKnownFileType = sourcecode.swift; name = "Array+Safety.swift"; path = "Source/Array+Safety.swift"; sourceTree = "<group>"; };
		2B1CC6B4D0589D91282E75A20CBCACA6 /* UITextView+TextOptions.swift */ = {isa = PBXFileReference; includeInIndex = 1; lastKnownFileType = sourcecode.swift; path = "UITextView+TextOptions.swift"; sourceTree = "<group>"; };
		2CEB1D8E3E4150D2A1ECD2F55E514079 /* UIFont+TumblrTheme.swift */ = {isa = PBXFileReference; includeInIndex = 1; lastKnownFileType = sourcecode.swift; name = "UIFont+TumblrTheme.swift"; path = "Source/UIFont+TumblrTheme.swift"; sourceTree = "<group>"; };
		2F0F6ABEF3BEBC9EF0F56BC79106A601 /* UICollectionView+Cells.swift */ = {isa = PBXFileReference; includeInIndex = 1; lastKnownFileType = sourcecode.swift; path = "UICollectionView+Cells.swift"; sourceTree = "<group>"; };
		2F780D8216BA05668A36DFB3FD4495BC /* NSURL+Media.swift */ = {isa = PBXFileReference; includeInIndex = 1; lastKnownFileType = sourcecode.swift; path = "NSURL+Media.swift"; sourceTree = "<group>"; };
		30B1A02982C27B5B107B86997A776042 /* OptionsController.swift */ = {isa = PBXFileReference; includeInIndex = 1; lastKnownFileType = sourcecode.swift; path = OptionsController.swift; sourceTree = "<group>"; };
		32D28438D77849E01F78C5F355902886 /* ColorPickerController.swift */ = {isa = PBXFileReference; includeInIndex = 1; lastKnownFileType = sourcecode.swift; path = ColorPickerController.swift; sourceTree = "<group>"; };
		3567736476641CD49F548D593F6D7932 /* AppColorScheme.swift */ = {isa = PBXFileReference; includeInIndex = 1; lastKnownFileType = sourcecode.swift; name = AppColorScheme.swift; path = Source/AppColorScheme.swift; sourceTree = "<group>"; };
		35997C5765E6D0B29300A6A2D7E5C105 /* MirrorFourFilter.swift */ = {isa = PBXFileReference; includeInIndex = 1; lastKnownFileType = sourcecode.swift; path = MirrorFourFilter.swift; sourceTree = "<group>"; };
		364E22867428947B7B5E38D54E3AB833 /* Pods-KanvasCameraExampleTests-umbrella.h */ = {isa = PBXFileReference; includeInIndex = 1; lastKnownFileType = sourcecode.c.h; path = "Pods-KanvasCameraExampleTests-umbrella.h"; sourceTree = "<group>"; };
		36B03D181ECE204AD2A2366C79028905 /* SuggestedTagsView.swift */ = {isa = PBXFileReference; includeInIndex = 1; lastKnownFileType = sourcecode.swift; path = SuggestedTagsView.swift; sourceTree = "<group>"; };
		37C9E22D4B7FDC61CCB996A4D96257D1 /* Utils-prefix.pch */ = {isa = PBXFileReference; includeInIndex = 1; lastKnownFileType = sourcecode.c.h; path = "Utils-prefix.pch"; sourceTree = "<group>"; };
		3830BE759B52DBA04CE9505D5D95F002 /* CALayer+Color.swift */ = {isa = PBXFileReference; includeInIndex = 1; lastKnownFileType = sourcecode.swift; path = "CALayer+Color.swift"; sourceTree = "<group>"; };
		38DF616A8419350AA28B526670D13B0B /* Utils.framework */ = {isa = PBXFileReference; explicitFileType = wrapper.framework; includeInIndex = 0; path = Utils.framework; sourceTree = BUILT_PRODUCTS_DIR; };
		3990C62B02609ACEF01FDF3453650AFD /* MovableTextView.swift */ = {isa = PBXFileReference; includeInIndex = 1; lastKnownFileType = sourcecode.swift; path = MovableTextView.swift; sourceTree = "<group>"; };
		39EAD47FF8F273723C1B7F4A55B7621E /* StylableTextView.swift */ = {isa = PBXFileReference; includeInIndex = 1; lastKnownFileType = sourcecode.swift; path = StylableTextView.swift; sourceTree = "<group>"; };
		3A83AE4362CF1D4764E00E4602A2D648 /* FBSnapshotTestCase-dummy.m */ = {isa = PBXFileReference; includeInIndex = 1; lastKnownFileType = sourcecode.c.objc; path = "FBSnapshotTestCase-dummy.m"; sourceTree = "<group>"; };
		3BC510D884E09AA33CB8E16507F0BDDA /* IndexPath+Order.swift */ = {isa = PBXFileReference; includeInIndex = 1; lastKnownFileType = sourcecode.swift; path = "IndexPath+Order.swift"; sourceTree = "<group>"; };
		3D251638A0AD3D4713337B7CB79A26CA /* CameraController.swift */ = {isa = PBXFileReference; includeInIndex = 1; lastKnownFileType = sourcecode.swift; path = CameraController.swift; sourceTree = "<group>"; };
		3E29C50D3CDB46CBCBD20AFA13EB3D8D /* FBSnapshotTestCase.h */ = {isa = PBXFileReference; includeInIndex = 1; lastKnownFileType = sourcecode.c.h; name = FBSnapshotTestCase.h; path = FBSnapshotTestCase/FBSnapshotTestCase.h; sourceTree = "<group>"; };
		3E8CD2C928D8227F97E6FF397BABF2BC /* TagsViewController.swift */ = {isa = PBXFileReference; includeInIndex = 1; lastKnownFileType = sourcecode.swift; path = TagsViewController.swift; sourceTree = "<group>"; };
		3EE50A2845BE3CE56F26D7C52B9AE7F4 /* CameraView.swift */ = {isa = PBXFileReference; includeInIndex = 1; lastKnownFileType = sourcecode.swift; path = CameraView.swift; sourceTree = "<group>"; };
		3F67F8FD9A6E188C0E30DA0DBAA3A003 /* Utils.xcconfig */ = {isa = PBXFileReference; includeInIndex = 1; lastKnownFileType = text.xcconfig; path = Utils.xcconfig; sourceTree = "<group>"; };
		418E0471655A8CDB5EB2C290498D2FD3 /* FBSnapshotTestCase.xcconfig */ = {isa = PBXFileReference; includeInIndex = 1; lastKnownFileType = text.xcconfig; path = FBSnapshotTestCase.xcconfig; sourceTree = "<group>"; };
		425F80272358153B546FAAA55F34674B /* GLPlayer.swift */ = {isa = PBXFileReference; includeInIndex = 1; lastKnownFileType = sourcecode.swift; path = GLPlayer.swift; sourceTree = "<group>"; };
		4269E8A49EF3D9F315A97817304A9DCB /* UIView+Utils.swift */ = {isa = PBXFileReference; includeInIndex = 1; lastKnownFileType = sourcecode.swift; name = "UIView+Utils.swift"; path = "Source/UIView+Utils.swift"; sourceTree = "<group>"; };
		42929ABD386CDA222946661315858707 /* KanvasCameraStrings.swift */ = {isa = PBXFileReference; includeInIndex = 1; lastKnownFileType = sourcecode.swift; path = KanvasCameraStrings.swift; sourceTree = "<group>"; };
		42E644FB177D3158396363246EC1B5A7 /* CameraOption.swift */ = {isa = PBXFileReference; includeInIndex = 1; lastKnownFileType = sourcecode.swift; path = CameraOption.swift; sourceTree = "<group>"; };
		42FB6FDC16CDEF8DACCC6DDC4406771A /* TumblrTheme-dummy.m */ = {isa = PBXFileReference; includeInIndex = 1; lastKnownFileType = sourcecode.c.objc; path = "TumblrTheme-dummy.m"; sourceTree = "<group>"; };
		43EF28932E4EE12C65E8A6B743D20015 /* VideoOutputHandler.swift */ = {isa = PBXFileReference; includeInIndex = 1; lastKnownFileType = sourcecode.swift; path = VideoOutputHandler.swift; sourceTree = "<group>"; };
		44AE0C865D6E07625C676CE0DF758863 /* EditorView.swift */ = {isa = PBXFileReference; includeInIndex = 1; lastKnownFileType = sourcecode.swift; path = EditorView.swift; sourceTree = "<group>"; };
		455FA0B6F9B90658A3E70544F9352408 /* UIUpdate.swift */ = {isa = PBXFileReference; includeInIndex = 1; lastKnownFileType = sourcecode.swift; path = UIUpdate.swift; sourceTree = "<group>"; };
		46943BF895A9CAB6EBF250E9D83DDA8A /* ColorThief.swift */ = {isa = PBXFileReference; includeInIndex = 1; lastKnownFileType = sourcecode.swift; path = ColorThief.swift; sourceTree = "<group>"; };
		477E3E8893CAAD0421C9A73773DC592B /* IgnoreTouchesView.swift */ = {isa = PBXFileReference; includeInIndex = 1; lastKnownFileType = sourcecode.swift; path = IgnoreTouchesView.swift; sourceTree = "<group>"; };
		480159FBF3EA82C99DAC8EF31544F676 /* GrayscaleFilter.swift */ = {isa = PBXFileReference; includeInIndex = 1; lastKnownFileType = sourcecode.swift; path = GrayscaleFilter.swift; sourceTree = "<group>"; };
		4819E6582DBE9DE2B60FF5C450A08B80 /* UIImage+Camera.swift */ = {isa = PBXFileReference; includeInIndex = 1; lastKnownFileType = sourcecode.swift; path = "UIImage+Camera.swift"; sourceTree = "<group>"; };
		498372FAB75F13B1639960FFF59A6DD0 /* EditTagsView.swift */ = {isa = PBXFileReference; includeInIndex = 1; lastKnownFileType = sourcecode.swift; path = EditTagsView.swift; sourceTree = "<group>"; };
		49ED8EFDB33F84E1C39B90821BCFE417 /* ColorCollectionController.swift */ = {isa = PBXFileReference; includeInIndex = 1; lastKnownFileType = sourcecode.swift; path = ColorCollectionController.swift; sourceTree = "<group>"; };
		4A06964F477922196A252FC944E68DDC /* Marker.swift */ = {isa = PBXFileReference; includeInIndex = 1; lastKnownFileType = sourcecode.swift; path = Marker.swift; sourceTree = "<group>"; };
		4A367AF0FE61723024ACE63FEEEEB9B6 /* KanvasCamera-umbrella.h */ = {isa = PBXFileReference; includeInIndex = 1; lastKnownFileType = sourcecode.c.h; path = "KanvasCamera-umbrella.h"; sourceTree = "<group>"; };
		4B5AF8B5EB0BF599A532230C25EDFA0D /* CameraFilterCollectionCell.swift */ = {isa = PBXFileReference; includeInIndex = 1; lastKnownFileType = sourcecode.swift; path = CameraFilterCollectionCell.swift; sourceTree = "<group>"; };
		4DF89C59DC3634A821241CD099BDA3D1 /* Pods-KanvasCameraExampleTests-frameworks.sh */ = {isa = PBXFileReference; includeInIndex = 1; lastKnownFileType = text.script.sh; path = "Pods-KanvasCameraExampleTests-frameworks.sh"; sourceTree = "<group>"; };
		4F082B706F8AB6FBCC8E92402A098C05 /* Pods-KanvasCameraExample.debug.xcconfig */ = {isa = PBXFileReference; includeInIndex = 1; lastKnownFileType = text.xcconfig; path = "Pods-KanvasCameraExample.debug.xcconfig"; sourceTree = "<group>"; };
<<<<<<< HEAD
		502220331BBEE30DDAD29A7935B3C604 /* NSLayoutConstraint+Utils.swift */ = {isa = PBXFileReference; includeInIndex = 1; lastKnownFileType = sourcecode.swift; name = "NSLayoutConstraint+Utils.swift"; path = "Source/NSLayoutConstraint+Utils.swift"; sourceTree = "<group>"; };
		51E04194581D5B0D634961EF546D3EAB /* CameraRecordingProtocol.swift */ = {isa = PBXFileReference; includeInIndex = 1; lastKnownFileType = sourcecode.swift; path = CameraRecordingProtocol.swift; sourceTree = "<group>"; };
		53335DB515A64A3202B644C888EA5951 /* CameraFilterCollectionController.swift */ = {isa = PBXFileReference; includeInIndex = 1; lastKnownFileType = sourcecode.swift; path = CameraFilterCollectionController.swift; sourceTree = "<group>"; };
		53473D8E88622C8EB7F1DA203619EE4B /* Array+Safety.swift */ = {isa = PBXFileReference; includeInIndex = 1; lastKnownFileType = sourcecode.swift; name = "Array+Safety.swift"; path = "Source/Array+Safety.swift"; sourceTree = "<group>"; };
		5366BD6A8E9D4C89E212640630A48B52 /* TextOptions.swift */ = {isa = PBXFileReference; includeInIndex = 1; lastKnownFileType = sourcecode.swift; path = TextOptions.swift; sourceTree = "<group>"; };
		53F2ED46A581E7FDA42E25C64BFE10C8 /* Utils.xcconfig */ = {isa = PBXFileReference; includeInIndex = 1; lastKnownFileType = text.xcconfig; path = Utils.xcconfig; sourceTree = "<group>"; };
		54C43F45F800E429B22A1D1F6AE18059 /* CGPoint+Addition.swift */ = {isa = PBXFileReference; includeInIndex = 1; lastKnownFileType = sourcecode.swift; path = "CGPoint+Addition.swift"; sourceTree = "<group>"; };
		555C37EE3298A917790180E99A3776E6 /* Synchronized.swift */ = {isa = PBXFileReference; includeInIndex = 1; lastKnownFileType = sourcecode.swift; path = Synchronized.swift; sourceTree = "<group>"; };
		564C7A786168824B7F4C11C3F2501EF5 /* MediaClipsEditorViewController.swift */ = {isa = PBXFileReference; includeInIndex = 1; lastKnownFileType = sourcecode.swift; path = MediaClipsEditorViewController.swift; sourceTree = "<group>"; };
		5777684F478DE265714F344D85AB6871 /* ModeButtonView.swift */ = {isa = PBXFileReference; includeInIndex = 1; lastKnownFileType = sourcecode.swift; path = ModeButtonView.swift; sourceTree = "<group>"; };
=======
		4F15F77A6615E2AD850F572262E55230 /* KanvasCameraImages.swift */ = {isa = PBXFileReference; includeInIndex = 1; lastKnownFileType = sourcecode.swift; path = KanvasCameraImages.swift; sourceTree = "<group>"; };
		50201F1D4DA7A874D3BD64F02EF5F68B /* CameraRecorder.swift */ = {isa = PBXFileReference; includeInIndex = 1; lastKnownFileType = sourcecode.swift; path = CameraRecorder.swift; sourceTree = "<group>"; };
		504F5FDD7E594E0E78B930F09A566994 /* FilteredInputViewController.swift */ = {isa = PBXFileReference; includeInIndex = 1; lastKnownFileType = sourcecode.swift; path = FilteredInputViewController.swift; sourceTree = "<group>"; };
		50B82AFA527F0AF596B40C9BF37A04ED /* Assets.xcassets */ = {isa = PBXFileReference; includeInIndex = 1; lastKnownFileType = folder.assetcatalog; name = Assets.xcassets; path = Resources/Assets.xcassets; sourceTree = "<group>"; };
		51AC7AF30092C0C5A4BD0036325811F7 /* TextureSelectorView.swift */ = {isa = PBXFileReference; includeInIndex = 1; lastKnownFileType = sourcecode.swift; path = TextureSelectorView.swift; sourceTree = "<group>"; };
		52D2895C4A9153EF74F4C3ADB53DD551 /* FilterSettingsController.swift */ = {isa = PBXFileReference; includeInIndex = 1; lastKnownFileType = sourcecode.swift; path = FilterSettingsController.swift; sourceTree = "<group>"; };
		53170739EE6BB188008548B2FAADB6D1 /* HapticFeedbackGenerator.swift */ = {isa = PBXFileReference; includeInIndex = 1; lastKnownFileType = sourcecode.swift; name = HapticFeedbackGenerator.swift; path = Source/HapticFeedbackGenerator.swift; sourceTree = "<group>"; };
		538D7920B2790B4E5994FFB2A95B1390 /* CameraInputController.swift */ = {isa = PBXFileReference; includeInIndex = 1; lastKnownFileType = sourcecode.swift; path = CameraInputController.swift; sourceTree = "<group>"; };
		54125CB6511571C4BF86D24B77C8AA00 /* CameraPreviewViewController.swift */ = {isa = PBXFileReference; includeInIndex = 1; lastKnownFileType = sourcecode.swift; path = CameraPreviewViewController.swift; sourceTree = "<group>"; };
		547409CD6F820D0D619D5170A4D5101E /* ColorPickerViewController.swift */ = {isa = PBXFileReference; includeInIndex = 1; lastKnownFileType = sourcecode.swift; name = ColorPickerViewController.swift; path = Source/ColorPickerViewController.swift; sourceTree = "<group>"; };
		56128FDDE540FCF5FC14CB096B49594A /* LightLeaksFilter.swift */ = {isa = PBXFileReference; includeInIndex = 1; lastKnownFileType = sourcecode.swift; path = LightLeaksFilter.swift; sourceTree = "<group>"; };
		5696A7AC15240703C5C77E23B7AA48D3 /* ModeSelectorAndShootController.swift */ = {isa = PBXFileReference; includeInIndex = 1; lastKnownFileType = sourcecode.swift; path = ModeSelectorAndShootController.swift; sourceTree = "<group>"; };
>>>>>>> 01f5d686
		578A9D6BEBE07F91B943DA86A4527049 /* Pods-KanvasCameraExample-dummy.m */ = {isa = PBXFileReference; includeInIndex = 1; lastKnownFileType = sourcecode.c.objc; path = "Pods-KanvasCameraExample-dummy.m"; sourceTree = "<group>"; };
		57ABAC4CC9B9AEF235771F3B4BC7BF04 /* KanvasCamera.podspec.json */ = {isa = PBXFileReference; includeInIndex = 1; path = KanvasCamera.podspec.json; sourceTree = "<group>"; };
		585D6B50CC92F9F758475224E27272A4 /* CameraSegmentHandler.swift */ = {isa = PBXFileReference; includeInIndex = 1; lastKnownFileType = sourcecode.swift; path = CameraSegmentHandler.swift; sourceTree = "<group>"; };
		589104E9BEF2D9C142FA9E634139A3F7 /* Pods-KanvasCameraExampleTests-acknowledgements.plist */ = {isa = PBXFileReference; includeInIndex = 1; lastKnownFileType = text.plist.xml; path = "Pods-KanvasCameraExampleTests-acknowledgements.plist"; sourceTree = "<group>"; };
<<<<<<< HEAD
		58F128EEA84B8A2BE7C1573749D8350F /* KanvasCameraTimes.swift */ = {isa = PBXFileReference; includeInIndex = 1; lastKnownFileType = sourcecode.swift; path = KanvasCameraTimes.swift; sourceTree = "<group>"; };
		593EE33CC7BAAAE407DD46307DD77592 /* LightLeaksFilter.swift */ = {isa = PBXFileReference; includeInIndex = 1; lastKnownFileType = sourcecode.swift; path = LightLeaksFilter.swift; sourceTree = "<group>"; };
		5A87DA8FE73E5A2BA114EEA3B8385D1F /* Foundation.framework */ = {isa = PBXFileReference; lastKnownFileType = wrapper.framework; name = Foundation.framework; path = Platforms/iPhoneOS.platform/Developer/SDKs/iPhoneOS12.2.sdk/System/Library/Frameworks/Foundation.framework; sourceTree = DEVELOPER_DIR; };
		5A9C7E0F4092369F9AA9A96329AD934B /* EditorView.swift */ = {isa = PBXFileReference; includeInIndex = 1; lastKnownFileType = sourcecode.swift; path = EditorView.swift; sourceTree = "<group>"; };
		5ADBEB0C76CF85E1A2F75150BC41C112 /* silence.aac */ = {isa = PBXFileReference; includeInIndex = 1; lastKnownFileType = file; name = silence.aac; path = Resources/silence.aac; sourceTree = "<group>"; };
		5B35680413B2A5CF1691DD1DFC63D30B /* UIImage+FlipLeftMirrored.swift */ = {isa = PBXFileReference; includeInIndex = 1; lastKnownFileType = sourcecode.swift; path = "UIImage+FlipLeftMirrored.swift"; sourceTree = "<group>"; };
		5C4F31330DFA99D699E4BDC8C3573D73 /* FBSnapshotTestCase.framework */ = {isa = PBXFileReference; explicitFileType = wrapper.framework; includeInIndex = 0; path = FBSnapshotTestCase.framework; sourceTree = BUILT_PRODUCTS_DIR; };
		5C8C444A6F2F2B23BF2F673101550822 /* UIView+Utils.swift */ = {isa = PBXFileReference; includeInIndex = 1; lastKnownFileType = sourcecode.swift; name = "UIView+Utils.swift"; path = "Source/UIView+Utils.swift"; sourceTree = "<group>"; };
		5D6E4E76BEDFFF1CE149DD837855FF3A /* TumblrTheme-Info.plist */ = {isa = PBXFileReference; includeInIndex = 1; lastKnownFileType = text.plist.xml; path = "TumblrTheme-Info.plist"; sourceTree = "<group>"; };
		5DBA922053650C55D17FACF2763BF020 /* HapticFeedbackGenerator.swift */ = {isa = PBXFileReference; includeInIndex = 1; lastKnownFileType = sourcecode.swift; name = HapticFeedbackGenerator.swift; path = Source/HapticFeedbackGenerator.swift; sourceTree = "<group>"; };
		5E48F435A750F21B45D9C753D2EB9405 /* ModeSelectorAndShootView.swift */ = {isa = PBXFileReference; includeInIndex = 1; lastKnownFileType = sourcecode.swift; path = ModeSelectorAndShootView.swift; sourceTree = "<group>"; };
		5EC530076EFE4D7939B3E19EF1CCC719 /* KanvasCamera.xcconfig */ = {isa = PBXFileReference; includeInIndex = 1; lastKnownFileType = text.xcconfig; path = KanvasCamera.xcconfig; sourceTree = "<group>"; };
		5F6A1B877A3D42FBD51B34CEE69FCE91 /* SharedUI-prefix.pch */ = {isa = PBXFileReference; includeInIndex = 1; lastKnownFileType = sourcecode.c.h; path = "SharedUI-prefix.pch"; sourceTree = "<group>"; };
		5FD73535AF0333CD76C780DAF507B6A7 /* UIFont+Fonts.swift */ = {isa = PBXFileReference; includeInIndex = 1; lastKnownFileType = sourcecode.swift; path = "UIFont+Fonts.swift"; sourceTree = "<group>"; };
		6072D4E814DE302D0CE585EF608D6441 /* TumblrTheme-prefix.pch */ = {isa = PBXFileReference; includeInIndex = 1; lastKnownFileType = sourcecode.c.h; path = "TumblrTheme-prefix.pch"; sourceTree = "<group>"; };
		625CCAA52C9066F5D68540CDD40BE367 /* EditionOption.swift */ = {isa = PBXFileReference; includeInIndex = 1; lastKnownFileType = sourcecode.swift; path = EditionOption.swift; sourceTree = "<group>"; };
		635B8EF611C5053183706BE4A6AD5DD0 /* GLKit.framework */ = {isa = PBXFileReference; lastKnownFileType = wrapper.framework; name = GLKit.framework; path = Platforms/iPhoneOS.platform/Developer/SDKs/iPhoneOS12.2.sdk/System/Library/Frameworks/GLKit.framework; sourceTree = DEVELOPER_DIR; };
		63B820F6CCF7E367071447BE48A1E7DF /* ComposeNavigationBar.swift */ = {isa = PBXFileReference; includeInIndex = 1; lastKnownFileType = sourcecode.swift; name = ComposeNavigationBar.swift; path = Source/ComposeNavigationBar.swift; sourceTree = "<group>"; };
		64457138DDB7B1AE99A1F334D6C685CB /* Utils.podspec */ = {isa = PBXFileReference; explicitFileType = text.script.ruby; includeInIndex = 1; indentWidth = 2; path = Utils.podspec; sourceTree = "<group>"; tabWidth = 2; xcLanguageSpecificationIdentifier = xcode.lang.ruby; };
		65B37056234F880E0087EA79 /* CircularImageView.swift */ = {isa = PBXFileReference; fileEncoding = 4; lastKnownFileType = sourcecode.swift; path = CircularImageView.swift; sourceTree = "<group>"; };
		65B37058234F880E0087EA79 /* ColorCollectionController.swift */ = {isa = PBXFileReference; fileEncoding = 4; lastKnownFileType = sourcecode.swift; path = ColorCollectionController.swift; sourceTree = "<group>"; };
		65B37059234F880E0087EA79 /* ColorCollectionView.swift */ = {isa = PBXFileReference; fileEncoding = 4; lastKnownFileType = sourcecode.swift; path = ColorCollectionView.swift; sourceTree = "<group>"; };
		65B3705A234F880E0087EA79 /* ColorCollectionCell.swift */ = {isa = PBXFileReference; fileEncoding = 4; lastKnownFileType = sourcecode.swift; path = ColorCollectionCell.swift; sourceTree = "<group>"; };
		65B3705C234F880E0087EA79 /* ColorPickerView.swift */ = {isa = PBXFileReference; fileEncoding = 4; lastKnownFileType = sourcecode.swift; path = ColorPickerView.swift; sourceTree = "<group>"; };
		65B3705D234F880E0087EA79 /* ColorPickerController.swift */ = {isa = PBXFileReference; fileEncoding = 4; lastKnownFileType = sourcecode.swift; path = ColorPickerController.swift; sourceTree = "<group>"; };
		65B3705F234F880E0087EA79 /* ColorSelectorController.swift */ = {isa = PBXFileReference; fileEncoding = 4; lastKnownFileType = sourcecode.swift; path = ColorSelectorController.swift; sourceTree = "<group>"; };
		65B37060234F880E0087EA79 /* ColorDrop.swift */ = {isa = PBXFileReference; fileEncoding = 4; lastKnownFileType = sourcecode.swift; path = ColorDrop.swift; sourceTree = "<group>"; };
		65B37061234F880E0087EA79 /* ColorSelectorView.swift */ = {isa = PBXFileReference; fileEncoding = 4; lastKnownFileType = sourcecode.swift; path = ColorSelectorView.swift; sourceTree = "<group>"; };
		6680C214F110595FF4C681DD8DC27AE3 /* UIGestureRecognizer+Active.swift */ = {isa = PBXFileReference; includeInIndex = 1; lastKnownFileType = sourcecode.swift; path = "UIGestureRecognizer+Active.swift"; sourceTree = "<group>"; };
		673E0A193683E3AA258C086BF0B5A648 /* SuggestedTagsDataSource.swift */ = {isa = PBXFileReference; includeInIndex = 1; lastKnownFileType = sourcecode.swift; path = SuggestedTagsDataSource.swift; sourceTree = "<group>"; };
		675852952BBEB8F4BC4EBCC0B5CC4AAD /* GLPixelBufferView.swift */ = {isa = PBXFileReference; includeInIndex = 1; lastKnownFileType = sourcecode.swift; path = GLPixelBufferView.swift; sourceTree = "<group>"; };
		6ED5A2BEA30E0F6A09ACD42342461447 /* Queue.swift */ = {isa = PBXFileReference; includeInIndex = 1; lastKnownFileType = sourcecode.swift; path = Queue.swift; sourceTree = "<group>"; };
		6F1AA878AEA74F9DE6FEB9E5F7C2DBA9 /* Utils-prefix.pch */ = {isa = PBXFileReference; includeInIndex = 1; lastKnownFileType = sourcecode.c.h; path = "Utils-prefix.pch"; sourceTree = "<group>"; };
		6F73D8A36DEFDB14C8003340FBE6AF1B /* KanvasCameraColors.swift */ = {isa = PBXFileReference; includeInIndex = 1; lastKnownFileType = sourcecode.swift; path = KanvasCameraColors.swift; sourceTree = "<group>"; };
		73402C40491D76E3EC639A6310A2C8EA /* GifVideoOutputHandler.swift */ = {isa = PBXFileReference; includeInIndex = 1; lastKnownFileType = sourcecode.swift; path = GifVideoOutputHandler.swift; sourceTree = "<group>"; };
		73EC700568D037A84A2A9389534B92AE /* ScrollHandler.swift */ = {isa = PBXFileReference; includeInIndex = 1; lastKnownFileType = sourcecode.swift; path = ScrollHandler.swift; sourceTree = "<group>"; };
=======
		5A87DA8FE73E5A2BA114EEA3B8385D1F /* Foundation.framework */ = {isa = PBXFileReference; lastKnownFileType = wrapper.framework; name = Foundation.framework; path = Platforms/iPhoneOS.platform/Developer/SDKs/iPhoneOS12.2.sdk/System/Library/Frameworks/Foundation.framework; sourceTree = DEVELOPER_DIR; };
		5AEC7A4C4883CC78423A3C342FE92E0E /* Array+Object.swift */ = {isa = PBXFileReference; includeInIndex = 1; lastKnownFileType = sourcecode.swift; path = "Array+Object.swift"; sourceTree = "<group>"; };
		5B9456F313CF1EA9E5A3D30DAC8C41CA /* FilterFactory.swift */ = {isa = PBXFileReference; includeInIndex = 1; lastKnownFileType = sourcecode.swift; path = FilterFactory.swift; sourceTree = "<group>"; };
		5BA41072EE00A540D47D25810901A993 /* OptionView.swift */ = {isa = PBXFileReference; includeInIndex = 1; lastKnownFileType = sourcecode.swift; path = OptionView.swift; sourceTree = "<group>"; };
		5C4F31330DFA99D699E4BDC8C3573D73 /* FBSnapshotTestCase.framework */ = {isa = PBXFileReference; explicitFileType = wrapper.framework; includeInIndex = 0; name = FBSnapshotTestCase.framework; path = FBSnapshotTestCase.framework; sourceTree = BUILT_PRODUCTS_DIR; };
		5D6B0A903F3943AF734D2071465AFCCE /* UIColor+Hex.swift */ = {isa = PBXFileReference; includeInIndex = 1; lastKnownFileType = sourcecode.swift; name = "UIColor+Hex.swift"; path = "Source/UIColor+Hex.swift"; sourceTree = "<group>"; };
		5DBBD065A0C5F125594109D0CEC7ED1B /* LegoFilter.swift */ = {isa = PBXFileReference; includeInIndex = 1; lastKnownFileType = sourcecode.swift; path = LegoFilter.swift; sourceTree = "<group>"; };
		5DD724AE59A5AC786ACAC6F0E28160E8 /* KanvasCamera-prefix.pch */ = {isa = PBXFileReference; includeInIndex = 1; lastKnownFileType = sourcecode.c.h; path = "KanvasCamera-prefix.pch"; sourceTree = "<group>"; };
		5FEE94E467D6F71652594122548AC2A6 /* EditionMenuCollectionView.swift */ = {isa = PBXFileReference; includeInIndex = 1; lastKnownFileType = sourcecode.swift; path = EditionMenuCollectionView.swift; sourceTree = "<group>"; };
		60C5D23365B1D309B68E9B4FEA216864 /* UIView+Image.swift */ = {isa = PBXFileReference; includeInIndex = 1; lastKnownFileType = sourcecode.swift; path = "UIView+Image.swift"; sourceTree = "<group>"; };
		612EAB39239138E884ED47262B22B46C /* HorizontalCollectionView.swift */ = {isa = PBXFileReference; includeInIndex = 1; lastKnownFileType = sourcecode.swift; path = HorizontalCollectionView.swift; sourceTree = "<group>"; };
		6343A45D55AF7D77398AA95AEEA30B7B /* FilterProtocol.swift */ = {isa = PBXFileReference; includeInIndex = 1; lastKnownFileType = sourcecode.swift; path = FilterProtocol.swift; sourceTree = "<group>"; };
		635B8EF611C5053183706BE4A6AD5DD0 /* GLKit.framework */ = {isa = PBXFileReference; lastKnownFileType = wrapper.framework; name = GLKit.framework; path = Platforms/iPhoneOS.platform/Developer/SDKs/iPhoneOS12.2.sdk/System/Library/Frameworks/GLKit.framework; sourceTree = DEVELOPER_DIR; };
		6507A8580302BE339A95F5B01A908CE4 /* UIImage+FlipLeftMirrored.swift */ = {isa = PBXFileReference; includeInIndex = 1; lastKnownFileType = sourcecode.swift; path = "UIImage+FlipLeftMirrored.swift"; sourceTree = "<group>"; };
		6588D725E06EB5F3A32D002CE64886BA /* CALayer+CGImage.swift */ = {isa = PBXFileReference; includeInIndex = 1; lastKnownFileType = sourcecode.swift; path = "CALayer+CGImage.swift"; sourceTree = "<group>"; };
		65D1C7D4AF672C2E6FEBEB9E97F11D22 /* SharedUI.modulemap */ = {isa = PBXFileReference; includeInIndex = 1; lastKnownFileType = sourcecode.module; path = SharedUI.modulemap; sourceTree = "<group>"; };
		695898A09E511208537F1FAABA77D9B3 /* MediaClipsCollectionCell.swift */ = {isa = PBXFileReference; includeInIndex = 1; lastKnownFileType = sourcecode.swift; path = MediaClipsCollectionCell.swift; sourceTree = "<group>"; };
		699ECEA1712F517A085BC9C79A058A2B /* ContentTypeDetector.swift */ = {isa = PBXFileReference; includeInIndex = 1; lastKnownFileType = sourcecode.swift; name = ContentTypeDetector.swift; path = Source/ContentTypeDetector.swift; sourceTree = "<group>"; };
		6A087CE092B346ACE77FA1A21127AC26 /* CGRect+Center.swift */ = {isa = PBXFileReference; includeInIndex = 1; lastKnownFileType = sourcecode.swift; path = "CGRect+Center.swift"; sourceTree = "<group>"; };
		6A70B7C8C57806D1B82DA8D7224F899A /* UIView+AutoLayout.swift */ = {isa = PBXFileReference; includeInIndex = 1; lastKnownFileType = sourcecode.swift; name = "UIView+AutoLayout.swift"; path = "Source/UIView+AutoLayout.swift"; sourceTree = "<group>"; };
		6ABA461B3DC843903064660D2C2F8285 /* AppColorSource.swift */ = {isa = PBXFileReference; includeInIndex = 1; lastKnownFileType = sourcecode.swift; name = AppColorSource.swift; path = Source/AppColorSource.swift; sourceTree = "<group>"; };
		6ADAD945BF0945BD01C45C6B4631F00C /* TagsViewEditCell.swift */ = {isa = PBXFileReference; includeInIndex = 1; lastKnownFileType = sourcecode.swift; path = TagsViewEditCell.swift; sourceTree = "<group>"; };
		6ADD8D85AA59994D91D60FF9F2EA7871 /* Assets.xcassets */ = {isa = PBXFileReference; includeInIndex = 1; lastKnownFileType = folder.assetcatalog; name = Assets.xcassets; path = Resources/Assets.xcassets; sourceTree = "<group>"; };
		6C5E150E95EF4EA4748D19115755A94E /* ComposeNavigationBar.swift */ = {isa = PBXFileReference; includeInIndex = 1; lastKnownFileType = sourcecode.swift; name = ComposeNavigationBar.swift; path = Source/ComposeNavigationBar.swift; sourceTree = "<group>"; };
		6C9101A72C41D549BD40A6FC46601FA0 /* AVURLAsset+Thumbnail.swift */ = {isa = PBXFileReference; includeInIndex = 1; lastKnownFileType = sourcecode.swift; path = "AVURLAsset+Thumbnail.swift"; sourceTree = "<group>"; };
		6D7246371BB3D6BE2DD007A9F01B0682 /* CGSize+Utils.swift */ = {isa = PBXFileReference; includeInIndex = 1; lastKnownFileType = sourcecode.swift; name = "CGSize+Utils.swift"; path = "Source/CGSize+Utils.swift"; sourceTree = "<group>"; };
		6E34A0B864C0B59C3040F9BA3A39EB2B /* MediaInfo.swift */ = {isa = PBXFileReference; includeInIndex = 1; lastKnownFileType = sourcecode.swift; path = MediaInfo.swift; sourceTree = "<group>"; };
		6F2B1E20D546609D57BB6C2B27BC13E6 /* PhotoOutputHandler.swift */ = {isa = PBXFileReference; includeInIndex = 1; lastKnownFileType = sourcecode.swift; path = PhotoOutputHandler.swift; sourceTree = "<group>"; };
		6FC0AF91A562CB11E799BCB09AFB7DD2 /* GLError.swift */ = {isa = PBXFileReference; includeInIndex = 1; lastKnownFileType = sourcecode.swift; path = GLError.swift; sourceTree = "<group>"; };
		70CA4188E53D80B18B94051FDF9E563B /* OptionsStackView.swift */ = {isa = PBXFileReference; includeInIndex = 1; lastKnownFileType = sourcecode.swift; path = OptionsStackView.swift; sourceTree = "<group>"; };
		723DEF411C0A441EDF7DD59F5BAE0C45 /* EditorFilterView.swift */ = {isa = PBXFileReference; includeInIndex = 1; lastKnownFileType = sourcecode.swift; path = EditorFilterView.swift; sourceTree = "<group>"; };
		72AF0C97D2421146CB071E4E9F460D82 /* KanvasCameraColors.swift */ = {isa = PBXFileReference; includeInIndex = 1; lastKnownFileType = sourcecode.swift; path = KanvasCameraColors.swift; sourceTree = "<group>"; };
		72CEF08E492FAFEE1B08B52062DB6AF9 /* GLPixelBufferView.swift */ = {isa = PBXFileReference; includeInIndex = 1; lastKnownFileType = sourcecode.swift; path = GLPixelBufferView.swift; sourceTree = "<group>"; };
>>>>>>> 01f5d686
		746CC9C9E1B0E104CD1BA120C69A2526 /* FBSnapshotTestCase-prefix.pch */ = {isa = PBXFileReference; includeInIndex = 1; lastKnownFileType = sourcecode.c.h; path = "FBSnapshotTestCase-prefix.pch"; sourceTree = "<group>"; };
		74847BB9EF3FBC488A919687BA18DA83 /* GLVideoCompositor.swift */ = {isa = PBXFileReference; includeInIndex = 1; lastKnownFileType = sourcecode.swift; path = GLVideoCompositor.swift; sourceTree = "<group>"; };
		74C91A3E868D34A48516E7FD25BC3EE4 /* MediaClipsEditorView.swift */ = {isa = PBXFileReference; includeInIndex = 1; lastKnownFileType = sourcecode.swift; path = MediaClipsEditorView.swift; sourceTree = "<group>"; };
		75057E42E3051171D1E399672DC940C4 /* CameraFilterCollectionController.swift */ = {isa = PBXFileReference; includeInIndex = 1; lastKnownFileType = sourcecode.swift; path = CameraFilterCollectionController.swift; sourceTree = "<group>"; };
		75A58B8E3D62E0778AE16AD4EABFBC0B /* Dictionary+Copy.swift */ = {isa = PBXFileReference; includeInIndex = 1; lastKnownFileType = sourcecode.swift; name = "Dictionary+Copy.swift"; path = "Source/Dictionary+Copy.swift"; sourceTree = "<group>"; };
		7719670E299B6305D0EE5153057BF098 /* UIView+Layout.swift */ = {isa = PBXFileReference; includeInIndex = 1; lastKnownFileType = sourcecode.swift; path = "UIView+Layout.swift"; sourceTree = "<group>"; };
		79418315C9B8B9BB4169C1E957E70AAC /* PostFormKeyboardTracker.swift */ = {isa = PBXFileReference; includeInIndex = 1; lastKnownFileType = sourcecode.swift; name = PostFormKeyboardTracker.swift; path = Source/PostFormKeyboardTracker.swift; sourceTree = "<group>"; };
		79FFA3CD0C1C17BF500C61117D7B1BAB /* DrawingCanvas.swift */ = {isa = PBXFileReference; includeInIndex = 1; lastKnownFileType = sourcecode.swift; path = DrawingCanvas.swift; sourceTree = "<group>"; };
		7B0FCEEF9B822AAA626AC811255D2296 /* UIFont+Orangina.swift */ = {isa = PBXFileReference; includeInIndex = 1; lastKnownFileType = sourcecode.swift; name = "UIFont+Orangina.swift"; path = "Source/UIFont+Orangina.swift"; sourceTree = "<group>"; };
		7B3CE13FEDC3CEE957BF84DC570F76CA /* ShootButtonView.swift */ = {isa = PBXFileReference; includeInIndex = 1; lastKnownFileType = sourcecode.swift; path = ShootButtonView.swift; sourceTree = "<group>"; };
		7BC814CBFFD3A9991A08775C2795BCED /* NSLayoutConstraint+Utils.swift */ = {isa = PBXFileReference; includeInIndex = 1; lastKnownFileType = sourcecode.swift; name = "NSLayoutConstraint+Utils.swift"; path = "Source/NSLayoutConstraint+Utils.swift"; sourceTree = "<group>"; };
		7D462DE960272556D85C81551A6CB399 /* Pods-KanvasCameraExampleTests-dummy.m */ = {isa = PBXFileReference; includeInIndex = 1; lastKnownFileType = sourcecode.c.objc; path = "Pods-KanvasCameraExampleTests-dummy.m"; sourceTree = "<group>"; };
		7DB1C2D926C220B771651F339C53D340 /* FilterCollectionView.swift */ = {isa = PBXFileReference; includeInIndex = 1; lastKnownFileType = sourcecode.swift; path = FilterCollectionView.swift; sourceTree = "<group>"; };
		7DE3E49DD9E21BE5E2C465D0AB1A1972 /* TumblrTheme-Info.plist */ = {isa = PBXFileReference; includeInIndex = 1; lastKnownFileType = text.plist.xml; path = "TumblrTheme-Info.plist"; sourceTree = "<group>"; };
		7E6AACA27B133032C9103A5B18647BF6 /* Pods-KanvasCameraExampleTests.modulemap */ = {isa = PBXFileReference; includeInIndex = 1; lastKnownFileType = sourcecode.module; path = "Pods-KanvasCameraExampleTests.modulemap"; sourceTree = "<group>"; };
		7FEFFC6AE47BF06C66A80D43C55F4F4B /* TagsView.swift */ = {isa = PBXFileReference; includeInIndex = 1; lastKnownFileType = sourcecode.swift; path = TagsView.swift; sourceTree = "<group>"; };
		803A61F10C5E5BC9A948BE2EA2707290 /* SharedUI-prefix.pch */ = {isa = PBXFileReference; includeInIndex = 1; lastKnownFileType = sourcecode.c.h; path = "SharedUI-prefix.pch"; sourceTree = "<group>"; };
		807B5EE990B2AC8C53CA2E79E04D8FE8 /* String+HexColor.swift */ = {isa = PBXFileReference; includeInIndex = 1; lastKnownFileType = sourcecode.swift; name = "String+HexColor.swift"; path = "Source/String+HexColor.swift"; sourceTree = "<group>"; };
		80C6B0F3503F12CD1AB13327258939A7 /* UIImage+DominantColors.swift */ = {isa = PBXFileReference; includeInIndex = 1; lastKnownFileType = sourcecode.swift; path = "UIImage+DominantColors.swift"; sourceTree = "<group>"; };
		81D53E7A40CA845C45863E36156EBA0E /* TrashView.swift */ = {isa = PBXFileReference; includeInIndex = 1; lastKnownFileType = sourcecode.swift; path = TrashView.swift; sourceTree = "<group>"; };
		824D381BE95B514E1B37025CB3F60B9D /* TagsViewTagCell.swift */ = {isa = PBXFileReference; includeInIndex = 1; lastKnownFileType = sourcecode.swift; path = TagsViewTagCell.swift; sourceTree = "<group>"; };
		82D2DF1ABBBD85F5E079D7D0EB5479BC /* SwiftSupport.swift */ = {isa = PBXFileReference; includeInIndex = 1; lastKnownFileType = sourcecode.swift; name = SwiftSupport.swift; path = FBSnapshotTestCase/SwiftSupport.swift; sourceTree = "<group>"; };
		82EBE294AFAAB6FD3E39E49F2EEB14CC /* AppUIChangedListener.swift */ = {isa = PBXFileReference; includeInIndex = 1; lastKnownFileType = sourcecode.swift; name = AppUIChangedListener.swift; path = Source/AppUIChangedListener.swift; sourceTree = "<group>"; };
		8445B43643C3A30286C6A63C87425004 /* UIFont+Utils.swift */ = {isa = PBXFileReference; includeInIndex = 1; lastKnownFileType = sourcecode.swift; path = "UIFont+Utils.swift"; sourceTree = "<group>"; };
		889B797C2F293243CB4A057F127A8ABE /* CGPoint+Addition.swift */ = {isa = PBXFileReference; includeInIndex = 1; lastKnownFileType = sourcecode.swift; path = "CGPoint+Addition.swift"; sourceTree = "<group>"; };
		88EE4F95531D217A595AA8D85A24FA39 /* FBSnapshotTestController.h */ = {isa = PBXFileReference; includeInIndex = 1; lastKnownFileType = sourcecode.c.h; name = FBSnapshotTestController.h; path = FBSnapshotTestCase/FBSnapshotTestController.h; sourceTree = "<group>"; };
<<<<<<< HEAD
		8A228F963CC9F56777C747E06F648344 /* TumblrTheme.framework */ = {isa = PBXFileReference; explicitFileType = wrapper.framework; includeInIndex = 0; path = TumblrTheme.framework; sourceTree = BUILT_PRODUCTS_DIR; };
		8A36420B87D2A9AD6EBE8F1FB338C090 /* TextureSelectorController.swift */ = {isa = PBXFileReference; includeInIndex = 1; lastKnownFileType = sourcecode.swift; path = TextureSelectorController.swift; sourceTree = "<group>"; };
		8CEB3DC8C65D04CA4BC452F20C64487D /* MediaClip.swift */ = {isa = PBXFileReference; includeInIndex = 1; lastKnownFileType = sourcecode.swift; path = MediaClip.swift; sourceTree = "<group>"; };
=======
		8A228F963CC9F56777C747E06F648344 /* TumblrTheme.framework */ = {isa = PBXFileReference; explicitFileType = wrapper.framework; includeInIndex = 0; name = TumblrTheme.framework; path = TumblrTheme.framework; sourceTree = BUILT_PRODUCTS_DIR; };
		8A339BE6A27989B0C7EBE0F2E9FD466E /* Utils-umbrella.h */ = {isa = PBXFileReference; includeInIndex = 1; lastKnownFileType = sourcecode.c.h; path = "Utils-umbrella.h"; sourceTree = "<group>"; };
		8A701544D8FCDF76BE3B8BDF6A5BB5B2 /* CALayer+Shadows.swift */ = {isa = PBXFileReference; includeInIndex = 1; lastKnownFileType = sourcecode.swift; path = "CALayer+Shadows.swift"; sourceTree = "<group>"; };
		8AC5DB0ED7A3F0C506631873F9B5855C /* MediaClip.swift */ = {isa = PBXFileReference; includeInIndex = 1; lastKnownFileType = sourcecode.swift; path = MediaClip.swift; sourceTree = "<group>"; };
		8D94784A0ADC720C85C5879186222A87 /* MirrorTwoFilter.swift */ = {isa = PBXFileReference; includeInIndex = 1; lastKnownFileType = sourcecode.swift; path = MirrorTwoFilter.swift; sourceTree = "<group>"; };
		8DAE012F9B10AEDD24D8816FD1A90F5D /* UIColor+Brightness.swift */ = {isa = PBXFileReference; includeInIndex = 1; lastKnownFileType = sourcecode.swift; path = "UIColor+Brightness.swift"; sourceTree = "<group>"; };
>>>>>>> 01f5d686
		8F1FE5C23F1BC485C54B92C32E78391F /* UIApplication+StrictKeyWindow.m */ = {isa = PBXFileReference; includeInIndex = 1; lastKnownFileType = sourcecode.c.objc; name = "UIApplication+StrictKeyWindow.m"; path = "FBSnapshotTestCase/Categories/UIApplication+StrictKeyWindow.m"; sourceTree = "<group>"; };
		8F520229311AB86476CB7A824192D21B /* RGBA.swift */ = {isa = PBXFileReference; includeInIndex = 1; lastKnownFileType = sourcecode.swift; path = RGBA.swift; sourceTree = "<group>"; };
		8FBE6893AB925F39462C34782B3ED062 /* KanvasCamera.xcconfig */ = {isa = PBXFileReference; includeInIndex = 1; lastKnownFileType = text.xcconfig; path = KanvasCamera.xcconfig; sourceTree = "<group>"; };
		927886A36C96B14EB88C3EEC7F656A4D /* CVPixelBuffer+copy.swift */ = {isa = PBXFileReference; includeInIndex = 1; lastKnownFileType = sourcecode.swift; path = "CVPixelBuffer+copy.swift"; sourceTree = "<group>"; };
		927A328178B04AED8717BB1526DF38A9 /* CircularImageView.swift */ = {isa = PBXFileReference; includeInIndex = 1; lastKnownFileType = sourcecode.swift; path = CircularImageView.swift; sourceTree = "<group>"; };
		92BC8D8E30A829B43FBA2B477A052A29 /* Pods-KanvasCameraExampleTests.debug.xcconfig */ = {isa = PBXFileReference; includeInIndex = 1; lastKnownFileType = text.xcconfig; path = "Pods-KanvasCameraExampleTests.debug.xcconfig"; sourceTree = "<group>"; };
		93D08623E833189BCE80116FE3E8DBBA /* Pods-KanvasCameraExampleTests.release.xcconfig */ = {isa = PBXFileReference; includeInIndex = 1; lastKnownFileType = text.xcconfig; path = "Pods-KanvasCameraExampleTests.release.xcconfig"; sourceTree = "<group>"; };
		93E4AF9690F50EE5D74EA157B006A006 /* Shaders */ = {isa = PBXFileReference; includeInIndex = 1; name = Shaders; path = Resources/Shaders; sourceTree = "<group>"; };
		958B6D5BB9CE633D29A3259245D5E75E /* Pods-KanvasCameraExampleTests-Info.plist */ = {isa = PBXFileReference; includeInIndex = 1; lastKnownFileType = text.plist.xml; path = "Pods-KanvasCameraExampleTests-Info.plist"; sourceTree = "<group>"; };
<<<<<<< HEAD
		9831168340B63F19B1956AF98D1535F7 /* KanvasCamera.framework */ = {isa = PBXFileReference; explicitFileType = wrapper.framework; includeInIndex = 0; path = KanvasCamera.framework; sourceTree = BUILT_PRODUCTS_DIR; };
=======
		96B7CFD9D0C8766B273671D71442011F /* MediaClipsCollectionController.swift */ = {isa = PBXFileReference; includeInIndex = 1; lastKnownFileType = sourcecode.swift; path = MediaClipsCollectionController.swift; sourceTree = "<group>"; };
		96BF763E54B515BC9DE8D6576B63D9A2 /* EditorViewController.swift */ = {isa = PBXFileReference; includeInIndex = 1; lastKnownFileType = sourcecode.swift; path = EditorViewController.swift; sourceTree = "<group>"; };
		97A5A4E714BA1C1C12C465FA99E57684 /* EasyTipView.swift */ = {isa = PBXFileReference; includeInIndex = 1; lastKnownFileType = sourcecode.swift; name = EasyTipView.swift; path = Source/EasyTipView.swift; sourceTree = "<group>"; };
		97C822D1F74E17A0D2CB91EDAB5A5E91 /* PlasmaFilter.swift */ = {isa = PBXFileReference; includeInIndex = 1; lastKnownFileType = sourcecode.swift; path = PlasmaFilter.swift; sourceTree = "<group>"; };
		9831168340B63F19B1956AF98D1535F7 /* KanvasCamera.framework */ = {isa = PBXFileReference; explicitFileType = wrapper.framework; includeInIndex = 0; name = KanvasCamera.framework; path = KanvasCamera.framework; sourceTree = BUILT_PRODUCTS_DIR; };
		9850C9DED6BEF8E8ADBFE3CFA7455185 /* Array+Move.swift */ = {isa = PBXFileReference; includeInIndex = 1; lastKnownFileType = sourcecode.swift; path = "Array+Move.swift"; sourceTree = "<group>"; };
>>>>>>> 01f5d686
		98FD387DFA194173633270BAF1BCD859 /* FBSnapshotTestCase.modulemap */ = {isa = PBXFileReference; includeInIndex = 1; lastKnownFileType = sourcecode.module; path = FBSnapshotTestCase.modulemap; sourceTree = "<group>"; };
		99070781A852954EEA22741917FE7ADB /* GLMediaExporter.swift */ = {isa = PBXFileReference; includeInIndex = 1; lastKnownFileType = sourcecode.swift; path = GLMediaExporter.swift; sourceTree = "<group>"; };
		9B233284383AF6968406119FF5CFB712 /* TumblrTheme.framework */ = {isa = PBXFileReference; explicitFileType = wrapper.framework; includeInIndex = 0; path = TumblrTheme.framework; sourceTree = BUILT_PRODUCTS_DIR; };
<<<<<<< HEAD
		9BC44EB20D57AC2308EFBE6F01BB6EC0 /* TrashView.swift */ = {isa = PBXFileReference; includeInIndex = 1; lastKnownFileType = sourcecode.swift; path = TrashView.swift; sourceTree = "<group>"; };
		9BE4B2EDEEA49FE44644C0467C68126B /* UIFont+ComposeFonts.swift */ = {isa = PBXFileReference; includeInIndex = 1; lastKnownFileType = sourcecode.swift; name = "UIFont+ComposeFonts.swift"; path = "Source/UIFont+ComposeFonts.swift"; sourceTree = "<group>"; };
		9BE8432B23943C0DC14C4214DE55969E /* ExtendedStackView.swift */ = {isa = PBXFileReference; includeInIndex = 1; lastKnownFileType = sourcecode.swift; path = ExtendedStackView.swift; sourceTree = "<group>"; };
		9C5E3C020F02E967DE60696C804307D5 /* UIImage+DominantColors.swift */ = {isa = PBXFileReference; includeInIndex = 1; lastKnownFileType = sourcecode.swift; path = "UIImage+DominantColors.swift"; sourceTree = "<group>"; };
		9D940727FF8FB9C785EB98E56350EF41 /* Podfile */ = {isa = PBXFileReference; explicitFileType = text.script.ruby; includeInIndex = 1; indentWidth = 2; name = Podfile; path = ../Podfile; sourceTree = SOURCE_ROOT; tabWidth = 2; xcLanguageSpecificationIdentifier = xcode.lang.ruby; };
		9E33DD8A128BFBC8CA61676EEE11D0D7 /* MediaMetadata.swift */ = {isa = PBXFileReference; includeInIndex = 1; lastKnownFileType = sourcecode.swift; path = MediaMetadata.swift; sourceTree = "<group>"; };
		9E5C237987E5B687DB57A6936393197D /* EditorTextController.swift */ = {isa = PBXFileReference; includeInIndex = 1; lastKnownFileType = sourcecode.swift; path = EditorTextController.swift; sourceTree = "<group>"; };
		9E68931B67453BE087DFB48F7D95E0B6 /* IgnoreTouchesCollectionView.swift */ = {isa = PBXFileReference; includeInIndex = 1; lastKnownFileType = sourcecode.swift; path = IgnoreTouchesCollectionView.swift; sourceTree = "<group>"; };
		9EAA8D9EAFA9B00AF4F15E9D6FB26ACF /* Array+Rotate.swift */ = {isa = PBXFileReference; includeInIndex = 1; lastKnownFileType = sourcecode.swift; path = "Array+Rotate.swift"; sourceTree = "<group>"; };
		A034020F99AEE988D4C69041439A7124 /* AlphaBlendFilter.swift */ = {isa = PBXFileReference; includeInIndex = 1; lastKnownFileType = sourcecode.swift; path = AlphaBlendFilter.swift; sourceTree = "<group>"; };
		A0B54F623979A24D157F03581D5ABB15 /* GroupFilter.swift */ = {isa = PBXFileReference; includeInIndex = 1; lastKnownFileType = sourcecode.swift; path = GroupFilter.swift; sourceTree = "<group>"; };
		A0CA1CF56FCF9C21BFD3DB8D8719709E /* RoundedTexture.swift */ = {isa = PBXFileReference; includeInIndex = 1; lastKnownFileType = sourcecode.swift; path = RoundedTexture.swift; sourceTree = "<group>"; };
		A10AE98E32E7197893CE56B387DE44BE /* Shaders */ = {isa = PBXFileReference; includeInIndex = 1; lastKnownFileType = folder; name = Shaders; path = Resources/Shaders; sourceTree = "<group>"; };
		A212E54BD972CB0518A6400BDC2BB4D5 /* FilmFilter.swift */ = {isa = PBXFileReference; includeInIndex = 1; lastKnownFileType = sourcecode.swift; path = FilmFilter.swift; sourceTree = "<group>"; };
		A21F5824C74195D7ED213D1D42DF388D /* SharedUI.podspec */ = {isa = PBXFileReference; explicitFileType = text.script.ruby; includeInIndex = 1; indentWidth = 2; path = SharedUI.podspec; sourceTree = "<group>"; tabWidth = 2; xcLanguageSpecificationIdentifier = xcode.lang.ruby; };
		A228A4C730B1DAA2C965FA53008E0B7E /* RGBA.swift */ = {isa = PBXFileReference; includeInIndex = 1; lastKnownFileType = sourcecode.swift; path = RGBA.swift; sourceTree = "<group>"; };
=======
		9D940727FF8FB9C785EB98E56350EF41 /* Podfile */ = {isa = PBXFileReference; explicitFileType = text.script.ruby; includeInIndex = 1; indentWidth = 2; lastKnownFileType = text; name = Podfile; path = ../Podfile; sourceTree = SOURCE_ROOT; tabWidth = 2; xcLanguageSpecificationIdentifier = xcode.lang.ruby; };
		9E93EC19F32BE36759DF213BF21FAA83 /* Array+Rotate.swift */ = {isa = PBXFileReference; includeInIndex = 1; lastKnownFileType = sourcecode.swift; path = "Array+Rotate.swift"; sourceTree = "<group>"; };
>>>>>>> 01f5d686
		A25844C26701FA4BCAEF64150B56777F /* UIImage+Compare.h */ = {isa = PBXFileReference; includeInIndex = 1; lastKnownFileType = sourcecode.c.h; name = "UIImage+Compare.h"; path = "FBSnapshotTestCase/Categories/UIImage+Compare.h"; sourceTree = "<group>"; };
		A5B63219FC0C9FEA4068CEDFC42F90A8 /* TagsOptionsModel.swift */ = {isa = PBXFileReference; includeInIndex = 1; lastKnownFileType = sourcecode.swift; path = TagsOptionsModel.swift; sourceTree = "<group>"; };
		A63D643C7666A585B4CCD7EA14829378 /* TumblrTheme.modulemap */ = {isa = PBXFileReference; includeInIndex = 1; lastKnownFileType = sourcecode.module; path = TumblrTheme.modulemap; sourceTree = "<group>"; };
		A6908C773E9C9955DEC84FF70072FD24 /* CameraPreviewView.swift */ = {isa = PBXFileReference; includeInIndex = 1; lastKnownFileType = sourcecode.swift; path = CameraPreviewView.swift; sourceTree = "<group>"; };
		A69CA26875DF6507AB9D09235F92CA4C /* NumTypes+Conversion.swift */ = {isa = PBXFileReference; includeInIndex = 1; lastKnownFileType = sourcecode.swift; path = "NumTypes+Conversion.swift"; sourceTree = "<group>"; };
		A6BF6CF667CB4545F4BD08B587F349D5 /* SuggestedTagsDataSource.swift */ = {isa = PBXFileReference; includeInIndex = 1; lastKnownFileType = sourcecode.swift; path = SuggestedTagsDataSource.swift; sourceTree = "<group>"; };
		A6DF49B6C5D11579E0BCE365686E92CB /* SharedUI-Info.plist */ = {isa = PBXFileReference; includeInIndex = 1; lastKnownFileType = text.plist.xml; path = "SharedUI-Info.plist"; sourceTree = "<group>"; };
		A7A29F3D28778920C8590443383A3F3E /* Utils-dummy.m */ = {isa = PBXFileReference; includeInIndex = 1; lastKnownFileType = sourcecode.c.objc; path = "Utils-dummy.m"; sourceTree = "<group>"; };
		A816851BC002C0C00994A572BEFA2B4B /* UIImage+PixelBuffer.swift */ = {isa = PBXFileReference; includeInIndex = 1; lastKnownFileType = sourcecode.swift; path = "UIImage+PixelBuffer.swift"; sourceTree = "<group>"; };
		AA172EA1A198EEFBE0794EACF7993C02 /* UIImage+Snapshot.m */ = {isa = PBXFileReference; includeInIndex = 1; lastKnownFileType = sourcecode.c.objc; name = "UIImage+Snapshot.m"; path = "FBSnapshotTestCase/Categories/UIImage+Snapshot.m"; sourceTree = "<group>"; };
		ACB305B2F6AB322D9D9584BFA3A397A5 /* KanvasCamera.modulemap */ = {isa = PBXFileReference; includeInIndex = 1; lastKnownFileType = sourcecode.module; path = KanvasCamera.modulemap; sourceTree = "<group>"; };
		ACEA1729B28D74ADC5BD43DB53A0B967 /* MediaPickerButtonView.swift */ = {isa = PBXFileReference; includeInIndex = 1; lastKnownFileType = sourcecode.swift; path = MediaPickerButtonView.swift; sourceTree = "<group>"; };
		AD0B81AC7DF4855803A0FA70985F8A99 /* FBSnapshotTestCasePlatform.m */ = {isa = PBXFileReference; includeInIndex = 1; lastKnownFileType = sourcecode.c.objc; name = FBSnapshotTestCasePlatform.m; path = FBSnapshotTestCase/FBSnapshotTestCasePlatform.m; sourceTree = "<group>"; };
		AD1E1385D04D2F733D1BD4AC02F73A7F /* UIFont+ComposeFonts.swift */ = {isa = PBXFileReference; includeInIndex = 1; lastKnownFileType = sourcecode.swift; name = "UIFont+ComposeFonts.swift"; path = "Source/UIFont+ComposeFonts.swift"; sourceTree = "<group>"; };
		AD31069D0B0C236B345CF90BB699FC8F /* SharedUI-dummy.m */ = {isa = PBXFileReference; includeInIndex = 1; lastKnownFileType = sourcecode.c.objc; path = "SharedUI-dummy.m"; sourceTree = "<group>"; };
		AD93B8492F8D8728F38FB97FCE5A8503 /* DrawingView.swift */ = {isa = PBXFileReference; includeInIndex = 1; lastKnownFileType = sourcecode.swift; path = DrawingView.swift; sourceTree = "<group>"; };
		ADE5EC32419AF7782BED15EF6425474F /* Utils.modulemap */ = {isa = PBXFileReference; includeInIndex = 1; lastKnownFileType = sourcecode.module; path = Utils.modulemap; sourceTree = "<group>"; };
		B0E4D7445FFD09B33E96816FE16844AF /* AlphaBlendFilter.swift */ = {isa = PBXFileReference; includeInIndex = 1; lastKnownFileType = sourcecode.swift; path = AlphaBlendFilter.swift; sourceTree = "<group>"; };
		B123B8C8570C7E60E6B732A21C24C508 /* WaveFilter.swift */ = {isa = PBXFileReference; includeInIndex = 1; lastKnownFileType = sourcecode.swift; path = WaveFilter.swift; sourceTree = "<group>"; };
		B133F234B95CF873AE850D0C7E57B610 /* Pods-KanvasCameraExample-umbrella.h */ = {isa = PBXFileReference; includeInIndex = 1; lastKnownFileType = sourcecode.c.h; path = "Pods-KanvasCameraExample-umbrella.h"; sourceTree = "<group>"; };
<<<<<<< HEAD
		B30D3662773FF8DCD8DDB6995832B420 /* TMUserInterfaceIdiom.swift */ = {isa = PBXFileReference; includeInIndex = 1; lastKnownFileType = sourcecode.swift; name = TMUserInterfaceIdiom.swift; path = Source/TMUserInterfaceIdiom.swift; sourceTree = "<group>"; };
		B321C73955714AFB57F9DB8F1090071D /* Utils.framework */ = {isa = PBXFileReference; explicitFileType = wrapper.framework; includeInIndex = 0; path = Utils.framework; sourceTree = BUILT_PRODUCTS_DIR; };
		B3F54CB295EBC6B3792A4B26F7E00DA9 /* StrokeSelectorController.swift */ = {isa = PBXFileReference; includeInIndex = 1; lastKnownFileType = sourcecode.swift; path = StrokeSelectorController.swift; sourceTree = "<group>"; };
		B42A1834E88A05AE7933705864ABF334 /* StatusBarStyleDefining.swift */ = {isa = PBXFileReference; includeInIndex = 1; lastKnownFileType = sourcecode.swift; name = StatusBarStyleDefining.swift; path = Source/StatusBarStyleDefining.swift; sourceTree = "<group>"; };
		B52E0B3B0DCBA6A8214EA330A25892DC /* CameraFilterCollectionCell.swift */ = {isa = PBXFileReference; includeInIndex = 1; lastKnownFileType = sourcecode.swift; path = CameraFilterCollectionCell.swift; sourceTree = "<group>"; };
		B7F909317E58EF8585BEC77F9ED8A653 /* ShowModalFromTopAnimator.swift */ = {isa = PBXFileReference; includeInIndex = 1; lastKnownFileType = sourcecode.swift; name = ShowModalFromTopAnimator.swift; path = Source/ShowModalFromTopAnimator.swift; sourceTree = "<group>"; };
=======
		B16E305A8F93D042EBC19D1E56BD0FE6 /* MediaClipsCollectionView.swift */ = {isa = PBXFileReference; includeInIndex = 1; lastKnownFileType = sourcecode.swift; path = MediaClipsCollectionView.swift; sourceTree = "<group>"; };
		B1889C3317228340A0BEFC7A929C927B /* KanvasCameraAnalyticsProvider.swift */ = {isa = PBXFileReference; includeInIndex = 1; lastKnownFileType = sourcecode.swift; path = KanvasCameraAnalyticsProvider.swift; sourceTree = "<group>"; };
		B321C73955714AFB57F9DB8F1090071D /* Utils.framework */ = {isa = PBXFileReference; explicitFileType = wrapper.framework; includeInIndex = 0; name = Utils.framework; path = Utils.framework; sourceTree = BUILT_PRODUCTS_DIR; };
		B4B1194E3AA6AC1C285C5FC5B7BE07F6 /* CameraInputOutput.swift */ = {isa = PBXFileReference; includeInIndex = 1; lastKnownFileType = sourcecode.swift; path = CameraInputOutput.swift; sourceTree = "<group>"; };
		B88F3E0FB016FF490A822EED0274BC0D /* EditorTextView.swift */ = {isa = PBXFileReference; includeInIndex = 1; lastKnownFileType = sourcecode.swift; path = EditorTextView.swift; sourceTree = "<group>"; };
		B97B40D3D903C476375BB20E0F2C4657 /* MMCQ.swift */ = {isa = PBXFileReference; includeInIndex = 1; lastKnownFileType = sourcecode.swift; path = MMCQ.swift; sourceTree = "<group>"; };
		B9F01BB660527640CC3485A2741E9193 /* GLRenderer.swift */ = {isa = PBXFileReference; includeInIndex = 1; lastKnownFileType = sourcecode.swift; path = GLRenderer.swift; sourceTree = "<group>"; };
		BB41EFBF18D9F2AD9C9CFB73997FB6BC /* KanvasUIImagePickerViewController.swift */ = {isa = PBXFileReference; includeInIndex = 1; lastKnownFileType = sourcecode.swift; path = KanvasUIImagePickerViewController.swift; sourceTree = "<group>"; };
		BB62FE1283D91E15409AB8B5FFA65ED0 /* NavigationBarStyleDefining.swift */ = {isa = PBXFileReference; includeInIndex = 1; lastKnownFileType = sourcecode.swift; name = NavigationBarStyleDefining.swift; path = Source/NavigationBarStyleDefining.swift; sourceTree = "<group>"; };
>>>>>>> 01f5d686
		BC944AAEAF15A8E42A88653064AF4C0E /* Pods-KanvasCameraExampleTests-acknowledgements.markdown */ = {isa = PBXFileReference; includeInIndex = 1; lastKnownFileType = text; path = "Pods-KanvasCameraExampleTests-acknowledgements.markdown"; sourceTree = "<group>"; };
		BD3EED9B0F547FD4584646C4597927A4 /* TumblrTheme-umbrella.h */ = {isa = PBXFileReference; includeInIndex = 1; lastKnownFileType = sourcecode.c.h; path = "TumblrTheme-umbrella.h"; sourceTree = "<group>"; };
		BE406302FAF283AA867E25A7ABA21C7C /* RaveFilter.swift */ = {isa = PBXFileReference; includeInIndex = 1; lastKnownFileType = sourcecode.swift; path = RaveFilter.swift; sourceTree = "<group>"; };
		C0826ABF109EAE6F905502A03B710652 /* FilterCollectionInnerCell.swift */ = {isa = PBXFileReference; includeInIndex = 1; lastKnownFileType = sourcecode.swift; path = FilterCollectionInnerCell.swift; sourceTree = "<group>"; };
		C27691A2FA52347F49CB880287668B53 /* Texture.swift */ = {isa = PBXFileReference; includeInIndex = 1; lastKnownFileType = sourcecode.swift; path = Texture.swift; sourceTree = "<group>"; };
		C593FE1500066D47B44BE363FE37FDD0 /* ShowModalFromTopAnimator.swift */ = {isa = PBXFileReference; includeInIndex = 1; lastKnownFileType = sourcecode.swift; name = ShowModalFromTopAnimator.swift; path = Source/ShowModalFromTopAnimator.swift; sourceTree = "<group>"; };
		C5D84E419BCAECB01D4F2D592E22BF1B /* KanvasCamera-Info.plist */ = {isa = PBXFileReference; includeInIndex = 1; lastKnownFileType = text.plist.xml; path = "KanvasCamera-Info.plist"; sourceTree = "<group>"; };
		C70C0B9535F24745812DBC682749EF34 /* FilterType.swift */ = {isa = PBXFileReference; includeInIndex = 1; lastKnownFileType = sourcecode.swift; path = FilterType.swift; sourceTree = "<group>"; };
		C78A8629937E1D15EC7D5CD842A2684B /* ExtendedButton.swift */ = {isa = PBXFileReference; includeInIndex = 1; lastKnownFileType = sourcecode.swift; path = ExtendedButton.swift; sourceTree = "<group>"; };
		C9AC2CA5D9B568C06452E8113F8B9E08 /* ViewTransformations.swift */ = {isa = PBXFileReference; includeInIndex = 1; lastKnownFileType = sourcecode.swift; path = ViewTransformations.swift; sourceTree = "<group>"; };
		CBF0CCD093AD8EE84FBAAAF873F9865C /* XCTest.framework */ = {isa = PBXFileReference; lastKnownFileType = wrapper.framework; name = XCTest.framework; path = Platforms/iPhoneOS.platform/Developer/SDKs/iPhoneOS12.2.sdk/System/Library/Frameworks/XCTest.framework; sourceTree = DEVELOPER_DIR; };
		CCAFAEBE89BE0F9091396494660844D1 /* OpenGLES.framework */ = {isa = PBXFileReference; lastKnownFileType = wrapper.framework; name = OpenGLES.framework; path = Platforms/iPhoneOS.platform/Developer/SDKs/iPhoneOS12.2.sdk/System/Library/Frameworks/OpenGLES.framework; sourceTree = DEVELOPER_DIR; };
		CD3C042C312FD6985ED3A8E4F5326259 /* ImagePoolFilter.swift */ = {isa = PBXFileReference; includeInIndex = 1; lastKnownFileType = sourcecode.swift; path = ImagePoolFilter.swift; sourceTree = "<group>"; };
		CF03BD865A46025370B0C99B3B5C57F7 /* ToastPresentationStyle.swift */ = {isa = PBXFileReference; includeInIndex = 1; lastKnownFileType = sourcecode.swift; name = ToastPresentationStyle.swift; path = Source/ToastPresentationStyle.swift; sourceTree = "<group>"; };
		CF1A8606E70F26536B8BBA51F5DC392A /* Filter.swift */ = {isa = PBXFileReference; includeInIndex = 1; lastKnownFileType = sourcecode.swift; path = Filter.swift; sourceTree = "<group>"; };
		D0A372B186AC645CCCF115F09BF42D2D /* CameraSettings.swift */ = {isa = PBXFileReference; includeInIndex = 1; lastKnownFileType = sourcecode.swift; path = CameraSettings.swift; sourceTree = "<group>"; };
		D1C3E5AE4229F539532BB99A35A41EF1 /* SharedUI-umbrella.h */ = {isa = PBXFileReference; includeInIndex = 1; lastKnownFileType = sourcecode.c.h; path = "SharedUI-umbrella.h"; sourceTree = "<group>"; };
		D3067EAFD5B0A06885968D137840DB70 /* FBSnapshotTestCasePlatform.h */ = {isa = PBXFileReference; includeInIndex = 1; lastKnownFileType = sourcecode.c.h; name = FBSnapshotTestCasePlatform.h; path = FBSnapshotTestCase/FBSnapshotTestCasePlatform.h; sourceTree = "<group>"; };
<<<<<<< HEAD
		D34A51EF959E1A4DD04581266C74449B /* TagsViewAnimationCoordinator.swift */ = {isa = PBXFileReference; includeInIndex = 1; lastKnownFileType = sourcecode.swift; path = TagsViewAnimationCoordinator.swift; sourceTree = "<group>"; };
		D3D4C6BB5EA5B650C02836985FAFBD98 /* KanvasUIImagePickerViewController.swift */ = {isa = PBXFileReference; includeInIndex = 1; lastKnownFileType = sourcecode.swift; path = KanvasUIImagePickerViewController.swift; sourceTree = "<group>"; };
		D455AE0E154FD88231D80F2B2A705438 /* CGRect+Center.swift */ = {isa = PBXFileReference; includeInIndex = 1; lastKnownFileType = sourcecode.swift; path = "CGRect+Center.swift"; sourceTree = "<group>"; };
		D58203936586AA24F1FCE823C7CCC283 /* String+HexColor.swift */ = {isa = PBXFileReference; includeInIndex = 1; lastKnownFileType = sourcecode.swift; name = "String+HexColor.swift"; path = "Source/String+HexColor.swift"; sourceTree = "<group>"; };
		D7548B56A4C1CE12F56C61E6624C5DC0 /* TumblrTheme.xcconfig */ = {isa = PBXFileReference; includeInIndex = 1; lastKnownFileType = text.xcconfig; path = TumblrTheme.xcconfig; sourceTree = "<group>"; };
		D83821184A25D18D3F177013E374AEBD /* HorizontalCollectionLayout.swift */ = {isa = PBXFileReference; includeInIndex = 1; lastKnownFileType = sourcecode.swift; path = HorizontalCollectionLayout.swift; sourceTree = "<group>"; };
		D88EBBC7B9D72ECF87BE082D97A46D72 /* Array+Move.swift */ = {isa = PBXFileReference; includeInIndex = 1; lastKnownFileType = sourcecode.swift; path = "Array+Move.swift"; sourceTree = "<group>"; };
		D8AE10F8241E23EC547B346CC10938D8 /* SuggestedTagView.swift */ = {isa = PBXFileReference; includeInIndex = 1; lastKnownFileType = sourcecode.swift; path = SuggestedTagView.swift; sourceTree = "<group>"; };
		D9E0F1EE49EEE7CF9D86583262AC68A6 /* EditionMenuCollectionController.swift */ = {isa = PBXFileReference; includeInIndex = 1; lastKnownFileType = sourcecode.swift; path = EditionMenuCollectionController.swift; sourceTree = "<group>"; };
		D9EF6DA144627096D3288C9EF1A12030 /* OptionsStackView.swift */ = {isa = PBXFileReference; includeInIndex = 1; lastKnownFileType = sourcecode.swift; path = OptionsStackView.swift; sourceTree = "<group>"; };
		D9F693CBFC463593A367EA30E7EE72D9 /* MediaClipsCollectionController.swift */ = {isa = PBXFileReference; includeInIndex = 1; lastKnownFileType = sourcecode.swift; path = MediaClipsCollectionController.swift; sourceTree = "<group>"; };
		DA1A0E360B541D5184AA60F63972554B /* UIColor+Lerp.swift */ = {isa = PBXFileReference; includeInIndex = 1; lastKnownFileType = sourcecode.swift; path = "UIColor+Lerp.swift"; sourceTree = "<group>"; };
		DB30293500E11782BBBBE7C1BB7686B2 /* MediaInfo.swift */ = {isa = PBXFileReference; includeInIndex = 1; lastKnownFileType = sourcecode.swift; path = MediaInfo.swift; sourceTree = "<group>"; };
		DBE405C5B28D3A1C04CA7D56C6A81BFC /* RGBFilter.swift */ = {isa = PBXFileReference; includeInIndex = 1; lastKnownFileType = sourcecode.swift; path = RGBFilter.swift; sourceTree = "<group>"; };
		DCA7BA0A97519D265F8CFE1C68AC2AA8 /* CameraView.swift */ = {isa = PBXFileReference; includeInIndex = 1; lastKnownFileType = sourcecode.swift; path = CameraView.swift; sourceTree = "<group>"; };
		DCB3A95666ED2C5FE63901EDABBD9D10 /* TagsView.swift */ = {isa = PBXFileReference; includeInIndex = 1; lastKnownFileType = sourcecode.swift; path = TagsView.swift; sourceTree = "<group>"; };
		DD124425327766C956E81EF60CA531BC /* KanvasCamera.podspec.json */ = {isa = PBXFileReference; includeInIndex = 1; lastKnownFileType = text.json; path = KanvasCamera.podspec.json; sourceTree = "<group>"; };
		DD2378A93DF704615531D2F61F248ED9 /* FilterItem.swift */ = {isa = PBXFileReference; includeInIndex = 1; lastKnownFileType = sourcecode.swift; path = FilterItem.swift; sourceTree = "<group>"; };
=======
		D409B82417DD7DA33A31E10400E033A2 /* EditorFilterCollectionController.swift */ = {isa = PBXFileReference; includeInIndex = 1; lastKnownFileType = sourcecode.swift; path = EditorFilterCollectionController.swift; sourceTree = "<group>"; };
		D55DB9F094E0456855A17EF044FE0109 /* TextureSelectorController.swift */ = {isa = PBXFileReference; includeInIndex = 1; lastKnownFileType = sourcecode.swift; path = TextureSelectorController.swift; sourceTree = "<group>"; };
		D761841142674FCA80643C1DAB89B83D /* Synchronized.swift */ = {isa = PBXFileReference; includeInIndex = 1; lastKnownFileType = sourcecode.swift; path = Synchronized.swift; sourceTree = "<group>"; };
		D9AFE24002AEC7D09879657057B75ABA /* TMPageViewController.swift */ = {isa = PBXFileReference; includeInIndex = 1; lastKnownFileType = sourcecode.swift; name = TMPageViewController.swift; path = Source/TMPageViewController.swift; sourceTree = "<group>"; };
		DA3E2FAD51C2E798527E4912DE3B9A97 /* EditorFilterCollectionCell.swift */ = {isa = PBXFileReference; includeInIndex = 1; lastKnownFileType = sourcecode.swift; path = EditorFilterCollectionCell.swift; sourceTree = "<group>"; };
		DB5238B72C40B81BDDD6CD86BBEF7FEC /* KanvasCamera-dummy.m */ = {isa = PBXFileReference; includeInIndex = 1; lastKnownFileType = sourcecode.c.objc; path = "KanvasCamera-dummy.m"; sourceTree = "<group>"; };
		DD6F6DC23589DD561735D17ACFA706CF /* UIColor+Util.swift */ = {isa = PBXFileReference; includeInIndex = 1; lastKnownFileType = sourcecode.swift; name = "UIColor+Util.swift"; path = "Source/UIColor+Util.swift"; sourceTree = "<group>"; };
>>>>>>> 01f5d686
		DE35F81C954881204729C569018D98C0 /* FBSnapshotTestController.m */ = {isa = PBXFileReference; includeInIndex = 1; lastKnownFileType = sourcecode.c.objc; name = FBSnapshotTestController.m; path = FBSnapshotTestCase/FBSnapshotTestController.m; sourceTree = "<group>"; };
		DF829A8E3C6D8D177F1ABF774B403588 /* UIViewController+Orientation.swift */ = {isa = PBXFileReference; includeInIndex = 1; lastKnownFileType = sourcecode.swift; name = "UIViewController+Orientation.swift"; path = "Source/UIViewController+Orientation.swift"; sourceTree = "<group>"; };
		DF9663531FAEDA37547AC474E91D3532 /* HorizontalCollectionLayout.swift */ = {isa = PBXFileReference; includeInIndex = 1; lastKnownFileType = sourcecode.swift; path = HorizontalCollectionLayout.swift; sourceTree = "<group>"; };
		DFD774620EB7BDED6A81530239D30E61 /* ScrollHandler.swift */ = {isa = PBXFileReference; includeInIndex = 1; lastKnownFileType = sourcecode.swift; path = ScrollHandler.swift; sourceTree = "<group>"; };
		DFDECDA8209742F258A547B3D72A698F /* Pencil.swift */ = {isa = PBXFileReference; includeInIndex = 1; lastKnownFileType = sourcecode.swift; path = Pencil.swift; sourceTree = "<group>"; };
		DFE3B885D482EBB73356633A05D70D5A /* Pods-KanvasCameraExample-acknowledgements.markdown */ = {isa = PBXFileReference; includeInIndex = 1; lastKnownFileType = text; path = "Pods-KanvasCameraExample-acknowledgements.markdown"; sourceTree = "<group>"; };
		DFE693DB683DB8343CF80B10885BDDA9 /* ExtendedStackView.swift */ = {isa = PBXFileReference; includeInIndex = 1; lastKnownFileType = sourcecode.swift; path = ExtendedStackView.swift; sourceTree = "<group>"; };
		E0956940883830C651240E754E3ECC52 /* UIImage+Diff.m */ = {isa = PBXFileReference; includeInIndex = 1; lastKnownFileType = sourcecode.c.objc; name = "UIImage+Diff.m"; path = "FBSnapshotTestCase/Categories/UIImage+Diff.m"; sourceTree = "<group>"; };
		E0AE2739E556754C74E4FD560F364DD2 /* TumblrTheme.podspec */ = {isa = PBXFileReference; explicitFileType = text.script.ruby; includeInIndex = 1; indentWidth = 2; lastKnownFileType = text; path = TumblrTheme.podspec; sourceTree = "<group>"; tabWidth = 2; xcLanguageSpecificationIdentifier = xcode.lang.ruby; };
		E18B8F729F3B29C8F79D5671B37887BE /* Device.swift */ = {isa = PBXFileReference; includeInIndex = 1; lastKnownFileType = sourcecode.swift; path = Device.swift; sourceTree = "<group>"; };
		E1CB5283A1F28D329E58EA3C8E53ACE0 /* ChromaFilter.swift */ = {isa = PBXFileReference; includeInIndex = 1; lastKnownFileType = sourcecode.swift; path = ChromaFilter.swift; sourceTree = "<group>"; };
		E25B88F25CD48FE1638FD52911A6824F /* Pods-KanvasCameraExample.modulemap */ = {isa = PBXFileReference; includeInIndex = 1; lastKnownFileType = sourcecode.module; path = "Pods-KanvasCameraExample.modulemap"; sourceTree = "<group>"; };
		E26684D46C1F01977B8666FCC2389D89 /* TumblrTheme-prefix.pch */ = {isa = PBXFileReference; includeInIndex = 1; lastKnownFileType = sourcecode.c.h; path = "TumblrTheme-prefix.pch"; sourceTree = "<group>"; };
		E280AC1A93C046D2DFF54B924C80F2EC /* GifVideoOutputHandler.swift */ = {isa = PBXFileReference; includeInIndex = 1; lastKnownFileType = sourcecode.swift; path = GifVideoOutputHandler.swift; sourceTree = "<group>"; };
		E2E546106C5BAAD30C1B4AAECE01A927 /* ColorPickerView.swift */ = {isa = PBXFileReference; includeInIndex = 1; lastKnownFileType = sourcecode.swift; path = ColorPickerView.swift; sourceTree = "<group>"; };
		E354F8FD537351F26F7949B4EBFA5101 /* UIImage+Diff.h */ = {isa = PBXFileReference; includeInIndex = 1; lastKnownFileType = sourcecode.c.h; name = "UIImage+Diff.h"; path = "FBSnapshotTestCase/Categories/UIImage+Diff.h"; sourceTree = "<group>"; };
<<<<<<< HEAD
		E55A8A080A935E44389B562E126529ED /* CVPixelBuffer+sampleBuffer.swift */ = {isa = PBXFileReference; includeInIndex = 1; lastKnownFileType = sourcecode.swift; path = "CVPixelBuffer+sampleBuffer.swift"; sourceTree = "<group>"; };
=======
		E50DC09964583F9A8CE6AED21D4E87DE /* UIColor+Lerp.swift */ = {isa = PBXFileReference; includeInIndex = 1; lastKnownFileType = sourcecode.swift; path = "UIColor+Lerp.swift"; sourceTree = "<group>"; };
>>>>>>> 01f5d686
		E621F768263424D9C5C35D58513625CB /* FBSnapshotTestCase-umbrella.h */ = {isa = PBXFileReference; includeInIndex = 1; lastKnownFileType = sourcecode.c.h; path = "FBSnapshotTestCase-umbrella.h"; sourceTree = "<group>"; };
		E6A1EE4C59CF2EFEAADEED1C740B01EF /* ColorCollectionCell.swift */ = {isa = PBXFileReference; includeInIndex = 1; lastKnownFileType = sourcecode.swift; path = ColorCollectionCell.swift; sourceTree = "<group>"; };
		E6A24BDBCAA73887268D0A74171528A9 /* EMInterferenceFilter.swift */ = {isa = PBXFileReference; includeInIndex = 1; lastKnownFileType = sourcecode.swift; path = EMInterferenceFilter.swift; sourceTree = "<group>"; };
		E84847418A3BB0E783374BD04C4FD217 /* TagsViewAnimationCoordinator.swift */ = {isa = PBXFileReference; includeInIndex = 1; lastKnownFileType = sourcecode.swift; path = TagsViewAnimationCoordinator.swift; sourceTree = "<group>"; };
		E89F800F750869ADD1F74AD2410C3B72 /* silence.aac */ = {isa = PBXFileReference; includeInIndex = 1; name = silence.aac; path = Resources/silence.aac; sourceTree = "<group>"; };
		EA718A72E676291836EBB46B85242155 /* UIImage+Snapshot.h */ = {isa = PBXFileReference; includeInIndex = 1; lastKnownFileType = sourcecode.c.h; name = "UIImage+Snapshot.h"; path = "FBSnapshotTestCase/Categories/UIImage+Snapshot.h"; sourceTree = "<group>"; };
		EB650864B416AD9C16CC66A8E69D8544 /* Pods-KanvasCameraExample-frameworks.sh */ = {isa = PBXFileReference; includeInIndex = 1; lastKnownFileType = text.script.sh; path = "Pods-KanvasCameraExample-frameworks.sh"; sourceTree = "<group>"; };
		EBF3536480A04E5A99A34E5487DB6388 /* ImagePreviewController.swift */ = {isa = PBXFileReference; includeInIndex = 1; lastKnownFileType = sourcecode.swift; path = ImagePreviewController.swift; sourceTree = "<group>"; };
		EC45FA899D67A357BFCC7D1765742461 /* TextOptions.swift */ = {isa = PBXFileReference; includeInIndex = 1; lastKnownFileType = sourcecode.swift; path = TextOptions.swift; sourceTree = "<group>"; };
		EC4E21110729C7A0E309C3DB073D1ECD /* Pods-KanvasCameraExample-Info.plist */ = {isa = PBXFileReference; includeInIndex = 1; lastKnownFileType = text.plist.xml; path = "Pods-KanvasCameraExample-Info.plist"; sourceTree = "<group>"; };
		EE1DCE99F859BE7FE4C7A098938703A5 /* EditionMenuCollectionCell.swift */ = {isa = PBXFileReference; includeInIndex = 1; lastKnownFileType = sourcecode.swift; path = EditionMenuCollectionCell.swift; sourceTree = "<group>"; };
		EF390AB709C2252ACACBAAAF45451353 /* UIView+Shadows.swift */ = {isa = PBXFileReference; includeInIndex = 1; lastKnownFileType = sourcecode.swift; name = "UIView+Shadows.swift"; path = "Source/UIView+Shadows.swift"; sourceTree = "<group>"; };
		EF53D290F564A9B10CEF56C9DC2010F2 /* UIImage+Compare.m */ = {isa = PBXFileReference; includeInIndex = 1; lastKnownFileType = sourcecode.c.objc; name = "UIImage+Compare.m"; path = "FBSnapshotTestCase/Categories/UIImage+Compare.m"; sourceTree = "<group>"; };
<<<<<<< HEAD
		F07FE8389689E4696020D5C3FAFFD4BA /* TextCanvas.swift */ = {isa = PBXFileReference; includeInIndex = 1; lastKnownFileType = sourcecode.swift; path = TextCanvas.swift; sourceTree = "<group>"; };
		F09277E2368BFDE6AC62D1E08B8939AE /* MediaPickerButtonView.swift */ = {isa = PBXFileReference; includeInIndex = 1; lastKnownFileType = sourcecode.swift; path = MediaPickerButtonView.swift; sourceTree = "<group>"; };
		F09D894D50EFCC9C2D30630CFED85622 /* HorizontalCollectionView.swift */ = {isa = PBXFileReference; includeInIndex = 1; lastKnownFileType = sourcecode.swift; path = HorizontalCollectionView.swift; sourceTree = "<group>"; };
		F2F56E69F01AC738D70503318911E9F4 /* NSURL+Media.swift */ = {isa = PBXFileReference; includeInIndex = 1; lastKnownFileType = sourcecode.swift; path = "NSURL+Media.swift"; sourceTree = "<group>"; };
		F3A1F41E37E1B0B67E837835B625E8C7 /* ColorPickerViewController.swift */ = {isa = PBXFileReference; includeInIndex = 1; lastKnownFileType = sourcecode.swift; name = ColorPickerViewController.swift; path = Source/ColorPickerViewController.swift; sourceTree = "<group>"; };
		F41D1B4A4F9922C080DCF44A0A67F5E8 /* UIColor+Util.swift */ = {isa = PBXFileReference; includeInIndex = 1; lastKnownFileType = sourcecode.swift; name = "UIColor+Util.swift"; path = "Source/UIColor+Util.swift"; sourceTree = "<group>"; };
		F42331F1BB69CE6D41356FA8F6E4B56B /* UIFont+Utils.swift */ = {isa = PBXFileReference; includeInIndex = 1; lastKnownFileType = sourcecode.swift; path = "UIFont+Utils.swift"; sourceTree = "<group>"; };
		F5D55781C4DD26CF5D8A24B4910CBF91 /* PhotoOutputHandler.swift */ = {isa = PBXFileReference; includeInIndex = 1; lastKnownFileType = sourcecode.swift; path = PhotoOutputHandler.swift; sourceTree = "<group>"; };
=======
		EF75491278080D26ED0551EDE8A22A8A /* RGBFilter.swift */ = {isa = PBXFileReference; includeInIndex = 1; lastKnownFileType = sourcecode.swift; path = RGBFilter.swift; sourceTree = "<group>"; };
		F20D599F8CA75A01EEA4A5CDDC64F3E7 /* ShaderUtilities.swift */ = {isa = PBXFileReference; includeInIndex = 1; lastKnownFileType = sourcecode.swift; path = ShaderUtilities.swift; sourceTree = "<group>"; };
		F29C4ED92805295109DAD1064DBC82B8 /* LoadingIndicatorView.swift */ = {isa = PBXFileReference; includeInIndex = 1; lastKnownFileType = sourcecode.swift; path = LoadingIndicatorView.swift; sourceTree = "<group>"; };
		F50620024F02ACB38E447D66C5F618AC /* TumblrTheme.xcconfig */ = {isa = PBXFileReference; includeInIndex = 1; lastKnownFileType = text.xcconfig; path = TumblrTheme.xcconfig; sourceTree = "<group>"; };
		F5A728F75CAE1B683C75DE18B32888EE /* WavePoolFilter.swift */ = {isa = PBXFileReference; includeInIndex = 1; lastKnownFileType = sourcecode.swift; path = WavePoolFilter.swift; sourceTree = "<group>"; };
		F7BE16163039D333C0075693E721E047 /* UIGestureRecognizer+Active.swift */ = {isa = PBXFileReference; includeInIndex = 1; lastKnownFileType = sourcecode.swift; path = "UIGestureRecognizer+Active.swift"; sourceTree = "<group>"; };
		F8D8C582FF16B57A46E78ED4BBCD7610 /* TMUserInterfaceIdiom.swift */ = {isa = PBXFileReference; includeInIndex = 1; lastKnownFileType = sourcecode.swift; name = TMUserInterfaceIdiom.swift; path = Source/TMUserInterfaceIdiom.swift; sourceTree = "<group>"; };
		F9B8BEC8BD08301004D0642598C0A59D /* TagsViewCollectionViewLayout.swift */ = {isa = PBXFileReference; includeInIndex = 1; lastKnownFileType = sourcecode.swift; path = TagsViewCollectionViewLayout.swift; sourceTree = "<group>"; };
>>>>>>> 01f5d686
		FA5E750D777F8812B73B90F8308F9F11 /* Pods-KanvasCameraExample.release.xcconfig */ = {isa = PBXFileReference; includeInIndex = 1; lastKnownFileType = text.xcconfig; path = "Pods-KanvasCameraExample.release.xcconfig"; sourceTree = "<group>"; };
		FA5EE9AADB5A2ABD160D23407CA8274F /* DrawingController.swift */ = {isa = PBXFileReference; includeInIndex = 1; lastKnownFileType = sourcecode.swift; path = DrawingController.swift; sourceTree = "<group>"; };
		FAE00CCD8158A99C6619DD97EA52F6CB /* EditionMenuCollectionController.swift */ = {isa = PBXFileReference; includeInIndex = 1; lastKnownFileType = sourcecode.swift; path = EditionMenuCollectionController.swift; sourceTree = "<group>"; };
		FB02BB75669E22BDC9D46EE796D4246B /* CameraZoomHandler.swift */ = {isa = PBXFileReference; includeInIndex = 1; lastKnownFileType = sourcecode.swift; path = CameraZoomHandler.swift; sourceTree = "<group>"; };
		FB56F9679334B148C1BEF7C63C70B856 /* PostOptionsConstants.swift */ = {isa = PBXFileReference; includeInIndex = 1; lastKnownFileType = sourcecode.swift; path = PostOptionsConstants.swift; sourceTree = "<group>"; };
		FCE65A8CA7DF94CBA76B0CA4FDD978FD /* Sharpie.swift */ = {isa = PBXFileReference; includeInIndex = 1; lastKnownFileType = sourcecode.swift; path = Sharpie.swift; sourceTree = "<group>"; };
		FCE80FFE756F4E660A7046942B5B2EC7 /* Utils-Info.plist */ = {isa = PBXFileReference; includeInIndex = 1; lastKnownFileType = text.plist.xml; path = "Utils-Info.plist"; sourceTree = "<group>"; };
		FEFD9E78B4AD605C2008E9255F336937 /* StrokeSelectorController.swift */ = {isa = PBXFileReference; includeInIndex = 1; lastKnownFileType = sourcecode.swift; path = StrokeSelectorController.swift; sourceTree = "<group>"; };
		FF418A180A8FFB16D9D8A2A38A7C0181 /* MediaClipsEditorViewController.swift */ = {isa = PBXFileReference; includeInIndex = 1; lastKnownFileType = sourcecode.swift; path = MediaClipsEditorViewController.swift; sourceTree = "<group>"; };
		FFF1D291583631CBEF0DEB537B2C890F /* CVPixelBuffer+sampleBuffer.swift */ = {isa = PBXFileReference; includeInIndex = 1; lastKnownFileType = sourcecode.swift; path = "CVPixelBuffer+sampleBuffer.swift"; sourceTree = "<group>"; };
		FFFFD64D6E6B2434EC9FAE5F678C5431 /* StrokeSelectorView.swift */ = {isa = PBXFileReference; includeInIndex = 1; lastKnownFileType = sourcecode.swift; path = StrokeSelectorView.swift; sourceTree = "<group>"; };
/* End PBXFileReference section */

/* Begin PBXFrameworksBuildPhase section */
		0F634D4AE40B89100911C558187DFE89 /* Frameworks */ = {
			isa = PBXFrameworksBuildPhase;
			buildActionMask = 2147483647;
			files = (
				04F2F97C0BD941248846086297E9CB59 /* Foundation.framework in Frameworks */,
			);
			runOnlyForDeploymentPostprocessing = 0;
		};
		405F929F7F232A11474D94FA1B084B8F /* Frameworks */ = {
			isa = PBXFrameworksBuildPhase;
			buildActionMask = 2147483647;
			files = (
				D344275ADBB27539B04B2075591BDBEB /* Foundation.framework in Frameworks */,
				A5C78631227565DFDD0B3F9B11149714 /* GLKit.framework in Frameworks */,
				C69F3D2C20C300522E53E6769963627C /* OpenGLES.framework in Frameworks */,
				2A96A560C215335F3AA9F8A65BABBEDD /* SharedUI.framework in Frameworks */,
				0AF759C6D29F350921C544B59D6916A9 /* TumblrTheme.framework in Frameworks */,
				105403EA70D8DC8C646596973509C3C3 /* UIKit.framework in Frameworks */,
			);
			runOnlyForDeploymentPostprocessing = 0;
		};
		715351E618F193D360365F002D9A9344 /* Frameworks */ = {
			isa = PBXFrameworksBuildPhase;
			buildActionMask = 2147483647;
			files = (
				E4C3DBB310E4BAA6E98DDF87923D3870 /* Foundation.framework in Frameworks */,
				B4C9354670D569EA34777DC29BF5CB28 /* UIKit.framework in Frameworks */,
				4CF2C720C966E814AB3745F4E9A1143C /* Utils.framework in Frameworks */,
			);
			runOnlyForDeploymentPostprocessing = 0;
		};
		B57D6A2FF4CC12F197DE0F43AF6D3B4C /* Frameworks */ = {
			isa = PBXFrameworksBuildPhase;
			buildActionMask = 2147483647;
			files = (
				0D3D3F36A1F3BA2DD50E3A3615D56F8A /* Foundation.framework in Frameworks */,
			);
			runOnlyForDeploymentPostprocessing = 0;
		};
		D644F3A3AB0BC951D57B5B5AB072708E /* Frameworks */ = {
			isa = PBXFrameworksBuildPhase;
			buildActionMask = 2147483647;
			files = (
				F19E04E331336F18644B78B94D68E5EC /* Foundation.framework in Frameworks */,
			);
			runOnlyForDeploymentPostprocessing = 0;
		};
		DBFF320653424ADAE7FAD1766CC4A55F /* Frameworks */ = {
			isa = PBXFrameworksBuildPhase;
			buildActionMask = 2147483647;
			files = (
				B125B323F6465FC97C706A5141E3C30E /* Foundation.framework in Frameworks */,
				275F401C13D56A7B141D211E8303084B /* TumblrTheme.framework in Frameworks */,
				8A9CEB9C33B5F14661A0BCC8F0EEF88B /* UIKit.framework in Frameworks */,
			);
			runOnlyForDeploymentPostprocessing = 0;
		};
		E581515110D66F94F80A6937831489A1 /* Frameworks */ = {
			isa = PBXFrameworksBuildPhase;
			buildActionMask = 2147483647;
			files = (
				B25D795BDC4F426BC01EFC911F368B81 /* Foundation.framework in Frameworks */,
				14C511527597E5846AB2627F791C7D8E /* QuartzCore.framework in Frameworks */,
				E0B8D095C732352C854D365B9E5B993D /* UIKit.framework in Frameworks */,
				6AE239C5D116E1C06F5705699FB9EAF0 /* XCTest.framework in Frameworks */,
			);
			runOnlyForDeploymentPostprocessing = 0;
		};
/* End PBXFrameworksBuildPhase section */

/* Begin PBXGroup section */
		0F6B190EC68683DB153C809C99C93E6C /* Settings */ = {
			isa = PBXGroup;
			children = (
				D0A372B186AC645CCCF115F09BF42D2D /* CameraSettings.swift */,
			);
<<<<<<< HEAD
			name = SharedUI;
			path = ../../../SharedUI;
			sourceTree = "<group>";
		};
		05ADD9E3A557B49D94E07A2C7EF6B31D /* Resources */ = {
			isa = PBXGroup;
			children = (
				FF37D00A2EFF593D21E92E6F12688234 /* Assets.xcassets */,
				A10AE98E32E7197893CE56B387DE44BE /* Shaders */,
				5ADBEB0C76CF85E1A2F75150BC41C112 /* silence.aac */,
			);
			name = Resources;
			sourceTree = "<group>";
		};
		16A5466DCF86272C097885EBAE9FF950 /* HorizontalCollectionView */ = {
			isa = PBXGroup;
			children = (
				D83821184A25D18D3F177013E374AEBD /* HorizontalCollectionLayout.swift */,
				F09D894D50EFCC9C2D30630CFED85622 /* HorizontalCollectionView.swift */,
			);
			path = HorizontalCollectionView;
=======
			name = Settings;
			path = Classes/Settings;
>>>>>>> 01f5d686
			sourceTree = "<group>";
		};
		16E79A37DCA6D6DA3271FC7FB8B26F1A /* StrokeSelector */ = {
			isa = PBXGroup;
			children = (
				FEFD9E78B4AD605C2008E9255F336937 /* StrokeSelectorController.swift */,
				FFFFD64D6E6B2434EC9FAE5F678C5431 /* StrokeSelectorView.swift */,
			);
			path = StrokeSelector;
			sourceTree = "<group>";
		};
		20DA5A5A8BEDA0E26DEA62D15BE8A79B /* Utility */ = {
			isa = PBXGroup;
			children = (
				1FDBF5E4D2F954B88A63B897126BBB0D /* ConicalGradientLayer.swift */,
				E18B8F729F3B29C8F79D5671B37887BE /* Device.swift */,
				1BB1A3791A540110AA21F5E219FA6BFA /* IgnoreTouchesCollectionView.swift */,
				477E3E8893CAAD0421C9A73773DC592B /* IgnoreTouchesView.swift */,
				1C5D35190E8DB0A2CB4E91F2A6AD0885 /* MediaMetadata.swift */,
				1F5A117832B9FA0E2A4C625665D22AFD /* Queue.swift */,
				8F520229311AB86476CB7A824192D21B /* RGBA.swift */,
				D761841142674FCA80643C1DAB89B83D /* Synchronized.swift */,
				81D53E7A40CA845C45863E36156EBA0E /* TrashView.swift */,
				455FA0B6F9B90658A3E70544F9352408 /* UIUpdate.swift */,
				57B4BC9CD4B1E777336968BA887CE682 /* ColorThief */,
				E05A0AF84F02776E55B00A75642F89F9 /* HorizontalCollectionView */,
			);
<<<<<<< HEAD
			path = Textures;
=======
			name = Utility;
			path = Classes/Utility;
>>>>>>> 01f5d686
			sourceTree = "<group>";
		};
		25BCB777FEFDA95FC8948F050CF2038E /* Filters */ = {
			isa = PBXGroup;
			children = (
<<<<<<< HEAD
				A7DE7D96E93052F7DDD11EC9362D1CE1 /* DrawingCanvas.swift */,
				ACE607D2DD86FB8D508B25DE253387E5 /* DrawingController.swift */,
				3DD68B547A12A54D2145245AE4789BFA /* DrawingView.swift */,
				1F3F7AEF4AD9F6B405BE583F397A46D2 /* StrokeSelector */,
				25F787F31A34233367CD405C757814CA /* Textures */,
				E9E51F1C57249CC4A68A9F24660A80EA /* TextureSelector */,
			);
			path = Drawing;
=======
				DA3E2FAD51C2E798527E4912DE3B9A97 /* EditorFilterCollectionCell.swift */,
				D409B82417DD7DA33A31E10400E033A2 /* EditorFilterCollectionController.swift */,
				0B323412966A1AB30DA97DAFD358D53C /* EditorFilterController.swift */,
				723DEF411C0A441EDF7DD59F5BAE0C45 /* EditorFilterView.swift */,
			);
			name = Filters;
			path = Filters;
>>>>>>> 01f5d686
			sourceTree = "<group>";
		};
		2FDF310107B3DA49E64933B8C25D57F0 /* ColorCollection */ = {
			isa = PBXGroup;
			children = (
				E6A1EE4C59CF2EFEAADEED1C740B01EF /* ColorCollectionCell.swift */,
				49ED8EFDB33F84E1C39B90821BCFE417 /* ColorCollectionController.swift */,
				07BC14D51A15DFB1B0C4E036C6B125B4 /* ColorCollectionView.swift */,
			);
			name = ColorCollection;
			path = ColorCollection;
			sourceTree = "<group>";
		};
		439C5CA3923B6F05DA2EBECBA62AFB24 /* Camera */ = {
			isa = PBXGroup;
			children = (
				3D251638A0AD3D4713337B7CB79A26CA /* CameraController.swift */,
				538D7920B2790B4E5994FFB2A95B1390 /* CameraInputController.swift */,
				05B4B9C66C719C0816B50341A3FC74BE /* CameraInputControllerDelegate.swift */,
				B4B1194E3AA6AC1C285C5FC5B7BE07F6 /* CameraInputOutput.swift */,
				3EE50A2845BE3CE56F26D7C52B9AE7F4 /* CameraView.swift */,
				FB02BB75669E22BDC9D46EE796D4246B /* CameraZoomHandler.swift */,
				504F5FDD7E594E0E78B930F09A566994 /* FilteredInputViewController.swift */,
				EBF3536480A04E5A99A34E5487DB6388 /* ImagePreviewController.swift */,
				BB41EFBF18D9F2AD9C9CFB73997FB6BC /* KanvasUIImagePickerViewController.swift */,
				AF165BE08C06A99F5751435852631B43 /* Filters */,
			);
			name = Camera;
			path = Classes/Camera;
			sourceTree = "<group>";
		};
		45E4BEB48F67ECE4946F86A2669DF19F /* Support Files */ = {
			isa = PBXGroup;
			children = (
				98FD387DFA194173633270BAF1BCD859 /* FBSnapshotTestCase.modulemap */,
				418E0471655A8CDB5EB2C290498D2FD3 /* FBSnapshotTestCase.xcconfig */,
				3A83AE4362CF1D4764E00E4602A2D648 /* FBSnapshotTestCase-dummy.m */,
				1B8ABEEA76ECDF1975B6D0787700F929 /* FBSnapshotTestCase-Info.plist */,
				746CC9C9E1B0E104CD1BA120C69A2526 /* FBSnapshotTestCase-prefix.pch */,
				E621F768263424D9C5C35D58513625CB /* FBSnapshotTestCase-umbrella.h */,
			);
			name = "Support Files";
			path = "../Target Support Files/FBSnapshotTestCase";
			sourceTree = "<group>";
		};
		48C212A345CAEC0FAB8E1F149C4E040A /* Support Files */ = {
			isa = PBXGroup;
			children = (
				65D1C7D4AF672C2E6FEBEB9E97F11D22 /* SharedUI.modulemap */,
				0EFF879C73283E64966C990EC1AF6B4A /* SharedUI.xcconfig */,
				AD31069D0B0C236B345CF90BB699FC8F /* SharedUI-dummy.m */,
				A6DF49B6C5D11579E0BCE365686E92CB /* SharedUI-Info.plist */,
				803A61F10C5E5BC9A948BE2EA2707290 /* SharedUI-prefix.pch */,
				D1C3E5AE4229F539532BB99A35A41EF1 /* SharedUI-umbrella.h */,
			);
			name = "Support Files";
			path = "../KanvasCamera/KanvasCameraExample/Pods/Target Support Files/SharedUI";
			sourceTree = "<group>";
		};
		52A4FEDB16A39F901022A8EEB21B3EE7 /* Pod */ = {
			isa = PBXGroup;
			children = (
				23F64EA0AF1E0318D405A45627D8F2E6 /* Utils.podspec */,
			);
			name = Pod;
			sourceTree = "<group>";
		};
		54171E9E0DDD3E8FB55886FF1A5E6C44 /* Analytics */ = {
			isa = PBXGroup;
			children = (
				B1889C3317228340A0BEFC7A929C927B /* KanvasCameraAnalyticsProvider.swift */,
				6E34A0B864C0B59C3040F9BA3A39EB2B /* MediaInfo.swift */,
			);
			name = Analytics;
			path = Classes/Analytics;
			sourceTree = "<group>";
		};
		572840308FF31801162EC238F3EA58AD /* Frameworks */ = {
			isa = PBXGroup;
			children = (
				259E1B7377A05A9BAE45D73A6C3FDF1A /* SharedUI.framework */,
				9B233284383AF6968406119FF5CFB712 /* TumblrTheme.framework */,
				38DF616A8419350AA28B526670D13B0B /* Utils.framework */,
				DC203099162093B8289C7D7E395818BF /* iOS */,
			);
			name = Frameworks;
			sourceTree = "<group>";
		};
		57B4BC9CD4B1E777336968BA887CE682 /* ColorThief */ = {
			isa = PBXGroup;
			children = (
				46943BF895A9CAB6EBF250E9D83DDA8A /* ColorThief.swift */,
				B97B40D3D903C476375BB20E0F2C4657 /* MMCQ.swift */,
			);
			name = ColorThief;
			path = ColorThief;
			sourceTree = "<group>";
		};
		57C3875FBD978F0F177C1273CD622BB6 /* Filters */ = {
			isa = PBXGroup;
			children = (
				10A57A480687A60108470E5C8F91987D /* FilterCollectionCell.swift */,
				C0826ABF109EAE6F905502A03B710652 /* FilterCollectionInnerCell.swift */,
				7DB1C2D926C220B771651F339C53D340 /* FilterCollectionView.swift */,
				266690E278A4D832AA075CC2B5E97A0D /* FilterItem.swift */,
				DFD774620EB7BDED6A81530239D30E61 /* ScrollHandler.swift */,
			);
			name = Filters;
			path = Classes/Filters;
			sourceTree = "<group>";
		};
		58B1E6542E6F42B2ECD1767E81FC2046 /* Constants */ = {
			isa = PBXGroup;
			children = (
				72AF0C97D2421146CB071E4E9F460D82 /* KanvasCameraColors.swift */,
				4F15F77A6615E2AD850F572262E55230 /* KanvasCameraImages.swift */,
				42929ABD386CDA222946661315858707 /* KanvasCameraStrings.swift */,
				1AEED8510DF697AA50C0B0A3461F1E3D /* KanvasCameraTimes.swift */,
			);
			name = Constants;
			path = Classes/Constants;
			sourceTree = "<group>";
		};
		5CD8883AFFB5FF3EC214B37DF2D9A610 /* Pods-KanvasCameraExample */ = {
			isa = PBXGroup;
			children = (
				E25B88F25CD48FE1638FD52911A6824F /* Pods-KanvasCameraExample.modulemap */,
				DFE3B885D482EBB73356633A05D70D5A /* Pods-KanvasCameraExample-acknowledgements.markdown */,
				1AD316C211996D8C047C6E7B945E24AD /* Pods-KanvasCameraExample-acknowledgements.plist */,
				578A9D6BEBE07F91B943DA86A4527049 /* Pods-KanvasCameraExample-dummy.m */,
				EB650864B416AD9C16CC66A8E69D8544 /* Pods-KanvasCameraExample-frameworks.sh */,
				EC4E21110729C7A0E309C3DB073D1ECD /* Pods-KanvasCameraExample-Info.plist */,
				B133F234B95CF873AE850D0C7E57B610 /* Pods-KanvasCameraExample-umbrella.h */,
				4F082B706F8AB6FBCC8E92402A098C05 /* Pods-KanvasCameraExample.debug.xcconfig */,
				FA5E750D777F8812B73B90F8308F9F11 /* Pods-KanvasCameraExample.release.xcconfig */,
			);
			name = "Pods-KanvasCameraExample";
			path = "Target Support Files/Pods-KanvasCameraExample";
			sourceTree = "<group>";
		};
		5D1C086E44CAA95D58CF72EABB2608C6 /* OpenGL */ = {
			isa = PBXGroup;
			children = (
				927886A36C96B14EB88C3EEC7F656A4D /* CVPixelBuffer+copy.swift */,
				FFF1D291583631CBEF0DEB537B2C890F /* CVPixelBuffer+sampleBuffer.swift */,
				5B9456F313CF1EA9E5A3D30DAC8C41CA /* FilterFactory.swift */,
				C70C0B9535F24745812DBC682749EF34 /* FilterType.swift */,
				99070781A852954EEA22741917FE7ADB /* GLMediaExporter.swift */,
				72CEF08E492FAFEE1B08B52062DB6AF9 /* GLPixelBufferView.swift */,
				425F80272358153B546FAAA55F34674B /* GLPlayer.swift */,
				B9F01BB660527640CC3485A2741E9193 /* GLRenderer.swift */,
				74847BB9EF3FBC488A919687BA18DA83 /* GLVideoCompositor.swift */,
				A69CA26875DF6507AB9D09235F92CA4C /* NumTypes+Conversion.swift */,
				26D76FD4C96BC13E64D7A05B1C751C4A /* Shader.swift */,
				F20D599F8CA75A01EEA4A5CDDC64F3E7 /* ShaderUtilities.swift */,
				A816851BC002C0C00994A572BEFA2B4B /* UIImage+PixelBuffer.swift */,
				9BC8416A1DCED53B34ECA742E17EE3DE /* Filter instances */,
				817AF6429F6F44CD7C8B9E828ED6BFBF /* Filters */,
			);
			name = OpenGL;
			path = Classes/OpenGL;
			sourceTree = "<group>";
		};
		617DC8B9AD8E91E7AEA66867350F30E1 /* Targets Support Files */ = {
			isa = PBXGroup;
			children = (
				5CD8883AFFB5FF3EC214B37DF2D9A610 /* Pods-KanvasCameraExample */,
				9AB1CE40138872966372E40451B81D5D /* Pods-KanvasCameraExampleTests */,
			);
			name = "Targets Support Files";
			sourceTree = "<group>";
		};
		61A58076438E5DF82501CEAA7E5BADBC /* TextureSelector */ = {
			isa = PBXGroup;
			children = (
				D55DB9F094E0456855A17EF044FE0109 /* TextureSelectorController.swift */,
				51AC7AF30092C0C5A4BD0036325811F7 /* TextureSelectorView.swift */,
			);
			name = TextureSelector;
			path = TextureSelector;
			sourceTree = "<group>";
		};
<<<<<<< HEAD
		65B37055234F880E0087EA79 /* Shared */ = {
			isa = PBXGroup;
			children = (
				65B37056234F880E0087EA79 /* CircularImageView.swift */,
				65B37057234F880E0087EA79 /* ColorCollection */,
				65B3705B234F880E0087EA79 /* ColorPicker */,
				65B3705E234F880E0087EA79 /* ColorSelector */,
			);
			path = Shared;
			sourceTree = "<group>";
		};
		65B37057234F880E0087EA79 /* ColorCollection */ = {
			isa = PBXGroup;
			children = (
				65B37058234F880E0087EA79 /* ColorCollectionController.swift */,
				65B37059234F880E0087EA79 /* ColorCollectionView.swift */,
				65B3705A234F880E0087EA79 /* ColorCollectionCell.swift */,
			);
			path = ColorCollection;
			sourceTree = "<group>";
		};
		65B3705B234F880E0087EA79 /* ColorPicker */ = {
			isa = PBXGroup;
			children = (
				65B3705C234F880E0087EA79 /* ColorPickerView.swift */,
				65B3705D234F880E0087EA79 /* ColorPickerController.swift */,
			);
			path = ColorPicker;
			sourceTree = "<group>";
		};
		65B3705E234F880E0087EA79 /* ColorSelector */ = {
			isa = PBXGroup;
			children = (
				65B3705F234F880E0087EA79 /* ColorSelectorController.swift */,
				65B37060234F880E0087EA79 /* ColorDrop.swift */,
				65B37061234F880E0087EA79 /* ColorSelectorView.swift */,
			);
			path = ColorSelector;
			sourceTree = "<group>";
		};
		7067115CCD88BBE87A39FA8412F45D72 /* Pod */ = {
=======
		637ADA5AB1BED93347C38B05D5559C1D /* ColorPicker */ = {
>>>>>>> 01f5d686
			isa = PBXGroup;
			children = (
				32D28438D77849E01F78C5F355902886 /* ColorPickerController.swift */,
				E2E546106C5BAAD30C1B4AAECE01A927 /* ColorPickerView.swift */,
			);
			name = ColorPicker;
			path = ColorPicker;
			sourceTree = "<group>";
		};
		6B4C82E39C70A88EC60D6676DB9366F7 /* ModeSelector */ = {
			isa = PBXGroup;
			children = (
				ACEA1729B28D74ADC5BD43DB53A0B967 /* MediaPickerButtonView.swift */,
				0D4238399DD2D873F9013F065B841A28 /* ModeButtonView.swift */,
				5696A7AC15240703C5C77E23B7AA48D3 /* ModeSelectorAndShootController.swift */,
				25C028CA6D8A61DEC69154EFD9C09B92 /* ModeSelectorAndShootView.swift */,
				7B3CE13FEDC3CEE957BF84DC570F76CA /* ShootButtonView.swift */,
			);
			name = ModeSelector;
			path = Classes/ModeSelector;
			sourceTree = "<group>";
		};
		6D11F50519D2CE30089FC94CB489775D /* Preview */ = {
			isa = PBXGroup;
			children = (
				A6908C773E9C9955DEC84FF70072FD24 /* CameraPreviewView.swift */,
				54125CB6511571C4BF86D24B77C8AA00 /* CameraPreviewViewController.swift */,
				F29C4ED92805295109DAD1064DBC82B8 /* LoadingIndicatorView.swift */,
			);
<<<<<<< HEAD
			path = Filters;
=======
			name = Preview;
			path = Classes/Preview;
			sourceTree = "<group>";
		};
		770D4A0DB0EEBB971A385F2CA4FC5391 /* Development Pods */ = {
			isa = PBXGroup;
			children = (
				CE00296CEC60959D592414232E5EBCAA /* KanvasCamera */,
				E3B5E81ADD19B4503B68B62991D9A381 /* SharedUI */,
				9AD185DCB3EB4516509E54BFCD0B085A /* TumblrTheme */,
				C26EF3D4A53A5C99532FFA59C073EE88 /* Utils */,
			);
			name = "Development Pods";
			sourceTree = "<group>";
		};
		77C3A47C5D3CC49B74502ECE826BAED7 /* Text */ = {
			isa = PBXGroup;
			children = (
				22D4FAE680CF691DD8A89E0CB0B5CF0D /* EditorTextController.swift */,
				B88F3E0FB016FF490A822EED0274BC0D /* EditorTextView.swift */,
				3990C62B02609ACEF01FDF3453650AFD /* MovableTextView.swift */,
				39EAD47FF8F273723C1B7F4A55B7621E /* StylableTextView.swift */,
				25B44F123BE5CCDF2DB8A5F445C6904A /* TextCanvas.swift */,
				EC45FA899D67A357BFCC7D1765742461 /* TextOptions.swift */,
				C9AC2CA5D9B568C06452E8113F8B9E08 /* ViewTransformations.swift */,
			);
			name = Text;
			path = Text;
>>>>>>> 01f5d686
			sourceTree = "<group>";
		};
		7EC753C93DED464C61C2783255907CFD /* Support Files */ = {
			isa = PBXGroup;
			children = (
				A63D643C7666A585B4CCD7EA14829378 /* TumblrTheme.modulemap */,
				F50620024F02ACB38E447D66C5F618AC /* TumblrTheme.xcconfig */,
				42FB6FDC16CDEF8DACCC6DDC4406771A /* TumblrTheme-dummy.m */,
				7DE3E49DD9E21BE5E2C465D0AB1A1972 /* TumblrTheme-Info.plist */,
				E26684D46C1F01977B8666FCC2389D89 /* TumblrTheme-prefix.pch */,
				BD3EED9B0F547FD4584646C4597927A4 /* TumblrTheme-umbrella.h */,
			);
			name = "Support Files";
			path = "../KanvasCamera/KanvasCameraExample/Pods/Target Support Files/TumblrTheme";
			sourceTree = "<group>";
		};
		7FAAF155B603976532D5D2A2094CE6F4 /* Resources */ = {
			isa = PBXGroup;
			children = (
				6ADD8D85AA59994D91D60FF9F2EA7871 /* Assets.xcassets */,
				93E4AF9690F50EE5D74EA157B006A006 /* Shaders */,
				E89F800F750869ADD1F74AD2410C3B72 /* silence.aac */,
			);
			name = Resources;
			sourceTree = "<group>";
		};
		817AF6429F6F44CD7C8B9E828ED6BFBF /* Filters */ = {
			isa = PBXGroup;
			children = (
				CF1A8606E70F26536B8BBA51F5DC392A /* Filter.swift */,
				6343A45D55AF7D77398AA95AEEA30B7B /* FilterProtocol.swift */,
				6FC0AF91A562CB11E799BCB09AFB7DD2 /* GLError.swift */,
				25B7E6C275C5FFE16AEB13B10FEF9EFE /* GroupFilter.swift */,
			);
			name = Filters;
			path = Filters;
			sourceTree = "<group>";
		};
		820C839EC049005CB82FAAF13AFDCB95 /* SwiftSupport */ = {
			isa = PBXGroup;
			children = (
				82D2DF1ABBBD85F5E079D7D0EB5479BC /* SwiftSupport.swift */,
			);
			name = SwiftSupport;
			sourceTree = "<group>";
		};
		827FFE3453801ACE9C4D9F78FAB09D91 /* Pod */ = {
			isa = PBXGroup;
			children = (
				57ABAC4CC9B9AEF235771F3B4BC7BF04 /* KanvasCamera.podspec.json */,
			);
			name = Pod;
			sourceTree = "<group>";
		};
<<<<<<< HEAD
		8AF2682394F3004DCA6A09A8279170C4 /* Support Files */ = {
=======
		8742731126D2C8AA453DF89C27E545F8 /* Drawing */ = {
			isa = PBXGroup;
			children = (
				927A328178B04AED8717BB1526DF38A9 /* CircularImageView.swift */,
				14BDC6208FC31C6F22DCC48C7544C246 /* ColorDrop.swift */,
				79FFA3CD0C1C17BF500C61117D7B1BAB /* DrawingCanvas.swift */,
				FA5EE9AADB5A2ABD160D23407CA8274F /* DrawingController.swift */,
				AD93B8492F8D8728F38FB97FCE5A8503 /* DrawingView.swift */,
				2FDF310107B3DA49E64933B8C25D57F0 /* ColorCollection */,
				637ADA5AB1BED93347C38B05D5559C1D /* ColorPicker */,
				16E79A37DCA6D6DA3271FC7FB8B26F1A /* StrokeSelector */,
				C1C0605C87237D434185B12C4B2D1393 /* Textures */,
				61A58076438E5DF82501CEAA7E5BADBC /* TextureSelector */,
			);
			name = Drawing;
			path = Drawing;
			sourceTree = "<group>";
		};
		92399A35F714D23A94F57ACA3BF31B0D /* Pod */ = {
>>>>>>> 01f5d686
			isa = PBXGroup;
			children = (
				E0AE2739E556754C74E4FD560F364DD2 /* TumblrTheme.podspec */,
			);
			name = Pod;
			sourceTree = "<group>";
		};
		92B9827D134822FECA2FBE88A0585CBA /* FBSnapshotTestCase */ = {
			isa = PBXGroup;
			children = (
				9DD967528FC2F5BD41E45879D4B78BEE /* Core */,
				45E4BEB48F67ECE4946F86A2669DF19F /* Support Files */,
				820C839EC049005CB82FAAF13AFDCB95 /* SwiftSupport */,
			);
			path = FBSnapshotTestCase;
			sourceTree = "<group>";
		};
		936AD015DE1AAC55ECC51F765BE98E3A /* Resources */ = {
			isa = PBXGroup;
			children = (
				50B82AFA527F0AF596B40C9BF37A04ED /* Assets.xcassets */,
			);
			name = Resources;
			sourceTree = "<group>";
		};
		9AB1CE40138872966372E40451B81D5D /* Pods-KanvasCameraExampleTests */ = {
			isa = PBXGroup;
			children = (
				7E6AACA27B133032C9103A5B18647BF6 /* Pods-KanvasCameraExampleTests.modulemap */,
				BC944AAEAF15A8E42A88653064AF4C0E /* Pods-KanvasCameraExampleTests-acknowledgements.markdown */,
				589104E9BEF2D9C142FA9E634139A3F7 /* Pods-KanvasCameraExampleTests-acknowledgements.plist */,
				7D462DE960272556D85C81551A6CB399 /* Pods-KanvasCameraExampleTests-dummy.m */,
				4DF89C59DC3634A821241CD099BDA3D1 /* Pods-KanvasCameraExampleTests-frameworks.sh */,
				958B6D5BB9CE633D29A3259245D5E75E /* Pods-KanvasCameraExampleTests-Info.plist */,
				364E22867428947B7B5E38D54E3AB833 /* Pods-KanvasCameraExampleTests-umbrella.h */,
				92BC8D8E30A829B43FBA2B477A052A29 /* Pods-KanvasCameraExampleTests.debug.xcconfig */,
				93D08623E833189BCE80116FE3E8DBBA /* Pods-KanvasCameraExampleTests.release.xcconfig */,
			);
			name = "Pods-KanvasCameraExampleTests";
			path = "Target Support Files/Pods-KanvasCameraExampleTests";
			sourceTree = "<group>";
		};
		9AD185DCB3EB4516509E54BFCD0B085A /* TumblrTheme */ = {
			isa = PBXGroup;
			children = (
				2575216E6ADF7F93A9D22D23CBE16D01 /* AppColorPalette.swift */,
				3567736476641CD49F548D593F6D7932 /* AppColorScheme.swift */,
				6ABA461B3DC843903064660D2C2F8285 /* AppColorSource.swift */,
				82EBE294AFAAB6FD3E39E49F2EEB14CC /* AppUIChangedListener.swift */,
				BB62FE1283D91E15409AB8B5FFA65ED0 /* NavigationBarStyleDefining.swift */,
				00B2BD7837C0D43E3DF2C0A6D84D0871 /* StatusBarStyleDefining.swift */,
				1C400CBE9F1A667CD701FFDF299D609F /* UIColor+SharedColors.swift */,
				DD6F6DC23589DD561735D17ACFA706CF /* UIColor+Util.swift */,
				AD1E1385D04D2F733D1BD4AC02F73A7F /* UIFont+ComposeFonts.swift */,
				7B0FCEEF9B822AAA626AC811255D2296 /* UIFont+Orangina.swift */,
				05189B3475B510710600FD02A8D30543 /* UIFont+PostFonts.swift */,
				2CEB1D8E3E4150D2A1ECD2F55E514079 /* UIFont+TumblrTheme.swift */,
				92399A35F714D23A94F57ACA3BF31B0D /* Pod */,
				7EC753C93DED464C61C2783255907CFD /* Support Files */,
			);
			name = TumblrTheme;
			path = ../../../TumblrTheme;
			sourceTree = "<group>";
		};
		9BC8416A1DCED53B34ECA742E17EE3DE /* Filter instances */ = {
			isa = PBXGroup;
			children = (
				B0E4D7445FFD09B33E96816FE16844AF /* AlphaBlendFilter.swift */,
				E1CB5283A1F28D329E58EA3C8E53ACE0 /* ChromaFilter.swift */,
				E6A24BDBCAA73887268D0A74171528A9 /* EMInterferenceFilter.swift */,
				09F08BD9FDFAE598D13A3528CDEA62B4 /* FilmFilter.swift */,
				480159FBF3EA82C99DAC8EF31544F676 /* GrayscaleFilter.swift */,
				CD3C042C312FD6985ED3A8E4F5326259 /* ImagePoolFilter.swift */,
				5DBBD065A0C5F125594109D0CEC7ED1B /* LegoFilter.swift */,
				56128FDDE540FCF5FC14CB096B49594A /* LightLeaksFilter.swift */,
				29EAEE605484FF50546AFEC4B2595A18 /* MangaFilter.swift */,
				35997C5765E6D0B29300A6A2D7E5C105 /* MirrorFourFilter.swift */,
				8D94784A0ADC720C85C5879186222A87 /* MirrorTwoFilter.swift */,
				97C822D1F74E17A0D2CB91EDAB5A5E91 /* PlasmaFilter.swift */,
				BE406302FAF283AA867E25A7ABA21C7C /* RaveFilter.swift */,
				EF75491278080D26ED0551EDE8A22A8A /* RGBFilter.swift */,
				0675678CF734FBF28085531ADA246936 /* ToonFilter.swift */,
				B123B8C8570C7E60E6B732A21C24C508 /* WaveFilter.swift */,
				F5A728F75CAE1B683C75DE18B32888EE /* WavePoolFilter.swift */,
			);
			name = "Filter instances";
			path = "Filter instances";
			sourceTree = "<group>";
		};
		9CAE708F2180BFFD672EAD1A44A15E29 /* Support Files */ = {
			isa = PBXGroup;
			children = (
				ACB305B2F6AB322D9D9584BFA3A397A5 /* KanvasCamera.modulemap */,
				8FBE6893AB925F39462C34782B3ED062 /* KanvasCamera.xcconfig */,
				DB5238B72C40B81BDDD6CD86BBEF7FEC /* KanvasCamera-dummy.m */,
				C5D84E419BCAECB01D4F2D592E22BF1B /* KanvasCamera-Info.plist */,
				5DD724AE59A5AC786ACAC6F0E28160E8 /* KanvasCamera-prefix.pch */,
				4A367AF0FE61723024ACE63FEEEEB9B6 /* KanvasCamera-umbrella.h */,
			);
			name = "Support Files";
			path = "KanvasCameraExample/Pods/Target Support Files/KanvasCamera";
			sourceTree = "<group>";
		};
		9DD967528FC2F5BD41E45879D4B78BEE /* Core */ = {
			isa = PBXGroup;
			children = (
				3E29C50D3CDB46CBCBD20AFA13EB3D8D /* FBSnapshotTestCase.h */,
				13C8BBFE2D9E3A9C566221B1DE04E91C /* FBSnapshotTestCase.m */,
				D3067EAFD5B0A06885968D137840DB70 /* FBSnapshotTestCasePlatform.h */,
				AD0B81AC7DF4855803A0FA70985F8A99 /* FBSnapshotTestCasePlatform.m */,
				88EE4F95531D217A595AA8D85A24FA39 /* FBSnapshotTestController.h */,
				DE35F81C954881204729C569018D98C0 /* FBSnapshotTestController.m */,
				0A3ACA72AE9B776E644F6D159AB3E80B /* UIApplication+StrictKeyWindow.h */,
				8F1FE5C23F1BC485C54B92C32E78391F /* UIApplication+StrictKeyWindow.m */,
				A25844C26701FA4BCAEF64150B56777F /* UIImage+Compare.h */,
				EF53D290F564A9B10CEF56C9DC2010F2 /* UIImage+Compare.m */,
				E354F8FD537351F26F7949B4EBFA5101 /* UIImage+Diff.h */,
				E0956940883830C651240E754E3ECC52 /* UIImage+Diff.m */,
				EA718A72E676291836EBB46B85242155 /* UIImage+Snapshot.h */,
				AA172EA1A198EEFBE0794EACF7993C02 /* UIImage+Snapshot.m */,
			);
			name = Core;
			sourceTree = "<group>";
		};
		9E5877E0D17A09721977B50FDF57FC7F /* Support Files */ = {
			isa = PBXGroup;
			children = (
				ADE5EC32419AF7782BED15EF6425474F /* Utils.modulemap */,
				3F67F8FD9A6E188C0E30DA0DBAA3A003 /* Utils.xcconfig */,
				A7A29F3D28778920C8590443383A3F3E /* Utils-dummy.m */,
				FCE80FFE756F4E660A7046942B5B2EC7 /* Utils-Info.plist */,
				37C9E22D4B7FDC61CCB996A4D96257D1 /* Utils-prefix.pch */,
				8A339BE6A27989B0C7EBE0F2E9FD466E /* Utils-umbrella.h */,
			);
			name = "Support Files";
			path = "../KanvasCamera/KanvasCameraExample/Pods/Target Support Files/Utils";
			sourceTree = "<group>";
		};
		A2E1A5DF32DF507EB81D587D2C85A0B2 /* Recording */ = {
			isa = PBXGroup;
			children = (
				50201F1D4DA7A874D3BD64F02EF5F68B /* CameraRecorder.swift */,
				01F08E9F514DFD62A9305F10A482A547 /* CameraRecordingProtocol.swift */,
				585D6B50CC92F9F758475224E27272A4 /* CameraSegmentHandler.swift */,
				E280AC1A93C046D2DFF54B924C80F2EC /* GifVideoOutputHandler.swift */,
				6F2B1E20D546609D57BB6C2B27BC13E6 /* PhotoOutputHandler.swift */,
				43EF28932E4EE12C65E8A6B743D20015 /* VideoOutputHandler.swift */,
			);
			name = Recording;
			path = Classes/Recording;
			sourceTree = "<group>";
		};
		AAD5EA0372DA4CBD63F4386B8C3CBA3D /* Editor */ = {
			isa = PBXGroup;
			children = (
				EE1DCE99F859BE7FE4C7A098938703A5 /* EditionMenuCollectionCell.swift */,
				FAE00CCD8158A99C6619DD97EA52F6CB /* EditionMenuCollectionController.swift */,
				5FEE94E467D6F71652594122548AC2A6 /* EditionMenuCollectionView.swift */,
				126B7E1A75B9E75280DBE236CF267CCD /* EditionOption.swift */,
				44AE0C865D6E07625C676CE0DF758863 /* EditorView.swift */,
				96BF763E54B515BC9DE8D6576B63D9A2 /* EditorViewController.swift */,
				8742731126D2C8AA453DF89C27E545F8 /* Drawing */,
				25BCB777FEFDA95FC8948F050CF2038E /* Filters */,
				77C3A47C5D3CC49B74502ECE826BAED7 /* Text */,
			);
<<<<<<< HEAD
			path = ColorThief;
=======
			name = Editor;
			path = Classes/Editor;
>>>>>>> 01f5d686
			sourceTree = "<group>";
		};
		AF165BE08C06A99F5751435852631B43 /* Filters */ = {
			isa = PBXGroup;
			children = (
				4B5AF8B5EB0BF599A532230C25EDFA0D /* CameraFilterCollectionCell.swift */,
				75057E42E3051171D1E399672DC940C4 /* CameraFilterCollectionController.swift */,
				52D2895C4A9153EF74F4C3ADB53DD551 /* FilterSettingsController.swift */,
				07719E64C018F3DE917C6C29E75E2CCF /* FilterSettingsView.swift */,
			);
			name = Filters;
			path = Filters;
			sourceTree = "<group>";
		};
		C151D8E79F0FFD823F8F25C880101073 /* Extensions */ = {
			isa = PBXGroup;
			children = (
				9850C9DED6BEF8E8ADBFE3CFA7455185 /* Array+Move.swift */,
				5AEC7A4C4883CC78423A3C342FE92E0E /* Array+Object.swift */,
				9E93EC19F32BE36759DF213BF21FAA83 /* Array+Rotate.swift */,
				6C9101A72C41D549BD40A6FC46601FA0 /* AVURLAsset+Thumbnail.swift */,
				6588D725E06EB5F3A32D002CE64886BA /* CALayer+CGImage.swift */,
				3830BE759B52DBA04CE9505D5D95F002 /* CALayer+Color.swift */,
				8A701544D8FCDF76BE3B8BDF6A5BB5B2 /* CALayer+Shadows.swift */,
				889B797C2F293243CB4A057F127A8ABE /* CGPoint+Addition.swift */,
				6A087CE092B346ACE77FA1A21127AC26 /* CGRect+Center.swift */,
				146EE060AACF2D51CFD90A3268E7B097 /* ClosedRange+Clamp.swift */,
				3BC510D884E09AA33CB8E16507F0BDDA /* IndexPath+Order.swift */,
				2F780D8216BA05668A36DFB3FD4495BC /* NSURL+Media.swift */,
				2F0F6ABEF3BEBC9EF0F56BC79106A601 /* UICollectionView+Cells.swift */,
				8DAE012F9B10AEDD24D8816FD1A90F5D /* UIColor+Brightness.swift */,
				E50DC09964583F9A8CE6AED21D4E87DE /* UIColor+Lerp.swift */,
				28D93724A7BB23E5A8EFAA11270D54D5 /* UIFont+Fonts.swift */,
				8445B43643C3A30286C6A63C87425004 /* UIFont+Utils.swift */,
				F7BE16163039D333C0075693E721E047 /* UIGestureRecognizer+Active.swift */,
				4819E6582DBE9DE2B60FF5C450A08B80 /* UIImage+Camera.swift */,
				80C6B0F3503F12CD1AB13327258939A7 /* UIImage+DominantColors.swift */,
				6507A8580302BE339A95F5B01A908CE4 /* UIImage+FlipLeftMirrored.swift */,
				2B1CC6B4D0589D91282E75A20CBCACA6 /* UITextView+TextOptions.swift */,
				60C5D23365B1D309B68E9B4FEA216864 /* UIView+Image.swift */,
				7719670E299B6305D0EE5153057BF098 /* UIView+Layout.swift */,
				08BFB439D7DDB263398662968EA8A51F /* UIViewController+Load.swift */,
			);
			name = Extensions;
			path = Classes/Extensions;
			sourceTree = "<group>";
		};
		C1C0605C87237D434185B12C4B2D1393 /* Textures */ = {
			isa = PBXGroup;
			children = (
				4A06964F477922196A252FC944E68DDC /* Marker.swift */,
				DFDECDA8209742F258A547B3D72A698F /* Pencil.swift */,
				23D01E8E18667B6F786F8E44C8E5AD62 /* RoundedTexture.swift */,
				FCE65A8CA7DF94CBA76B0CA4FDD978FD /* Sharpie.swift */,
				C27691A2FA52347F49CB880287668B53 /* Texture.swift */,
			);
<<<<<<< HEAD
			path = Filters;
=======
			name = Textures;
			path = Textures;
>>>>>>> 01f5d686
			sourceTree = "<group>";
		};
		C26EF3D4A53A5C99532FFA59C073EE88 /* Utils */ = {
			isa = PBXGroup;
			children = (
				2ADE39D9D0E087969F8CFD27826DE36E /* Array+Safety.swift */,
				6D7246371BB3D6BE2DD007A9F01B0682 /* CGSize+Utils.swift */,
				699ECEA1712F517A085BC9C79A058A2B /* ContentTypeDetector.swift */,
				75A58B8E3D62E0778AE16AD4EABFBC0B /* Dictionary+Copy.swift */,
				25B209FA2783602C09C6F844A190B3DC /* HashCodeBuilder.swift */,
				807B5EE990B2AC8C53CA2E79E04D8FE8 /* String+HexColor.swift */,
				F8D8C582FF16B57A46E78ED4BBCD7610 /* TMUserInterfaceIdiom.swift */,
				5D6B0A903F3943AF734D2071465AFCCE /* UIColor+Hex.swift */,
				52A4FEDB16A39F901022A8EEB21B3EE7 /* Pod */,
				9E5877E0D17A09721977B50FDF57FC7F /* Support Files */,
			);
			name = Utils;
			path = ../../../Utils;
			sourceTree = "<group>";
		};
		C8CFA4F7D9652F0264887DB84F6189F5 /* Tags */ = {
			isa = PBXGroup;
			children = (
				498372FAB75F13B1639960FFF59A6DD0 /* EditTagsView.swift */,
				FB56F9679334B148C1BEF7C63C70B856 /* PostOptionsConstants.swift */,
				1DBC986D368B730A74739E9ABAB7EE9C /* PostOptionsTagsDelegate.swift */,
				A6BF6CF667CB4545F4BD08B587F349D5 /* SuggestedTagsDataSource.swift */,
				36B03D181ECE204AD2A2366C79028905 /* SuggestedTagsView.swift */,
				06335F9C5AA85A72395E36FC3F816F33 /* SuggestedTagView.swift */,
				A5B63219FC0C9FEA4068CEDFC42F90A8 /* TagsOptionsModel.swift */,
				7FEFFC6AE47BF06C66A80D43C55F4F4B /* TagsView.swift */,
				E84847418A3BB0E783374BD04C4FD217 /* TagsViewAnimationCoordinator.swift */,
				F9B8BEC8BD08301004D0642598C0A59D /* TagsViewCollectionViewLayout.swift */,
				3E8CD2C928D8227F97E6FF397BABF2BC /* TagsViewController.swift */,
				6ADAD945BF0945BD01C45C6B4631F00C /* TagsViewEditCell.swift */,
				824D381BE95B514E1B37025CB3F60B9D /* TagsViewTagCell.swift */,
			);
			name = Tags;
			path = Source/Tags;
			sourceTree = "<group>";
		};
		CE00296CEC60959D592414232E5EBCAA /* KanvasCamera */ = {
			isa = PBXGroup;
			children = (
<<<<<<< HEAD
				870BB34C58310EE6999B057F6F7056A8 /* EditionMenuCollectionCell.swift */,
				D9E0F1EE49EEE7CF9D86583262AC68A6 /* EditionMenuCollectionController.swift */,
				CF7D746789D13D242FD81DA7191AAD8A /* EditionMenuCollectionView.swift */,
				625CCAA52C9066F5D68540CDD40BE367 /* EditionOption.swift */,
				5A9C7E0F4092369F9AA9A96329AD934B /* EditorView.swift */,
				ABD602A188BE2EACE44610139DF4F367 /* EditorViewController.swift */,
				276BA002573FD6017F1E58C0A69EC3F6 /* Drawing */,
				DFE6EA75E3D940CECB190DF06FA7FBB4 /* Filters */,
				65B37055234F880E0087EA79 /* Shared */,
				FA384752E8BFA158068AB0CC4F98F0A6 /* Text */,
=======
				54171E9E0DDD3E8FB55886FF1A5E6C44 /* Analytics */,
				439C5CA3923B6F05DA2EBECBA62AFB24 /* Camera */,
				58B1E6542E6F42B2ECD1767E81FC2046 /* Constants */,
				AAD5EA0372DA4CBD63F4386B8C3CBA3D /* Editor */,
				C151D8E79F0FFD823F8F25C880101073 /* Extensions */,
				57C3875FBD978F0F177C1273CD622BB6 /* Filters */,
				F44E461AEB23A5F943FD5A52611E1995 /* MediaClips */,
				6B4C82E39C70A88EC60D6676DB9366F7 /* ModeSelector */,
				5D1C086E44CAA95D58CF72EABB2608C6 /* OpenGL */,
				D798966B167AA94BF61C9B377F12DF10 /* Options */,
				827FFE3453801ACE9C4D9F78FAB09D91 /* Pod */,
				6D11F50519D2CE30089FC94CB489775D /* Preview */,
				A2E1A5DF32DF507EB81D587D2C85A0B2 /* Recording */,
				7FAAF155B603976532D5D2A2094CE6F4 /* Resources */,
				0F6B190EC68683DB153C809C99C93E6C /* Settings */,
				9CAE708F2180BFFD672EAD1A44A15E29 /* Support Files */,
				20DA5A5A8BEDA0E26DEA62D15BE8A79B /* Utility */,
>>>>>>> 01f5d686
			);
			name = KanvasCamera;
			path = ../..;
			sourceTree = "<group>";
		};
		CF1408CF629C7361332E53B88F7BD30C = {
			isa = PBXGroup;
			children = (
				9D940727FF8FB9C785EB98E56350EF41 /* Podfile */,
				770D4A0DB0EEBB971A385F2CA4FC5391 /* Development Pods */,
				572840308FF31801162EC238F3EA58AD /* Frameworks */,
				E81A37DBDE41E671312C56736544E2FA /* Pods */,
				D1D670DB0C1C01D7D3DEE35222B2513B /* Products */,
				617DC8B9AD8E91E7AEA66867350F30E1 /* Targets Support Files */,
			);
			sourceTree = "<group>";
		};
		D1D670DB0C1C01D7D3DEE35222B2513B /* Products */ = {
			isa = PBXGroup;
			children = (
				5C4F31330DFA99D699E4BDC8C3573D73 /* FBSnapshotTestCase.framework */,
				9831168340B63F19B1956AF98D1535F7 /* KanvasCamera.framework */,
				0A966F8CC02AF6C9C4D66DDF06B58364 /* Pods_KanvasCameraExample.framework */,
				2383078A6D28DE6A15E11489708BA4FD /* Pods_KanvasCameraExampleTests.framework */,
				1DF61DA1F9AC397EF265A9EC75BF3AE1 /* SharedUI.framework */,
				8A228F963CC9F56777C747E06F648344 /* TumblrTheme.framework */,
				B321C73955714AFB57F9DB8F1090071D /* Utils.framework */,
			);
			name = Products;
			sourceTree = "<group>";
		};
		D798966B167AA94BF61C9B377F12DF10 /* Options */ = {
			isa = PBXGroup;
			children = (
				42E644FB177D3158396363246EC1B5A7 /* CameraOption.swift */,
				C78A8629937E1D15EC7D5CD842A2684B /* ExtendedButton.swift */,
				DFE693DB683DB8343CF80B10885BDDA9 /* ExtendedStackView.swift */,
				30B1A02982C27B5B107B86997A776042 /* OptionsController.swift */,
				70CA4188E53D80B18B94051FDF9E563B /* OptionsStackView.swift */,
				5BA41072EE00A540D47D25810901A993 /* OptionView.swift */,
			);
			name = Options;
			path = Classes/Options;
			sourceTree = "<group>";
		};
		DC203099162093B8289C7D7E395818BF /* iOS */ = {
			isa = PBXGroup;
			children = (
				5A87DA8FE73E5A2BA114EEA3B8385D1F /* Foundation.framework */,
				635B8EF611C5053183706BE4A6AD5DD0 /* GLKit.framework */,
				CCAFAEBE89BE0F9091396494660844D1 /* OpenGLES.framework */,
				15B5B893F0D939992DC83B541503A453 /* QuartzCore.framework */,
				26847C6EBA8288F0AC82ABD4D3160CEA /* UIKit.framework */,
				CBF0CCD093AD8EE84FBAAAF873F9865C /* XCTest.framework */,
			);
			name = iOS;
			sourceTree = "<group>";
		};
<<<<<<< HEAD
		DFE6EA75E3D940CECB190DF06FA7FBB4 /* Filters */ = {
			isa = PBXGroup;
			children = (
				32D4686EA21A53DC89F5E6C53AAD4C68 /* EditorFilterCollectionCell.swift */,
				1B5B40FF89A7652311EC771744C3E8BD /* EditorFilterCollectionController.swift */,
				36CF3991C13D67A45EABE42095939A3C /* EditorFilterController.swift */,
				182DF426B71F69BE74B4B68A3320C31E /* EditorFilterView.swift */,
			);
			path = Filters;
			sourceTree = "<group>";
		};
		E81A37DBDE41E671312C56736544E2FA /* Pods */ = {
=======
		E05A0AF84F02776E55B00A75642F89F9 /* HorizontalCollectionView */ = {
>>>>>>> 01f5d686
			isa = PBXGroup;
			children = (
				DF9663531FAEDA37547AC474E91D3532 /* HorizontalCollectionLayout.swift */,
				612EAB39239138E884ED47262B22B46C /* HorizontalCollectionView.swift */,
			);
			name = HorizontalCollectionView;
			path = HorizontalCollectionView;
			sourceTree = "<group>";
		};
		E3B5E81ADD19B4503B68B62991D9A381 /* SharedUI */ = {
			isa = PBXGroup;
			children = (
				547409CD6F820D0D619D5170A4D5101E /* ColorPickerViewController.swift */,
				6C5E150E95EF4EA4748D19115755A94E /* ComposeNavigationBar.swift */,
				97A5A4E714BA1C1C12C465FA99E57684 /* EasyTipView.swift */,
				024932D6BE809ED015645F0EBA7A7232 /* HapticFeedbackGenerating.swift */,
				53170739EE6BB188008548B2FAADB6D1 /* HapticFeedbackGenerator.swift */,
				7BC814CBFFD3A9991A08775C2795BCED /* NSLayoutConstraint+Utils.swift */,
				79418315C9B8B9BB4169C1E957E70AAC /* PostFormKeyboardTracker.swift */,
				C593FE1500066D47B44BE363FE37FDD0 /* ShowModalFromTopAnimator.swift */,
				0A43C61E9FFEFD9BEE2202D7715AC5E2 /* TimelineContaining.swift */,
				D9AFE24002AEC7D09879657057B75ABA /* TMPageViewController.swift */,
				CF03BD865A46025370B0C99B3B5C57F7 /* ToastPresentationStyle.swift */,
				6A70B7C8C57806D1B82DA8D7224F899A /* UIView+AutoLayout.swift */,
				EF390AB709C2252ACACBAAAF45451353 /* UIView+Shadows.swift */,
				0FF05925A600C96C3DF70F49413C2EDC /* UIView+Snaphot.swift */,
				4269E8A49EF3D9F315A97817304A9DCB /* UIView+Utils.swift */,
				DF829A8E3C6D8D177F1ABF774B403588 /* UIViewController+Orientation.swift */,
				EDC469217ED3842D9CF68EE9DC8950CF /* Pod */,
				936AD015DE1AAC55ECC51F765BE98E3A /* Resources */,
				48C212A345CAEC0FAB8E1F149C4E040A /* Support Files */,
				C8CFA4F7D9652F0264887DB84F6189F5 /* Tags */,
			);
<<<<<<< HEAD
			path = "Filter instances";
=======
			name = SharedUI;
			path = ../../../SharedUI;
>>>>>>> 01f5d686
			sourceTree = "<group>";
		};
		E81A37DBDE41E671312C56736544E2FA /* Pods */ = {
			isa = PBXGroup;
			children = (
				92B9827D134822FECA2FBE88A0585CBA /* FBSnapshotTestCase */,
			);
<<<<<<< HEAD
			path = TextureSelector;
=======
			name = Pods;
>>>>>>> 01f5d686
			sourceTree = "<group>";
		};
		EDC469217ED3842D9CF68EE9DC8950CF /* Pod */ = {
			isa = PBXGroup;
			children = (
				25D6F7DAD3BF0DF82D7E1EFE45CE3AAC /* SharedUI.podspec */,
			);
			name = Pod;
			sourceTree = "<group>";
		};
		F44E461AEB23A5F943FD5A52611E1995 /* MediaClips */ = {
			isa = PBXGroup;
			children = (
				8AC5DB0ED7A3F0C506631873F9B5855C /* MediaClip.swift */,
				695898A09E511208537F1FAABA77D9B3 /* MediaClipsCollectionCell.swift */,
				96B7CFD9D0C8766B273671D71442011F /* MediaClipsCollectionController.swift */,
				B16E305A8F93D042EBC19D1E56BD0FE6 /* MediaClipsCollectionView.swift */,
				74C91A3E868D34A48516E7FD25BC3EE4 /* MediaClipsEditorView.swift */,
				FF418A180A8FFB16D9D8A2A38A7C0181 /* MediaClipsEditorViewController.swift */,
			);
<<<<<<< HEAD
			path = Text;
=======
			name = MediaClips;
			path = Classes/MediaClips;
>>>>>>> 01f5d686
			sourceTree = "<group>";
		};
/* End PBXGroup section */

/* Begin PBXHeadersBuildPhase section */
		38418CE08372F0E49E60607803750BBC /* Headers */ = {
			isa = PBXHeadersBuildPhase;
			buildActionMask = 2147483647;
			files = (
				272D7A776AEE60BF9516F0B6721B8D5C /* KanvasCamera-umbrella.h in Headers */,
			);
			runOnlyForDeploymentPostprocessing = 0;
		};
		384DE8A8021C5DA5E256BCFEC3D478A9 /* Headers */ = {
			isa = PBXHeadersBuildPhase;
			buildActionMask = 2147483647;
			files = (
				F720FAF13A108CE6901E0A8B0580E1E8 /* FBSnapshotTestCase-umbrella.h in Headers */,
				00224C929D57F45B70E87359E719948D /* FBSnapshotTestCase.h in Headers */,
				C49D52712466511E332C952834C81FE1 /* FBSnapshotTestCasePlatform.h in Headers */,
				90142C6259374E18E640396A59AD379A /* FBSnapshotTestController.h in Headers */,
				40039E0AF0D764360B1D4FC4F7950D2E /* UIApplication+StrictKeyWindow.h in Headers */,
				F1AAAE00BB32B733B238E2B4E8424506 /* UIImage+Compare.h in Headers */,
				D04AAC8B22E4A4DC4F39891C4E52F251 /* UIImage+Diff.h in Headers */,
				B74CD6E6EBEA0B642776BCB37850415D /* UIImage+Snapshot.h in Headers */,
			);
			runOnlyForDeploymentPostprocessing = 0;
		};
		5253E7FFAF10ED6CF395F4C53D1899EF /* Headers */ = {
			isa = PBXHeadersBuildPhase;
			buildActionMask = 2147483647;
			files = (
				31D727864CED5DD35C76C7198B25C163 /* SharedUI-umbrella.h in Headers */,
			);
			runOnlyForDeploymentPostprocessing = 0;
		};
		67BB4C072404500EEFB670AB8333ADA1 /* Headers */ = {
			isa = PBXHeadersBuildPhase;
			buildActionMask = 2147483647;
			files = (
				89BF72DB1A641123388F60B8291F592C /* Utils-umbrella.h in Headers */,
			);
			runOnlyForDeploymentPostprocessing = 0;
		};
		8C93956FE30A3C4D7A5E44F83BD7A2E3 /* Headers */ = {
			isa = PBXHeadersBuildPhase;
			buildActionMask = 2147483647;
			files = (
				FF94F0D825B31A17F620199274642A96 /* Pods-KanvasCameraExample-umbrella.h in Headers */,
			);
			runOnlyForDeploymentPostprocessing = 0;
		};
		DD8091D63AD3CFAF7464A00C1060F9E6 /* Headers */ = {
			isa = PBXHeadersBuildPhase;
			buildActionMask = 2147483647;
			files = (
				39B504FD6052C0E6B2BF9FD632F24F99 /* TumblrTheme-umbrella.h in Headers */,
			);
			runOnlyForDeploymentPostprocessing = 0;
		};
		ED3B94B9B5DEB8216A2F213C99AFE78F /* Headers */ = {
			isa = PBXHeadersBuildPhase;
			buildActionMask = 2147483647;
			files = (
				B6AC531B045C60F593568A65F58219B4 /* Pods-KanvasCameraExampleTests-umbrella.h in Headers */,
			);
			runOnlyForDeploymentPostprocessing = 0;
		};
/* End PBXHeadersBuildPhase section */

/* Begin PBXNativeTarget section */
		137B6CAA262428441796238359BBCE5E /* Pods-KanvasCameraExampleTests */ = {
			isa = PBXNativeTarget;
			buildConfigurationList = 9F5765F60ACC21BA2B794B38F7A77470 /* Build configuration list for PBXNativeTarget "Pods-KanvasCameraExampleTests" */;
			buildPhases = (
				ED3B94B9B5DEB8216A2F213C99AFE78F /* Headers */,
				DC8BCC4C65054F0D223EE69D0922D4A7 /* Sources */,
				D644F3A3AB0BC951D57B5B5AB072708E /* Frameworks */,
				752B4D47F7B5911C444CF73361C23F80 /* Resources */,
			);
			buildRules = (
			);
			dependencies = (
				E102E6D7E78D1030F804AC00FEF9FD26 /* PBXTargetDependency */,
				53D4E97A8AB3E28FA96E1C1A7DDB05D1 /* PBXTargetDependency */,
				9C2915290253F373F120460D7A858372 /* PBXTargetDependency */,
				FC03871CF8DC038908C1AE860B4B2D0C /* PBXTargetDependency */,
				EEE5BF2ABC4D4EA7621F246C78294E9C /* PBXTargetDependency */,
			);
			name = "Pods-KanvasCameraExampleTests";
			productName = "Pods-KanvasCameraExampleTests";
			productReference = 2383078A6D28DE6A15E11489708BA4FD /* Pods_KanvasCameraExampleTests.framework */;
			productType = "com.apple.product-type.framework";
		};
		5A8AA14BB4E2075C7AF275F5A37A8613 /* SharedUI */ = {
			isa = PBXNativeTarget;
			buildConfigurationList = 2D135D0852F8E4BDD624AFDEBEA29079 /* Build configuration list for PBXNativeTarget "SharedUI" */;
			buildPhases = (
				5253E7FFAF10ED6CF395F4C53D1899EF /* Headers */,
				C66F65CEA928714F92315F86114BCB3B /* Sources */,
				DBFF320653424ADAE7FAD1766CC4A55F /* Frameworks */,
				C76BD2AFAA88949F1EEC481AC57A68F8 /* Resources */,
			);
			buildRules = (
			);
			dependencies = (
				D859F673935D310C2DC175D6FF73B1EE /* PBXTargetDependency */,
			);
			name = SharedUI;
			productName = SharedUI;
			productReference = 1DF61DA1F9AC397EF265A9EC75BF3AE1 /* SharedUI.framework */;
			productType = "com.apple.product-type.framework";
		};
		5E1C9C4892FA8FEB28F32737904729A4 /* Utils */ = {
			isa = PBXNativeTarget;
			buildConfigurationList = 3EA3CD2D81CC432718334C410009D09D /* Build configuration list for PBXNativeTarget "Utils" */;
			buildPhases = (
				67BB4C072404500EEFB670AB8333ADA1 /* Headers */,
				B4E203DE83BD1C1BF604E402A6B19412 /* Sources */,
				B57D6A2FF4CC12F197DE0F43AF6D3B4C /* Frameworks */,
				D40B50308708BC14332B25EDC9BF833C /* Resources */,
			);
			buildRules = (
			);
			dependencies = (
			);
			name = Utils;
			productName = Utils;
			productReference = B321C73955714AFB57F9DB8F1090071D /* Utils.framework */;
			productType = "com.apple.product-type.framework";
		};
		97690FB9AA16497E774B413B7C6B9506 /* TumblrTheme */ = {
			isa = PBXNativeTarget;
			buildConfigurationList = 592406AC9E54D73F92E49319767F6D71 /* Build configuration list for PBXNativeTarget "TumblrTheme" */;
			buildPhases = (
				DD8091D63AD3CFAF7464A00C1060F9E6 /* Headers */,
				600F5F9C28D8B69C8FD476FD9C574F32 /* Sources */,
				715351E618F193D360365F002D9A9344 /* Frameworks */,
				5AB817E2B7A068A7A2352A142ACADC08 /* Resources */,
			);
			buildRules = (
			);
			dependencies = (
				930F4FB1F230B29CBB296F4F6E3560BD /* PBXTargetDependency */,
			);
			name = TumblrTheme;
			productName = TumblrTheme;
			productReference = 8A228F963CC9F56777C747E06F648344 /* TumblrTheme.framework */;
			productType = "com.apple.product-type.framework";
		};
		98A98149697C80CEF8D5772791E92E66 /* FBSnapshotTestCase */ = {
			isa = PBXNativeTarget;
			buildConfigurationList = A38070E189561F257BBD5A0A55CACCCF /* Build configuration list for PBXNativeTarget "FBSnapshotTestCase" */;
			buildPhases = (
				384DE8A8021C5DA5E256BCFEC3D478A9 /* Headers */,
				A48201AC594B2E6B09C0EE0396BC1377 /* Sources */,
				E581515110D66F94F80A6937831489A1 /* Frameworks */,
				5CC655F1A6C7A45A9693160581076BAE /* Resources */,
			);
			buildRules = (
			);
			dependencies = (
			);
			name = FBSnapshotTestCase;
			productName = FBSnapshotTestCase;
			productReference = 5C4F31330DFA99D699E4BDC8C3573D73 /* FBSnapshotTestCase.framework */;
			productType = "com.apple.product-type.framework";
		};
		BDB175D784A4B1E7FCB709777D7A6ADF /* Pods-KanvasCameraExample */ = {
			isa = PBXNativeTarget;
			buildConfigurationList = E40F5E0FEACC10E0427B9CF95E20B83F /* Build configuration list for PBXNativeTarget "Pods-KanvasCameraExample" */;
			buildPhases = (
				8C93956FE30A3C4D7A5E44F83BD7A2E3 /* Headers */,
				AACE49F87FCAAB9ABB4BB310F7E27C6C /* Sources */,
				0F634D4AE40B89100911C558187DFE89 /* Frameworks */,
				1E72BFDDF8D9949324257BA1A5C5A318 /* Resources */,
			);
			buildRules = (
			);
			dependencies = (
				A8A80F67F9117E224D38D104B6F433A9 /* PBXTargetDependency */,
				37FBB93E3DAF0DDC0F2063A84C8B524F /* PBXTargetDependency */,
				38ECD3D07F2449A2CC67E51EB8231CA7 /* PBXTargetDependency */,
				7079038F53EB8168E5DABC06E7F03DFB /* PBXTargetDependency */,
			);
			name = "Pods-KanvasCameraExample";
			productName = "Pods-KanvasCameraExample";
			productReference = 0A966F8CC02AF6C9C4D66DDF06B58364 /* Pods_KanvasCameraExample.framework */;
			productType = "com.apple.product-type.framework";
		};
		EEA7BBCE1AEABC4574550F0FCA071779 /* KanvasCamera */ = {
			isa = PBXNativeTarget;
			buildConfigurationList = 6A9D08C05C30B8D7E67E8C552EE63E17 /* Build configuration list for PBXNativeTarget "KanvasCamera" */;
			buildPhases = (
				38418CE08372F0E49E60607803750BBC /* Headers */,
				0F38520E225E7715A0D1EEB35F575AB3 /* Sources */,
				405F929F7F232A11474D94FA1B084B8F /* Frameworks */,
				C311EF9B5D1BF1D132448E9B8824BA84 /* Resources */,
			);
			buildRules = (
			);
			dependencies = (
				A30B0F8B995638A2D31691240AEA3FD5 /* PBXTargetDependency */,
				904BDB72B9DF19F797FEC5F79091FFBD /* PBXTargetDependency */,
			);
			name = KanvasCamera;
			productName = KanvasCamera;
			productReference = 9831168340B63F19B1956AF98D1535F7 /* KanvasCamera.framework */;
			productType = "com.apple.product-type.framework";
		};
/* End PBXNativeTarget section */

/* Begin PBXProject section */
		BFDFE7DC352907FC980B868725387E98 /* Project object */ = {
			isa = PBXProject;
			attributes = {
				LastSwiftUpdateCheck = 1100;
				LastUpgradeCheck = 1100;
			};
			buildConfigurationList = 4821239608C13582E20E6DA73FD5F1F9 /* Build configuration list for PBXProject "Pods" */;
			compatibilityVersion = "Xcode 10.0";
			developmentRegion = en;
			hasScannedForEncodings = 0;
			knownRegions = (
				en,
			);
			mainGroup = CF1408CF629C7361332E53B88F7BD30C;
			productRefGroup = D1D670DB0C1C01D7D3DEE35222B2513B /* Products */;
			projectDirPath = "";
			projectRoot = "";
			targets = (
				98A98149697C80CEF8D5772791E92E66 /* FBSnapshotTestCase */,
				EEA7BBCE1AEABC4574550F0FCA071779 /* KanvasCamera */,
				BDB175D784A4B1E7FCB709777D7A6ADF /* Pods-KanvasCameraExample */,
				137B6CAA262428441796238359BBCE5E /* Pods-KanvasCameraExampleTests */,
				5A8AA14BB4E2075C7AF275F5A37A8613 /* SharedUI */,
				97690FB9AA16497E774B413B7C6B9506 /* TumblrTheme */,
				5E1C9C4892FA8FEB28F32737904729A4 /* Utils */,
			);
		};
/* End PBXProject section */

/* Begin PBXResourcesBuildPhase section */
		1E72BFDDF8D9949324257BA1A5C5A318 /* Resources */ = {
			isa = PBXResourcesBuildPhase;
			buildActionMask = 2147483647;
			files = (
			);
			runOnlyForDeploymentPostprocessing = 0;
		};
		5AB817E2B7A068A7A2352A142ACADC08 /* Resources */ = {
			isa = PBXResourcesBuildPhase;
			buildActionMask = 2147483647;
			files = (
			);
			runOnlyForDeploymentPostprocessing = 0;
		};
		5CC655F1A6C7A45A9693160581076BAE /* Resources */ = {
			isa = PBXResourcesBuildPhase;
			buildActionMask = 2147483647;
			files = (
			);
			runOnlyForDeploymentPostprocessing = 0;
		};
		752B4D47F7B5911C444CF73361C23F80 /* Resources */ = {
			isa = PBXResourcesBuildPhase;
			buildActionMask = 2147483647;
			files = (
			);
			runOnlyForDeploymentPostprocessing = 0;
		};
		C311EF9B5D1BF1D132448E9B8824BA84 /* Resources */ = {
			isa = PBXResourcesBuildPhase;
			buildActionMask = 2147483647;
			files = (
				179F6165DEB69A028913800C09887F03 /* Assets.xcassets in Resources */,
				CC0F66D43B9738C0A625C6F848062414 /* Shaders in Resources */,
				1B96A5DDA34A066921BA147560D9360E /* silence.aac in Resources */,
			);
			runOnlyForDeploymentPostprocessing = 0;
		};
		C76BD2AFAA88949F1EEC481AC57A68F8 /* Resources */ = {
			isa = PBXResourcesBuildPhase;
			buildActionMask = 2147483647;
			files = (
				5711DE001971198BA49D1A7D4D1B1408 /* Assets.xcassets in Resources */,
			);
			runOnlyForDeploymentPostprocessing = 0;
		};
		D40B50308708BC14332B25EDC9BF833C /* Resources */ = {
			isa = PBXResourcesBuildPhase;
			buildActionMask = 2147483647;
			files = (
			);
			runOnlyForDeploymentPostprocessing = 0;
		};
/* End PBXResourcesBuildPhase section */

/* Begin PBXSourcesBuildPhase section */
		0F38520E225E7715A0D1EEB35F575AB3 /* Sources */ = {
			isa = PBXSourcesBuildPhase;
			buildActionMask = 2147483647;
			files = (
				DEEF6D7372542F1E449B8D54C74D5449 /* AlphaBlendFilter.swift in Sources */,
				49270047CCC7361FF8FCC5FF22CBF984 /* Array+Move.swift in Sources */,
				0BFC38BEEED3A7708551F2AFD49CE784 /* Array+Object.swift in Sources */,
				693D0F630685F24E68B1EFB18F129FEA /* Array+Rotate.swift in Sources */,
				667B6D53B698B6B822173002C2F7668C /* AVURLAsset+Thumbnail.swift in Sources */,
				24EE71B5504C15B3C422A0231FF25229 /* CALayer+CGImage.swift in Sources */,
				4518E50C64C43D4FBDD0EFD1534538C3 /* CALayer+Color.swift in Sources */,
				D7E036D1C26A71CE33C5F917081B9B66 /* CALayer+Shadows.swift in Sources */,
				B34077DBBFBFD723A729DF4A86332A03 /* CameraController.swift in Sources */,
				A80184CB6661DFE8AB40509D7BB6DA33 /* CameraFilterCollectionCell.swift in Sources */,
				73F1C4F9F482B80E543626ABABF94061 /* CameraFilterCollectionController.swift in Sources */,
				67256E5D8ECBC074654E3FBC4291E3F3 /* CameraInputController.swift in Sources */,
				3C25C948530D6E96E3C45299E13C06A7 /* CameraInputControllerDelegate.swift in Sources */,
				65B37063234F880E0087EA79 /* ColorCollectionController.swift in Sources */,
				31B9E7D6BB3D9C5A42268B50E12ECC71 /* CameraInputOutput.swift in Sources */,
				F2ECA02F9D8C92EF8616657757E37029 /* CameraOption.swift in Sources */,
				71BE10FD99771553BAA3FD73F6923653 /* CameraPreviewView.swift in Sources */,
				D12CB5613DEBE8433E8B5C618A84CE3D /* CameraPreviewViewController.swift in Sources */,
				BFFDB7E1310E1337D8D74AA447FFD339 /* CameraRecorder.swift in Sources */,
				A36D8D2AC9547DCED02461C5CBC58395 /* CameraRecordingProtocol.swift in Sources */,
				E61BCCED020270C49F53C185A16CDF6A /* CameraSegmentHandler.swift in Sources */,
				BD95EB0FA5EDD09A065B80E952AFF2F7 /* CameraSettings.swift in Sources */,
				0A981E9DEAF7579C57D344FFCFFB6D7D /* CameraView.swift in Sources */,
				42229465D2EDE4BCFB7173108B9449FC /* CameraZoomHandler.swift in Sources */,
				D48435039906CF66214E1B5EE540E612 /* CGPoint+Addition.swift in Sources */,
				DA6AD10E2816EE01982F9E405C4CE9E2 /* CGRect+Center.swift in Sources */,
				46AB472EBF700AB73970AA27E8D243D1 /* ChromaFilter.swift in Sources */,
				D7E8D270583D9A2F703932B342F26B0D /* ClosedRange+Clamp.swift in Sources */,
				C7ABD8DAB01DE809F61DF28FEA4A37F4 /* ColorThief.swift in Sources */,
				89E032FE2CE267D5319B987EBED9130B /* ConicalGradientLayer.swift in Sources */,
				B89F6FEB22F5842A85A909B025668C56 /* CVPixelBuffer+copy.swift in Sources */,
				0461AE33EC914C51EC167B1C45960C16 /* CVPixelBuffer+sampleBuffer.swift in Sources */,
				DB5E7B305BED7F24087EEC27471E498B /* Device.swift in Sources */,
				65B37065234F880E0087EA79 /* ColorCollectionCell.swift in Sources */,
				E4CC47B72B2BF0131A8D5F2A229AE546 /* DrawingCanvas.swift in Sources */,
				F01C1776563AFE745183A40EC85AD091 /* DrawingController.swift in Sources */,
				987B81EB3749248AA1C69BA419D0347D /* DrawingView.swift in Sources */,
				2C8257000E4B9451B474A3248A65432C /* EditionMenuCollectionCell.swift in Sources */,
				DA97908CB91B0D6503D3E3ADAA2522E3 /* EditionMenuCollectionController.swift in Sources */,
				5D05F1ABEE57BB6DC9C0BED749BACF2B /* EditionMenuCollectionView.swift in Sources */,
				4EA2B144757596F467F5228AABA1BB03 /* EditionOption.swift in Sources */,
				DA4765D16B5A8F4766756DC70450C1BB /* EditorFilterCollectionCell.swift in Sources */,
				37AEFB54071FA1D2478C87E78D606257 /* EditorFilterCollectionController.swift in Sources */,
				840BA833E35F5B9DD9B1ED5155EA8CD2 /* EditorFilterController.swift in Sources */,
				06D05A119477A103961F39BF2C890196 /* EditorFilterView.swift in Sources */,
				CCA796C89D6D89BC11BD27ADD29125C3 /* EditorTextController.swift in Sources */,
				36B15CEE18226E5BE1395CA487ABE839 /* EditorTextView.swift in Sources */,
				885D145079E6863D224BCC5D43462BC4 /* EditorView.swift in Sources */,
				8DADB07278A58C1C9B5432C50B440C17 /* EditorViewController.swift in Sources */,
				7844436583B5373CE3B6A3F074A2F6D3 /* EMInterferenceFilter.swift in Sources */,
				815EB0DEF8DA156946574E67A3958319 /* ExtendedButton.swift in Sources */,
				2CA09F50D65166D70ABAAE974000396E /* ExtendedStackView.swift in Sources */,
				556CB29BB3805C660635F40A0044CC15 /* FilmFilter.swift in Sources */,
				9B9292DE354D50F1B33DDF1E67D54286 /* Filter.swift in Sources */,
				E700F7CEC756837D0A4734E941C72FCF /* FilterCollectionCell.swift in Sources */,
				65B37067234F880E0087EA79 /* ColorPickerController.swift in Sources */,
				C9396E8D5EA9EDC8E87BB5EA4CDC8401 /* FilterCollectionInnerCell.swift in Sources */,
				1EFF60ACA0AF880636F5DE4E34B8629C /* FilterCollectionView.swift in Sources */,
				5067870B7CFF41181B3118059809D294 /* FilteredInputViewController.swift in Sources */,
				4ECD809229E9E064A8CAB83F6F030003 /* FilterFactory.swift in Sources */,
				A838C598C12C14E87BC02F5EDD0DFDFB /* FilterItem.swift in Sources */,
				DA51DAF7658F11BC14252AB35B26613D /* FilterProtocol.swift in Sources */,
				0C3DE93235D363B14BA2370688C05867 /* FilterSettingsController.swift in Sources */,
				7ECDD9161BC3B47B7F7A65AE0337A837 /* FilterSettingsView.swift in Sources */,
				65B37069234F880E0087EA79 /* ColorDrop.swift in Sources */,
				866713B4C611F2E57FA6A5B002B687C5 /* FilterType.swift in Sources */,
				39E163542167647209986AD4AA838F61 /* GifVideoOutputHandler.swift in Sources */,
				4A2212C9CE742B74B16E7EE4C714DB26 /* GLError.swift in Sources */,
				918359325EDECB45F2960912949E44B2 /* GLMediaExporter.swift in Sources */,
				C8DC6BA4CDB05122C8F79107B861ABBE /* GLPixelBufferView.swift in Sources */,
				2B6E876F41BCCE19F522708ED9BFF728 /* GLPlayer.swift in Sources */,
				6E04EEC29A3A1F0745DBFEBD2D60FE70 /* GLRenderer.swift in Sources */,
				6CA64097667E5C6EE69EB79AECB609E1 /* GLVideoCompositor.swift in Sources */,
				F345821C4A24849F0882A49738242886 /* GrayscaleFilter.swift in Sources */,
				C0933CFE34EB23A1BC355FCE275C00CB /* GroupFilter.swift in Sources */,
				65B37064234F880E0087EA79 /* ColorCollectionView.swift in Sources */,
				65B37066234F880E0087EA79 /* ColorPickerView.swift in Sources */,
				A9C7365DE38551A245142B087117F8BA /* HorizontalCollectionLayout.swift in Sources */,
				047F7F9CEFA53F9D0CAA4EB20249A87E /* HorizontalCollectionView.swift in Sources */,
				01BEB811A26401615F2A2A1484CA8832 /* IgnoreTouchesCollectionView.swift in Sources */,
				17FE06201D9ED43E3F53122EBC4BF47B /* IgnoreTouchesView.swift in Sources */,
				A50335B7FF565E5A337CF81A59436770 /* ImagePoolFilter.swift in Sources */,
				AB1077E2560934B7CC0B766ED83F3295 /* ImagePreviewController.swift in Sources */,
				3F2A76D9589C680808B555CEDCC2FC34 /* IndexPath+Order.swift in Sources */,
				52C9255A8963F74D438EC5160897D98B /* KanvasCamera-dummy.m in Sources */,
				50F4F4DEB47B5F3F8FF00EBB16AD9166 /* KanvasCameraAnalyticsProvider.swift in Sources */,
				D8689485C0ED5ED49C641DB55D96EA49 /* KanvasCameraColors.swift in Sources */,
				D59478CFAB5A72E6D854C41E027B9770 /* KanvasCameraImages.swift in Sources */,
				7C9F9D1937105A42212E0F95CE43A7DB /* KanvasCameraStrings.swift in Sources */,
				E02083C92259C30854EF648DC9816A0C /* KanvasCameraTimes.swift in Sources */,
				5260DB9B58903EBF4A83E402E977B6A3 /* KanvasUIImagePickerViewController.swift in Sources */,
				4E24083996D957D4498FE688A0154D89 /* LegoFilter.swift in Sources */,
				BF11E0C7CFE61820CDF8B93C71A949B2 /* LightLeaksFilter.swift in Sources */,
				7FC3778426F7C2A22CDED97DD903A17D /* LoadingIndicatorView.swift in Sources */,
				CCB043EC5BE9C1F9FF58520136BE44F6 /* MangaFilter.swift in Sources */,
				87643E0FAA657598CE2FABA4F8907FB3 /* Marker.swift in Sources */,
				65B3706A234F880E0087EA79 /* ColorSelectorView.swift in Sources */,
				07924565F3E81B718BD02BE348596BD6 /* MediaClip.swift in Sources */,
				FBF1F4E3E2008893760D3BB36B448650 /* MediaClipsCollectionCell.swift in Sources */,
				7A99667C5B070D5647BF2A1A386336E5 /* MediaClipsCollectionController.swift in Sources */,
				045E109192E5D1EA635315203305A386 /* MediaClipsCollectionView.swift in Sources */,
				9F4804AE7CBE62A4AE917FFDF7DD734F /* MediaClipsEditorView.swift in Sources */,
				C3AE14C92AABAC2CCFC8A9F328B089B7 /* MediaClipsEditorViewController.swift in Sources */,
				E20EE5A39CCC88C4799E181F5283EE79 /* MediaInfo.swift in Sources */,
				ABB3132B2C68BF83F9A56958749C965B /* MediaMetadata.swift in Sources */,
				985D1A32DF068074A3E1641C2D7D294E /* MediaPickerButtonView.swift in Sources */,
				AB15F017B08E96E477179F70719D07DE /* MirrorFourFilter.swift in Sources */,
				2C86B7CE072F93242E809C76277B85E3 /* MirrorTwoFilter.swift in Sources */,
				67BB331E541428C9F1B2AC174CE5D056 /* MMCQ.swift in Sources */,
				20320AB43F2F5A7D6C28CF624F94B487 /* ModeButtonView.swift in Sources */,
				EE09F71ACB76A9F76577679BA0E6E919 /* ModeSelectorAndShootController.swift in Sources */,
				DB395ED9DFE0D774A67A4D6EE4A82FFA /* ModeSelectorAndShootView.swift in Sources */,
				221EB55FB0254281C39BFB06729C6F7C /* MovableTextView.swift in Sources */,
				EFA6957E47048E151D9CF8210C54F791 /* NSURL+Media.swift in Sources */,
				91F46A2E268F4483814F134C467C0912 /* NumTypes+Conversion.swift in Sources */,
				6CDD88B1C81D9C744205C0419153794F /* OptionsController.swift in Sources */,
				BC9FFCD16B36802E4D911F4A0420D4E4 /* OptionsStackView.swift in Sources */,
				0CB4A11840E9691E795FF82492155E94 /* OptionView.swift in Sources */,
				6A7F96B3C8F57E1D5DDC3371064833C3 /* Pencil.swift in Sources */,
				E17E2CCCCE538D54D662F12BB7C27772 /* PhotoOutputHandler.swift in Sources */,
				C83649F335DD6DD1BAF57BB7EB9F8A5A /* PlasmaFilter.swift in Sources */,
				E41FD67723FD3C0002636894E18D1ABB /* Queue.swift in Sources */,
				1476459AF9F233523B34FCDA3C8F7601 /* RaveFilter.swift in Sources */,
				B4AEC2BA0A679FFA9CF6F31B901B869E /* RGBA.swift in Sources */,
				0CC108CAE66563741FA1F2023D2EB021 /* RGBFilter.swift in Sources */,
				6F110265374CDBCBCD2C43A67A2ECFC4 /* RoundedTexture.swift in Sources */,
				FE7AC059C819134FD5618FE9B709EDD4 /* ScrollHandler.swift in Sources */,
				0C8B73DD43CFEB4CFCAC26CB074DA63B /* Shader.swift in Sources */,
				F60340C1A91320E2F10D62AA404B04CC /* ShaderUtilities.swift in Sources */,
				2B00E5A2A257CD068A3967B11B69CAC1 /* Sharpie.swift in Sources */,
				DE64450EA8DE40D3F5FAAA37D08F1535 /* ShootButtonView.swift in Sources */,
				41D3E096020EDEE59436E1E311C967EF /* StrokeSelectorController.swift in Sources */,
				277C58F0CA90647C4588CDBF4827A4AB /* StrokeSelectorView.swift in Sources */,
				5E8B9D9E1C0A6386017D3C646DD5BA50 /* StylableTextView.swift in Sources */,
				47D11D4D6EBA31A7F0D6EDEAA65978F2 /* Synchronized.swift in Sources */,
				C0E94B90970D5EA8E0C379725368393E /* TextCanvas.swift in Sources */,
				D371B075A7A38B9B2F576DD8CF0E79F4 /* TextOptions.swift in Sources */,
				65B37062234F880E0087EA79 /* CircularImageView.swift in Sources */,
				9249CC68EAF83025B8B81C3C70147F9F /* Texture.swift in Sources */,
				28EFB60CD7BD2304041F2BA31B2A9DA5 /* TextureSelectorController.swift in Sources */,
				FD8C92C8AED3ADC1FF4095A8C617088D /* TextureSelectorView.swift in Sources */,
				DD656B0F8D9C99644EF485DFA5E1DBA8 /* ToonFilter.swift in Sources */,
				F78E701C1CD0AE85BE4E578FE9731A84 /* TrashView.swift in Sources */,
				5330B88CF50DCF5A38329A1B1B0ADE17 /* UICollectionView+Cells.swift in Sources */,
				FBFC02BBD56B90FE215BE13C6AC4BE0A /* UIColor+Brightness.swift in Sources */,
				832C6E3D53EE2C9B1A04D4F51DD4630C /* UIColor+Lerp.swift in Sources */,
				C64090361C5FD44E0A26B8060CD133D6 /* UIFont+Fonts.swift in Sources */,
				DE16269B3EFAE4444E30D13C9847FE7E /* UIFont+Utils.swift in Sources */,
				0C33E69E5209EF94CF9948D459040DB9 /* UIGestureRecognizer+Active.swift in Sources */,
				C27E44A2F00FFFCC22A06D31D9B9F05B /* UIImage+Camera.swift in Sources */,
				32022E45BE5AE0419884FE091A29FD4F /* UIImage+DominantColors.swift in Sources */,
				4A5ED8C729AB65100DFF1FA8C7376046 /* UIImage+FlipLeftMirrored.swift in Sources */,
				E5CFF96D9DFAB6052FD2F430B2448D8D /* UIImage+PixelBuffer.swift in Sources */,
				B9C8DE817C68D4133AA2E35421153C63 /* UITextView+TextOptions.swift in Sources */,
				7BA69A65D71106DAA6DFC50948B7CEEF /* UIUpdate.swift in Sources */,
				80482E0D392CE2EFE05004BD613E64A9 /* UIView+Image.swift in Sources */,
				FD55A1209E9D925557500BDE5162276D /* UIView+Layout.swift in Sources */,
				D4AD46500B6BC6C818E523C8FE8C5A3E /* UIViewController+Load.swift in Sources */,
				26273F32DFC0E29B1E1505A3824D0286 /* VideoOutputHandler.swift in Sources */,
				AB4377796198D2D20CAF6E8D5619204A /* ViewTransformations.swift in Sources */,
				CA70E921ECCF423B15BDB3A4F07A8095 /* WaveFilter.swift in Sources */,
				900ADFAA4A45987A19DFD4921D2385AF /* WavePoolFilter.swift in Sources */,
				65B37068234F880E0087EA79 /* ColorSelectorController.swift in Sources */,
			);
			runOnlyForDeploymentPostprocessing = 0;
		};
		600F5F9C28D8B69C8FD476FD9C574F32 /* Sources */ = {
			isa = PBXSourcesBuildPhase;
			buildActionMask = 2147483647;
			files = (
				3F2D3C661A064BE37E255BEB8BFFD3E2 /* AppColorPalette.swift in Sources */,
				7F068D9228E8E6CEAABC780A27320DC8 /* AppColorScheme.swift in Sources */,
				4D6C6EE6681BCB25A0236E869CEA128E /* AppColorSource.swift in Sources */,
				4D134786E348423C0282AA0F55DE98C5 /* AppUIChangedListener.swift in Sources */,
				5BF34D142F5FA5FD02339AD6976B2DDE /* NavigationBarStyleDefining.swift in Sources */,
				B13463F958CFF51C3F8953FE90A6C36E /* StatusBarStyleDefining.swift in Sources */,
				FB6B7CCCB5A7F3E1E0DC842EA4D0A7DD /* TumblrTheme-dummy.m in Sources */,
				BFF3A21A706D344D7D7464F06A1A93D8 /* UIColor+SharedColors.swift in Sources */,
				D2A1932983C9D421B342CBE5DEB26C43 /* UIColor+Util.swift in Sources */,
				9B7592CDB25972C9845EAE04BE205B31 /* UIFont+ComposeFonts.swift in Sources */,
				65FCEEEC10037101AD70CFCACC436376 /* UIFont+Orangina.swift in Sources */,
				AD8DF2895C4C3F24EF19A308E71BCEB6 /* UIFont+PostFonts.swift in Sources */,
				6352398BB6254A59AD2542D86979FCEE /* UIFont+TumblrTheme.swift in Sources */,
			);
			runOnlyForDeploymentPostprocessing = 0;
		};
		A48201AC594B2E6B09C0EE0396BC1377 /* Sources */ = {
			isa = PBXSourcesBuildPhase;
			buildActionMask = 2147483647;
			files = (
				6DBC8EB7532E931C2FBDA71D1E0B66A4 /* FBSnapshotTestCase-dummy.m in Sources */,
				8CE3BF0ACE07EA42DD5DAC871BF4B767 /* FBSnapshotTestCase.m in Sources */,
				E8AC509D18EBF21B1FEA909652A01108 /* FBSnapshotTestCasePlatform.m in Sources */,
				88396E68DC05A379282F3B374F75F43C /* FBSnapshotTestController.m in Sources */,
				9D65089019D558E5A9661F2DCAD20313 /* SwiftSupport.swift in Sources */,
				11C410135C7E89353B480AC8DE0BFB77 /* UIApplication+StrictKeyWindow.m in Sources */,
				2DCFF0CE0BD295F1D46D3247F36B192C /* UIImage+Compare.m in Sources */,
				14AD81D52FAD9CF2C065C61FB00C3B4F /* UIImage+Diff.m in Sources */,
				A525E29E0A8079B35B793D8A2B5FBDF2 /* UIImage+Snapshot.m in Sources */,
			);
			runOnlyForDeploymentPostprocessing = 0;
		};
		AACE49F87FCAAB9ABB4BB310F7E27C6C /* Sources */ = {
			isa = PBXSourcesBuildPhase;
			buildActionMask = 2147483647;
			files = (
				5ECE4D2B9FDF11E0184AB626EDDE521A /* Pods-KanvasCameraExample-dummy.m in Sources */,
			);
			runOnlyForDeploymentPostprocessing = 0;
		};
		B4E203DE83BD1C1BF604E402A6B19412 /* Sources */ = {
			isa = PBXSourcesBuildPhase;
			buildActionMask = 2147483647;
			files = (
				7F76745E033A8B07D128D2FE7038CA01 /* Array+Safety.swift in Sources */,
				8F36622A592F65CE2391CD83A9DCF7AD /* CGSize+Utils.swift in Sources */,
				535695B1C84AC2E5FBE096B0450A3CCF /* ContentTypeDetector.swift in Sources */,
				70124B837FFDE98666980A62B336E8F5 /* Dictionary+Copy.swift in Sources */,
				4B362CC01DDB10FF0978E7030D934ED8 /* HashCodeBuilder.swift in Sources */,
				BD84DAE98CDD490CAB17649B00795A77 /* String+HexColor.swift in Sources */,
				03B0421500A7C0C708277B6491DCFFC8 /* TMUserInterfaceIdiom.swift in Sources */,
				5E89D4A47EE8C166D4A1028175E9F7C0 /* UIColor+Hex.swift in Sources */,
				F70DFCA9F8FAAD5FC840EFCC49493638 /* Utils-dummy.m in Sources */,
			);
			runOnlyForDeploymentPostprocessing = 0;
		};
		C66F65CEA928714F92315F86114BCB3B /* Sources */ = {
			isa = PBXSourcesBuildPhase;
			buildActionMask = 2147483647;
			files = (
				1BF5E4760EE292CD4B8D67C077493BDE /* ColorPickerViewController.swift in Sources */,
				9AA57539BA87A34F69E0647A9DABEB0C /* ComposeNavigationBar.swift in Sources */,
				82AD1203E87070613C554E32514287AB /* EasyTipView.swift in Sources */,
				2E46E3BE9F880F87A3F3097D713DD0A3 /* EditTagsView.swift in Sources */,
				C9A5992F692DA6FFF80B6C474E98E5B4 /* HapticFeedbackGenerating.swift in Sources */,
				34B5DF8F2B32464BA28D4A64DAE976EC /* HapticFeedbackGenerator.swift in Sources */,
				C7D9549BBFC27B668BBABCACF28E0E63 /* NSLayoutConstraint+Utils.swift in Sources */,
				64912E052F94CD7FADFB139B92643263 /* PostFormKeyboardTracker.swift in Sources */,
				8148F48FC1FD7858600446E8F7150DB6 /* PostOptionsConstants.swift in Sources */,
				20AFEF8DA91E552F0031CB4DE32B5A05 /* PostOptionsTagsDelegate.swift in Sources */,
				CF6D7FAE1A1F09514888CFC262D1D43A /* SharedUI-dummy.m in Sources */,
				8873922D9DE4F3E97EC2E64A796D9589 /* ShowModalFromTopAnimator.swift in Sources */,
				DD87F65680E8CAF2DE30B39899783735 /* SuggestedTagsDataSource.swift in Sources */,
				1FB32CFC5F86AE3014E7B52E1797E513 /* SuggestedTagsView.swift in Sources */,
				4FEC36AD8310F2AF232DA2C27E0D0E63 /* SuggestedTagView.swift in Sources */,
				D6AF2963F6BA1B7119E9AF640EA6A403 /* TagsOptionsModel.swift in Sources */,
				671E26536E66444A5A3EF4AA7216BCA0 /* TagsView.swift in Sources */,
				ABED05BE0A2E322517662F1EDE87F50B /* TagsViewAnimationCoordinator.swift in Sources */,
				2C1C6412BA3DAFEF30A60A474E47361A /* TagsViewCollectionViewLayout.swift in Sources */,
				6737FDFE6FDC0BC21B745D54C741AA8D /* TagsViewController.swift in Sources */,
				873E2114EA377E65269107F3E09C8BDB /* TagsViewEditCell.swift in Sources */,
				1EFC6FAE705F1EF4CF397DDAEA8B810F /* TagsViewTagCell.swift in Sources */,
				EC8A886BCCA88338979D7FACBA5FE93C /* TimelineContaining.swift in Sources */,
				94CD3832DD8E6D04BFDC443408A940EB /* TMPageViewController.swift in Sources */,
				75B3E8C97ED11A6065029105A1880ADE /* ToastPresentationStyle.swift in Sources */,
				54CF99C29BA24D08E34FA2134DDAB781 /* UIView+AutoLayout.swift in Sources */,
				11159237FD752D11B73B2A78BCFE909E /* UIView+Shadows.swift in Sources */,
				0F9A1A07710E9A52FA9C65717CB5A35B /* UIView+Snaphot.swift in Sources */,
				C905288FF39C9A265AE8850B83774B60 /* UIView+Utils.swift in Sources */,
				B69F5B4A8FC13E4AA683ADA4357211E5 /* UIViewController+Orientation.swift in Sources */,
			);
			runOnlyForDeploymentPostprocessing = 0;
		};
		DC8BCC4C65054F0D223EE69D0922D4A7 /* Sources */ = {
			isa = PBXSourcesBuildPhase;
			buildActionMask = 2147483647;
			files = (
				CB54D55E921DE33512930232FF5CD3D1 /* Pods-KanvasCameraExampleTests-dummy.m in Sources */,
			);
			runOnlyForDeploymentPostprocessing = 0;
		};
/* End PBXSourcesBuildPhase section */

/* Begin PBXTargetDependency section */
		37FBB93E3DAF0DDC0F2063A84C8B524F /* PBXTargetDependency */ = {
			isa = PBXTargetDependency;
			name = SharedUI;
			target = 5A8AA14BB4E2075C7AF275F5A37A8613 /* SharedUI */;
			targetProxy = 3A11C541D8A4093C013616FFF324320F /* PBXContainerItemProxy */;
		};
		38ECD3D07F2449A2CC67E51EB8231CA7 /* PBXTargetDependency */ = {
			isa = PBXTargetDependency;
			name = TumblrTheme;
			target = 97690FB9AA16497E774B413B7C6B9506 /* TumblrTheme */;
			targetProxy = 5D06D4F7D341C0A1BE0DFFFDB1462314 /* PBXContainerItemProxy */;
		};
		53D4E97A8AB3E28FA96E1C1A7DDB05D1 /* PBXTargetDependency */ = {
			isa = PBXTargetDependency;
			name = KanvasCamera;
			target = EEA7BBCE1AEABC4574550F0FCA071779 /* KanvasCamera */;
			targetProxy = 5C01C72F375428E5B57BA8EC1908A1CA /* PBXContainerItemProxy */;
		};
		7079038F53EB8168E5DABC06E7F03DFB /* PBXTargetDependency */ = {
			isa = PBXTargetDependency;
			name = Utils;
			target = 5E1C9C4892FA8FEB28F32737904729A4 /* Utils */;
			targetProxy = 2E82BE1640D5CF65B1DC0C3B350F16FD /* PBXContainerItemProxy */;
		};
		904BDB72B9DF19F797FEC5F79091FFBD /* PBXTargetDependency */ = {
			isa = PBXTargetDependency;
			name = TumblrTheme;
			target = 97690FB9AA16497E774B413B7C6B9506 /* TumblrTheme */;
			targetProxy = CC81EEF0852A735C88E5C0EC1685C49F /* PBXContainerItemProxy */;
		};
		930F4FB1F230B29CBB296F4F6E3560BD /* PBXTargetDependency */ = {
			isa = PBXTargetDependency;
			name = Utils;
			target = 5E1C9C4892FA8FEB28F32737904729A4 /* Utils */;
			targetProxy = 49F424FB6FBEE0C949EFB68A8F5CAB6E /* PBXContainerItemProxy */;
		};
		9C2915290253F373F120460D7A858372 /* PBXTargetDependency */ = {
			isa = PBXTargetDependency;
			name = SharedUI;
			target = 5A8AA14BB4E2075C7AF275F5A37A8613 /* SharedUI */;
			targetProxy = 4E3753948A34E8C7215F8C3C15D76F9E /* PBXContainerItemProxy */;
		};
		A30B0F8B995638A2D31691240AEA3FD5 /* PBXTargetDependency */ = {
			isa = PBXTargetDependency;
			name = SharedUI;
			target = 5A8AA14BB4E2075C7AF275F5A37A8613 /* SharedUI */;
			targetProxy = 7FFFF74ED59ACA9A6643024842744FFA /* PBXContainerItemProxy */;
		};
		A8A80F67F9117E224D38D104B6F433A9 /* PBXTargetDependency */ = {
			isa = PBXTargetDependency;
			name = KanvasCamera;
			target = EEA7BBCE1AEABC4574550F0FCA071779 /* KanvasCamera */;
			targetProxy = EAC29C22E64E0F90BA3C29D27CC05DE0 /* PBXContainerItemProxy */;
		};
		D859F673935D310C2DC175D6FF73B1EE /* PBXTargetDependency */ = {
			isa = PBXTargetDependency;
			name = TumblrTheme;
			target = 97690FB9AA16497E774B413B7C6B9506 /* TumblrTheme */;
			targetProxy = C230E185B7F45FFC24093F8D23BF34CA /* PBXContainerItemProxy */;
		};
		E102E6D7E78D1030F804AC00FEF9FD26 /* PBXTargetDependency */ = {
			isa = PBXTargetDependency;
			name = FBSnapshotTestCase;
			target = 98A98149697C80CEF8D5772791E92E66 /* FBSnapshotTestCase */;
			targetProxy = CDA2DA05D5B0E2CC20E64A30F072EAFE /* PBXContainerItemProxy */;
		};
		EEE5BF2ABC4D4EA7621F246C78294E9C /* PBXTargetDependency */ = {
			isa = PBXTargetDependency;
			name = Utils;
			target = 5E1C9C4892FA8FEB28F32737904729A4 /* Utils */;
			targetProxy = D3072593E1F4F34441418360B6655ECC /* PBXContainerItemProxy */;
		};
		FC03871CF8DC038908C1AE860B4B2D0C /* PBXTargetDependency */ = {
			isa = PBXTargetDependency;
			name = TumblrTheme;
			target = 97690FB9AA16497E774B413B7C6B9506 /* TumblrTheme */;
			targetProxy = 4C3F91E41323FE0CC677A326EBB0D2F8 /* PBXContainerItemProxy */;
		};
/* End PBXTargetDependency section */

/* Begin XCBuildConfiguration section */
		11CDEF613DC00E65624EB5011D2431D0 /* Debug */ = {
			isa = XCBuildConfiguration;
			baseConfigurationReference = F50620024F02ACB38E447D66C5F618AC /* TumblrTheme.xcconfig */;
			buildSettings = {
				CLANG_ENABLE_OBJC_WEAK = NO;
				CODE_SIGN_IDENTITY = "";
				"CODE_SIGN_IDENTITY[sdk=appletvos*]" = "";
				"CODE_SIGN_IDENTITY[sdk=iphoneos*]" = "";
				"CODE_SIGN_IDENTITY[sdk=watchos*]" = "";
				CURRENT_PROJECT_VERSION = 1;
				DEFINES_MODULE = YES;
				DYLIB_COMPATIBILITY_VERSION = 1;
				DYLIB_CURRENT_VERSION = 1;
				DYLIB_INSTALL_NAME_BASE = "@rpath";
				GCC_PREFIX_HEADER = "Target Support Files/TumblrTheme/TumblrTheme-prefix.pch";
				INFOPLIST_FILE = "Target Support Files/TumblrTheme/TumblrTheme-Info.plist";
				INSTALL_PATH = "$(LOCAL_LIBRARY_DIR)/Frameworks";
				IPHONEOS_DEPLOYMENT_TARGET = 11.0;
				LD_RUNPATH_SEARCH_PATHS = (
					"$(inherited)",
					"@executable_path/Frameworks",
					"@loader_path/Frameworks",
				);
				MODULEMAP_FILE = "Target Support Files/TumblrTheme/TumblrTheme.modulemap";
				PRODUCT_MODULE_NAME = TumblrTheme;
				PRODUCT_NAME = TumblrTheme;
				SDKROOT = iphoneos;
				SKIP_INSTALL = YES;
				SWIFT_ACTIVE_COMPILATION_CONDITIONS = "$(inherited) ";
				SWIFT_VERSION = 4.2;
				TARGETED_DEVICE_FAMILY = "1,2";
				VERSIONING_SYSTEM = "apple-generic";
				VERSION_INFO_PREFIX = "";
			};
			name = Debug;
		};
		131356BE54884448CA49C07BEDF4BB2A /* Debug */ = {
			isa = XCBuildConfiguration;
			buildSettings = {
				ALWAYS_SEARCH_USER_PATHS = NO;
				CLANG_ANALYZER_NONNULL = YES;
				CLANG_ANALYZER_NUMBER_OBJECT_CONVERSION = YES_AGGRESSIVE;
				CLANG_CXX_LANGUAGE_STANDARD = "gnu++14";
				CLANG_CXX_LIBRARY = "libc++";
				CLANG_ENABLE_MODULES = YES;
				CLANG_ENABLE_OBJC_ARC = YES;
				CLANG_ENABLE_OBJC_WEAK = YES;
				CLANG_WARN_BLOCK_CAPTURE_AUTORELEASING = YES;
				CLANG_WARN_BOOL_CONVERSION = YES;
				CLANG_WARN_COMMA = YES;
				CLANG_WARN_CONSTANT_CONVERSION = YES;
				CLANG_WARN_DEPRECATED_OBJC_IMPLEMENTATIONS = YES;
				CLANG_WARN_DIRECT_OBJC_ISA_USAGE = YES_ERROR;
				CLANG_WARN_DOCUMENTATION_COMMENTS = YES;
				CLANG_WARN_EMPTY_BODY = YES;
				CLANG_WARN_ENUM_CONVERSION = YES;
				CLANG_WARN_INFINITE_RECURSION = YES;
				CLANG_WARN_INT_CONVERSION = YES;
				CLANG_WARN_NON_LITERAL_NULL_CONVERSION = YES;
				CLANG_WARN_OBJC_IMPLICIT_RETAIN_SELF = YES;
				CLANG_WARN_OBJC_LITERAL_CONVERSION = YES;
				CLANG_WARN_OBJC_ROOT_CLASS = YES_ERROR;
				CLANG_WARN_RANGE_LOOP_ANALYSIS = YES;
				CLANG_WARN_STRICT_PROTOTYPES = YES;
				CLANG_WARN_SUSPICIOUS_MOVE = YES;
				CLANG_WARN_UNGUARDED_AVAILABILITY = YES_AGGRESSIVE;
				CLANG_WARN_UNREACHABLE_CODE = YES;
				CLANG_WARN__DUPLICATE_METHOD_MATCH = YES;
				COPY_PHASE_STRIP = NO;
				DEBUG_INFORMATION_FORMAT = dwarf;
				ENABLE_STRICT_OBJC_MSGSEND = YES;
				ENABLE_TESTABILITY = YES;
				GCC_C_LANGUAGE_STANDARD = gnu11;
				GCC_DYNAMIC_NO_PIC = NO;
				GCC_NO_COMMON_BLOCKS = YES;
				GCC_OPTIMIZATION_LEVEL = 0;
				GCC_PREPROCESSOR_DEFINITIONS = (
					"POD_CONFIGURATION_DEBUG=1",
					"DEBUG=1",
					"$(inherited)",
				);
				GCC_WARN_64_TO_32_BIT_CONVERSION = YES;
				GCC_WARN_ABOUT_RETURN_TYPE = YES_ERROR;
				GCC_WARN_UNDECLARED_SELECTOR = YES;
				GCC_WARN_UNINITIALIZED_AUTOS = YES_AGGRESSIVE;
				GCC_WARN_UNUSED_FUNCTION = YES;
				GCC_WARN_UNUSED_VARIABLE = YES;
				IPHONEOS_DEPLOYMENT_TARGET = 12.0;
				MTL_ENABLE_DEBUG_INFO = INCLUDE_SOURCE;
				MTL_FAST_MATH = YES;
				ONLY_ACTIVE_ARCH = YES;
				PRODUCT_NAME = "$(TARGET_NAME)";
				STRIP_INSTALLED_PRODUCT = NO;
				SWIFT_ACTIVE_COMPILATION_CONDITIONS = DEBUG;
				SWIFT_OPTIMIZATION_LEVEL = "-Onone";
				SWIFT_VERSION = 5.0;
				SYMROOT = "${SRCROOT}/../build";
			};
			name = Debug;
		};
		19675131021F1E0EB69A231637436523 /* Release */ = {
			isa = XCBuildConfiguration;
			baseConfigurationReference = 8FBE6893AB925F39462C34782B3ED062 /* KanvasCamera.xcconfig */;
			buildSettings = {
				CLANG_ENABLE_OBJC_WEAK = NO;
				CODE_SIGN_IDENTITY = "";
				"CODE_SIGN_IDENTITY[sdk=appletvos*]" = "";
				"CODE_SIGN_IDENTITY[sdk=iphoneos*]" = "";
				"CODE_SIGN_IDENTITY[sdk=watchos*]" = "";
				CURRENT_PROJECT_VERSION = 1;
				DEFINES_MODULE = YES;
				DYLIB_COMPATIBILITY_VERSION = 1;
				DYLIB_CURRENT_VERSION = 1;
				DYLIB_INSTALL_NAME_BASE = "@rpath";
				GCC_PREFIX_HEADER = "Target Support Files/KanvasCamera/KanvasCamera-prefix.pch";
				INFOPLIST_FILE = "Target Support Files/KanvasCamera/KanvasCamera-Info.plist";
				INSTALL_PATH = "$(LOCAL_LIBRARY_DIR)/Frameworks";
				IPHONEOS_DEPLOYMENT_TARGET = 11.0;
				LD_RUNPATH_SEARCH_PATHS = (
					"$(inherited)",
					"@executable_path/Frameworks",
					"@loader_path/Frameworks",
				);
				MODULEMAP_FILE = "Target Support Files/KanvasCamera/KanvasCamera.modulemap";
				PRODUCT_MODULE_NAME = KanvasCamera;
				PRODUCT_NAME = KanvasCamera;
				SDKROOT = iphoneos;
				SKIP_INSTALL = YES;
				SWIFT_ACTIVE_COMPILATION_CONDITIONS = "$(inherited) ";
				SWIFT_VERSION = 4.2;
				TARGETED_DEVICE_FAMILY = "1,2";
				VALIDATE_PRODUCT = YES;
				VERSIONING_SYSTEM = "apple-generic";
				VERSION_INFO_PREFIX = "";
			};
			name = Release;
		};
		23809AA9D56A646BFEC74C244EC6C6B1 /* Release */ = {
			isa = XCBuildConfiguration;
			baseConfigurationReference = F50620024F02ACB38E447D66C5F618AC /* TumblrTheme.xcconfig */;
			buildSettings = {
				CLANG_ENABLE_OBJC_WEAK = NO;
				CODE_SIGN_IDENTITY = "";
				"CODE_SIGN_IDENTITY[sdk=appletvos*]" = "";
				"CODE_SIGN_IDENTITY[sdk=iphoneos*]" = "";
				"CODE_SIGN_IDENTITY[sdk=watchos*]" = "";
				CURRENT_PROJECT_VERSION = 1;
				DEFINES_MODULE = YES;
				DYLIB_COMPATIBILITY_VERSION = 1;
				DYLIB_CURRENT_VERSION = 1;
				DYLIB_INSTALL_NAME_BASE = "@rpath";
				GCC_PREFIX_HEADER = "Target Support Files/TumblrTheme/TumblrTheme-prefix.pch";
				INFOPLIST_FILE = "Target Support Files/TumblrTheme/TumblrTheme-Info.plist";
				INSTALL_PATH = "$(LOCAL_LIBRARY_DIR)/Frameworks";
				IPHONEOS_DEPLOYMENT_TARGET = 11.0;
				LD_RUNPATH_SEARCH_PATHS = (
					"$(inherited)",
					"@executable_path/Frameworks",
					"@loader_path/Frameworks",
				);
				MODULEMAP_FILE = "Target Support Files/TumblrTheme/TumblrTheme.modulemap";
				PRODUCT_MODULE_NAME = TumblrTheme;
				PRODUCT_NAME = TumblrTheme;
				SDKROOT = iphoneos;
				SKIP_INSTALL = YES;
				SWIFT_ACTIVE_COMPILATION_CONDITIONS = "$(inherited) ";
				SWIFT_VERSION = 4.2;
				TARGETED_DEVICE_FAMILY = "1,2";
				VALIDATE_PRODUCT = YES;
				VERSIONING_SYSTEM = "apple-generic";
				VERSION_INFO_PREFIX = "";
			};
			name = Release;
		};
		29B89AC39698C1A037CDDC9554A421A4 /* Release */ = {
			isa = XCBuildConfiguration;
			baseConfigurationReference = 418E0471655A8CDB5EB2C290498D2FD3 /* FBSnapshotTestCase.xcconfig */;
			buildSettings = {
				CODE_SIGN_IDENTITY = "";
				"CODE_SIGN_IDENTITY[sdk=appletvos*]" = "";
				"CODE_SIGN_IDENTITY[sdk=iphoneos*]" = "";
				"CODE_SIGN_IDENTITY[sdk=watchos*]" = "";
				CURRENT_PROJECT_VERSION = 1;
				DEFINES_MODULE = YES;
				DYLIB_COMPATIBILITY_VERSION = 1;
				DYLIB_CURRENT_VERSION = 1;
				DYLIB_INSTALL_NAME_BASE = "@rpath";
				GCC_PREFIX_HEADER = "Target Support Files/FBSnapshotTestCase/FBSnapshotTestCase-prefix.pch";
				INFOPLIST_FILE = "Target Support Files/FBSnapshotTestCase/FBSnapshotTestCase-Info.plist";
				INSTALL_PATH = "$(LOCAL_LIBRARY_DIR)/Frameworks";
				IPHONEOS_DEPLOYMENT_TARGET = 8.0;
				LD_RUNPATH_SEARCH_PATHS = (
					"$(inherited)",
					"@executable_path/Frameworks",
					"@loader_path/Frameworks",
				);
				MODULEMAP_FILE = "Target Support Files/FBSnapshotTestCase/FBSnapshotTestCase.modulemap";
				PRODUCT_MODULE_NAME = FBSnapshotTestCase;
				PRODUCT_NAME = FBSnapshotTestCase;
				SDKROOT = iphoneos;
				SKIP_INSTALL = YES;
				SWIFT_ACTIVE_COMPILATION_CONDITIONS = "$(inherited) ";
				SWIFT_VERSION = 4.2;
				TARGETED_DEVICE_FAMILY = "1,2";
				VALIDATE_PRODUCT = YES;
				VERSIONING_SYSTEM = "apple-generic";
				VERSION_INFO_PREFIX = "";
			};
			name = Release;
		};
		3E53B1C7DE7D3AEBCD10282D7F73B8D6 /* Release */ = {
			isa = XCBuildConfiguration;
			baseConfigurationReference = 3F67F8FD9A6E188C0E30DA0DBAA3A003 /* Utils.xcconfig */;
			buildSettings = {
				CLANG_ENABLE_OBJC_WEAK = NO;
				CODE_SIGN_IDENTITY = "";
				"CODE_SIGN_IDENTITY[sdk=appletvos*]" = "";
				"CODE_SIGN_IDENTITY[sdk=iphoneos*]" = "";
				"CODE_SIGN_IDENTITY[sdk=watchos*]" = "";
				CURRENT_PROJECT_VERSION = 1;
				DEFINES_MODULE = YES;
				DYLIB_COMPATIBILITY_VERSION = 1;
				DYLIB_CURRENT_VERSION = 1;
				DYLIB_INSTALL_NAME_BASE = "@rpath";
				GCC_PREFIX_HEADER = "Target Support Files/Utils/Utils-prefix.pch";
				INFOPLIST_FILE = "Target Support Files/Utils/Utils-Info.plist";
				INSTALL_PATH = "$(LOCAL_LIBRARY_DIR)/Frameworks";
				IPHONEOS_DEPLOYMENT_TARGET = 11.0;
				LD_RUNPATH_SEARCH_PATHS = (
					"$(inherited)",
					"@executable_path/Frameworks",
					"@loader_path/Frameworks",
				);
				MODULEMAP_FILE = "Target Support Files/Utils/Utils.modulemap";
				PRODUCT_MODULE_NAME = Utils;
				PRODUCT_NAME = Utils;
				SDKROOT = iphoneos;
				SKIP_INSTALL = YES;
				SWIFT_ACTIVE_COMPILATION_CONDITIONS = "$(inherited) ";
				SWIFT_VERSION = 4.2;
				TARGETED_DEVICE_FAMILY = "1,2";
				VALIDATE_PRODUCT = YES;
				VERSIONING_SYSTEM = "apple-generic";
				VERSION_INFO_PREFIX = "";
			};
			name = Release;
		};
		8E94B18599EC47268A26EFFECCF5F357 /* Release */ = {
			isa = XCBuildConfiguration;
			baseConfigurationReference = 0EFF879C73283E64966C990EC1AF6B4A /* SharedUI.xcconfig */;
			buildSettings = {
				CLANG_ENABLE_OBJC_WEAK = NO;
				CODE_SIGN_IDENTITY = "";
				"CODE_SIGN_IDENTITY[sdk=appletvos*]" = "";
				"CODE_SIGN_IDENTITY[sdk=iphoneos*]" = "";
				"CODE_SIGN_IDENTITY[sdk=watchos*]" = "";
				CURRENT_PROJECT_VERSION = 1;
				DEFINES_MODULE = YES;
				DYLIB_COMPATIBILITY_VERSION = 1;
				DYLIB_CURRENT_VERSION = 1;
				DYLIB_INSTALL_NAME_BASE = "@rpath";
				GCC_PREFIX_HEADER = "Target Support Files/SharedUI/SharedUI-prefix.pch";
				INFOPLIST_FILE = "Target Support Files/SharedUI/SharedUI-Info.plist";
				INSTALL_PATH = "$(LOCAL_LIBRARY_DIR)/Frameworks";
				IPHONEOS_DEPLOYMENT_TARGET = 11.0;
				LD_RUNPATH_SEARCH_PATHS = (
					"$(inherited)",
					"@executable_path/Frameworks",
					"@loader_path/Frameworks",
				);
				MODULEMAP_FILE = "Target Support Files/SharedUI/SharedUI.modulemap";
				PRODUCT_MODULE_NAME = SharedUI;
				PRODUCT_NAME = SharedUI;
				SDKROOT = iphoneos;
				SKIP_INSTALL = YES;
				SWIFT_ACTIVE_COMPILATION_CONDITIONS = "$(inherited) ";
				SWIFT_VERSION = 4.2;
				TARGETED_DEVICE_FAMILY = "1,2";
				VALIDATE_PRODUCT = YES;
				VERSIONING_SYSTEM = "apple-generic";
				VERSION_INFO_PREFIX = "";
			};
			name = Release;
		};
		9F32E5021011A3C0435769E35866722C /* Debug */ = {
			isa = XCBuildConfiguration;
			baseConfigurationReference = 4F082B706F8AB6FBCC8E92402A098C05 /* Pods-KanvasCameraExample.debug.xcconfig */;
			buildSettings = {
				ALWAYS_EMBED_SWIFT_STANDARD_LIBRARIES = NO;
				CLANG_ENABLE_OBJC_WEAK = NO;
				CODE_SIGN_IDENTITY = "";
				"CODE_SIGN_IDENTITY[sdk=appletvos*]" = "";
				"CODE_SIGN_IDENTITY[sdk=iphoneos*]" = "";
				"CODE_SIGN_IDENTITY[sdk=watchos*]" = "";
				CURRENT_PROJECT_VERSION = 1;
				DEFINES_MODULE = YES;
				DYLIB_COMPATIBILITY_VERSION = 1;
				DYLIB_CURRENT_VERSION = 1;
				DYLIB_INSTALL_NAME_BASE = "@rpath";
				INFOPLIST_FILE = "Target Support Files/Pods-KanvasCameraExample/Pods-KanvasCameraExample-Info.plist";
				INSTALL_PATH = "$(LOCAL_LIBRARY_DIR)/Frameworks";
				IPHONEOS_DEPLOYMENT_TARGET = 12.0;
				LD_RUNPATH_SEARCH_PATHS = (
					"$(inherited)",
					"@executable_path/Frameworks",
					"@loader_path/Frameworks",
				);
				MACH_O_TYPE = staticlib;
				MODULEMAP_FILE = "Target Support Files/Pods-KanvasCameraExample/Pods-KanvasCameraExample.modulemap";
				OTHER_LDFLAGS = "";
				OTHER_LIBTOOLFLAGS = "";
				PODS_ROOT = "$(SRCROOT)";
				PRODUCT_BUNDLE_IDENTIFIER = "org.cocoapods.${PRODUCT_NAME:rfc1034identifier}";
				PRODUCT_NAME = "$(TARGET_NAME:c99extidentifier)";
				SDKROOT = iphoneos;
				SKIP_INSTALL = YES;
				TARGETED_DEVICE_FAMILY = "1,2";
				VERSIONING_SYSTEM = "apple-generic";
				VERSION_INFO_PREFIX = "";
			};
			name = Debug;
		};
		A2E31A4E2F05F32E368FCC787603DD05 /* Debug */ = {
			isa = XCBuildConfiguration;
			baseConfigurationReference = 92BC8D8E30A829B43FBA2B477A052A29 /* Pods-KanvasCameraExampleTests.debug.xcconfig */;
			buildSettings = {
				ALWAYS_EMBED_SWIFT_STANDARD_LIBRARIES = NO;
				CLANG_ENABLE_OBJC_WEAK = NO;
				CODE_SIGN_IDENTITY = "";
				"CODE_SIGN_IDENTITY[sdk=appletvos*]" = "";
				"CODE_SIGN_IDENTITY[sdk=iphoneos*]" = "";
				"CODE_SIGN_IDENTITY[sdk=watchos*]" = "";
				CURRENT_PROJECT_VERSION = 1;
				DEFINES_MODULE = YES;
				DYLIB_COMPATIBILITY_VERSION = 1;
				DYLIB_CURRENT_VERSION = 1;
				DYLIB_INSTALL_NAME_BASE = "@rpath";
				INFOPLIST_FILE = "Target Support Files/Pods-KanvasCameraExampleTests/Pods-KanvasCameraExampleTests-Info.plist";
				INSTALL_PATH = "$(LOCAL_LIBRARY_DIR)/Frameworks";
				IPHONEOS_DEPLOYMENT_TARGET = 12.0;
				LD_RUNPATH_SEARCH_PATHS = (
					"$(inherited)",
					"@executable_path/Frameworks",
					"@loader_path/Frameworks",
				);
				MACH_O_TYPE = staticlib;
				MODULEMAP_FILE = "Target Support Files/Pods-KanvasCameraExampleTests/Pods-KanvasCameraExampleTests.modulemap";
				OTHER_LDFLAGS = "";
				OTHER_LIBTOOLFLAGS = "";
				PODS_ROOT = "$(SRCROOT)";
				PRODUCT_BUNDLE_IDENTIFIER = "org.cocoapods.${PRODUCT_NAME:rfc1034identifier}";
				PRODUCT_NAME = "$(TARGET_NAME:c99extidentifier)";
				SDKROOT = iphoneos;
				SKIP_INSTALL = YES;
				TARGETED_DEVICE_FAMILY = "1,2";
				VERSIONING_SYSTEM = "apple-generic";
				VERSION_INFO_PREFIX = "";
			};
			name = Debug;
		};
		AC4E6185ACE42E1A00E24B628AF0F836 /* Debug */ = {
			isa = XCBuildConfiguration;
			baseConfigurationReference = 0EFF879C73283E64966C990EC1AF6B4A /* SharedUI.xcconfig */;
			buildSettings = {
				CLANG_ENABLE_OBJC_WEAK = NO;
				CODE_SIGN_IDENTITY = "";
				"CODE_SIGN_IDENTITY[sdk=appletvos*]" = "";
				"CODE_SIGN_IDENTITY[sdk=iphoneos*]" = "";
				"CODE_SIGN_IDENTITY[sdk=watchos*]" = "";
				CURRENT_PROJECT_VERSION = 1;
				DEFINES_MODULE = YES;
				DYLIB_COMPATIBILITY_VERSION = 1;
				DYLIB_CURRENT_VERSION = 1;
				DYLIB_INSTALL_NAME_BASE = "@rpath";
				GCC_PREFIX_HEADER = "Target Support Files/SharedUI/SharedUI-prefix.pch";
				INFOPLIST_FILE = "Target Support Files/SharedUI/SharedUI-Info.plist";
				INSTALL_PATH = "$(LOCAL_LIBRARY_DIR)/Frameworks";
				IPHONEOS_DEPLOYMENT_TARGET = 11.0;
				LD_RUNPATH_SEARCH_PATHS = (
					"$(inherited)",
					"@executable_path/Frameworks",
					"@loader_path/Frameworks",
				);
				MODULEMAP_FILE = "Target Support Files/SharedUI/SharedUI.modulemap";
				PRODUCT_MODULE_NAME = SharedUI;
				PRODUCT_NAME = SharedUI;
				SDKROOT = iphoneos;
				SKIP_INSTALL = YES;
				SWIFT_ACTIVE_COMPILATION_CONDITIONS = "$(inherited) ";
				SWIFT_VERSION = 4.2;
				TARGETED_DEVICE_FAMILY = "1,2";
				VERSIONING_SYSTEM = "apple-generic";
				VERSION_INFO_PREFIX = "";
			};
			name = Debug;
		};
		B8984FCFE944516664ACE26D16B89160 /* Release */ = {
			isa = XCBuildConfiguration;
			baseConfigurationReference = 93D08623E833189BCE80116FE3E8DBBA /* Pods-KanvasCameraExampleTests.release.xcconfig */;
			buildSettings = {
				ALWAYS_EMBED_SWIFT_STANDARD_LIBRARIES = NO;
				CLANG_ENABLE_OBJC_WEAK = NO;
				CODE_SIGN_IDENTITY = "";
				"CODE_SIGN_IDENTITY[sdk=appletvos*]" = "";
				"CODE_SIGN_IDENTITY[sdk=iphoneos*]" = "";
				"CODE_SIGN_IDENTITY[sdk=watchos*]" = "";
				CURRENT_PROJECT_VERSION = 1;
				DEFINES_MODULE = YES;
				DYLIB_COMPATIBILITY_VERSION = 1;
				DYLIB_CURRENT_VERSION = 1;
				DYLIB_INSTALL_NAME_BASE = "@rpath";
				INFOPLIST_FILE = "Target Support Files/Pods-KanvasCameraExampleTests/Pods-KanvasCameraExampleTests-Info.plist";
				INSTALL_PATH = "$(LOCAL_LIBRARY_DIR)/Frameworks";
				IPHONEOS_DEPLOYMENT_TARGET = 12.0;
				LD_RUNPATH_SEARCH_PATHS = (
					"$(inherited)",
					"@executable_path/Frameworks",
					"@loader_path/Frameworks",
				);
				MACH_O_TYPE = staticlib;
				MODULEMAP_FILE = "Target Support Files/Pods-KanvasCameraExampleTests/Pods-KanvasCameraExampleTests.modulemap";
				OTHER_LDFLAGS = "";
				OTHER_LIBTOOLFLAGS = "";
				PODS_ROOT = "$(SRCROOT)";
				PRODUCT_BUNDLE_IDENTIFIER = "org.cocoapods.${PRODUCT_NAME:rfc1034identifier}";
				PRODUCT_NAME = "$(TARGET_NAME:c99extidentifier)";
				SDKROOT = iphoneos;
				SKIP_INSTALL = YES;
				TARGETED_DEVICE_FAMILY = "1,2";
				VALIDATE_PRODUCT = YES;
				VERSIONING_SYSTEM = "apple-generic";
				VERSION_INFO_PREFIX = "";
			};
			name = Release;
		};
		CB4B9E66570C56945F88757F0D437544 /* Release */ = {
			isa = XCBuildConfiguration;
			baseConfigurationReference = FA5E750D777F8812B73B90F8308F9F11 /* Pods-KanvasCameraExample.release.xcconfig */;
			buildSettings = {
				ALWAYS_EMBED_SWIFT_STANDARD_LIBRARIES = NO;
				CLANG_ENABLE_OBJC_WEAK = NO;
				CODE_SIGN_IDENTITY = "";
				"CODE_SIGN_IDENTITY[sdk=appletvos*]" = "";
				"CODE_SIGN_IDENTITY[sdk=iphoneos*]" = "";
				"CODE_SIGN_IDENTITY[sdk=watchos*]" = "";
				CURRENT_PROJECT_VERSION = 1;
				DEFINES_MODULE = YES;
				DYLIB_COMPATIBILITY_VERSION = 1;
				DYLIB_CURRENT_VERSION = 1;
				DYLIB_INSTALL_NAME_BASE = "@rpath";
				INFOPLIST_FILE = "Target Support Files/Pods-KanvasCameraExample/Pods-KanvasCameraExample-Info.plist";
				INSTALL_PATH = "$(LOCAL_LIBRARY_DIR)/Frameworks";
				IPHONEOS_DEPLOYMENT_TARGET = 12.0;
				LD_RUNPATH_SEARCH_PATHS = (
					"$(inherited)",
					"@executable_path/Frameworks",
					"@loader_path/Frameworks",
				);
				MACH_O_TYPE = staticlib;
				MODULEMAP_FILE = "Target Support Files/Pods-KanvasCameraExample/Pods-KanvasCameraExample.modulemap";
				OTHER_LDFLAGS = "";
				OTHER_LIBTOOLFLAGS = "";
				PODS_ROOT = "$(SRCROOT)";
				PRODUCT_BUNDLE_IDENTIFIER = "org.cocoapods.${PRODUCT_NAME:rfc1034identifier}";
				PRODUCT_NAME = "$(TARGET_NAME:c99extidentifier)";
				SDKROOT = iphoneos;
				SKIP_INSTALL = YES;
				TARGETED_DEVICE_FAMILY = "1,2";
				VALIDATE_PRODUCT = YES;
				VERSIONING_SYSTEM = "apple-generic";
				VERSION_INFO_PREFIX = "";
			};
			name = Release;
		};
		CBCBA430CEA8DA00C01E0FAADF7B4936 /* Debug */ = {
			isa = XCBuildConfiguration;
			baseConfigurationReference = 8FBE6893AB925F39462C34782B3ED062 /* KanvasCamera.xcconfig */;
			buildSettings = {
				CLANG_ENABLE_OBJC_WEAK = NO;
				CODE_SIGN_IDENTITY = "";
				"CODE_SIGN_IDENTITY[sdk=appletvos*]" = "";
				"CODE_SIGN_IDENTITY[sdk=iphoneos*]" = "";
				"CODE_SIGN_IDENTITY[sdk=watchos*]" = "";
				CURRENT_PROJECT_VERSION = 1;
				DEFINES_MODULE = YES;
				DYLIB_COMPATIBILITY_VERSION = 1;
				DYLIB_CURRENT_VERSION = 1;
				DYLIB_INSTALL_NAME_BASE = "@rpath";
				GCC_PREFIX_HEADER = "Target Support Files/KanvasCamera/KanvasCamera-prefix.pch";
				INFOPLIST_FILE = "Target Support Files/KanvasCamera/KanvasCamera-Info.plist";
				INSTALL_PATH = "$(LOCAL_LIBRARY_DIR)/Frameworks";
				IPHONEOS_DEPLOYMENT_TARGET = 11.0;
				LD_RUNPATH_SEARCH_PATHS = (
					"$(inherited)",
					"@executable_path/Frameworks",
					"@loader_path/Frameworks",
				);
				MODULEMAP_FILE = "Target Support Files/KanvasCamera/KanvasCamera.modulemap";
				PRODUCT_MODULE_NAME = KanvasCamera;
				PRODUCT_NAME = KanvasCamera;
				SDKROOT = iphoneos;
				SKIP_INSTALL = YES;
				SWIFT_ACTIVE_COMPILATION_CONDITIONS = "$(inherited) ";
				SWIFT_VERSION = 4.2;
				TARGETED_DEVICE_FAMILY = "1,2";
				VERSIONING_SYSTEM = "apple-generic";
				VERSION_INFO_PREFIX = "";
			};
			name = Debug;
		};
		D874327C5BAF66319F3A454EF4963A9A /* Debug */ = {
			isa = XCBuildConfiguration;
			baseConfigurationReference = 418E0471655A8CDB5EB2C290498D2FD3 /* FBSnapshotTestCase.xcconfig */;
			buildSettings = {
				CODE_SIGN_IDENTITY = "";
				"CODE_SIGN_IDENTITY[sdk=appletvos*]" = "";
				"CODE_SIGN_IDENTITY[sdk=iphoneos*]" = "";
				"CODE_SIGN_IDENTITY[sdk=watchos*]" = "";
				CURRENT_PROJECT_VERSION = 1;
				DEFINES_MODULE = YES;
				DYLIB_COMPATIBILITY_VERSION = 1;
				DYLIB_CURRENT_VERSION = 1;
				DYLIB_INSTALL_NAME_BASE = "@rpath";
				GCC_PREFIX_HEADER = "Target Support Files/FBSnapshotTestCase/FBSnapshotTestCase-prefix.pch";
				INFOPLIST_FILE = "Target Support Files/FBSnapshotTestCase/FBSnapshotTestCase-Info.plist";
				INSTALL_PATH = "$(LOCAL_LIBRARY_DIR)/Frameworks";
				IPHONEOS_DEPLOYMENT_TARGET = 8.0;
				LD_RUNPATH_SEARCH_PATHS = (
					"$(inherited)",
					"@executable_path/Frameworks",
					"@loader_path/Frameworks",
				);
				MODULEMAP_FILE = "Target Support Files/FBSnapshotTestCase/FBSnapshotTestCase.modulemap";
				PRODUCT_MODULE_NAME = FBSnapshotTestCase;
				PRODUCT_NAME = FBSnapshotTestCase;
				SDKROOT = iphoneos;
				SKIP_INSTALL = YES;
				SWIFT_ACTIVE_COMPILATION_CONDITIONS = "$(inherited) ";
				SWIFT_VERSION = 4.2;
				TARGETED_DEVICE_FAMILY = "1,2";
				VERSIONING_SYSTEM = "apple-generic";
				VERSION_INFO_PREFIX = "";
			};
			name = Debug;
		};
		EE7AE5D56864EFCE85263103B2CE58F1 /* Debug */ = {
			isa = XCBuildConfiguration;
			baseConfigurationReference = 3F67F8FD9A6E188C0E30DA0DBAA3A003 /* Utils.xcconfig */;
			buildSettings = {
				CLANG_ENABLE_OBJC_WEAK = NO;
				CODE_SIGN_IDENTITY = "";
				"CODE_SIGN_IDENTITY[sdk=appletvos*]" = "";
				"CODE_SIGN_IDENTITY[sdk=iphoneos*]" = "";
				"CODE_SIGN_IDENTITY[sdk=watchos*]" = "";
				CURRENT_PROJECT_VERSION = 1;
				DEFINES_MODULE = YES;
				DYLIB_COMPATIBILITY_VERSION = 1;
				DYLIB_CURRENT_VERSION = 1;
				DYLIB_INSTALL_NAME_BASE = "@rpath";
				GCC_PREFIX_HEADER = "Target Support Files/Utils/Utils-prefix.pch";
				INFOPLIST_FILE = "Target Support Files/Utils/Utils-Info.plist";
				INSTALL_PATH = "$(LOCAL_LIBRARY_DIR)/Frameworks";
				IPHONEOS_DEPLOYMENT_TARGET = 11.0;
				LD_RUNPATH_SEARCH_PATHS = (
					"$(inherited)",
					"@executable_path/Frameworks",
					"@loader_path/Frameworks",
				);
				MODULEMAP_FILE = "Target Support Files/Utils/Utils.modulemap";
				PRODUCT_MODULE_NAME = Utils;
				PRODUCT_NAME = Utils;
				SDKROOT = iphoneos;
				SKIP_INSTALL = YES;
				SWIFT_ACTIVE_COMPILATION_CONDITIONS = "$(inherited) ";
				SWIFT_VERSION = 4.2;
				TARGETED_DEVICE_FAMILY = "1,2";
				VERSIONING_SYSTEM = "apple-generic";
				VERSION_INFO_PREFIX = "";
			};
			name = Debug;
		};
		F090CD07A80273D5A73C8EA19224ADDB /* Release */ = {
			isa = XCBuildConfiguration;
			buildSettings = {
				ALWAYS_SEARCH_USER_PATHS = NO;
				CLANG_ANALYZER_NONNULL = YES;
				CLANG_ANALYZER_NUMBER_OBJECT_CONVERSION = YES_AGGRESSIVE;
				CLANG_CXX_LANGUAGE_STANDARD = "gnu++14";
				CLANG_CXX_LIBRARY = "libc++";
				CLANG_ENABLE_MODULES = YES;
				CLANG_ENABLE_OBJC_ARC = YES;
				CLANG_ENABLE_OBJC_WEAK = YES;
				CLANG_WARN_BLOCK_CAPTURE_AUTORELEASING = YES;
				CLANG_WARN_BOOL_CONVERSION = YES;
				CLANG_WARN_COMMA = YES;
				CLANG_WARN_CONSTANT_CONVERSION = YES;
				CLANG_WARN_DEPRECATED_OBJC_IMPLEMENTATIONS = YES;
				CLANG_WARN_DIRECT_OBJC_ISA_USAGE = YES_ERROR;
				CLANG_WARN_DOCUMENTATION_COMMENTS = YES;
				CLANG_WARN_EMPTY_BODY = YES;
				CLANG_WARN_ENUM_CONVERSION = YES;
				CLANG_WARN_INFINITE_RECURSION = YES;
				CLANG_WARN_INT_CONVERSION = YES;
				CLANG_WARN_NON_LITERAL_NULL_CONVERSION = YES;
				CLANG_WARN_OBJC_IMPLICIT_RETAIN_SELF = YES;
				CLANG_WARN_OBJC_LITERAL_CONVERSION = YES;
				CLANG_WARN_OBJC_ROOT_CLASS = YES_ERROR;
				CLANG_WARN_RANGE_LOOP_ANALYSIS = YES;
				CLANG_WARN_STRICT_PROTOTYPES = YES;
				CLANG_WARN_SUSPICIOUS_MOVE = YES;
				CLANG_WARN_UNGUARDED_AVAILABILITY = YES_AGGRESSIVE;
				CLANG_WARN_UNREACHABLE_CODE = YES;
				CLANG_WARN__DUPLICATE_METHOD_MATCH = YES;
				COPY_PHASE_STRIP = NO;
				DEBUG_INFORMATION_FORMAT = "dwarf-with-dsym";
				ENABLE_NS_ASSERTIONS = NO;
				ENABLE_STRICT_OBJC_MSGSEND = YES;
				GCC_C_LANGUAGE_STANDARD = gnu11;
				GCC_NO_COMMON_BLOCKS = YES;
				GCC_PREPROCESSOR_DEFINITIONS = (
					"POD_CONFIGURATION_RELEASE=1",
					"$(inherited)",
				);
				GCC_WARN_64_TO_32_BIT_CONVERSION = YES;
				GCC_WARN_ABOUT_RETURN_TYPE = YES_ERROR;
				GCC_WARN_UNDECLARED_SELECTOR = YES;
				GCC_WARN_UNINITIALIZED_AUTOS = YES_AGGRESSIVE;
				GCC_WARN_UNUSED_FUNCTION = YES;
				GCC_WARN_UNUSED_VARIABLE = YES;
				IPHONEOS_DEPLOYMENT_TARGET = 12.0;
				MTL_ENABLE_DEBUG_INFO = NO;
				MTL_FAST_MATH = YES;
				PRODUCT_NAME = "$(TARGET_NAME)";
				STRIP_INSTALLED_PRODUCT = NO;
				SWIFT_COMPILATION_MODE = wholemodule;
				SWIFT_OPTIMIZATION_LEVEL = "-O";
				SWIFT_VERSION = 5.0;
				SYMROOT = "${SRCROOT}/../build";
			};
			name = Release;
		};
/* End XCBuildConfiguration section */

/* Begin XCConfigurationList section */
		2D135D0852F8E4BDD624AFDEBEA29079 /* Build configuration list for PBXNativeTarget "SharedUI" */ = {
			isa = XCConfigurationList;
			buildConfigurations = (
				AC4E6185ACE42E1A00E24B628AF0F836 /* Debug */,
				8E94B18599EC47268A26EFFECCF5F357 /* Release */,
			);
			defaultConfigurationIsVisible = 0;
			defaultConfigurationName = Release;
		};
		3EA3CD2D81CC432718334C410009D09D /* Build configuration list for PBXNativeTarget "Utils" */ = {
			isa = XCConfigurationList;
			buildConfigurations = (
				EE7AE5D56864EFCE85263103B2CE58F1 /* Debug */,
				3E53B1C7DE7D3AEBCD10282D7F73B8D6 /* Release */,
			);
			defaultConfigurationIsVisible = 0;
			defaultConfigurationName = Release;
		};
		4821239608C13582E20E6DA73FD5F1F9 /* Build configuration list for PBXProject "Pods" */ = {
			isa = XCConfigurationList;
			buildConfigurations = (
				131356BE54884448CA49C07BEDF4BB2A /* Debug */,
				F090CD07A80273D5A73C8EA19224ADDB /* Release */,
			);
			defaultConfigurationIsVisible = 0;
			defaultConfigurationName = Release;
		};
		592406AC9E54D73F92E49319767F6D71 /* Build configuration list for PBXNativeTarget "TumblrTheme" */ = {
			isa = XCConfigurationList;
			buildConfigurations = (
				11CDEF613DC00E65624EB5011D2431D0 /* Debug */,
				23809AA9D56A646BFEC74C244EC6C6B1 /* Release */,
			);
			defaultConfigurationIsVisible = 0;
			defaultConfigurationName = Release;
		};
		6A9D08C05C30B8D7E67E8C552EE63E17 /* Build configuration list for PBXNativeTarget "KanvasCamera" */ = {
			isa = XCConfigurationList;
			buildConfigurations = (
				CBCBA430CEA8DA00C01E0FAADF7B4936 /* Debug */,
				19675131021F1E0EB69A231637436523 /* Release */,
			);
			defaultConfigurationIsVisible = 0;
			defaultConfigurationName = Release;
		};
		9F5765F60ACC21BA2B794B38F7A77470 /* Build configuration list for PBXNativeTarget "Pods-KanvasCameraExampleTests" */ = {
			isa = XCConfigurationList;
			buildConfigurations = (
				A2E31A4E2F05F32E368FCC787603DD05 /* Debug */,
				B8984FCFE944516664ACE26D16B89160 /* Release */,
			);
			defaultConfigurationIsVisible = 0;
			defaultConfigurationName = Release;
		};
		A38070E189561F257BBD5A0A55CACCCF /* Build configuration list for PBXNativeTarget "FBSnapshotTestCase" */ = {
			isa = XCConfigurationList;
			buildConfigurations = (
				D874327C5BAF66319F3A454EF4963A9A /* Debug */,
				29B89AC39698C1A037CDDC9554A421A4 /* Release */,
			);
			defaultConfigurationIsVisible = 0;
			defaultConfigurationName = Release;
		};
		E40F5E0FEACC10E0427B9CF95E20B83F /* Build configuration list for PBXNativeTarget "Pods-KanvasCameraExample" */ = {
			isa = XCConfigurationList;
			buildConfigurations = (
				9F32E5021011A3C0435769E35866722C /* Debug */,
				CB4B9E66570C56945F88757F0D437544 /* Release */,
			);
			defaultConfigurationIsVisible = 0;
			defaultConfigurationName = Release;
		};
/* End XCConfigurationList section */
	};
	rootObject = BFDFE7DC352907FC980B868725387E98 /* Project object */;
}<|MERGE_RESOLUTION|>--- conflicted
+++ resolved
@@ -32,25 +32,8 @@
 		1476459AF9F233523B34FCDA3C8F7601 /* RaveFilter.swift in Sources */ = {isa = PBXBuildFile; fileRef = BE406302FAF283AA867E25A7ABA21C7C /* RaveFilter.swift */; };
 		14AD81D52FAD9CF2C065C61FB00C3B4F /* UIImage+Diff.m in Sources */ = {isa = PBXBuildFile; fileRef = E0956940883830C651240E754E3ECC52 /* UIImage+Diff.m */; };
 		14C511527597E5846AB2627F791C7D8E /* QuartzCore.framework in Frameworks */ = {isa = PBXBuildFile; fileRef = 15B5B893F0D939992DC83B541503A453 /* QuartzCore.framework */; };
-<<<<<<< HEAD
-		1785C6EA8ACE4695329C5A99C8247A3D /* ComposeNavigationBar.swift in Sources */ = {isa = PBXBuildFile; fileRef = 63B820F6CCF7E367071447BE48A1E7DF /* ComposeNavigationBar.swift */; };
-		179F6165DEB69A028913800C09887F03 /* Assets.xcassets in Resources */ = {isa = PBXBuildFile; fileRef = FF37D00A2EFF593D21E92E6F12688234 /* Assets.xcassets */; };
-		17FE06201D9ED43E3F53122EBC4BF47B /* IgnoreTouchesView.swift in Sources */ = {isa = PBXBuildFile; fileRef = 9A6F99B94707A68817603968D08C1413 /* IgnoreTouchesView.swift */; };
-		1A8EBE3B9F5793A4A5EFCF4019E9C444 /* PostOptionsTagsDelegate.swift in Sources */ = {isa = PBXBuildFile; fileRef = 2C7DC7B64ACB55D09898A8074D53A27B /* PostOptionsTagsDelegate.swift */; };
-		1B96A5DDA34A066921BA147560D9360E /* silence.aac in Resources */ = {isa = PBXBuildFile; fileRef = 5ADBEB0C76CF85E1A2F75150BC41C112 /* silence.aac */; };
-		1EFF60ACA0AF880636F5DE4E34B8629C /* FilterCollectionView.swift in Sources */ = {isa = PBXBuildFile; fileRef = 397D2CF33B9C6B21FF0C6AD11D364D8F /* FilterCollectionView.swift */; };
-		20320AB43F2F5A7D6C28CF624F94B487 /* ModeButtonView.swift in Sources */ = {isa = PBXBuildFile; fileRef = 5777684F478DE265714F344D85AB6871 /* ModeButtonView.swift */; };
-		221EB55FB0254281C39BFB06729C6F7C /* MovableTextView.swift in Sources */ = {isa = PBXBuildFile; fileRef = C5BBE18704D1C961C3660908515E20A3 /* MovableTextView.swift */; };
-		2239F14B6C6FEF19C5C0139C2167D4BD /* SuggestedTagsView.swift in Sources */ = {isa = PBXBuildFile; fileRef = A8A043D82C83EB18A8494B5B94B3F391 /* SuggestedTagsView.swift */; };
-		24EE71B5504C15B3C422A0231FF25229 /* CALayer+CGImage.swift in Sources */ = {isa = PBXBuildFile; fileRef = A6068CC39E56A690DDB007D5CE8B7CCF /* CALayer+CGImage.swift */; };
-		2501134AF57281E2AD944E2455FC20C7 /* PostOptionsConstants.swift in Sources */ = {isa = PBXBuildFile; fileRef = AD56BC6F3FE5241CD187BDF9070BE805 /* PostOptionsConstants.swift */; };
-		26273F32DFC0E29B1E1505A3824D0286 /* VideoOutputHandler.swift in Sources */ = {isa = PBXBuildFile; fileRef = CB4CE3FB20E2DBAED5F32F1688729B64 /* VideoOutputHandler.swift */; };
-		272D7A776AEE60BF9516F0B6721B8D5C /* KanvasCamera-umbrella.h in Headers */ = {isa = PBXBuildFile; fileRef = 4211E1D89CB89965447A80532913E297 /* KanvasCamera-umbrella.h */; settings = {ATTRIBUTES = (Public, ); }; };
-=======
-		15813963977B6C7A63F8FCCABA53B329 /* ColorCollectionCell.swift in Sources */ = {isa = PBXBuildFile; fileRef = E6A1EE4C59CF2EFEAADEED1C740B01EF /* ColorCollectionCell.swift */; };
 		179F6165DEB69A028913800C09887F03 /* Assets.xcassets in Resources */ = {isa = PBXBuildFile; fileRef = 6ADD8D85AA59994D91D60FF9F2EA7871 /* Assets.xcassets */; };
 		17FE06201D9ED43E3F53122EBC4BF47B /* IgnoreTouchesView.swift in Sources */ = {isa = PBXBuildFile; fileRef = 477E3E8893CAAD0421C9A73773DC592B /* IgnoreTouchesView.swift */; };
-		184D0C9BAF3CF9B0DEC99D4912C5C93E /* ColorCollectionController.swift in Sources */ = {isa = PBXBuildFile; fileRef = 49ED8EFDB33F84E1C39B90821BCFE417 /* ColorCollectionController.swift */; };
 		1B96A5DDA34A066921BA147560D9360E /* silence.aac in Resources */ = {isa = PBXBuildFile; fileRef = E89F800F750869ADD1F74AD2410C3B72 /* silence.aac */; };
 		1BF5E4760EE292CD4B8D67C077493BDE /* ColorPickerViewController.swift in Sources */ = {isa = PBXBuildFile; fileRef = 547409CD6F820D0D619D5170A4D5101E /* ColorPickerViewController.swift */; };
 		1EFC6FAE705F1EF4CF397DDAEA8B810F /* TagsViewTagCell.swift in Sources */ = {isa = PBXBuildFile; fileRef = 824D381BE95B514E1B37025CB3F60B9D /* TagsViewTagCell.swift */; };
@@ -61,9 +44,7 @@
 		221EB55FB0254281C39BFB06729C6F7C /* MovableTextView.swift in Sources */ = {isa = PBXBuildFile; fileRef = 3990C62B02609ACEF01FDF3453650AFD /* MovableTextView.swift */; };
 		24EE71B5504C15B3C422A0231FF25229 /* CALayer+CGImage.swift in Sources */ = {isa = PBXBuildFile; fileRef = 6588D725E06EB5F3A32D002CE64886BA /* CALayer+CGImage.swift */; };
 		26273F32DFC0E29B1E1505A3824D0286 /* VideoOutputHandler.swift in Sources */ = {isa = PBXBuildFile; fileRef = 43EF28932E4EE12C65E8A6B743D20015 /* VideoOutputHandler.swift */; };
-		262A1D747555142DBF2048E1FFD3671A /* ColorDrop.swift in Sources */ = {isa = PBXBuildFile; fileRef = 14BDC6208FC31C6F22DCC48C7544C246 /* ColorDrop.swift */; };
 		272D7A776AEE60BF9516F0B6721B8D5C /* KanvasCamera-umbrella.h in Headers */ = {isa = PBXBuildFile; fileRef = 4A367AF0FE61723024ACE63FEEEEB9B6 /* KanvasCamera-umbrella.h */; settings = {ATTRIBUTES = (Public, ); }; };
->>>>>>> 01f5d686
 		275F401C13D56A7B141D211E8303084B /* TumblrTheme.framework in Frameworks */ = {isa = PBXBuildFile; fileRef = 9B233284383AF6968406119FF5CFB712 /* TumblrTheme.framework */; };
 		277C58F0CA90647C4588CDBF4827A4AB /* StrokeSelectorView.swift in Sources */ = {isa = PBXBuildFile; fileRef = FFFFD64D6E6B2434EC9FAE5F678C5431 /* StrokeSelectorView.swift */; };
 		28EFB60CD7BD2304041F2BA31B2A9DA5 /* TextureSelectorController.swift in Sources */ = {isa = PBXBuildFile; fileRef = D55DB9F094E0456855A17EF044FE0109 /* TextureSelectorController.swift */; };
@@ -118,30 +99,17 @@
 		5E89D4A47EE8C166D4A1028175E9F7C0 /* UIColor+Hex.swift in Sources */ = {isa = PBXBuildFile; fileRef = 5D6B0A903F3943AF734D2071465AFCCE /* UIColor+Hex.swift */; };
 		5E8B9D9E1C0A6386017D3C646DD5BA50 /* StylableTextView.swift in Sources */ = {isa = PBXBuildFile; fileRef = 39EAD47FF8F273723C1B7F4A55B7621E /* StylableTextView.swift */; };
 		5ECE4D2B9FDF11E0184AB626EDDE521A /* Pods-KanvasCameraExample-dummy.m in Sources */ = {isa = PBXBuildFile; fileRef = 578A9D6BEBE07F91B943DA86A4527049 /* Pods-KanvasCameraExample-dummy.m */; };
-<<<<<<< HEAD
-		601F6B927C36312FB3E63CF3AA22C8CC /* UIView+AutoLayout.swift in Sources */ = {isa = PBXBuildFile; fileRef = 7AD6F529F766F65DB944F9CDE2EA5112 /* UIView+AutoLayout.swift */; };
-		60B7648A8A05CE3A027CF33F9796EF09 /* UIView+Utils.swift in Sources */ = {isa = PBXBuildFile; fileRef = 5C8C444A6F2F2B23BF2F673101550822 /* UIView+Utils.swift */; };
-		6352398BB6254A59AD2542D86979FCEE /* UIFont+TumblrTheme.swift in Sources */ = {isa = PBXBuildFile; fileRef = 90E713C0AB71FEF2B0A2B36A1C4C7A9E /* UIFont+TumblrTheme.swift */; };
-		6543B12460E69FF552F50AAB3C5B9BC0 /* EasyTipView.swift in Sources */ = {isa = PBXBuildFile; fileRef = 4D43E49B8DDEFB2C12CE566839958204 /* EasyTipView.swift */; };
-		65B37062234F880E0087EA79 /* CircularImageView.swift in Sources */ = {isa = PBXBuildFile; fileRef = 65B37056234F880E0087EA79 /* CircularImageView.swift */; };
-		65B37063234F880E0087EA79 /* ColorCollectionController.swift in Sources */ = {isa = PBXBuildFile; fileRef = 65B37058234F880E0087EA79 /* ColorCollectionController.swift */; };
-		65B37064234F880E0087EA79 /* ColorCollectionView.swift in Sources */ = {isa = PBXBuildFile; fileRef = 65B37059234F880E0087EA79 /* ColorCollectionView.swift */; };
-		65B37065234F880E0087EA79 /* ColorCollectionCell.swift in Sources */ = {isa = PBXBuildFile; fileRef = 65B3705A234F880E0087EA79 /* ColorCollectionCell.swift */; };
-		65B37066234F880E0087EA79 /* ColorPickerView.swift in Sources */ = {isa = PBXBuildFile; fileRef = 65B3705C234F880E0087EA79 /* ColorPickerView.swift */; };
-		65B37067234F880E0087EA79 /* ColorPickerController.swift in Sources */ = {isa = PBXBuildFile; fileRef = 65B3705D234F880E0087EA79 /* ColorPickerController.swift */; };
-		65B37068234F880E0087EA79 /* ColorSelectorController.swift in Sources */ = {isa = PBXBuildFile; fileRef = 65B3705F234F880E0087EA79 /* ColorSelectorController.swift */; };
-		65B37069234F880E0087EA79 /* ColorDrop.swift in Sources */ = {isa = PBXBuildFile; fileRef = 65B37060234F880E0087EA79 /* ColorDrop.swift */; };
-		65B3706A234F880E0087EA79 /* ColorSelectorView.swift in Sources */ = {isa = PBXBuildFile; fileRef = 65B37061234F880E0087EA79 /* ColorSelectorView.swift */; };
-		65FCEEEC10037101AD70CFCACC436376 /* UIFont+Orangina.swift in Sources */ = {isa = PBXBuildFile; fileRef = 93D30F2F9C979F6B11A5134934B1BB25 /* UIFont+Orangina.swift */; };
-		667B6D53B698B6B822173002C2F7668C /* AVURLAsset+Thumbnail.swift in Sources */ = {isa = PBXBuildFile; fileRef = 35B1250515E8E049D0A2148A94498A3F /* AVURLAsset+Thumbnail.swift */; };
-		67256E5D8ECBC074654E3FBC4291E3F3 /* CameraInputController.swift in Sources */ = {isa = PBXBuildFile; fileRef = 1739C7CB9ACB7604EA4818007A678BFC /* CameraInputController.swift */; };
-		67BB331E541428C9F1B2AC174CE5D056 /* MMCQ.swift in Sources */ = {isa = PBXBuildFile; fileRef = 0B4493E4FD70F6C15A86A2728C7CFD3E /* MMCQ.swift */; };
-		693D0F630685F24E68B1EFB18F129FEA /* Array+Rotate.swift in Sources */ = {isa = PBXBuildFile; fileRef = 9EAA8D9EAFA9B00AF4F15E9D6FB26ACF /* Array+Rotate.swift */; };
-		6A19533CFDEB21B0784108AC4E0E3AC7 /* ToastPresentationStyle.swift in Sources */ = {isa = PBXBuildFile; fileRef = 02618F3E6C6B8D7A9258A7162A228D3C /* ToastPresentationStyle.swift */; };
-		6A7F96B3C8F57E1D5DDC3371064833C3 /* Pencil.swift in Sources */ = {isa = PBXBuildFile; fileRef = C728B231E7B6E7305FE79A3BE85AFB9A /* Pencil.swift */; };
-=======
 		6352398BB6254A59AD2542D86979FCEE /* UIFont+TumblrTheme.swift in Sources */ = {isa = PBXBuildFile; fileRef = 2CEB1D8E3E4150D2A1ECD2F55E514079 /* UIFont+TumblrTheme.swift */; };
 		64912E052F94CD7FADFB139B92643263 /* PostFormKeyboardTracker.swift in Sources */ = {isa = PBXBuildFile; fileRef = 79418315C9B8B9BB4169C1E957E70AAC /* PostFormKeyboardTracker.swift */; };
+		65DB83652359F2C800A9F886 /* CircularImageView.swift in Sources */ = {isa = PBXBuildFile; fileRef = 65DB83592359F2C800A9F886 /* CircularImageView.swift */; };
+		65DB83662359F2C800A9F886 /* ColorCollectionController.swift in Sources */ = {isa = PBXBuildFile; fileRef = 65DB835B2359F2C800A9F886 /* ColorCollectionController.swift */; };
+		65DB83672359F2C800A9F886 /* ColorCollectionView.swift in Sources */ = {isa = PBXBuildFile; fileRef = 65DB835C2359F2C800A9F886 /* ColorCollectionView.swift */; };
+		65DB83682359F2C800A9F886 /* ColorCollectionCell.swift in Sources */ = {isa = PBXBuildFile; fileRef = 65DB835D2359F2C800A9F886 /* ColorCollectionCell.swift */; };
+		65DB83692359F2C800A9F886 /* ColorPickerView.swift in Sources */ = {isa = PBXBuildFile; fileRef = 65DB835F2359F2C800A9F886 /* ColorPickerView.swift */; };
+		65DB836A2359F2C800A9F886 /* ColorPickerController.swift in Sources */ = {isa = PBXBuildFile; fileRef = 65DB83602359F2C800A9F886 /* ColorPickerController.swift */; };
+		65DB836B2359F2C800A9F886 /* ColorSelectorController.swift in Sources */ = {isa = PBXBuildFile; fileRef = 65DB83622359F2C800A9F886 /* ColorSelectorController.swift */; };
+		65DB836C2359F2C800A9F886 /* ColorDrop.swift in Sources */ = {isa = PBXBuildFile; fileRef = 65DB83632359F2C800A9F886 /* ColorDrop.swift */; };
+		65DB836D2359F2C800A9F886 /* ColorSelectorView.swift in Sources */ = {isa = PBXBuildFile; fileRef = 65DB83642359F2C800A9F886 /* ColorSelectorView.swift */; };
 		65FCEEEC10037101AD70CFCACC436376 /* UIFont+Orangina.swift in Sources */ = {isa = PBXBuildFile; fileRef = 7B0FCEEF9B822AAA626AC811255D2296 /* UIFont+Orangina.swift */; };
 		667B6D53B698B6B822173002C2F7668C /* AVURLAsset+Thumbnail.swift in Sources */ = {isa = PBXBuildFile; fileRef = 6C9101A72C41D549BD40A6FC46601FA0 /* AVURLAsset+Thumbnail.swift */; };
 		671E26536E66444A5A3EF4AA7216BCA0 /* TagsView.swift in Sources */ = {isa = PBXBuildFile; fileRef = 7FEFFC6AE47BF06C66A80D43C55F4F4B /* TagsView.swift */; };
@@ -150,7 +118,6 @@
 		67BB331E541428C9F1B2AC174CE5D056 /* MMCQ.swift in Sources */ = {isa = PBXBuildFile; fileRef = B97B40D3D903C476375BB20E0F2C4657 /* MMCQ.swift */; };
 		693D0F630685F24E68B1EFB18F129FEA /* Array+Rotate.swift in Sources */ = {isa = PBXBuildFile; fileRef = 9E93EC19F32BE36759DF213BF21FAA83 /* Array+Rotate.swift */; };
 		6A7F96B3C8F57E1D5DDC3371064833C3 /* Pencil.swift in Sources */ = {isa = PBXBuildFile; fileRef = DFDECDA8209742F258A547B3D72A698F /* Pencil.swift */; };
->>>>>>> 01f5d686
 		6AE239C5D116E1C06F5705699FB9EAF0 /* XCTest.framework in Frameworks */ = {isa = PBXBuildFile; fileRef = CBF0CCD093AD8EE84FBAAAF873F9865C /* XCTest.framework */; };
 		6CA64097667E5C6EE69EB79AECB609E1 /* GLVideoCompositor.swift in Sources */ = {isa = PBXBuildFile; fileRef = 74847BB9EF3FBC488A919687BA18DA83 /* GLVideoCompositor.swift */; };
 		6CDD88B1C81D9C744205C0419153794F /* OptionsController.swift in Sources */ = {isa = PBXBuildFile; fileRef = 30B1A02982C27B5B107B86997A776042 /* OptionsController.swift */; };
@@ -251,39 +218,13 @@
 		CCB043EC5BE9C1F9FF58520136BE44F6 /* MangaFilter.swift in Sources */ = {isa = PBXBuildFile; fileRef = 29EAEE605484FF50546AFEC4B2595A18 /* MangaFilter.swift */; };
 		CF6D7FAE1A1F09514888CFC262D1D43A /* SharedUI-dummy.m in Sources */ = {isa = PBXBuildFile; fileRef = AD31069D0B0C236B345CF90BB699FC8F /* SharedUI-dummy.m */; };
 		D04AAC8B22E4A4DC4F39891C4E52F251 /* UIImage+Diff.h in Headers */ = {isa = PBXBuildFile; fileRef = E354F8FD537351F26F7949B4EBFA5101 /* UIImage+Diff.h */; settings = {ATTRIBUTES = (Private, ); }; };
-<<<<<<< HEAD
-		D12CB5613DEBE8433E8B5C618A84CE3D /* CameraPreviewViewController.swift in Sources */ = {isa = PBXBuildFile; fileRef = 3F95D05BAA2C38DD94C9952541C60289 /* CameraPreviewViewController.swift */; };
-		D2A1932983C9D421B342CBE5DEB26C43 /* UIColor+Util.swift in Sources */ = {isa = PBXBuildFile; fileRef = F41D1B4A4F9922C080DCF44A0A67F5E8 /* UIColor+Util.swift */; };
-		D344275ADBB27539B04B2075591BDBEB /* Foundation.framework in Frameworks */ = {isa = PBXBuildFile; fileRef = 5A87DA8FE73E5A2BA114EEA3B8385D1F /* Foundation.framework */; };
-		D371B075A7A38B9B2F576DD8CF0E79F4 /* TextOptions.swift in Sources */ = {isa = PBXBuildFile; fileRef = 5366BD6A8E9D4C89E212640630A48B52 /* TextOptions.swift */; };
-		D48435039906CF66214E1B5EE540E612 /* CGPoint+Addition.swift in Sources */ = {isa = PBXBuildFile; fileRef = 54C43F45F800E429B22A1D1F6AE18059 /* CGPoint+Addition.swift */; };
-		D4AD46500B6BC6C818E523C8FE8C5A3E /* UIViewController+Load.swift in Sources */ = {isa = PBXBuildFile; fileRef = 9A1E34A4C65AB42C74B87AC77985D883 /* UIViewController+Load.swift */; };
-		D59478CFAB5A72E6D854C41E027B9770 /* KanvasCameraImages.swift in Sources */ = {isa = PBXBuildFile; fileRef = 2FD866CB68548933136BD05C57F1DB92 /* KanvasCameraImages.swift */; };
-		D7E036D1C26A71CE33C5F917081B9B66 /* CALayer+Shadows.swift in Sources */ = {isa = PBXBuildFile; fileRef = 2A132BE3F3BE7E44DF44CA3B1AFFF3B0 /* CALayer+Shadows.swift */; };
-		D7E8D270583D9A2F703932B342F26B0D /* ClosedRange+Clamp.swift in Sources */ = {isa = PBXBuildFile; fileRef = AEFACD1330561914E8B4E2CB92515E52 /* ClosedRange+Clamp.swift */; };
-		D8689485C0ED5ED49C641DB55D96EA49 /* KanvasCameraColors.swift in Sources */ = {isa = PBXBuildFile; fileRef = 6F73D8A36DEFDB14C8003340FBE6AF1B /* KanvasCameraColors.swift */; };
-		DA4765D16B5A8F4766756DC70450C1BB /* EditorFilterCollectionCell.swift in Sources */ = {isa = PBXBuildFile; fileRef = 32D4686EA21A53DC89F5E6C53AAD4C68 /* EditorFilterCollectionCell.swift */; };
-		DA51DAF7658F11BC14252AB35B26613D /* FilterProtocol.swift in Sources */ = {isa = PBXBuildFile; fileRef = 255295940F437F3F0C1AA05D37BEB72F /* FilterProtocol.swift */; };
-		DA6AD10E2816EE01982F9E405C4CE9E2 /* CGRect+Center.swift in Sources */ = {isa = PBXBuildFile; fileRef = D455AE0E154FD88231D80F2B2A705438 /* CGRect+Center.swift */; };
-		DA97908CB91B0D6503D3E3ADAA2522E3 /* EditionMenuCollectionController.swift in Sources */ = {isa = PBXBuildFile; fileRef = D9E0F1EE49EEE7CF9D86583262AC68A6 /* EditionMenuCollectionController.swift */; };
-		DB395ED9DFE0D774A67A4D6EE4A82FFA /* ModeSelectorAndShootView.swift in Sources */ = {isa = PBXBuildFile; fileRef = 5E48F435A750F21B45D9C753D2EB9405 /* ModeSelectorAndShootView.swift */; };
-		DB5E7B305BED7F24087EEC27471E498B /* Device.swift in Sources */ = {isa = PBXBuildFile; fileRef = 4D62E824C17C6CD5DE38F1819586DEB8 /* Device.swift */; };
-		DD656B0F8D9C99644EF485DFA5E1DBA8 /* ToonFilter.swift in Sources */ = {isa = PBXBuildFile; fileRef = A787221C7CBB9900EA1693580D44D039 /* ToonFilter.swift */; };
-		DD999C7BD9B1D812C34A23C0607F499B /* UIView+Shadows.swift in Sources */ = {isa = PBXBuildFile; fileRef = C3A5E6450486CF1D6FA02FC488B871CD /* UIView+Shadows.swift */; };
-		DE16269B3EFAE4444E30D13C9847FE7E /* UIFont+Utils.swift in Sources */ = {isa = PBXBuildFile; fileRef = F42331F1BB69CE6D41356FA8F6E4B56B /* UIFont+Utils.swift */; };
-		DE64450EA8DE40D3F5FAAA37D08F1535 /* ShootButtonView.swift in Sources */ = {isa = PBXBuildFile; fileRef = C3DF616101869A81A874B0658D12AFB4 /* ShootButtonView.swift */; };
-		DEEF6D7372542F1E449B8D54C74D5449 /* AlphaBlendFilter.swift in Sources */ = {isa = PBXBuildFile; fileRef = A034020F99AEE988D4C69041439A7124 /* AlphaBlendFilter.swift */; };
-		E02083C92259C30854EF648DC9816A0C /* KanvasCameraTimes.swift in Sources */ = {isa = PBXBuildFile; fileRef = 58F128EEA84B8A2BE7C1573749D8350F /* KanvasCameraTimes.swift */; };
-=======
 		D12CB5613DEBE8433E8B5C618A84CE3D /* CameraPreviewViewController.swift in Sources */ = {isa = PBXBuildFile; fileRef = 54125CB6511571C4BF86D24B77C8AA00 /* CameraPreviewViewController.swift */; };
 		D2A1932983C9D421B342CBE5DEB26C43 /* UIColor+Util.swift in Sources */ = {isa = PBXBuildFile; fileRef = DD6F6DC23589DD561735D17ACFA706CF /* UIColor+Util.swift */; };
-		D2E7622F85F71C358201639CDCFA3CA8 /* ColorPickerView.swift in Sources */ = {isa = PBXBuildFile; fileRef = E2E546106C5BAAD30C1B4AAECE01A927 /* ColorPickerView.swift */; };
 		D344275ADBB27539B04B2075591BDBEB /* Foundation.framework in Frameworks */ = {isa = PBXBuildFile; fileRef = 5A87DA8FE73E5A2BA114EEA3B8385D1F /* Foundation.framework */; };
 		D371B075A7A38B9B2F576DD8CF0E79F4 /* TextOptions.swift in Sources */ = {isa = PBXBuildFile; fileRef = EC45FA899D67A357BFCC7D1765742461 /* TextOptions.swift */; };
 		D48435039906CF66214E1B5EE540E612 /* CGPoint+Addition.swift in Sources */ = {isa = PBXBuildFile; fileRef = 889B797C2F293243CB4A057F127A8ABE /* CGPoint+Addition.swift */; };
 		D4AD46500B6BC6C818E523C8FE8C5A3E /* UIViewController+Load.swift in Sources */ = {isa = PBXBuildFile; fileRef = 08BFB439D7DDB263398662968EA8A51F /* UIViewController+Load.swift */; };
 		D59478CFAB5A72E6D854C41E027B9770 /* KanvasCameraImages.swift in Sources */ = {isa = PBXBuildFile; fileRef = 4F15F77A6615E2AD850F572262E55230 /* KanvasCameraImages.swift */; };
-		D62C6A4FD4D4398A51C6439C6EE34FE0 /* CircularImageView.swift in Sources */ = {isa = PBXBuildFile; fileRef = 927A328178B04AED8717BB1526DF38A9 /* CircularImageView.swift */; };
 		D6AF2963F6BA1B7119E9AF640EA6A403 /* TagsOptionsModel.swift in Sources */ = {isa = PBXBuildFile; fileRef = A5B63219FC0C9FEA4068CEDFC42F90A8 /* TagsOptionsModel.swift */; };
 		D7E036D1C26A71CE33C5F917081B9B66 /* CALayer+Shadows.swift in Sources */ = {isa = PBXBuildFile; fileRef = 8A701544D8FCDF76BE3B8BDF6A5BB5B2 /* CALayer+Shadows.swift */; };
 		D7E8D270583D9A2F703932B342F26B0D /* ClosedRange+Clamp.swift in Sources */ = {isa = PBXBuildFile; fileRef = 146EE060AACF2D51CFD90A3268E7B097 /* ClosedRange+Clamp.swift */; };
@@ -291,7 +232,6 @@
 		DA4765D16B5A8F4766756DC70450C1BB /* EditorFilterCollectionCell.swift in Sources */ = {isa = PBXBuildFile; fileRef = DA3E2FAD51C2E798527E4912DE3B9A97 /* EditorFilterCollectionCell.swift */; };
 		DA51DAF7658F11BC14252AB35B26613D /* FilterProtocol.swift in Sources */ = {isa = PBXBuildFile; fileRef = 6343A45D55AF7D77398AA95AEEA30B7B /* FilterProtocol.swift */; };
 		DA6AD10E2816EE01982F9E405C4CE9E2 /* CGRect+Center.swift in Sources */ = {isa = PBXBuildFile; fileRef = 6A087CE092B346ACE77FA1A21127AC26 /* CGRect+Center.swift */; };
-		DA95C7197296C193CE67CB8B9C898AC0 /* ColorPickerController.swift in Sources */ = {isa = PBXBuildFile; fileRef = 32D28438D77849E01F78C5F355902886 /* ColorPickerController.swift */; };
 		DA97908CB91B0D6503D3E3ADAA2522E3 /* EditionMenuCollectionController.swift in Sources */ = {isa = PBXBuildFile; fileRef = FAE00CCD8158A99C6619DD97EA52F6CB /* EditionMenuCollectionController.swift */; };
 		DB395ED9DFE0D774A67A4D6EE4A82FFA /* ModeSelectorAndShootView.swift in Sources */ = {isa = PBXBuildFile; fileRef = 25C028CA6D8A61DEC69154EFD9C09B92 /* ModeSelectorAndShootView.swift */; };
 		DB5E7B305BED7F24087EEC27471E498B /* Device.swift in Sources */ = {isa = PBXBuildFile; fileRef = E18B8F729F3B29C8F79D5671B37887BE /* Device.swift */; };
@@ -300,9 +240,7 @@
 		DE16269B3EFAE4444E30D13C9847FE7E /* UIFont+Utils.swift in Sources */ = {isa = PBXBuildFile; fileRef = 8445B43643C3A30286C6A63C87425004 /* UIFont+Utils.swift */; };
 		DE64450EA8DE40D3F5FAAA37D08F1535 /* ShootButtonView.swift in Sources */ = {isa = PBXBuildFile; fileRef = 7B3CE13FEDC3CEE957BF84DC570F76CA /* ShootButtonView.swift */; };
 		DEEF6D7372542F1E449B8D54C74D5449 /* AlphaBlendFilter.swift in Sources */ = {isa = PBXBuildFile; fileRef = B0E4D7445FFD09B33E96816FE16844AF /* AlphaBlendFilter.swift */; };
-		DF2685EE41A1C6D69AAA7D22B735DB16 /* ColorCollectionView.swift in Sources */ = {isa = PBXBuildFile; fileRef = 07BC14D51A15DFB1B0C4E036C6B125B4 /* ColorCollectionView.swift */; };
 		E02083C92259C30854EF648DC9816A0C /* KanvasCameraTimes.swift in Sources */ = {isa = PBXBuildFile; fileRef = 1AEED8510DF697AA50C0B0A3461F1E3D /* KanvasCameraTimes.swift */; };
->>>>>>> 01f5d686
 		E0B8D095C732352C854D365B9E5B993D /* UIKit.framework in Frameworks */ = {isa = PBXBuildFile; fileRef = 26847C6EBA8288F0AC82ABD4D3160CEA /* UIKit.framework */; };
 		E17E2CCCCE538D54D662F12BB7C27772 /* PhotoOutputHandler.swift in Sources */ = {isa = PBXBuildFile; fileRef = 6F2B1E20D546609D57BB6C2B27BC13E6 /* PhotoOutputHandler.swift */; };
 		E20EE5A39CCC88C4799E181F5283EE79 /* MediaInfo.swift in Sources */ = {isa = PBXBuildFile; fileRef = 6E34A0B864C0B59C3040F9BA3A39EB2B /* MediaInfo.swift */; };
@@ -429,35 +367,6 @@
 /* End PBXContainerItemProxy section */
 
 /* Begin PBXFileReference section */
-<<<<<<< HEAD
-		001EDF883682E07DF72550273631AEC4 /* TimelineContaining.swift */ = {isa = PBXFileReference; includeInIndex = 1; lastKnownFileType = sourcecode.swift; name = TimelineContaining.swift; path = Source/TimelineContaining.swift; sourceTree = "<group>"; };
-		004D2858A12E08821484680E34B5E905 /* ColorThief.swift */ = {isa = PBXFileReference; includeInIndex = 1; lastKnownFileType = sourcecode.swift; path = ColorThief.swift; sourceTree = "<group>"; };
-		005BD509730C36E7E92B8D693D93CE66 /* AppColorScheme.swift */ = {isa = PBXFileReference; includeInIndex = 1; lastKnownFileType = sourcecode.swift; name = AppColorScheme.swift; path = Source/AppColorScheme.swift; sourceTree = "<group>"; };
-		02618F3E6C6B8D7A9258A7162A228D3C /* ToastPresentationStyle.swift */ = {isa = PBXFileReference; includeInIndex = 1; lastKnownFileType = sourcecode.swift; name = ToastPresentationStyle.swift; path = Source/ToastPresentationStyle.swift; sourceTree = "<group>"; };
-		03DDA123E68A8210F9C58EB7943EC4ED /* LegoFilter.swift */ = {isa = PBXFileReference; includeInIndex = 1; lastKnownFileType = sourcecode.swift; path = LegoFilter.swift; sourceTree = "<group>"; };
-		05B0876891084A91AD634F552E30F497 /* CameraInputControllerDelegate.swift */ = {isa = PBXFileReference; includeInIndex = 1; lastKnownFileType = sourcecode.swift; path = CameraInputControllerDelegate.swift; sourceTree = "<group>"; };
-		0754C18D6505BFD60861FEF4EC68651C /* KanvasCamera-Info.plist */ = {isa = PBXFileReference; includeInIndex = 1; lastKnownFileType = text.plist.xml; path = "KanvasCamera-Info.plist"; sourceTree = "<group>"; };
-		07A8303FF32FC574B20CA712C8D7923A /* UICollectionView+Cells.swift */ = {isa = PBXFileReference; includeInIndex = 1; lastKnownFileType = sourcecode.swift; path = "UICollectionView+Cells.swift"; sourceTree = "<group>"; };
-		0900276B8BB191353E0B1AE3DA1BA800 /* TumblrTheme.podspec */ = {isa = PBXFileReference; explicitFileType = text.script.ruby; includeInIndex = 1; indentWidth = 2; path = TumblrTheme.podspec; sourceTree = "<group>"; tabWidth = 2; xcLanguageSpecificationIdentifier = xcode.lang.ruby; };
-		09047F72FF04E957899434B983692560 /* TumblrTheme-umbrella.h */ = {isa = PBXFileReference; includeInIndex = 1; lastKnownFileType = sourcecode.c.h; path = "TumblrTheme-umbrella.h"; sourceTree = "<group>"; };
-		094D70DE1E0E709A08B9C29942234A60 /* StylableTextView.swift */ = {isa = PBXFileReference; includeInIndex = 1; lastKnownFileType = sourcecode.swift; path = StylableTextView.swift; sourceTree = "<group>"; };
-		09CF698729CBD7F98997BA5B056522E0 /* Shader.swift */ = {isa = PBXFileReference; includeInIndex = 1; lastKnownFileType = sourcecode.swift; path = Shader.swift; sourceTree = "<group>"; };
-		0A3ACA72AE9B776E644F6D159AB3E80B /* UIApplication+StrictKeyWindow.h */ = {isa = PBXFileReference; includeInIndex = 1; lastKnownFileType = sourcecode.c.h; name = "UIApplication+StrictKeyWindow.h"; path = "FBSnapshotTestCase/Categories/UIApplication+StrictKeyWindow.h"; sourceTree = "<group>"; };
-		0A966F8CC02AF6C9C4D66DDF06B58364 /* Pods_KanvasCameraExample.framework */ = {isa = PBXFileReference; explicitFileType = wrapper.framework; includeInIndex = 0; path = Pods_KanvasCameraExample.framework; sourceTree = BUILT_PRODUCTS_DIR; };
-		0B4493E4FD70F6C15A86A2728C7CFD3E /* MMCQ.swift */ = {isa = PBXFileReference; includeInIndex = 1; lastKnownFileType = sourcecode.swift; path = MMCQ.swift; sourceTree = "<group>"; };
-		0C77128C92515D3D9F13988EDE33A1C1 /* FilterFactory.swift */ = {isa = PBXFileReference; includeInIndex = 1; lastKnownFileType = sourcecode.swift; path = FilterFactory.swift; sourceTree = "<group>"; };
-		0CA14E3B1F7066D129DCD177596E40B7 /* HashCodeBuilder.swift */ = {isa = PBXFileReference; includeInIndex = 1; lastKnownFileType = sourcecode.swift; name = HashCodeBuilder.swift; path = Source/HashCodeBuilder.swift; sourceTree = "<group>"; };
-		0D0DDED9F4D5C6E7B3004EBBE276BE95 /* MirrorTwoFilter.swift */ = {isa = PBXFileReference; includeInIndex = 1; lastKnownFileType = sourcecode.swift; path = MirrorTwoFilter.swift; sourceTree = "<group>"; };
-		0D253B8E04D5DF1C8913CF029F377C1B /* UIColor+Brightness.swift */ = {isa = PBXFileReference; includeInIndex = 1; lastKnownFileType = sourcecode.swift; path = "UIColor+Brightness.swift"; sourceTree = "<group>"; };
-		0DAB5833A2BA7989E24B363FD764F337 /* CALayer+Color.swift */ = {isa = PBXFileReference; includeInIndex = 1; lastKnownFileType = sourcecode.swift; path = "CALayer+Color.swift"; sourceTree = "<group>"; };
-		0EC71560D9FC6265925D49803813F2BA /* UIView+Image.swift */ = {isa = PBXFileReference; includeInIndex = 1; lastKnownFileType = sourcecode.swift; path = "UIView+Image.swift"; sourceTree = "<group>"; };
-		0F9FB88DE2AF2FCBB3D1B102DF6E7902 /* ConicalGradientLayer.swift */ = {isa = PBXFileReference; includeInIndex = 1; lastKnownFileType = sourcecode.swift; path = ConicalGradientLayer.swift; sourceTree = "<group>"; };
-		106BB78F82B7D997D0888D77F0768B75 /* UIImage+PixelBuffer.swift */ = {isa = PBXFileReference; includeInIndex = 1; lastKnownFileType = sourcecode.swift; path = "UIImage+PixelBuffer.swift"; sourceTree = "<group>"; };
-		119A68D3F16BAA2457A2B9A59CAB874C /* SharedUI-umbrella.h */ = {isa = PBXFileReference; includeInIndex = 1; lastKnownFileType = sourcecode.c.h; path = "SharedUI-umbrella.h"; sourceTree = "<group>"; };
-		1256107E93D3079775B65F1666BBE6FC /* Assets.xcassets */ = {isa = PBXFileReference; includeInIndex = 1; lastKnownFileType = folder.assetcatalog; name = Assets.xcassets; path = Resources/Assets.xcassets; sourceTree = "<group>"; };
-		12F318EB5FC66BFDA752FBFDEB2C9962 /* CameraRecorder.swift */ = {isa = PBXFileReference; includeInIndex = 1; lastKnownFileType = sourcecode.swift; path = CameraRecorder.swift; sourceTree = "<group>"; };
-		13625E6524882169C7E8CA1650812D40 /* UIFont+PostFonts.swift */ = {isa = PBXFileReference; includeInIndex = 1; lastKnownFileType = sourcecode.swift; name = "UIFont+PostFonts.swift"; path = "Source/UIFont+PostFonts.swift"; sourceTree = "<group>"; };
-=======
 		00B2BD7837C0D43E3DF2C0A6D84D0871 /* StatusBarStyleDefining.swift */ = {isa = PBXFileReference; includeInIndex = 1; lastKnownFileType = sourcecode.swift; name = StatusBarStyleDefining.swift; path = Source/StatusBarStyleDefining.swift; sourceTree = "<group>"; };
 		01F08E9F514DFD62A9305F10A482A547 /* CameraRecordingProtocol.swift */ = {isa = PBXFileReference; includeInIndex = 1; lastKnownFileType = sourcecode.swift; path = CameraRecordingProtocol.swift; sourceTree = "<group>"; };
 		024932D6BE809ED015645F0EBA7A7232 /* HapticFeedbackGenerating.swift */ = {isa = PBXFileReference; includeInIndex = 1; lastKnownFileType = sourcecode.swift; name = HapticFeedbackGenerating.swift; path = Source/HapticFeedbackGenerating.swift; sourceTree = "<group>"; };
@@ -466,54 +375,41 @@
 		06335F9C5AA85A72395E36FC3F816F33 /* SuggestedTagView.swift */ = {isa = PBXFileReference; includeInIndex = 1; lastKnownFileType = sourcecode.swift; path = SuggestedTagView.swift; sourceTree = "<group>"; };
 		0675678CF734FBF28085531ADA246936 /* ToonFilter.swift */ = {isa = PBXFileReference; includeInIndex = 1; lastKnownFileType = sourcecode.swift; path = ToonFilter.swift; sourceTree = "<group>"; };
 		07719E64C018F3DE917C6C29E75E2CCF /* FilterSettingsView.swift */ = {isa = PBXFileReference; includeInIndex = 1; lastKnownFileType = sourcecode.swift; path = FilterSettingsView.swift; sourceTree = "<group>"; };
-		07BC14D51A15DFB1B0C4E036C6B125B4 /* ColorCollectionView.swift */ = {isa = PBXFileReference; includeInIndex = 1; lastKnownFileType = sourcecode.swift; path = ColorCollectionView.swift; sourceTree = "<group>"; };
 		08BFB439D7DDB263398662968EA8A51F /* UIViewController+Load.swift */ = {isa = PBXFileReference; includeInIndex = 1; lastKnownFileType = sourcecode.swift; path = "UIViewController+Load.swift"; sourceTree = "<group>"; };
 		09F08BD9FDFAE598D13A3528CDEA62B4 /* FilmFilter.swift */ = {isa = PBXFileReference; includeInIndex = 1; lastKnownFileType = sourcecode.swift; path = FilmFilter.swift; sourceTree = "<group>"; };
 		0A3ACA72AE9B776E644F6D159AB3E80B /* UIApplication+StrictKeyWindow.h */ = {isa = PBXFileReference; includeInIndex = 1; lastKnownFileType = sourcecode.c.h; name = "UIApplication+StrictKeyWindow.h"; path = "FBSnapshotTestCase/Categories/UIApplication+StrictKeyWindow.h"; sourceTree = "<group>"; };
 		0A43C61E9FFEFD9BEE2202D7715AC5E2 /* TimelineContaining.swift */ = {isa = PBXFileReference; includeInIndex = 1; lastKnownFileType = sourcecode.swift; name = TimelineContaining.swift; path = Source/TimelineContaining.swift; sourceTree = "<group>"; };
-		0A966F8CC02AF6C9C4D66DDF06B58364 /* Pods_KanvasCameraExample.framework */ = {isa = PBXFileReference; explicitFileType = wrapper.framework; includeInIndex = 0; name = Pods_KanvasCameraExample.framework; path = "Pods-KanvasCameraExample.framework"; sourceTree = BUILT_PRODUCTS_DIR; };
+		0A966F8CC02AF6C9C4D66DDF06B58364 /* Pods_KanvasCameraExample.framework */ = {isa = PBXFileReference; explicitFileType = wrapper.framework; includeInIndex = 0; path = Pods_KanvasCameraExample.framework; sourceTree = BUILT_PRODUCTS_DIR; };
 		0B323412966A1AB30DA97DAFD358D53C /* EditorFilterController.swift */ = {isa = PBXFileReference; includeInIndex = 1; lastKnownFileType = sourcecode.swift; path = EditorFilterController.swift; sourceTree = "<group>"; };
 		0D4238399DD2D873F9013F065B841A28 /* ModeButtonView.swift */ = {isa = PBXFileReference; includeInIndex = 1; lastKnownFileType = sourcecode.swift; path = ModeButtonView.swift; sourceTree = "<group>"; };
 		0EFF879C73283E64966C990EC1AF6B4A /* SharedUI.xcconfig */ = {isa = PBXFileReference; includeInIndex = 1; lastKnownFileType = text.xcconfig; path = SharedUI.xcconfig; sourceTree = "<group>"; };
 		0FF05925A600C96C3DF70F49413C2EDC /* UIView+Snaphot.swift */ = {isa = PBXFileReference; includeInIndex = 1; lastKnownFileType = sourcecode.swift; name = "UIView+Snaphot.swift"; path = "Source/UIView+Snaphot.swift"; sourceTree = "<group>"; };
 		10A57A480687A60108470E5C8F91987D /* FilterCollectionCell.swift */ = {isa = PBXFileReference; includeInIndex = 1; lastKnownFileType = sourcecode.swift; path = FilterCollectionCell.swift; sourceTree = "<group>"; };
 		126B7E1A75B9E75280DBE236CF267CCD /* EditionOption.swift */ = {isa = PBXFileReference; includeInIndex = 1; lastKnownFileType = sourcecode.swift; path = EditionOption.swift; sourceTree = "<group>"; };
->>>>>>> 01f5d686
 		13C8BBFE2D9E3A9C566221B1DE04E91C /* FBSnapshotTestCase.m */ = {isa = PBXFileReference; includeInIndex = 1; lastKnownFileType = sourcecode.c.objc; name = FBSnapshotTestCase.m; path = FBSnapshotTestCase/FBSnapshotTestCase.m; sourceTree = "<group>"; };
 		146EE060AACF2D51CFD90A3268E7B097 /* ClosedRange+Clamp.swift */ = {isa = PBXFileReference; includeInIndex = 1; lastKnownFileType = sourcecode.swift; path = "ClosedRange+Clamp.swift"; sourceTree = "<group>"; };
-		14BDC6208FC31C6F22DCC48C7544C246 /* ColorDrop.swift */ = {isa = PBXFileReference; includeInIndex = 1; lastKnownFileType = sourcecode.swift; path = ColorDrop.swift; sourceTree = "<group>"; };
 		15B5B893F0D939992DC83B541503A453 /* QuartzCore.framework */ = {isa = PBXFileReference; lastKnownFileType = wrapper.framework; name = QuartzCore.framework; path = Platforms/iPhoneOS.platform/Developer/SDKs/iPhoneOS12.2.sdk/System/Library/Frameworks/QuartzCore.framework; sourceTree = DEVELOPER_DIR; };
 		1AD316C211996D8C047C6E7B945E24AD /* Pods-KanvasCameraExample-acknowledgements.plist */ = {isa = PBXFileReference; includeInIndex = 1; lastKnownFileType = text.plist.xml; path = "Pods-KanvasCameraExample-acknowledgements.plist"; sourceTree = "<group>"; };
 		1AEED8510DF697AA50C0B0A3461F1E3D /* KanvasCameraTimes.swift */ = {isa = PBXFileReference; includeInIndex = 1; lastKnownFileType = sourcecode.swift; path = KanvasCameraTimes.swift; sourceTree = "<group>"; };
 		1B8ABEEA76ECDF1975B6D0787700F929 /* FBSnapshotTestCase-Info.plist */ = {isa = PBXFileReference; includeInIndex = 1; lastKnownFileType = text.plist.xml; path = "FBSnapshotTestCase-Info.plist"; sourceTree = "<group>"; };
-<<<<<<< HEAD
-		1C88432A8F2D4CD8AE914D3BEED32B1F /* Sharpie.swift */ = {isa = PBXFileReference; includeInIndex = 1; lastKnownFileType = sourcecode.swift; path = Sharpie.swift; sourceTree = "<group>"; };
-		1D7DE0F0DF019064DA42C374052771A0 /* WaveFilter.swift */ = {isa = PBXFileReference; includeInIndex = 1; lastKnownFileType = sourcecode.swift; path = WaveFilter.swift; sourceTree = "<group>"; };
-		1D9E4F33EF9B84643572B9D622B3C150 /* MediaClipsCollectionCell.swift */ = {isa = PBXFileReference; includeInIndex = 1; lastKnownFileType = sourcecode.swift; path = MediaClipsCollectionCell.swift; sourceTree = "<group>"; };
-		1DF61DA1F9AC397EF265A9EC75BF3AE1 /* SharedUI.framework */ = {isa = PBXFileReference; explicitFileType = wrapper.framework; includeInIndex = 0; path = SharedUI.framework; sourceTree = BUILT_PRODUCTS_DIR; };
-		2383078A6D28DE6A15E11489708BA4FD /* Pods_KanvasCameraExampleTests.framework */ = {isa = PBXFileReference; explicitFileType = wrapper.framework; includeInIndex = 0; path = Pods_KanvasCameraExampleTests.framework; sourceTree = BUILT_PRODUCTS_DIR; };
-		24B6A8E7FB6DE5277B50791B09272940 /* ImagePreviewController.swift */ = {isa = PBXFileReference; includeInIndex = 1; lastKnownFileType = sourcecode.swift; path = ImagePreviewController.swift; sourceTree = "<group>"; };
-		255295940F437F3F0C1AA05D37BEB72F /* FilterProtocol.swift */ = {isa = PBXFileReference; includeInIndex = 1; lastKnownFileType = sourcecode.swift; path = FilterProtocol.swift; sourceTree = "<group>"; };
-=======
 		1BB1A3791A540110AA21F5E219FA6BFA /* IgnoreTouchesCollectionView.swift */ = {isa = PBXFileReference; includeInIndex = 1; lastKnownFileType = sourcecode.swift; path = IgnoreTouchesCollectionView.swift; sourceTree = "<group>"; };
 		1C400CBE9F1A667CD701FFDF299D609F /* UIColor+SharedColors.swift */ = {isa = PBXFileReference; includeInIndex = 1; lastKnownFileType = sourcecode.swift; name = "UIColor+SharedColors.swift"; path = "Source/UIColor+SharedColors.swift"; sourceTree = "<group>"; };
 		1C5D35190E8DB0A2CB4E91F2A6AD0885 /* MediaMetadata.swift */ = {isa = PBXFileReference; includeInIndex = 1; lastKnownFileType = sourcecode.swift; path = MediaMetadata.swift; sourceTree = "<group>"; };
 		1DBC986D368B730A74739E9ABAB7EE9C /* PostOptionsTagsDelegate.swift */ = {isa = PBXFileReference; includeInIndex = 1; lastKnownFileType = sourcecode.swift; path = PostOptionsTagsDelegate.swift; sourceTree = "<group>"; };
-		1DF61DA1F9AC397EF265A9EC75BF3AE1 /* SharedUI.framework */ = {isa = PBXFileReference; explicitFileType = wrapper.framework; includeInIndex = 0; name = SharedUI.framework; path = SharedUI.framework; sourceTree = BUILT_PRODUCTS_DIR; };
+		1DF61DA1F9AC397EF265A9EC75BF3AE1 /* SharedUI.framework */ = {isa = PBXFileReference; explicitFileType = wrapper.framework; includeInIndex = 0; path = SharedUI.framework; sourceTree = BUILT_PRODUCTS_DIR; };
 		1F5A117832B9FA0E2A4C625665D22AFD /* Queue.swift */ = {isa = PBXFileReference; includeInIndex = 1; lastKnownFileType = sourcecode.swift; path = Queue.swift; sourceTree = "<group>"; };
 		1FDBF5E4D2F954B88A63B897126BBB0D /* ConicalGradientLayer.swift */ = {isa = PBXFileReference; includeInIndex = 1; lastKnownFileType = sourcecode.swift; path = ConicalGradientLayer.swift; sourceTree = "<group>"; };
 		22D4FAE680CF691DD8A89E0CB0B5CF0D /* EditorTextController.swift */ = {isa = PBXFileReference; includeInIndex = 1; lastKnownFileType = sourcecode.swift; path = EditorTextController.swift; sourceTree = "<group>"; };
-		2383078A6D28DE6A15E11489708BA4FD /* Pods_KanvasCameraExampleTests.framework */ = {isa = PBXFileReference; explicitFileType = wrapper.framework; includeInIndex = 0; name = Pods_KanvasCameraExampleTests.framework; path = "Pods-KanvasCameraExampleTests.framework"; sourceTree = BUILT_PRODUCTS_DIR; };
+		2383078A6D28DE6A15E11489708BA4FD /* Pods_KanvasCameraExampleTests.framework */ = {isa = PBXFileReference; explicitFileType = wrapper.framework; includeInIndex = 0; path = Pods_KanvasCameraExampleTests.framework; sourceTree = BUILT_PRODUCTS_DIR; };
 		23D01E8E18667B6F786F8E44C8E5AD62 /* RoundedTexture.swift */ = {isa = PBXFileReference; includeInIndex = 1; lastKnownFileType = sourcecode.swift; path = RoundedTexture.swift; sourceTree = "<group>"; };
-		23F64EA0AF1E0318D405A45627D8F2E6 /* Utils.podspec */ = {isa = PBXFileReference; explicitFileType = text.script.ruby; includeInIndex = 1; indentWidth = 2; lastKnownFileType = text; path = Utils.podspec; sourceTree = "<group>"; tabWidth = 2; xcLanguageSpecificationIdentifier = xcode.lang.ruby; };
+		23F64EA0AF1E0318D405A45627D8F2E6 /* Utils.podspec */ = {isa = PBXFileReference; explicitFileType = text.script.ruby; includeInIndex = 1; indentWidth = 2; path = Utils.podspec; sourceTree = "<group>"; tabWidth = 2; xcLanguageSpecificationIdentifier = xcode.lang.ruby; };
 		2575216E6ADF7F93A9D22D23CBE16D01 /* AppColorPalette.swift */ = {isa = PBXFileReference; includeInIndex = 1; lastKnownFileType = sourcecode.swift; name = AppColorPalette.swift; path = Source/AppColorPalette.swift; sourceTree = "<group>"; };
->>>>>>> 01f5d686
 		259E1B7377A05A9BAE45D73A6C3FDF1A /* SharedUI.framework */ = {isa = PBXFileReference; explicitFileType = wrapper.framework; includeInIndex = 0; path = SharedUI.framework; sourceTree = BUILT_PRODUCTS_DIR; };
 		25B209FA2783602C09C6F844A190B3DC /* HashCodeBuilder.swift */ = {isa = PBXFileReference; includeInIndex = 1; lastKnownFileType = sourcecode.swift; name = HashCodeBuilder.swift; path = Source/HashCodeBuilder.swift; sourceTree = "<group>"; };
 		25B44F123BE5CCDF2DB8A5F445C6904A /* TextCanvas.swift */ = {isa = PBXFileReference; includeInIndex = 1; lastKnownFileType = sourcecode.swift; path = TextCanvas.swift; sourceTree = "<group>"; };
 		25B7E6C275C5FFE16AEB13B10FEF9EFE /* GroupFilter.swift */ = {isa = PBXFileReference; includeInIndex = 1; lastKnownFileType = sourcecode.swift; path = GroupFilter.swift; sourceTree = "<group>"; };
 		25C028CA6D8A61DEC69154EFD9C09B92 /* ModeSelectorAndShootView.swift */ = {isa = PBXFileReference; includeInIndex = 1; lastKnownFileType = sourcecode.swift; path = ModeSelectorAndShootView.swift; sourceTree = "<group>"; };
-		25D6F7DAD3BF0DF82D7E1EFE45CE3AAC /* SharedUI.podspec */ = {isa = PBXFileReference; explicitFileType = text.script.ruby; includeInIndex = 1; indentWidth = 2; lastKnownFileType = text; path = SharedUI.podspec; sourceTree = "<group>"; tabWidth = 2; xcLanguageSpecificationIdentifier = xcode.lang.ruby; };
+		25D6F7DAD3BF0DF82D7E1EFE45CE3AAC /* SharedUI.podspec */ = {isa = PBXFileReference; explicitFileType = text.script.ruby; includeInIndex = 1; indentWidth = 2; path = SharedUI.podspec; sourceTree = "<group>"; tabWidth = 2; xcLanguageSpecificationIdentifier = xcode.lang.ruby; };
 		266690E278A4D832AA075CC2B5E97A0D /* FilterItem.swift */ = {isa = PBXFileReference; includeInIndex = 1; lastKnownFileType = sourcecode.swift; path = FilterItem.swift; sourceTree = "<group>"; };
 		26847C6EBA8288F0AC82ABD4D3160CEA /* UIKit.framework */ = {isa = PBXFileReference; lastKnownFileType = wrapper.framework; name = UIKit.framework; path = Platforms/iPhoneOS.platform/Developer/SDKs/iPhoneOS12.2.sdk/System/Library/Frameworks/UIKit.framework; sourceTree = DEVELOPER_DIR; };
 		26D76FD4C96BC13E64D7A05B1C751C4A /* Shader.swift */ = {isa = PBXFileReference; includeInIndex = 1; lastKnownFileType = sourcecode.swift; path = Shader.swift; sourceTree = "<group>"; };
@@ -525,7 +421,6 @@
 		2F0F6ABEF3BEBC9EF0F56BC79106A601 /* UICollectionView+Cells.swift */ = {isa = PBXFileReference; includeInIndex = 1; lastKnownFileType = sourcecode.swift; path = "UICollectionView+Cells.swift"; sourceTree = "<group>"; };
 		2F780D8216BA05668A36DFB3FD4495BC /* NSURL+Media.swift */ = {isa = PBXFileReference; includeInIndex = 1; lastKnownFileType = sourcecode.swift; path = "NSURL+Media.swift"; sourceTree = "<group>"; };
 		30B1A02982C27B5B107B86997A776042 /* OptionsController.swift */ = {isa = PBXFileReference; includeInIndex = 1; lastKnownFileType = sourcecode.swift; path = OptionsController.swift; sourceTree = "<group>"; };
-		32D28438D77849E01F78C5F355902886 /* ColorPickerController.swift */ = {isa = PBXFileReference; includeInIndex = 1; lastKnownFileType = sourcecode.swift; path = ColorPickerController.swift; sourceTree = "<group>"; };
 		3567736476641CD49F548D593F6D7932 /* AppColorScheme.swift */ = {isa = PBXFileReference; includeInIndex = 1; lastKnownFileType = sourcecode.swift; name = AppColorScheme.swift; path = Source/AppColorScheme.swift; sourceTree = "<group>"; };
 		35997C5765E6D0B29300A6A2D7E5C105 /* MirrorFourFilter.swift */ = {isa = PBXFileReference; includeInIndex = 1; lastKnownFileType = sourcecode.swift; path = MirrorFourFilter.swift; sourceTree = "<group>"; };
 		364E22867428947B7B5E38D54E3AB833 /* Pods-KanvasCameraExampleTests-umbrella.h */ = {isa = PBXFileReference; includeInIndex = 1; lastKnownFileType = sourcecode.c.h; path = "Pods-KanvasCameraExampleTests-umbrella.h"; sourceTree = "<group>"; };
@@ -556,24 +451,11 @@
 		480159FBF3EA82C99DAC8EF31544F676 /* GrayscaleFilter.swift */ = {isa = PBXFileReference; includeInIndex = 1; lastKnownFileType = sourcecode.swift; path = GrayscaleFilter.swift; sourceTree = "<group>"; };
 		4819E6582DBE9DE2B60FF5C450A08B80 /* UIImage+Camera.swift */ = {isa = PBXFileReference; includeInIndex = 1; lastKnownFileType = sourcecode.swift; path = "UIImage+Camera.swift"; sourceTree = "<group>"; };
 		498372FAB75F13B1639960FFF59A6DD0 /* EditTagsView.swift */ = {isa = PBXFileReference; includeInIndex = 1; lastKnownFileType = sourcecode.swift; path = EditTagsView.swift; sourceTree = "<group>"; };
-		49ED8EFDB33F84E1C39B90821BCFE417 /* ColorCollectionController.swift */ = {isa = PBXFileReference; includeInIndex = 1; lastKnownFileType = sourcecode.swift; path = ColorCollectionController.swift; sourceTree = "<group>"; };
 		4A06964F477922196A252FC944E68DDC /* Marker.swift */ = {isa = PBXFileReference; includeInIndex = 1; lastKnownFileType = sourcecode.swift; path = Marker.swift; sourceTree = "<group>"; };
 		4A367AF0FE61723024ACE63FEEEEB9B6 /* KanvasCamera-umbrella.h */ = {isa = PBXFileReference; includeInIndex = 1; lastKnownFileType = sourcecode.c.h; path = "KanvasCamera-umbrella.h"; sourceTree = "<group>"; };
 		4B5AF8B5EB0BF599A532230C25EDFA0D /* CameraFilterCollectionCell.swift */ = {isa = PBXFileReference; includeInIndex = 1; lastKnownFileType = sourcecode.swift; path = CameraFilterCollectionCell.swift; sourceTree = "<group>"; };
 		4DF89C59DC3634A821241CD099BDA3D1 /* Pods-KanvasCameraExampleTests-frameworks.sh */ = {isa = PBXFileReference; includeInIndex = 1; lastKnownFileType = text.script.sh; path = "Pods-KanvasCameraExampleTests-frameworks.sh"; sourceTree = "<group>"; };
 		4F082B706F8AB6FBCC8E92402A098C05 /* Pods-KanvasCameraExample.debug.xcconfig */ = {isa = PBXFileReference; includeInIndex = 1; lastKnownFileType = text.xcconfig; path = "Pods-KanvasCameraExample.debug.xcconfig"; sourceTree = "<group>"; };
-<<<<<<< HEAD
-		502220331BBEE30DDAD29A7935B3C604 /* NSLayoutConstraint+Utils.swift */ = {isa = PBXFileReference; includeInIndex = 1; lastKnownFileType = sourcecode.swift; name = "NSLayoutConstraint+Utils.swift"; path = "Source/NSLayoutConstraint+Utils.swift"; sourceTree = "<group>"; };
-		51E04194581D5B0D634961EF546D3EAB /* CameraRecordingProtocol.swift */ = {isa = PBXFileReference; includeInIndex = 1; lastKnownFileType = sourcecode.swift; path = CameraRecordingProtocol.swift; sourceTree = "<group>"; };
-		53335DB515A64A3202B644C888EA5951 /* CameraFilterCollectionController.swift */ = {isa = PBXFileReference; includeInIndex = 1; lastKnownFileType = sourcecode.swift; path = CameraFilterCollectionController.swift; sourceTree = "<group>"; };
-		53473D8E88622C8EB7F1DA203619EE4B /* Array+Safety.swift */ = {isa = PBXFileReference; includeInIndex = 1; lastKnownFileType = sourcecode.swift; name = "Array+Safety.swift"; path = "Source/Array+Safety.swift"; sourceTree = "<group>"; };
-		5366BD6A8E9D4C89E212640630A48B52 /* TextOptions.swift */ = {isa = PBXFileReference; includeInIndex = 1; lastKnownFileType = sourcecode.swift; path = TextOptions.swift; sourceTree = "<group>"; };
-		53F2ED46A581E7FDA42E25C64BFE10C8 /* Utils.xcconfig */ = {isa = PBXFileReference; includeInIndex = 1; lastKnownFileType = text.xcconfig; path = Utils.xcconfig; sourceTree = "<group>"; };
-		54C43F45F800E429B22A1D1F6AE18059 /* CGPoint+Addition.swift */ = {isa = PBXFileReference; includeInIndex = 1; lastKnownFileType = sourcecode.swift; path = "CGPoint+Addition.swift"; sourceTree = "<group>"; };
-		555C37EE3298A917790180E99A3776E6 /* Synchronized.swift */ = {isa = PBXFileReference; includeInIndex = 1; lastKnownFileType = sourcecode.swift; path = Synchronized.swift; sourceTree = "<group>"; };
-		564C7A786168824B7F4C11C3F2501EF5 /* MediaClipsEditorViewController.swift */ = {isa = PBXFileReference; includeInIndex = 1; lastKnownFileType = sourcecode.swift; path = MediaClipsEditorViewController.swift; sourceTree = "<group>"; };
-		5777684F478DE265714F344D85AB6871 /* ModeButtonView.swift */ = {isa = PBXFileReference; includeInIndex = 1; lastKnownFileType = sourcecode.swift; path = ModeButtonView.swift; sourceTree = "<group>"; };
-=======
 		4F15F77A6615E2AD850F572262E55230 /* KanvasCameraImages.swift */ = {isa = PBXFileReference; includeInIndex = 1; lastKnownFileType = sourcecode.swift; path = KanvasCameraImages.swift; sourceTree = "<group>"; };
 		50201F1D4DA7A874D3BD64F02EF5F68B /* CameraRecorder.swift */ = {isa = PBXFileReference; includeInIndex = 1; lastKnownFileType = sourcecode.swift; path = CameraRecorder.swift; sourceTree = "<group>"; };
 		504F5FDD7E594E0E78B930F09A566994 /* FilteredInputViewController.swift */ = {isa = PBXFileReference; includeInIndex = 1; lastKnownFileType = sourcecode.swift; path = FilteredInputViewController.swift; sourceTree = "<group>"; };
@@ -586,54 +468,15 @@
 		547409CD6F820D0D619D5170A4D5101E /* ColorPickerViewController.swift */ = {isa = PBXFileReference; includeInIndex = 1; lastKnownFileType = sourcecode.swift; name = ColorPickerViewController.swift; path = Source/ColorPickerViewController.swift; sourceTree = "<group>"; };
 		56128FDDE540FCF5FC14CB096B49594A /* LightLeaksFilter.swift */ = {isa = PBXFileReference; includeInIndex = 1; lastKnownFileType = sourcecode.swift; path = LightLeaksFilter.swift; sourceTree = "<group>"; };
 		5696A7AC15240703C5C77E23B7AA48D3 /* ModeSelectorAndShootController.swift */ = {isa = PBXFileReference; includeInIndex = 1; lastKnownFileType = sourcecode.swift; path = ModeSelectorAndShootController.swift; sourceTree = "<group>"; };
->>>>>>> 01f5d686
 		578A9D6BEBE07F91B943DA86A4527049 /* Pods-KanvasCameraExample-dummy.m */ = {isa = PBXFileReference; includeInIndex = 1; lastKnownFileType = sourcecode.c.objc; path = "Pods-KanvasCameraExample-dummy.m"; sourceTree = "<group>"; };
-		57ABAC4CC9B9AEF235771F3B4BC7BF04 /* KanvasCamera.podspec.json */ = {isa = PBXFileReference; includeInIndex = 1; path = KanvasCamera.podspec.json; sourceTree = "<group>"; };
+		57ABAC4CC9B9AEF235771F3B4BC7BF04 /* KanvasCamera.podspec.json */ = {isa = PBXFileReference; includeInIndex = 1; lastKnownFileType = text.json; path = KanvasCamera.podspec.json; sourceTree = "<group>"; };
 		585D6B50CC92F9F758475224E27272A4 /* CameraSegmentHandler.swift */ = {isa = PBXFileReference; includeInIndex = 1; lastKnownFileType = sourcecode.swift; path = CameraSegmentHandler.swift; sourceTree = "<group>"; };
 		589104E9BEF2D9C142FA9E634139A3F7 /* Pods-KanvasCameraExampleTests-acknowledgements.plist */ = {isa = PBXFileReference; includeInIndex = 1; lastKnownFileType = text.plist.xml; path = "Pods-KanvasCameraExampleTests-acknowledgements.plist"; sourceTree = "<group>"; };
-<<<<<<< HEAD
-		58F128EEA84B8A2BE7C1573749D8350F /* KanvasCameraTimes.swift */ = {isa = PBXFileReference; includeInIndex = 1; lastKnownFileType = sourcecode.swift; path = KanvasCameraTimes.swift; sourceTree = "<group>"; };
-		593EE33CC7BAAAE407DD46307DD77592 /* LightLeaksFilter.swift */ = {isa = PBXFileReference; includeInIndex = 1; lastKnownFileType = sourcecode.swift; path = LightLeaksFilter.swift; sourceTree = "<group>"; };
-		5A87DA8FE73E5A2BA114EEA3B8385D1F /* Foundation.framework */ = {isa = PBXFileReference; lastKnownFileType = wrapper.framework; name = Foundation.framework; path = Platforms/iPhoneOS.platform/Developer/SDKs/iPhoneOS12.2.sdk/System/Library/Frameworks/Foundation.framework; sourceTree = DEVELOPER_DIR; };
-		5A9C7E0F4092369F9AA9A96329AD934B /* EditorView.swift */ = {isa = PBXFileReference; includeInIndex = 1; lastKnownFileType = sourcecode.swift; path = EditorView.swift; sourceTree = "<group>"; };
-		5ADBEB0C76CF85E1A2F75150BC41C112 /* silence.aac */ = {isa = PBXFileReference; includeInIndex = 1; lastKnownFileType = file; name = silence.aac; path = Resources/silence.aac; sourceTree = "<group>"; };
-		5B35680413B2A5CF1691DD1DFC63D30B /* UIImage+FlipLeftMirrored.swift */ = {isa = PBXFileReference; includeInIndex = 1; lastKnownFileType = sourcecode.swift; path = "UIImage+FlipLeftMirrored.swift"; sourceTree = "<group>"; };
-		5C4F31330DFA99D699E4BDC8C3573D73 /* FBSnapshotTestCase.framework */ = {isa = PBXFileReference; explicitFileType = wrapper.framework; includeInIndex = 0; path = FBSnapshotTestCase.framework; sourceTree = BUILT_PRODUCTS_DIR; };
-		5C8C444A6F2F2B23BF2F673101550822 /* UIView+Utils.swift */ = {isa = PBXFileReference; includeInIndex = 1; lastKnownFileType = sourcecode.swift; name = "UIView+Utils.swift"; path = "Source/UIView+Utils.swift"; sourceTree = "<group>"; };
-		5D6E4E76BEDFFF1CE149DD837855FF3A /* TumblrTheme-Info.plist */ = {isa = PBXFileReference; includeInIndex = 1; lastKnownFileType = text.plist.xml; path = "TumblrTheme-Info.plist"; sourceTree = "<group>"; };
-		5DBA922053650C55D17FACF2763BF020 /* HapticFeedbackGenerator.swift */ = {isa = PBXFileReference; includeInIndex = 1; lastKnownFileType = sourcecode.swift; name = HapticFeedbackGenerator.swift; path = Source/HapticFeedbackGenerator.swift; sourceTree = "<group>"; };
-		5E48F435A750F21B45D9C753D2EB9405 /* ModeSelectorAndShootView.swift */ = {isa = PBXFileReference; includeInIndex = 1; lastKnownFileType = sourcecode.swift; path = ModeSelectorAndShootView.swift; sourceTree = "<group>"; };
-		5EC530076EFE4D7939B3E19EF1CCC719 /* KanvasCamera.xcconfig */ = {isa = PBXFileReference; includeInIndex = 1; lastKnownFileType = text.xcconfig; path = KanvasCamera.xcconfig; sourceTree = "<group>"; };
-		5F6A1B877A3D42FBD51B34CEE69FCE91 /* SharedUI-prefix.pch */ = {isa = PBXFileReference; includeInIndex = 1; lastKnownFileType = sourcecode.c.h; path = "SharedUI-prefix.pch"; sourceTree = "<group>"; };
-		5FD73535AF0333CD76C780DAF507B6A7 /* UIFont+Fonts.swift */ = {isa = PBXFileReference; includeInIndex = 1; lastKnownFileType = sourcecode.swift; path = "UIFont+Fonts.swift"; sourceTree = "<group>"; };
-		6072D4E814DE302D0CE585EF608D6441 /* TumblrTheme-prefix.pch */ = {isa = PBXFileReference; includeInIndex = 1; lastKnownFileType = sourcecode.c.h; path = "TumblrTheme-prefix.pch"; sourceTree = "<group>"; };
-		625CCAA52C9066F5D68540CDD40BE367 /* EditionOption.swift */ = {isa = PBXFileReference; includeInIndex = 1; lastKnownFileType = sourcecode.swift; path = EditionOption.swift; sourceTree = "<group>"; };
-		635B8EF611C5053183706BE4A6AD5DD0 /* GLKit.framework */ = {isa = PBXFileReference; lastKnownFileType = wrapper.framework; name = GLKit.framework; path = Platforms/iPhoneOS.platform/Developer/SDKs/iPhoneOS12.2.sdk/System/Library/Frameworks/GLKit.framework; sourceTree = DEVELOPER_DIR; };
-		63B820F6CCF7E367071447BE48A1E7DF /* ComposeNavigationBar.swift */ = {isa = PBXFileReference; includeInIndex = 1; lastKnownFileType = sourcecode.swift; name = ComposeNavigationBar.swift; path = Source/ComposeNavigationBar.swift; sourceTree = "<group>"; };
-		64457138DDB7B1AE99A1F334D6C685CB /* Utils.podspec */ = {isa = PBXFileReference; explicitFileType = text.script.ruby; includeInIndex = 1; indentWidth = 2; path = Utils.podspec; sourceTree = "<group>"; tabWidth = 2; xcLanguageSpecificationIdentifier = xcode.lang.ruby; };
-		65B37056234F880E0087EA79 /* CircularImageView.swift */ = {isa = PBXFileReference; fileEncoding = 4; lastKnownFileType = sourcecode.swift; path = CircularImageView.swift; sourceTree = "<group>"; };
-		65B37058234F880E0087EA79 /* ColorCollectionController.swift */ = {isa = PBXFileReference; fileEncoding = 4; lastKnownFileType = sourcecode.swift; path = ColorCollectionController.swift; sourceTree = "<group>"; };
-		65B37059234F880E0087EA79 /* ColorCollectionView.swift */ = {isa = PBXFileReference; fileEncoding = 4; lastKnownFileType = sourcecode.swift; path = ColorCollectionView.swift; sourceTree = "<group>"; };
-		65B3705A234F880E0087EA79 /* ColorCollectionCell.swift */ = {isa = PBXFileReference; fileEncoding = 4; lastKnownFileType = sourcecode.swift; path = ColorCollectionCell.swift; sourceTree = "<group>"; };
-		65B3705C234F880E0087EA79 /* ColorPickerView.swift */ = {isa = PBXFileReference; fileEncoding = 4; lastKnownFileType = sourcecode.swift; path = ColorPickerView.swift; sourceTree = "<group>"; };
-		65B3705D234F880E0087EA79 /* ColorPickerController.swift */ = {isa = PBXFileReference; fileEncoding = 4; lastKnownFileType = sourcecode.swift; path = ColorPickerController.swift; sourceTree = "<group>"; };
-		65B3705F234F880E0087EA79 /* ColorSelectorController.swift */ = {isa = PBXFileReference; fileEncoding = 4; lastKnownFileType = sourcecode.swift; path = ColorSelectorController.swift; sourceTree = "<group>"; };
-		65B37060234F880E0087EA79 /* ColorDrop.swift */ = {isa = PBXFileReference; fileEncoding = 4; lastKnownFileType = sourcecode.swift; path = ColorDrop.swift; sourceTree = "<group>"; };
-		65B37061234F880E0087EA79 /* ColorSelectorView.swift */ = {isa = PBXFileReference; fileEncoding = 4; lastKnownFileType = sourcecode.swift; path = ColorSelectorView.swift; sourceTree = "<group>"; };
-		6680C214F110595FF4C681DD8DC27AE3 /* UIGestureRecognizer+Active.swift */ = {isa = PBXFileReference; includeInIndex = 1; lastKnownFileType = sourcecode.swift; path = "UIGestureRecognizer+Active.swift"; sourceTree = "<group>"; };
-		673E0A193683E3AA258C086BF0B5A648 /* SuggestedTagsDataSource.swift */ = {isa = PBXFileReference; includeInIndex = 1; lastKnownFileType = sourcecode.swift; path = SuggestedTagsDataSource.swift; sourceTree = "<group>"; };
-		675852952BBEB8F4BC4EBCC0B5CC4AAD /* GLPixelBufferView.swift */ = {isa = PBXFileReference; includeInIndex = 1; lastKnownFileType = sourcecode.swift; path = GLPixelBufferView.swift; sourceTree = "<group>"; };
-		6ED5A2BEA30E0F6A09ACD42342461447 /* Queue.swift */ = {isa = PBXFileReference; includeInIndex = 1; lastKnownFileType = sourcecode.swift; path = Queue.swift; sourceTree = "<group>"; };
-		6F1AA878AEA74F9DE6FEB9E5F7C2DBA9 /* Utils-prefix.pch */ = {isa = PBXFileReference; includeInIndex = 1; lastKnownFileType = sourcecode.c.h; path = "Utils-prefix.pch"; sourceTree = "<group>"; };
-		6F73D8A36DEFDB14C8003340FBE6AF1B /* KanvasCameraColors.swift */ = {isa = PBXFileReference; includeInIndex = 1; lastKnownFileType = sourcecode.swift; path = KanvasCameraColors.swift; sourceTree = "<group>"; };
-		73402C40491D76E3EC639A6310A2C8EA /* GifVideoOutputHandler.swift */ = {isa = PBXFileReference; includeInIndex = 1; lastKnownFileType = sourcecode.swift; path = GifVideoOutputHandler.swift; sourceTree = "<group>"; };
-		73EC700568D037A84A2A9389534B92AE /* ScrollHandler.swift */ = {isa = PBXFileReference; includeInIndex = 1; lastKnownFileType = sourcecode.swift; path = ScrollHandler.swift; sourceTree = "<group>"; };
-=======
 		5A87DA8FE73E5A2BA114EEA3B8385D1F /* Foundation.framework */ = {isa = PBXFileReference; lastKnownFileType = wrapper.framework; name = Foundation.framework; path = Platforms/iPhoneOS.platform/Developer/SDKs/iPhoneOS12.2.sdk/System/Library/Frameworks/Foundation.framework; sourceTree = DEVELOPER_DIR; };
 		5AEC7A4C4883CC78423A3C342FE92E0E /* Array+Object.swift */ = {isa = PBXFileReference; includeInIndex = 1; lastKnownFileType = sourcecode.swift; path = "Array+Object.swift"; sourceTree = "<group>"; };
 		5B9456F313CF1EA9E5A3D30DAC8C41CA /* FilterFactory.swift */ = {isa = PBXFileReference; includeInIndex = 1; lastKnownFileType = sourcecode.swift; path = FilterFactory.swift; sourceTree = "<group>"; };
 		5BA41072EE00A540D47D25810901A993 /* OptionView.swift */ = {isa = PBXFileReference; includeInIndex = 1; lastKnownFileType = sourcecode.swift; path = OptionView.swift; sourceTree = "<group>"; };
-		5C4F31330DFA99D699E4BDC8C3573D73 /* FBSnapshotTestCase.framework */ = {isa = PBXFileReference; explicitFileType = wrapper.framework; includeInIndex = 0; name = FBSnapshotTestCase.framework; path = FBSnapshotTestCase.framework; sourceTree = BUILT_PRODUCTS_DIR; };
+		5C4F31330DFA99D699E4BDC8C3573D73 /* FBSnapshotTestCase.framework */ = {isa = PBXFileReference; explicitFileType = wrapper.framework; includeInIndex = 0; path = FBSnapshotTestCase.framework; sourceTree = BUILT_PRODUCTS_DIR; };
 		5D6B0A903F3943AF734D2071465AFCCE /* UIColor+Hex.swift */ = {isa = PBXFileReference; includeInIndex = 1; lastKnownFileType = sourcecode.swift; name = "UIColor+Hex.swift"; path = "Source/UIColor+Hex.swift"; sourceTree = "<group>"; };
 		5DBBD065A0C5F125594109D0CEC7ED1B /* LegoFilter.swift */ = {isa = PBXFileReference; includeInIndex = 1; lastKnownFileType = sourcecode.swift; path = LegoFilter.swift; sourceTree = "<group>"; };
 		5DD724AE59A5AC786ACAC6F0E28160E8 /* KanvasCamera-prefix.pch */ = {isa = PBXFileReference; includeInIndex = 1; lastKnownFileType = sourcecode.c.h; path = "KanvasCamera-prefix.pch"; sourceTree = "<group>"; };
@@ -645,6 +488,15 @@
 		6507A8580302BE339A95F5B01A908CE4 /* UIImage+FlipLeftMirrored.swift */ = {isa = PBXFileReference; includeInIndex = 1; lastKnownFileType = sourcecode.swift; path = "UIImage+FlipLeftMirrored.swift"; sourceTree = "<group>"; };
 		6588D725E06EB5F3A32D002CE64886BA /* CALayer+CGImage.swift */ = {isa = PBXFileReference; includeInIndex = 1; lastKnownFileType = sourcecode.swift; path = "CALayer+CGImage.swift"; sourceTree = "<group>"; };
 		65D1C7D4AF672C2E6FEBEB9E97F11D22 /* SharedUI.modulemap */ = {isa = PBXFileReference; includeInIndex = 1; lastKnownFileType = sourcecode.module; path = SharedUI.modulemap; sourceTree = "<group>"; };
+		65DB83592359F2C800A9F886 /* CircularImageView.swift */ = {isa = PBXFileReference; fileEncoding = 4; lastKnownFileType = sourcecode.swift; path = CircularImageView.swift; sourceTree = "<group>"; };
+		65DB835B2359F2C800A9F886 /* ColorCollectionController.swift */ = {isa = PBXFileReference; fileEncoding = 4; lastKnownFileType = sourcecode.swift; path = ColorCollectionController.swift; sourceTree = "<group>"; };
+		65DB835C2359F2C800A9F886 /* ColorCollectionView.swift */ = {isa = PBXFileReference; fileEncoding = 4; lastKnownFileType = sourcecode.swift; path = ColorCollectionView.swift; sourceTree = "<group>"; };
+		65DB835D2359F2C800A9F886 /* ColorCollectionCell.swift */ = {isa = PBXFileReference; fileEncoding = 4; lastKnownFileType = sourcecode.swift; path = ColorCollectionCell.swift; sourceTree = "<group>"; };
+		65DB835F2359F2C800A9F886 /* ColorPickerView.swift */ = {isa = PBXFileReference; fileEncoding = 4; lastKnownFileType = sourcecode.swift; path = ColorPickerView.swift; sourceTree = "<group>"; };
+		65DB83602359F2C800A9F886 /* ColorPickerController.swift */ = {isa = PBXFileReference; fileEncoding = 4; lastKnownFileType = sourcecode.swift; path = ColorPickerController.swift; sourceTree = "<group>"; };
+		65DB83622359F2C800A9F886 /* ColorSelectorController.swift */ = {isa = PBXFileReference; fileEncoding = 4; lastKnownFileType = sourcecode.swift; path = ColorSelectorController.swift; sourceTree = "<group>"; };
+		65DB83632359F2C800A9F886 /* ColorDrop.swift */ = {isa = PBXFileReference; fileEncoding = 4; lastKnownFileType = sourcecode.swift; path = ColorDrop.swift; sourceTree = "<group>"; };
+		65DB83642359F2C800A9F886 /* ColorSelectorView.swift */ = {isa = PBXFileReference; fileEncoding = 4; lastKnownFileType = sourcecode.swift; path = ColorSelectorView.swift; sourceTree = "<group>"; };
 		695898A09E511208537F1FAABA77D9B3 /* MediaClipsCollectionCell.swift */ = {isa = PBXFileReference; includeInIndex = 1; lastKnownFileType = sourcecode.swift; path = MediaClipsCollectionCell.swift; sourceTree = "<group>"; };
 		699ECEA1712F517A085BC9C79A058A2B /* ContentTypeDetector.swift */ = {isa = PBXFileReference; includeInIndex = 1; lastKnownFileType = sourcecode.swift; name = ContentTypeDetector.swift; path = Source/ContentTypeDetector.swift; sourceTree = "<group>"; };
 		6A087CE092B346ACE77FA1A21127AC26 /* CGRect+Center.swift */ = {isa = PBXFileReference; includeInIndex = 1; lastKnownFileType = sourcecode.swift; path = "CGRect+Center.swift"; sourceTree = "<group>"; };
@@ -662,7 +514,6 @@
 		723DEF411C0A441EDF7DD59F5BAE0C45 /* EditorFilterView.swift */ = {isa = PBXFileReference; includeInIndex = 1; lastKnownFileType = sourcecode.swift; path = EditorFilterView.swift; sourceTree = "<group>"; };
 		72AF0C97D2421146CB071E4E9F460D82 /* KanvasCameraColors.swift */ = {isa = PBXFileReference; includeInIndex = 1; lastKnownFileType = sourcecode.swift; path = KanvasCameraColors.swift; sourceTree = "<group>"; };
 		72CEF08E492FAFEE1B08B52062DB6AF9 /* GLPixelBufferView.swift */ = {isa = PBXFileReference; includeInIndex = 1; lastKnownFileType = sourcecode.swift; path = GLPixelBufferView.swift; sourceTree = "<group>"; };
->>>>>>> 01f5d686
 		746CC9C9E1B0E104CD1BA120C69A2526 /* FBSnapshotTestCase-prefix.pch */ = {isa = PBXFileReference; includeInIndex = 1; lastKnownFileType = sourcecode.c.h; path = "FBSnapshotTestCase-prefix.pch"; sourceTree = "<group>"; };
 		74847BB9EF3FBC488A919687BA18DA83 /* GLVideoCompositor.swift */ = {isa = PBXFileReference; includeInIndex = 1; lastKnownFileType = sourcecode.swift; path = GLVideoCompositor.swift; sourceTree = "<group>"; };
 		74C91A3E868D34A48516E7FD25BC3EE4 /* MediaClipsEditorView.swift */ = {isa = PBXFileReference; includeInIndex = 1; lastKnownFileType = sourcecode.swift; path = MediaClipsEditorView.swift; sourceTree = "<group>"; };
@@ -689,61 +540,31 @@
 		8445B43643C3A30286C6A63C87425004 /* UIFont+Utils.swift */ = {isa = PBXFileReference; includeInIndex = 1; lastKnownFileType = sourcecode.swift; path = "UIFont+Utils.swift"; sourceTree = "<group>"; };
 		889B797C2F293243CB4A057F127A8ABE /* CGPoint+Addition.swift */ = {isa = PBXFileReference; includeInIndex = 1; lastKnownFileType = sourcecode.swift; path = "CGPoint+Addition.swift"; sourceTree = "<group>"; };
 		88EE4F95531D217A595AA8D85A24FA39 /* FBSnapshotTestController.h */ = {isa = PBXFileReference; includeInIndex = 1; lastKnownFileType = sourcecode.c.h; name = FBSnapshotTestController.h; path = FBSnapshotTestCase/FBSnapshotTestController.h; sourceTree = "<group>"; };
-<<<<<<< HEAD
 		8A228F963CC9F56777C747E06F648344 /* TumblrTheme.framework */ = {isa = PBXFileReference; explicitFileType = wrapper.framework; includeInIndex = 0; path = TumblrTheme.framework; sourceTree = BUILT_PRODUCTS_DIR; };
-		8A36420B87D2A9AD6EBE8F1FB338C090 /* TextureSelectorController.swift */ = {isa = PBXFileReference; includeInIndex = 1; lastKnownFileType = sourcecode.swift; path = TextureSelectorController.swift; sourceTree = "<group>"; };
-		8CEB3DC8C65D04CA4BC452F20C64487D /* MediaClip.swift */ = {isa = PBXFileReference; includeInIndex = 1; lastKnownFileType = sourcecode.swift; path = MediaClip.swift; sourceTree = "<group>"; };
-=======
-		8A228F963CC9F56777C747E06F648344 /* TumblrTheme.framework */ = {isa = PBXFileReference; explicitFileType = wrapper.framework; includeInIndex = 0; name = TumblrTheme.framework; path = TumblrTheme.framework; sourceTree = BUILT_PRODUCTS_DIR; };
 		8A339BE6A27989B0C7EBE0F2E9FD466E /* Utils-umbrella.h */ = {isa = PBXFileReference; includeInIndex = 1; lastKnownFileType = sourcecode.c.h; path = "Utils-umbrella.h"; sourceTree = "<group>"; };
 		8A701544D8FCDF76BE3B8BDF6A5BB5B2 /* CALayer+Shadows.swift */ = {isa = PBXFileReference; includeInIndex = 1; lastKnownFileType = sourcecode.swift; path = "CALayer+Shadows.swift"; sourceTree = "<group>"; };
 		8AC5DB0ED7A3F0C506631873F9B5855C /* MediaClip.swift */ = {isa = PBXFileReference; includeInIndex = 1; lastKnownFileType = sourcecode.swift; path = MediaClip.swift; sourceTree = "<group>"; };
 		8D94784A0ADC720C85C5879186222A87 /* MirrorTwoFilter.swift */ = {isa = PBXFileReference; includeInIndex = 1; lastKnownFileType = sourcecode.swift; path = MirrorTwoFilter.swift; sourceTree = "<group>"; };
 		8DAE012F9B10AEDD24D8816FD1A90F5D /* UIColor+Brightness.swift */ = {isa = PBXFileReference; includeInIndex = 1; lastKnownFileType = sourcecode.swift; path = "UIColor+Brightness.swift"; sourceTree = "<group>"; };
->>>>>>> 01f5d686
 		8F1FE5C23F1BC485C54B92C32E78391F /* UIApplication+StrictKeyWindow.m */ = {isa = PBXFileReference; includeInIndex = 1; lastKnownFileType = sourcecode.c.objc; name = "UIApplication+StrictKeyWindow.m"; path = "FBSnapshotTestCase/Categories/UIApplication+StrictKeyWindow.m"; sourceTree = "<group>"; };
 		8F520229311AB86476CB7A824192D21B /* RGBA.swift */ = {isa = PBXFileReference; includeInIndex = 1; lastKnownFileType = sourcecode.swift; path = RGBA.swift; sourceTree = "<group>"; };
 		8FBE6893AB925F39462C34782B3ED062 /* KanvasCamera.xcconfig */ = {isa = PBXFileReference; includeInIndex = 1; lastKnownFileType = text.xcconfig; path = KanvasCamera.xcconfig; sourceTree = "<group>"; };
 		927886A36C96B14EB88C3EEC7F656A4D /* CVPixelBuffer+copy.swift */ = {isa = PBXFileReference; includeInIndex = 1; lastKnownFileType = sourcecode.swift; path = "CVPixelBuffer+copy.swift"; sourceTree = "<group>"; };
-		927A328178B04AED8717BB1526DF38A9 /* CircularImageView.swift */ = {isa = PBXFileReference; includeInIndex = 1; lastKnownFileType = sourcecode.swift; path = CircularImageView.swift; sourceTree = "<group>"; };
 		92BC8D8E30A829B43FBA2B477A052A29 /* Pods-KanvasCameraExampleTests.debug.xcconfig */ = {isa = PBXFileReference; includeInIndex = 1; lastKnownFileType = text.xcconfig; path = "Pods-KanvasCameraExampleTests.debug.xcconfig"; sourceTree = "<group>"; };
 		93D08623E833189BCE80116FE3E8DBBA /* Pods-KanvasCameraExampleTests.release.xcconfig */ = {isa = PBXFileReference; includeInIndex = 1; lastKnownFileType = text.xcconfig; path = "Pods-KanvasCameraExampleTests.release.xcconfig"; sourceTree = "<group>"; };
-		93E4AF9690F50EE5D74EA157B006A006 /* Shaders */ = {isa = PBXFileReference; includeInIndex = 1; name = Shaders; path = Resources/Shaders; sourceTree = "<group>"; };
+		93E4AF9690F50EE5D74EA157B006A006 /* Shaders */ = {isa = PBXFileReference; includeInIndex = 1; lastKnownFileType = folder; name = Shaders; path = Resources/Shaders; sourceTree = "<group>"; };
 		958B6D5BB9CE633D29A3259245D5E75E /* Pods-KanvasCameraExampleTests-Info.plist */ = {isa = PBXFileReference; includeInIndex = 1; lastKnownFileType = text.plist.xml; path = "Pods-KanvasCameraExampleTests-Info.plist"; sourceTree = "<group>"; };
-<<<<<<< HEAD
-		9831168340B63F19B1956AF98D1535F7 /* KanvasCamera.framework */ = {isa = PBXFileReference; explicitFileType = wrapper.framework; includeInIndex = 0; path = KanvasCamera.framework; sourceTree = BUILT_PRODUCTS_DIR; };
-=======
 		96B7CFD9D0C8766B273671D71442011F /* MediaClipsCollectionController.swift */ = {isa = PBXFileReference; includeInIndex = 1; lastKnownFileType = sourcecode.swift; path = MediaClipsCollectionController.swift; sourceTree = "<group>"; };
 		96BF763E54B515BC9DE8D6576B63D9A2 /* EditorViewController.swift */ = {isa = PBXFileReference; includeInIndex = 1; lastKnownFileType = sourcecode.swift; path = EditorViewController.swift; sourceTree = "<group>"; };
 		97A5A4E714BA1C1C12C465FA99E57684 /* EasyTipView.swift */ = {isa = PBXFileReference; includeInIndex = 1; lastKnownFileType = sourcecode.swift; name = EasyTipView.swift; path = Source/EasyTipView.swift; sourceTree = "<group>"; };
 		97C822D1F74E17A0D2CB91EDAB5A5E91 /* PlasmaFilter.swift */ = {isa = PBXFileReference; includeInIndex = 1; lastKnownFileType = sourcecode.swift; path = PlasmaFilter.swift; sourceTree = "<group>"; };
-		9831168340B63F19B1956AF98D1535F7 /* KanvasCamera.framework */ = {isa = PBXFileReference; explicitFileType = wrapper.framework; includeInIndex = 0; name = KanvasCamera.framework; path = KanvasCamera.framework; sourceTree = BUILT_PRODUCTS_DIR; };
+		9831168340B63F19B1956AF98D1535F7 /* KanvasCamera.framework */ = {isa = PBXFileReference; explicitFileType = wrapper.framework; includeInIndex = 0; path = KanvasCamera.framework; sourceTree = BUILT_PRODUCTS_DIR; };
 		9850C9DED6BEF8E8ADBFE3CFA7455185 /* Array+Move.swift */ = {isa = PBXFileReference; includeInIndex = 1; lastKnownFileType = sourcecode.swift; path = "Array+Move.swift"; sourceTree = "<group>"; };
->>>>>>> 01f5d686
 		98FD387DFA194173633270BAF1BCD859 /* FBSnapshotTestCase.modulemap */ = {isa = PBXFileReference; includeInIndex = 1; lastKnownFileType = sourcecode.module; path = FBSnapshotTestCase.modulemap; sourceTree = "<group>"; };
 		99070781A852954EEA22741917FE7ADB /* GLMediaExporter.swift */ = {isa = PBXFileReference; includeInIndex = 1; lastKnownFileType = sourcecode.swift; path = GLMediaExporter.swift; sourceTree = "<group>"; };
 		9B233284383AF6968406119FF5CFB712 /* TumblrTheme.framework */ = {isa = PBXFileReference; explicitFileType = wrapper.framework; includeInIndex = 0; path = TumblrTheme.framework; sourceTree = BUILT_PRODUCTS_DIR; };
-<<<<<<< HEAD
-		9BC44EB20D57AC2308EFBE6F01BB6EC0 /* TrashView.swift */ = {isa = PBXFileReference; includeInIndex = 1; lastKnownFileType = sourcecode.swift; path = TrashView.swift; sourceTree = "<group>"; };
-		9BE4B2EDEEA49FE44644C0467C68126B /* UIFont+ComposeFonts.swift */ = {isa = PBXFileReference; includeInIndex = 1; lastKnownFileType = sourcecode.swift; name = "UIFont+ComposeFonts.swift"; path = "Source/UIFont+ComposeFonts.swift"; sourceTree = "<group>"; };
-		9BE8432B23943C0DC14C4214DE55969E /* ExtendedStackView.swift */ = {isa = PBXFileReference; includeInIndex = 1; lastKnownFileType = sourcecode.swift; path = ExtendedStackView.swift; sourceTree = "<group>"; };
-		9C5E3C020F02E967DE60696C804307D5 /* UIImage+DominantColors.swift */ = {isa = PBXFileReference; includeInIndex = 1; lastKnownFileType = sourcecode.swift; path = "UIImage+DominantColors.swift"; sourceTree = "<group>"; };
 		9D940727FF8FB9C785EB98E56350EF41 /* Podfile */ = {isa = PBXFileReference; explicitFileType = text.script.ruby; includeInIndex = 1; indentWidth = 2; name = Podfile; path = ../Podfile; sourceTree = SOURCE_ROOT; tabWidth = 2; xcLanguageSpecificationIdentifier = xcode.lang.ruby; };
-		9E33DD8A128BFBC8CA61676EEE11D0D7 /* MediaMetadata.swift */ = {isa = PBXFileReference; includeInIndex = 1; lastKnownFileType = sourcecode.swift; path = MediaMetadata.swift; sourceTree = "<group>"; };
-		9E5C237987E5B687DB57A6936393197D /* EditorTextController.swift */ = {isa = PBXFileReference; includeInIndex = 1; lastKnownFileType = sourcecode.swift; path = EditorTextController.swift; sourceTree = "<group>"; };
-		9E68931B67453BE087DFB48F7D95E0B6 /* IgnoreTouchesCollectionView.swift */ = {isa = PBXFileReference; includeInIndex = 1; lastKnownFileType = sourcecode.swift; path = IgnoreTouchesCollectionView.swift; sourceTree = "<group>"; };
-		9EAA8D9EAFA9B00AF4F15E9D6FB26ACF /* Array+Rotate.swift */ = {isa = PBXFileReference; includeInIndex = 1; lastKnownFileType = sourcecode.swift; path = "Array+Rotate.swift"; sourceTree = "<group>"; };
-		A034020F99AEE988D4C69041439A7124 /* AlphaBlendFilter.swift */ = {isa = PBXFileReference; includeInIndex = 1; lastKnownFileType = sourcecode.swift; path = AlphaBlendFilter.swift; sourceTree = "<group>"; };
-		A0B54F623979A24D157F03581D5ABB15 /* GroupFilter.swift */ = {isa = PBXFileReference; includeInIndex = 1; lastKnownFileType = sourcecode.swift; path = GroupFilter.swift; sourceTree = "<group>"; };
-		A0CA1CF56FCF9C21BFD3DB8D8719709E /* RoundedTexture.swift */ = {isa = PBXFileReference; includeInIndex = 1; lastKnownFileType = sourcecode.swift; path = RoundedTexture.swift; sourceTree = "<group>"; };
-		A10AE98E32E7197893CE56B387DE44BE /* Shaders */ = {isa = PBXFileReference; includeInIndex = 1; lastKnownFileType = folder; name = Shaders; path = Resources/Shaders; sourceTree = "<group>"; };
-		A212E54BD972CB0518A6400BDC2BB4D5 /* FilmFilter.swift */ = {isa = PBXFileReference; includeInIndex = 1; lastKnownFileType = sourcecode.swift; path = FilmFilter.swift; sourceTree = "<group>"; };
-		A21F5824C74195D7ED213D1D42DF388D /* SharedUI.podspec */ = {isa = PBXFileReference; explicitFileType = text.script.ruby; includeInIndex = 1; indentWidth = 2; path = SharedUI.podspec; sourceTree = "<group>"; tabWidth = 2; xcLanguageSpecificationIdentifier = xcode.lang.ruby; };
-		A228A4C730B1DAA2C965FA53008E0B7E /* RGBA.swift */ = {isa = PBXFileReference; includeInIndex = 1; lastKnownFileType = sourcecode.swift; path = RGBA.swift; sourceTree = "<group>"; };
-=======
-		9D940727FF8FB9C785EB98E56350EF41 /* Podfile */ = {isa = PBXFileReference; explicitFileType = text.script.ruby; includeInIndex = 1; indentWidth = 2; lastKnownFileType = text; name = Podfile; path = ../Podfile; sourceTree = SOURCE_ROOT; tabWidth = 2; xcLanguageSpecificationIdentifier = xcode.lang.ruby; };
 		9E93EC19F32BE36759DF213BF21FAA83 /* Array+Rotate.swift */ = {isa = PBXFileReference; includeInIndex = 1; lastKnownFileType = sourcecode.swift; path = "Array+Rotate.swift"; sourceTree = "<group>"; };
->>>>>>> 01f5d686
 		A25844C26701FA4BCAEF64150B56777F /* UIImage+Compare.h */ = {isa = PBXFileReference; includeInIndex = 1; lastKnownFileType = sourcecode.c.h; name = "UIImage+Compare.h"; path = "FBSnapshotTestCase/Categories/UIImage+Compare.h"; sourceTree = "<group>"; };
 		A5B63219FC0C9FEA4068CEDFC42F90A8 /* TagsOptionsModel.swift */ = {isa = PBXFileReference; includeInIndex = 1; lastKnownFileType = sourcecode.swift; path = TagsOptionsModel.swift; sourceTree = "<group>"; };
 		A63D643C7666A585B4CCD7EA14829378 /* TumblrTheme.modulemap */ = {isa = PBXFileReference; includeInIndex = 1; lastKnownFileType = sourcecode.module; path = TumblrTheme.modulemap; sourceTree = "<group>"; };
@@ -764,24 +585,15 @@
 		B0E4D7445FFD09B33E96816FE16844AF /* AlphaBlendFilter.swift */ = {isa = PBXFileReference; includeInIndex = 1; lastKnownFileType = sourcecode.swift; path = AlphaBlendFilter.swift; sourceTree = "<group>"; };
 		B123B8C8570C7E60E6B732A21C24C508 /* WaveFilter.swift */ = {isa = PBXFileReference; includeInIndex = 1; lastKnownFileType = sourcecode.swift; path = WaveFilter.swift; sourceTree = "<group>"; };
 		B133F234B95CF873AE850D0C7E57B610 /* Pods-KanvasCameraExample-umbrella.h */ = {isa = PBXFileReference; includeInIndex = 1; lastKnownFileType = sourcecode.c.h; path = "Pods-KanvasCameraExample-umbrella.h"; sourceTree = "<group>"; };
-<<<<<<< HEAD
-		B30D3662773FF8DCD8DDB6995832B420 /* TMUserInterfaceIdiom.swift */ = {isa = PBXFileReference; includeInIndex = 1; lastKnownFileType = sourcecode.swift; name = TMUserInterfaceIdiom.swift; path = Source/TMUserInterfaceIdiom.swift; sourceTree = "<group>"; };
-		B321C73955714AFB57F9DB8F1090071D /* Utils.framework */ = {isa = PBXFileReference; explicitFileType = wrapper.framework; includeInIndex = 0; path = Utils.framework; sourceTree = BUILT_PRODUCTS_DIR; };
-		B3F54CB295EBC6B3792A4B26F7E00DA9 /* StrokeSelectorController.swift */ = {isa = PBXFileReference; includeInIndex = 1; lastKnownFileType = sourcecode.swift; path = StrokeSelectorController.swift; sourceTree = "<group>"; };
-		B42A1834E88A05AE7933705864ABF334 /* StatusBarStyleDefining.swift */ = {isa = PBXFileReference; includeInIndex = 1; lastKnownFileType = sourcecode.swift; name = StatusBarStyleDefining.swift; path = Source/StatusBarStyleDefining.swift; sourceTree = "<group>"; };
-		B52E0B3B0DCBA6A8214EA330A25892DC /* CameraFilterCollectionCell.swift */ = {isa = PBXFileReference; includeInIndex = 1; lastKnownFileType = sourcecode.swift; path = CameraFilterCollectionCell.swift; sourceTree = "<group>"; };
-		B7F909317E58EF8585BEC77F9ED8A653 /* ShowModalFromTopAnimator.swift */ = {isa = PBXFileReference; includeInIndex = 1; lastKnownFileType = sourcecode.swift; name = ShowModalFromTopAnimator.swift; path = Source/ShowModalFromTopAnimator.swift; sourceTree = "<group>"; };
-=======
 		B16E305A8F93D042EBC19D1E56BD0FE6 /* MediaClipsCollectionView.swift */ = {isa = PBXFileReference; includeInIndex = 1; lastKnownFileType = sourcecode.swift; path = MediaClipsCollectionView.swift; sourceTree = "<group>"; };
 		B1889C3317228340A0BEFC7A929C927B /* KanvasCameraAnalyticsProvider.swift */ = {isa = PBXFileReference; includeInIndex = 1; lastKnownFileType = sourcecode.swift; path = KanvasCameraAnalyticsProvider.swift; sourceTree = "<group>"; };
-		B321C73955714AFB57F9DB8F1090071D /* Utils.framework */ = {isa = PBXFileReference; explicitFileType = wrapper.framework; includeInIndex = 0; name = Utils.framework; path = Utils.framework; sourceTree = BUILT_PRODUCTS_DIR; };
+		B321C73955714AFB57F9DB8F1090071D /* Utils.framework */ = {isa = PBXFileReference; explicitFileType = wrapper.framework; includeInIndex = 0; path = Utils.framework; sourceTree = BUILT_PRODUCTS_DIR; };
 		B4B1194E3AA6AC1C285C5FC5B7BE07F6 /* CameraInputOutput.swift */ = {isa = PBXFileReference; includeInIndex = 1; lastKnownFileType = sourcecode.swift; path = CameraInputOutput.swift; sourceTree = "<group>"; };
 		B88F3E0FB016FF490A822EED0274BC0D /* EditorTextView.swift */ = {isa = PBXFileReference; includeInIndex = 1; lastKnownFileType = sourcecode.swift; path = EditorTextView.swift; sourceTree = "<group>"; };
 		B97B40D3D903C476375BB20E0F2C4657 /* MMCQ.swift */ = {isa = PBXFileReference; includeInIndex = 1; lastKnownFileType = sourcecode.swift; path = MMCQ.swift; sourceTree = "<group>"; };
 		B9F01BB660527640CC3485A2741E9193 /* GLRenderer.swift */ = {isa = PBXFileReference; includeInIndex = 1; lastKnownFileType = sourcecode.swift; path = GLRenderer.swift; sourceTree = "<group>"; };
 		BB41EFBF18D9F2AD9C9CFB73997FB6BC /* KanvasUIImagePickerViewController.swift */ = {isa = PBXFileReference; includeInIndex = 1; lastKnownFileType = sourcecode.swift; path = KanvasUIImagePickerViewController.swift; sourceTree = "<group>"; };
 		BB62FE1283D91E15409AB8B5FFA65ED0 /* NavigationBarStyleDefining.swift */ = {isa = PBXFileReference; includeInIndex = 1; lastKnownFileType = sourcecode.swift; name = NavigationBarStyleDefining.swift; path = Source/NavigationBarStyleDefining.swift; sourceTree = "<group>"; };
->>>>>>> 01f5d686
 		BC944AAEAF15A8E42A88653064AF4C0E /* Pods-KanvasCameraExampleTests-acknowledgements.markdown */ = {isa = PBXFileReference; includeInIndex = 1; lastKnownFileType = text; path = "Pods-KanvasCameraExampleTests-acknowledgements.markdown"; sourceTree = "<group>"; };
 		BD3EED9B0F547FD4584646C4597927A4 /* TumblrTheme-umbrella.h */ = {isa = PBXFileReference; includeInIndex = 1; lastKnownFileType = sourcecode.c.h; path = "TumblrTheme-umbrella.h"; sourceTree = "<group>"; };
 		BE406302FAF283AA867E25A7ABA21C7C /* RaveFilter.swift */ = {isa = PBXFileReference; includeInIndex = 1; lastKnownFileType = sourcecode.swift; path = RaveFilter.swift; sourceTree = "<group>"; };
@@ -800,26 +612,6 @@
 		D0A372B186AC645CCCF115F09BF42D2D /* CameraSettings.swift */ = {isa = PBXFileReference; includeInIndex = 1; lastKnownFileType = sourcecode.swift; path = CameraSettings.swift; sourceTree = "<group>"; };
 		D1C3E5AE4229F539532BB99A35A41EF1 /* SharedUI-umbrella.h */ = {isa = PBXFileReference; includeInIndex = 1; lastKnownFileType = sourcecode.c.h; path = "SharedUI-umbrella.h"; sourceTree = "<group>"; };
 		D3067EAFD5B0A06885968D137840DB70 /* FBSnapshotTestCasePlatform.h */ = {isa = PBXFileReference; includeInIndex = 1; lastKnownFileType = sourcecode.c.h; name = FBSnapshotTestCasePlatform.h; path = FBSnapshotTestCase/FBSnapshotTestCasePlatform.h; sourceTree = "<group>"; };
-<<<<<<< HEAD
-		D34A51EF959E1A4DD04581266C74449B /* TagsViewAnimationCoordinator.swift */ = {isa = PBXFileReference; includeInIndex = 1; lastKnownFileType = sourcecode.swift; path = TagsViewAnimationCoordinator.swift; sourceTree = "<group>"; };
-		D3D4C6BB5EA5B650C02836985FAFBD98 /* KanvasUIImagePickerViewController.swift */ = {isa = PBXFileReference; includeInIndex = 1; lastKnownFileType = sourcecode.swift; path = KanvasUIImagePickerViewController.swift; sourceTree = "<group>"; };
-		D455AE0E154FD88231D80F2B2A705438 /* CGRect+Center.swift */ = {isa = PBXFileReference; includeInIndex = 1; lastKnownFileType = sourcecode.swift; path = "CGRect+Center.swift"; sourceTree = "<group>"; };
-		D58203936586AA24F1FCE823C7CCC283 /* String+HexColor.swift */ = {isa = PBXFileReference; includeInIndex = 1; lastKnownFileType = sourcecode.swift; name = "String+HexColor.swift"; path = "Source/String+HexColor.swift"; sourceTree = "<group>"; };
-		D7548B56A4C1CE12F56C61E6624C5DC0 /* TumblrTheme.xcconfig */ = {isa = PBXFileReference; includeInIndex = 1; lastKnownFileType = text.xcconfig; path = TumblrTheme.xcconfig; sourceTree = "<group>"; };
-		D83821184A25D18D3F177013E374AEBD /* HorizontalCollectionLayout.swift */ = {isa = PBXFileReference; includeInIndex = 1; lastKnownFileType = sourcecode.swift; path = HorizontalCollectionLayout.swift; sourceTree = "<group>"; };
-		D88EBBC7B9D72ECF87BE082D97A46D72 /* Array+Move.swift */ = {isa = PBXFileReference; includeInIndex = 1; lastKnownFileType = sourcecode.swift; path = "Array+Move.swift"; sourceTree = "<group>"; };
-		D8AE10F8241E23EC547B346CC10938D8 /* SuggestedTagView.swift */ = {isa = PBXFileReference; includeInIndex = 1; lastKnownFileType = sourcecode.swift; path = SuggestedTagView.swift; sourceTree = "<group>"; };
-		D9E0F1EE49EEE7CF9D86583262AC68A6 /* EditionMenuCollectionController.swift */ = {isa = PBXFileReference; includeInIndex = 1; lastKnownFileType = sourcecode.swift; path = EditionMenuCollectionController.swift; sourceTree = "<group>"; };
-		D9EF6DA144627096D3288C9EF1A12030 /* OptionsStackView.swift */ = {isa = PBXFileReference; includeInIndex = 1; lastKnownFileType = sourcecode.swift; path = OptionsStackView.swift; sourceTree = "<group>"; };
-		D9F693CBFC463593A367EA30E7EE72D9 /* MediaClipsCollectionController.swift */ = {isa = PBXFileReference; includeInIndex = 1; lastKnownFileType = sourcecode.swift; path = MediaClipsCollectionController.swift; sourceTree = "<group>"; };
-		DA1A0E360B541D5184AA60F63972554B /* UIColor+Lerp.swift */ = {isa = PBXFileReference; includeInIndex = 1; lastKnownFileType = sourcecode.swift; path = "UIColor+Lerp.swift"; sourceTree = "<group>"; };
-		DB30293500E11782BBBBE7C1BB7686B2 /* MediaInfo.swift */ = {isa = PBXFileReference; includeInIndex = 1; lastKnownFileType = sourcecode.swift; path = MediaInfo.swift; sourceTree = "<group>"; };
-		DBE405C5B28D3A1C04CA7D56C6A81BFC /* RGBFilter.swift */ = {isa = PBXFileReference; includeInIndex = 1; lastKnownFileType = sourcecode.swift; path = RGBFilter.swift; sourceTree = "<group>"; };
-		DCA7BA0A97519D265F8CFE1C68AC2AA8 /* CameraView.swift */ = {isa = PBXFileReference; includeInIndex = 1; lastKnownFileType = sourcecode.swift; path = CameraView.swift; sourceTree = "<group>"; };
-		DCB3A95666ED2C5FE63901EDABBD9D10 /* TagsView.swift */ = {isa = PBXFileReference; includeInIndex = 1; lastKnownFileType = sourcecode.swift; path = TagsView.swift; sourceTree = "<group>"; };
-		DD124425327766C956E81EF60CA531BC /* KanvasCamera.podspec.json */ = {isa = PBXFileReference; includeInIndex = 1; lastKnownFileType = text.json; path = KanvasCamera.podspec.json; sourceTree = "<group>"; };
-		DD2378A93DF704615531D2F61F248ED9 /* FilterItem.swift */ = {isa = PBXFileReference; includeInIndex = 1; lastKnownFileType = sourcecode.swift; path = FilterItem.swift; sourceTree = "<group>"; };
-=======
 		D409B82417DD7DA33A31E10400E033A2 /* EditorFilterCollectionController.swift */ = {isa = PBXFileReference; includeInIndex = 1; lastKnownFileType = sourcecode.swift; path = EditorFilterCollectionController.swift; sourceTree = "<group>"; };
 		D55DB9F094E0456855A17EF044FE0109 /* TextureSelectorController.swift */ = {isa = PBXFileReference; includeInIndex = 1; lastKnownFileType = sourcecode.swift; path = TextureSelectorController.swift; sourceTree = "<group>"; };
 		D761841142674FCA80643C1DAB89B83D /* Synchronized.swift */ = {isa = PBXFileReference; includeInIndex = 1; lastKnownFileType = sourcecode.swift; path = Synchronized.swift; sourceTree = "<group>"; };
@@ -827,7 +619,6 @@
 		DA3E2FAD51C2E798527E4912DE3B9A97 /* EditorFilterCollectionCell.swift */ = {isa = PBXFileReference; includeInIndex = 1; lastKnownFileType = sourcecode.swift; path = EditorFilterCollectionCell.swift; sourceTree = "<group>"; };
 		DB5238B72C40B81BDDD6CD86BBEF7FEC /* KanvasCamera-dummy.m */ = {isa = PBXFileReference; includeInIndex = 1; lastKnownFileType = sourcecode.c.objc; path = "KanvasCamera-dummy.m"; sourceTree = "<group>"; };
 		DD6F6DC23589DD561735D17ACFA706CF /* UIColor+Util.swift */ = {isa = PBXFileReference; includeInIndex = 1; lastKnownFileType = sourcecode.swift; name = "UIColor+Util.swift"; path = "Source/UIColor+Util.swift"; sourceTree = "<group>"; };
->>>>>>> 01f5d686
 		DE35F81C954881204729C569018D98C0 /* FBSnapshotTestController.m */ = {isa = PBXFileReference; includeInIndex = 1; lastKnownFileType = sourcecode.c.objc; name = FBSnapshotTestController.m; path = FBSnapshotTestCase/FBSnapshotTestController.m; sourceTree = "<group>"; };
 		DF829A8E3C6D8D177F1ABF774B403588 /* UIViewController+Orientation.swift */ = {isa = PBXFileReference; includeInIndex = 1; lastKnownFileType = sourcecode.swift; name = "UIViewController+Orientation.swift"; path = "Source/UIViewController+Orientation.swift"; sourceTree = "<group>"; };
 		DF9663531FAEDA37547AC474E91D3532 /* HorizontalCollectionLayout.swift */ = {isa = PBXFileReference; includeInIndex = 1; lastKnownFileType = sourcecode.swift; path = HorizontalCollectionLayout.swift; sourceTree = "<group>"; };
@@ -836,24 +627,18 @@
 		DFE3B885D482EBB73356633A05D70D5A /* Pods-KanvasCameraExample-acknowledgements.markdown */ = {isa = PBXFileReference; includeInIndex = 1; lastKnownFileType = text; path = "Pods-KanvasCameraExample-acknowledgements.markdown"; sourceTree = "<group>"; };
 		DFE693DB683DB8343CF80B10885BDDA9 /* ExtendedStackView.swift */ = {isa = PBXFileReference; includeInIndex = 1; lastKnownFileType = sourcecode.swift; path = ExtendedStackView.swift; sourceTree = "<group>"; };
 		E0956940883830C651240E754E3ECC52 /* UIImage+Diff.m */ = {isa = PBXFileReference; includeInIndex = 1; lastKnownFileType = sourcecode.c.objc; name = "UIImage+Diff.m"; path = "FBSnapshotTestCase/Categories/UIImage+Diff.m"; sourceTree = "<group>"; };
-		E0AE2739E556754C74E4FD560F364DD2 /* TumblrTheme.podspec */ = {isa = PBXFileReference; explicitFileType = text.script.ruby; includeInIndex = 1; indentWidth = 2; lastKnownFileType = text; path = TumblrTheme.podspec; sourceTree = "<group>"; tabWidth = 2; xcLanguageSpecificationIdentifier = xcode.lang.ruby; };
+		E0AE2739E556754C74E4FD560F364DD2 /* TumblrTheme.podspec */ = {isa = PBXFileReference; explicitFileType = text.script.ruby; includeInIndex = 1; indentWidth = 2; path = TumblrTheme.podspec; sourceTree = "<group>"; tabWidth = 2; xcLanguageSpecificationIdentifier = xcode.lang.ruby; };
 		E18B8F729F3B29C8F79D5671B37887BE /* Device.swift */ = {isa = PBXFileReference; includeInIndex = 1; lastKnownFileType = sourcecode.swift; path = Device.swift; sourceTree = "<group>"; };
 		E1CB5283A1F28D329E58EA3C8E53ACE0 /* ChromaFilter.swift */ = {isa = PBXFileReference; includeInIndex = 1; lastKnownFileType = sourcecode.swift; path = ChromaFilter.swift; sourceTree = "<group>"; };
 		E25B88F25CD48FE1638FD52911A6824F /* Pods-KanvasCameraExample.modulemap */ = {isa = PBXFileReference; includeInIndex = 1; lastKnownFileType = sourcecode.module; path = "Pods-KanvasCameraExample.modulemap"; sourceTree = "<group>"; };
 		E26684D46C1F01977B8666FCC2389D89 /* TumblrTheme-prefix.pch */ = {isa = PBXFileReference; includeInIndex = 1; lastKnownFileType = sourcecode.c.h; path = "TumblrTheme-prefix.pch"; sourceTree = "<group>"; };
 		E280AC1A93C046D2DFF54B924C80F2EC /* GifVideoOutputHandler.swift */ = {isa = PBXFileReference; includeInIndex = 1; lastKnownFileType = sourcecode.swift; path = GifVideoOutputHandler.swift; sourceTree = "<group>"; };
-		E2E546106C5BAAD30C1B4AAECE01A927 /* ColorPickerView.swift */ = {isa = PBXFileReference; includeInIndex = 1; lastKnownFileType = sourcecode.swift; path = ColorPickerView.swift; sourceTree = "<group>"; };
 		E354F8FD537351F26F7949B4EBFA5101 /* UIImage+Diff.h */ = {isa = PBXFileReference; includeInIndex = 1; lastKnownFileType = sourcecode.c.h; name = "UIImage+Diff.h"; path = "FBSnapshotTestCase/Categories/UIImage+Diff.h"; sourceTree = "<group>"; };
-<<<<<<< HEAD
-		E55A8A080A935E44389B562E126529ED /* CVPixelBuffer+sampleBuffer.swift */ = {isa = PBXFileReference; includeInIndex = 1; lastKnownFileType = sourcecode.swift; path = "CVPixelBuffer+sampleBuffer.swift"; sourceTree = "<group>"; };
-=======
 		E50DC09964583F9A8CE6AED21D4E87DE /* UIColor+Lerp.swift */ = {isa = PBXFileReference; includeInIndex = 1; lastKnownFileType = sourcecode.swift; path = "UIColor+Lerp.swift"; sourceTree = "<group>"; };
->>>>>>> 01f5d686
 		E621F768263424D9C5C35D58513625CB /* FBSnapshotTestCase-umbrella.h */ = {isa = PBXFileReference; includeInIndex = 1; lastKnownFileType = sourcecode.c.h; path = "FBSnapshotTestCase-umbrella.h"; sourceTree = "<group>"; };
-		E6A1EE4C59CF2EFEAADEED1C740B01EF /* ColorCollectionCell.swift */ = {isa = PBXFileReference; includeInIndex = 1; lastKnownFileType = sourcecode.swift; path = ColorCollectionCell.swift; sourceTree = "<group>"; };
 		E6A24BDBCAA73887268D0A74171528A9 /* EMInterferenceFilter.swift */ = {isa = PBXFileReference; includeInIndex = 1; lastKnownFileType = sourcecode.swift; path = EMInterferenceFilter.swift; sourceTree = "<group>"; };
 		E84847418A3BB0E783374BD04C4FD217 /* TagsViewAnimationCoordinator.swift */ = {isa = PBXFileReference; includeInIndex = 1; lastKnownFileType = sourcecode.swift; path = TagsViewAnimationCoordinator.swift; sourceTree = "<group>"; };
-		E89F800F750869ADD1F74AD2410C3B72 /* silence.aac */ = {isa = PBXFileReference; includeInIndex = 1; name = silence.aac; path = Resources/silence.aac; sourceTree = "<group>"; };
+		E89F800F750869ADD1F74AD2410C3B72 /* silence.aac */ = {isa = PBXFileReference; includeInIndex = 1; lastKnownFileType = file; name = silence.aac; path = Resources/silence.aac; sourceTree = "<group>"; };
 		EA718A72E676291836EBB46B85242155 /* UIImage+Snapshot.h */ = {isa = PBXFileReference; includeInIndex = 1; lastKnownFileType = sourcecode.c.h; name = "UIImage+Snapshot.h"; path = "FBSnapshotTestCase/Categories/UIImage+Snapshot.h"; sourceTree = "<group>"; };
 		EB650864B416AD9C16CC66A8E69D8544 /* Pods-KanvasCameraExample-frameworks.sh */ = {isa = PBXFileReference; includeInIndex = 1; lastKnownFileType = text.script.sh; path = "Pods-KanvasCameraExample-frameworks.sh"; sourceTree = "<group>"; };
 		EBF3536480A04E5A99A34E5487DB6388 /* ImagePreviewController.swift */ = {isa = PBXFileReference; includeInIndex = 1; lastKnownFileType = sourcecode.swift; path = ImagePreviewController.swift; sourceTree = "<group>"; };
@@ -862,16 +647,6 @@
 		EE1DCE99F859BE7FE4C7A098938703A5 /* EditionMenuCollectionCell.swift */ = {isa = PBXFileReference; includeInIndex = 1; lastKnownFileType = sourcecode.swift; path = EditionMenuCollectionCell.swift; sourceTree = "<group>"; };
 		EF390AB709C2252ACACBAAAF45451353 /* UIView+Shadows.swift */ = {isa = PBXFileReference; includeInIndex = 1; lastKnownFileType = sourcecode.swift; name = "UIView+Shadows.swift"; path = "Source/UIView+Shadows.swift"; sourceTree = "<group>"; };
 		EF53D290F564A9B10CEF56C9DC2010F2 /* UIImage+Compare.m */ = {isa = PBXFileReference; includeInIndex = 1; lastKnownFileType = sourcecode.c.objc; name = "UIImage+Compare.m"; path = "FBSnapshotTestCase/Categories/UIImage+Compare.m"; sourceTree = "<group>"; };
-<<<<<<< HEAD
-		F07FE8389689E4696020D5C3FAFFD4BA /* TextCanvas.swift */ = {isa = PBXFileReference; includeInIndex = 1; lastKnownFileType = sourcecode.swift; path = TextCanvas.swift; sourceTree = "<group>"; };
-		F09277E2368BFDE6AC62D1E08B8939AE /* MediaPickerButtonView.swift */ = {isa = PBXFileReference; includeInIndex = 1; lastKnownFileType = sourcecode.swift; path = MediaPickerButtonView.swift; sourceTree = "<group>"; };
-		F09D894D50EFCC9C2D30630CFED85622 /* HorizontalCollectionView.swift */ = {isa = PBXFileReference; includeInIndex = 1; lastKnownFileType = sourcecode.swift; path = HorizontalCollectionView.swift; sourceTree = "<group>"; };
-		F2F56E69F01AC738D70503318911E9F4 /* NSURL+Media.swift */ = {isa = PBXFileReference; includeInIndex = 1; lastKnownFileType = sourcecode.swift; path = "NSURL+Media.swift"; sourceTree = "<group>"; };
-		F3A1F41E37E1B0B67E837835B625E8C7 /* ColorPickerViewController.swift */ = {isa = PBXFileReference; includeInIndex = 1; lastKnownFileType = sourcecode.swift; name = ColorPickerViewController.swift; path = Source/ColorPickerViewController.swift; sourceTree = "<group>"; };
-		F41D1B4A4F9922C080DCF44A0A67F5E8 /* UIColor+Util.swift */ = {isa = PBXFileReference; includeInIndex = 1; lastKnownFileType = sourcecode.swift; name = "UIColor+Util.swift"; path = "Source/UIColor+Util.swift"; sourceTree = "<group>"; };
-		F42331F1BB69CE6D41356FA8F6E4B56B /* UIFont+Utils.swift */ = {isa = PBXFileReference; includeInIndex = 1; lastKnownFileType = sourcecode.swift; path = "UIFont+Utils.swift"; sourceTree = "<group>"; };
-		F5D55781C4DD26CF5D8A24B4910CBF91 /* PhotoOutputHandler.swift */ = {isa = PBXFileReference; includeInIndex = 1; lastKnownFileType = sourcecode.swift; path = PhotoOutputHandler.swift; sourceTree = "<group>"; };
-=======
 		EF75491278080D26ED0551EDE8A22A8A /* RGBFilter.swift */ = {isa = PBXFileReference; includeInIndex = 1; lastKnownFileType = sourcecode.swift; path = RGBFilter.swift; sourceTree = "<group>"; };
 		F20D599F8CA75A01EEA4A5CDDC64F3E7 /* ShaderUtilities.swift */ = {isa = PBXFileReference; includeInIndex = 1; lastKnownFileType = sourcecode.swift; path = ShaderUtilities.swift; sourceTree = "<group>"; };
 		F29C4ED92805295109DAD1064DBC82B8 /* LoadingIndicatorView.swift */ = {isa = PBXFileReference; includeInIndex = 1; lastKnownFileType = sourcecode.swift; path = LoadingIndicatorView.swift; sourceTree = "<group>"; };
@@ -880,7 +655,6 @@
 		F7BE16163039D333C0075693E721E047 /* UIGestureRecognizer+Active.swift */ = {isa = PBXFileReference; includeInIndex = 1; lastKnownFileType = sourcecode.swift; path = "UIGestureRecognizer+Active.swift"; sourceTree = "<group>"; };
 		F8D8C582FF16B57A46E78ED4BBCD7610 /* TMUserInterfaceIdiom.swift */ = {isa = PBXFileReference; includeInIndex = 1; lastKnownFileType = sourcecode.swift; name = TMUserInterfaceIdiom.swift; path = Source/TMUserInterfaceIdiom.swift; sourceTree = "<group>"; };
 		F9B8BEC8BD08301004D0642598C0A59D /* TagsViewCollectionViewLayout.swift */ = {isa = PBXFileReference; includeInIndex = 1; lastKnownFileType = sourcecode.swift; path = TagsViewCollectionViewLayout.swift; sourceTree = "<group>"; };
->>>>>>> 01f5d686
 		FA5E750D777F8812B73B90F8308F9F11 /* Pods-KanvasCameraExample.release.xcconfig */ = {isa = PBXFileReference; includeInIndex = 1; lastKnownFileType = text.xcconfig; path = "Pods-KanvasCameraExample.release.xcconfig"; sourceTree = "<group>"; };
 		FA5EE9AADB5A2ABD160D23407CA8274F /* DrawingController.swift */ = {isa = PBXFileReference; includeInIndex = 1; lastKnownFileType = sourcecode.swift; path = DrawingController.swift; sourceTree = "<group>"; };
 		FAE00CCD8158A99C6619DD97EA52F6CB /* EditionMenuCollectionController.swift */ = {isa = PBXFileReference; includeInIndex = 1; lastKnownFileType = sourcecode.swift; path = EditionMenuCollectionController.swift; sourceTree = "<group>"; };
@@ -971,32 +745,8 @@
 			children = (
 				D0A372B186AC645CCCF115F09BF42D2D /* CameraSettings.swift */,
 			);
-<<<<<<< HEAD
-			name = SharedUI;
-			path = ../../../SharedUI;
-			sourceTree = "<group>";
-		};
-		05ADD9E3A557B49D94E07A2C7EF6B31D /* Resources */ = {
-			isa = PBXGroup;
-			children = (
-				FF37D00A2EFF593D21E92E6F12688234 /* Assets.xcassets */,
-				A10AE98E32E7197893CE56B387DE44BE /* Shaders */,
-				5ADBEB0C76CF85E1A2F75150BC41C112 /* silence.aac */,
-			);
-			name = Resources;
-			sourceTree = "<group>";
-		};
-		16A5466DCF86272C097885EBAE9FF950 /* HorizontalCollectionView */ = {
-			isa = PBXGroup;
-			children = (
-				D83821184A25D18D3F177013E374AEBD /* HorizontalCollectionLayout.swift */,
-				F09D894D50EFCC9C2D30630CFED85622 /* HorizontalCollectionView.swift */,
-			);
-			path = HorizontalCollectionView;
-=======
 			name = Settings;
 			path = Classes/Settings;
->>>>>>> 01f5d686
 			sourceTree = "<group>";
 		};
 		16E79A37DCA6D6DA3271FC7FB8B26F1A /* StrokeSelector */ = {
@@ -1024,46 +774,19 @@
 				57B4BC9CD4B1E777336968BA887CE682 /* ColorThief */,
 				E05A0AF84F02776E55B00A75642F89F9 /* HorizontalCollectionView */,
 			);
-<<<<<<< HEAD
-			path = Textures;
-=======
 			name = Utility;
 			path = Classes/Utility;
->>>>>>> 01f5d686
 			sourceTree = "<group>";
 		};
 		25BCB777FEFDA95FC8948F050CF2038E /* Filters */ = {
 			isa = PBXGroup;
 			children = (
-<<<<<<< HEAD
-				A7DE7D96E93052F7DDD11EC9362D1CE1 /* DrawingCanvas.swift */,
-				ACE607D2DD86FB8D508B25DE253387E5 /* DrawingController.swift */,
-				3DD68B547A12A54D2145245AE4789BFA /* DrawingView.swift */,
-				1F3F7AEF4AD9F6B405BE583F397A46D2 /* StrokeSelector */,
-				25F787F31A34233367CD405C757814CA /* Textures */,
-				E9E51F1C57249CC4A68A9F24660A80EA /* TextureSelector */,
-			);
-			path = Drawing;
-=======
 				DA3E2FAD51C2E798527E4912DE3B9A97 /* EditorFilterCollectionCell.swift */,
 				D409B82417DD7DA33A31E10400E033A2 /* EditorFilterCollectionController.swift */,
 				0B323412966A1AB30DA97DAFD358D53C /* EditorFilterController.swift */,
 				723DEF411C0A441EDF7DD59F5BAE0C45 /* EditorFilterView.swift */,
 			);
-			name = Filters;
 			path = Filters;
->>>>>>> 01f5d686
-			sourceTree = "<group>";
-		};
-		2FDF310107B3DA49E64933B8C25D57F0 /* ColorCollection */ = {
-			isa = PBXGroup;
-			children = (
-				E6A1EE4C59CF2EFEAADEED1C740B01EF /* ColorCollectionCell.swift */,
-				49ED8EFDB33F84E1C39B90821BCFE417 /* ColorCollectionController.swift */,
-				07BC14D51A15DFB1B0C4E036C6B125B4 /* ColorCollectionView.swift */,
-			);
-			name = ColorCollection;
-			path = ColorCollection;
 			sourceTree = "<group>";
 		};
 		439C5CA3923B6F05DA2EBECBA62AFB24 /* Camera */ = {
@@ -1147,7 +870,6 @@
 				46943BF895A9CAB6EBF250E9D83DDA8A /* ColorThief.swift */,
 				B97B40D3D903C476375BB20E0F2C4657 /* MMCQ.swift */,
 			);
-			name = ColorThief;
 			path = ColorThief;
 			sourceTree = "<group>";
 		};
@@ -1231,62 +953,47 @@
 				D55DB9F094E0456855A17EF044FE0109 /* TextureSelectorController.swift */,
 				51AC7AF30092C0C5A4BD0036325811F7 /* TextureSelectorView.swift */,
 			);
-			name = TextureSelector;
 			path = TextureSelector;
 			sourceTree = "<group>";
 		};
-<<<<<<< HEAD
-		65B37055234F880E0087EA79 /* Shared */ = {
-			isa = PBXGroup;
-			children = (
-				65B37056234F880E0087EA79 /* CircularImageView.swift */,
-				65B37057234F880E0087EA79 /* ColorCollection */,
-				65B3705B234F880E0087EA79 /* ColorPicker */,
-				65B3705E234F880E0087EA79 /* ColorSelector */,
+		65DB83582359F2C800A9F886 /* Shared */ = {
+			isa = PBXGroup;
+			children = (
+				65DB83592359F2C800A9F886 /* CircularImageView.swift */,
+				65DB835A2359F2C800A9F886 /* ColorCollection */,
+				65DB835E2359F2C800A9F886 /* ColorPicker */,
+				65DB83612359F2C800A9F886 /* ColorSelector */,
 			);
 			path = Shared;
 			sourceTree = "<group>";
 		};
-		65B37057234F880E0087EA79 /* ColorCollection */ = {
-			isa = PBXGroup;
-			children = (
-				65B37058234F880E0087EA79 /* ColorCollectionController.swift */,
-				65B37059234F880E0087EA79 /* ColorCollectionView.swift */,
-				65B3705A234F880E0087EA79 /* ColorCollectionCell.swift */,
+		65DB835A2359F2C800A9F886 /* ColorCollection */ = {
+			isa = PBXGroup;
+			children = (
+				65DB835B2359F2C800A9F886 /* ColorCollectionController.swift */,
+				65DB835C2359F2C800A9F886 /* ColorCollectionView.swift */,
+				65DB835D2359F2C800A9F886 /* ColorCollectionCell.swift */,
 			);
 			path = ColorCollection;
 			sourceTree = "<group>";
 		};
-		65B3705B234F880E0087EA79 /* ColorPicker */ = {
-			isa = PBXGroup;
-			children = (
-				65B3705C234F880E0087EA79 /* ColorPickerView.swift */,
-				65B3705D234F880E0087EA79 /* ColorPickerController.swift */,
+		65DB835E2359F2C800A9F886 /* ColorPicker */ = {
+			isa = PBXGroup;
+			children = (
+				65DB835F2359F2C800A9F886 /* ColorPickerView.swift */,
+				65DB83602359F2C800A9F886 /* ColorPickerController.swift */,
 			);
 			path = ColorPicker;
 			sourceTree = "<group>";
 		};
-		65B3705E234F880E0087EA79 /* ColorSelector */ = {
-			isa = PBXGroup;
-			children = (
-				65B3705F234F880E0087EA79 /* ColorSelectorController.swift */,
-				65B37060234F880E0087EA79 /* ColorDrop.swift */,
-				65B37061234F880E0087EA79 /* ColorSelectorView.swift */,
+		65DB83612359F2C800A9F886 /* ColorSelector */ = {
+			isa = PBXGroup;
+			children = (
+				65DB83622359F2C800A9F886 /* ColorSelectorController.swift */,
+				65DB83632359F2C800A9F886 /* ColorDrop.swift */,
+				65DB83642359F2C800A9F886 /* ColorSelectorView.swift */,
 			);
 			path = ColorSelector;
-			sourceTree = "<group>";
-		};
-		7067115CCD88BBE87A39FA8412F45D72 /* Pod */ = {
-=======
-		637ADA5AB1BED93347C38B05D5559C1D /* ColorPicker */ = {
->>>>>>> 01f5d686
-			isa = PBXGroup;
-			children = (
-				32D28438D77849E01F78C5F355902886 /* ColorPickerController.swift */,
-				E2E546106C5BAAD30C1B4AAECE01A927 /* ColorPickerView.swift */,
-			);
-			name = ColorPicker;
-			path = ColorPicker;
 			sourceTree = "<group>";
 		};
 		6B4C82E39C70A88EC60D6676DB9366F7 /* ModeSelector */ = {
@@ -1309,9 +1016,6 @@
 				54125CB6511571C4BF86D24B77C8AA00 /* CameraPreviewViewController.swift */,
 				F29C4ED92805295109DAD1064DBC82B8 /* LoadingIndicatorView.swift */,
 			);
-<<<<<<< HEAD
-			path = Filters;
-=======
 			name = Preview;
 			path = Classes/Preview;
 			sourceTree = "<group>";
@@ -1338,9 +1042,7 @@
 				EC45FA899D67A357BFCC7D1765742461 /* TextOptions.swift */,
 				C9AC2CA5D9B568C06452E8113F8B9E08 /* ViewTransformations.swift */,
 			);
-			name = Text;
 			path = Text;
->>>>>>> 01f5d686
 			sourceTree = "<group>";
 		};
 		7EC753C93DED464C61C2783255907CFD /* Support Files */ = {
@@ -1375,7 +1077,6 @@
 				6FC0AF91A562CB11E799BCB09AFB7DD2 /* GLError.swift */,
 				25B7E6C275C5FFE16AEB13B10FEF9EFE /* GroupFilter.swift */,
 			);
-			name = Filters;
 			path = Filters;
 			sourceTree = "<group>";
 		};
@@ -1395,29 +1096,20 @@
 			name = Pod;
 			sourceTree = "<group>";
 		};
-<<<<<<< HEAD
-		8AF2682394F3004DCA6A09A8279170C4 /* Support Files */ = {
-=======
 		8742731126D2C8AA453DF89C27E545F8 /* Drawing */ = {
 			isa = PBXGroup;
 			children = (
-				927A328178B04AED8717BB1526DF38A9 /* CircularImageView.swift */,
-				14BDC6208FC31C6F22DCC48C7544C246 /* ColorDrop.swift */,
 				79FFA3CD0C1C17BF500C61117D7B1BAB /* DrawingCanvas.swift */,
 				FA5EE9AADB5A2ABD160D23407CA8274F /* DrawingController.swift */,
 				AD93B8492F8D8728F38FB97FCE5A8503 /* DrawingView.swift */,
-				2FDF310107B3DA49E64933B8C25D57F0 /* ColorCollection */,
-				637ADA5AB1BED93347C38B05D5559C1D /* ColorPicker */,
 				16E79A37DCA6D6DA3271FC7FB8B26F1A /* StrokeSelector */,
 				C1C0605C87237D434185B12C4B2D1393 /* Textures */,
 				61A58076438E5DF82501CEAA7E5BADBC /* TextureSelector */,
 			);
-			name = Drawing;
 			path = Drawing;
 			sourceTree = "<group>";
 		};
 		92399A35F714D23A94F57ACA3BF31B0D /* Pod */ = {
->>>>>>> 01f5d686
 			isa = PBXGroup;
 			children = (
 				E0AE2739E556754C74E4FD560F364DD2 /* TumblrTheme.podspec */,
@@ -1503,7 +1195,6 @@
 				B123B8C8570C7E60E6B732A21C24C508 /* WaveFilter.swift */,
 				F5A728F75CAE1B683C75DE18B32888EE /* WavePoolFilter.swift */,
 			);
-			name = "Filter instances";
 			path = "Filter instances";
 			sourceTree = "<group>";
 		};
@@ -1581,14 +1272,11 @@
 				96BF763E54B515BC9DE8D6576B63D9A2 /* EditorViewController.swift */,
 				8742731126D2C8AA453DF89C27E545F8 /* Drawing */,
 				25BCB777FEFDA95FC8948F050CF2038E /* Filters */,
+				65DB83582359F2C800A9F886 /* Shared */,
 				77C3A47C5D3CC49B74502ECE826BAED7 /* Text */,
 			);
-<<<<<<< HEAD
-			path = ColorThief;
-=======
 			name = Editor;
 			path = Classes/Editor;
->>>>>>> 01f5d686
 			sourceTree = "<group>";
 		};
 		AF165BE08C06A99F5751435852631B43 /* Filters */ = {
@@ -1599,7 +1287,6 @@
 				52D2895C4A9153EF74F4C3ADB53DD551 /* FilterSettingsController.swift */,
 				07719E64C018F3DE917C6C29E75E2CCF /* FilterSettingsView.swift */,
 			);
-			name = Filters;
 			path = Filters;
 			sourceTree = "<group>";
 		};
@@ -1645,12 +1332,7 @@
 				FCE65A8CA7DF94CBA76B0CA4FDD978FD /* Sharpie.swift */,
 				C27691A2FA52347F49CB880287668B53 /* Texture.swift */,
 			);
-<<<<<<< HEAD
-			path = Filters;
-=======
-			name = Textures;
 			path = Textures;
->>>>>>> 01f5d686
 			sourceTree = "<group>";
 		};
 		C26EF3D4A53A5C99532FFA59C073EE88 /* Utils */ = {
@@ -1695,18 +1377,6 @@
 		CE00296CEC60959D592414232E5EBCAA /* KanvasCamera */ = {
 			isa = PBXGroup;
 			children = (
-<<<<<<< HEAD
-				870BB34C58310EE6999B057F6F7056A8 /* EditionMenuCollectionCell.swift */,
-				D9E0F1EE49EEE7CF9D86583262AC68A6 /* EditionMenuCollectionController.swift */,
-				CF7D746789D13D242FD81DA7191AAD8A /* EditionMenuCollectionView.swift */,
-				625CCAA52C9066F5D68540CDD40BE367 /* EditionOption.swift */,
-				5A9C7E0F4092369F9AA9A96329AD934B /* EditorView.swift */,
-				ABD602A188BE2EACE44610139DF4F367 /* EditorViewController.swift */,
-				276BA002573FD6017F1E58C0A69EC3F6 /* Drawing */,
-				DFE6EA75E3D940CECB190DF06FA7FBB4 /* Filters */,
-				65B37055234F880E0087EA79 /* Shared */,
-				FA384752E8BFA158068AB0CC4F98F0A6 /* Text */,
-=======
 				54171E9E0DDD3E8FB55886FF1A5E6C44 /* Analytics */,
 				439C5CA3923B6F05DA2EBECBA62AFB24 /* Camera */,
 				58B1E6542E6F42B2ECD1767E81FC2046 /* Constants */,
@@ -1724,7 +1394,6 @@
 				0F6B190EC68683DB153C809C99C93E6C /* Settings */,
 				9CAE708F2180BFFD672EAD1A44A15E29 /* Support Files */,
 				20DA5A5A8BEDA0E26DEA62D15BE8A79B /* Utility */,
->>>>>>> 01f5d686
 			);
 			name = KanvasCamera;
 			path = ../..;
@@ -1783,28 +1452,12 @@
 			name = iOS;
 			sourceTree = "<group>";
 		};
-<<<<<<< HEAD
-		DFE6EA75E3D940CECB190DF06FA7FBB4 /* Filters */ = {
-			isa = PBXGroup;
-			children = (
-				32D4686EA21A53DC89F5E6C53AAD4C68 /* EditorFilterCollectionCell.swift */,
-				1B5B40FF89A7652311EC771744C3E8BD /* EditorFilterCollectionController.swift */,
-				36CF3991C13D67A45EABE42095939A3C /* EditorFilterController.swift */,
-				182DF426B71F69BE74B4B68A3320C31E /* EditorFilterView.swift */,
-			);
-			path = Filters;
-			sourceTree = "<group>";
-		};
-		E81A37DBDE41E671312C56736544E2FA /* Pods */ = {
-=======
 		E05A0AF84F02776E55B00A75642F89F9 /* HorizontalCollectionView */ = {
->>>>>>> 01f5d686
 			isa = PBXGroup;
 			children = (
 				DF9663531FAEDA37547AC474E91D3532 /* HorizontalCollectionLayout.swift */,
 				612EAB39239138E884ED47262B22B46C /* HorizontalCollectionView.swift */,
 			);
-			name = HorizontalCollectionView;
 			path = HorizontalCollectionView;
 			sourceTree = "<group>";
 		};
@@ -1832,12 +1485,8 @@
 				48C212A345CAEC0FAB8E1F149C4E040A /* Support Files */,
 				C8CFA4F7D9652F0264887DB84F6189F5 /* Tags */,
 			);
-<<<<<<< HEAD
-			path = "Filter instances";
-=======
 			name = SharedUI;
 			path = ../../../SharedUI;
->>>>>>> 01f5d686
 			sourceTree = "<group>";
 		};
 		E81A37DBDE41E671312C56736544E2FA /* Pods */ = {
@@ -1845,11 +1494,7 @@
 			children = (
 				92B9827D134822FECA2FBE88A0585CBA /* FBSnapshotTestCase */,
 			);
-<<<<<<< HEAD
-			path = TextureSelector;
-=======
 			name = Pods;
->>>>>>> 01f5d686
 			sourceTree = "<group>";
 		};
 		EDC469217ED3842D9CF68EE9DC8950CF /* Pod */ = {
@@ -1870,12 +1515,8 @@
 				74C91A3E868D34A48516E7FD25BC3EE4 /* MediaClipsEditorView.swift */,
 				FF418A180A8FFB16D9D8A2A38A7C0181 /* MediaClipsEditorViewController.swift */,
 			);
-<<<<<<< HEAD
-			path = Text;
-=======
 			name = MediaClips;
 			path = Classes/MediaClips;
->>>>>>> 01f5d686
 			sourceTree = "<group>";
 		};
 /* End PBXGroup section */
@@ -2192,7 +1833,7 @@
 				73F1C4F9F482B80E543626ABABF94061 /* CameraFilterCollectionController.swift in Sources */,
 				67256E5D8ECBC074654E3FBC4291E3F3 /* CameraInputController.swift in Sources */,
 				3C25C948530D6E96E3C45299E13C06A7 /* CameraInputControllerDelegate.swift in Sources */,
-				65B37063234F880E0087EA79 /* ColorCollectionController.swift in Sources */,
+				65DB83662359F2C800A9F886 /* ColorCollectionController.swift in Sources */,
 				31B9E7D6BB3D9C5A42268B50E12ECC71 /* CameraInputOutput.swift in Sources */,
 				F2ECA02F9D8C92EF8616657757E37029 /* CameraOption.swift in Sources */,
 				71BE10FD99771553BAA3FD73F6923653 /* CameraPreviewView.swift in Sources */,
@@ -2212,7 +1853,7 @@
 				B89F6FEB22F5842A85A909B025668C56 /* CVPixelBuffer+copy.swift in Sources */,
 				0461AE33EC914C51EC167B1C45960C16 /* CVPixelBuffer+sampleBuffer.swift in Sources */,
 				DB5E7B305BED7F24087EEC27471E498B /* Device.swift in Sources */,
-				65B37065234F880E0087EA79 /* ColorCollectionCell.swift in Sources */,
+				65DB83682359F2C800A9F886 /* ColorCollectionCell.swift in Sources */,
 				E4CC47B72B2BF0131A8D5F2A229AE546 /* DrawingCanvas.swift in Sources */,
 				F01C1776563AFE745183A40EC85AD091 /* DrawingController.swift in Sources */,
 				987B81EB3749248AA1C69BA419D0347D /* DrawingView.swift in Sources */,
@@ -2234,7 +1875,7 @@
 				556CB29BB3805C660635F40A0044CC15 /* FilmFilter.swift in Sources */,
 				9B9292DE354D50F1B33DDF1E67D54286 /* Filter.swift in Sources */,
 				E700F7CEC756837D0A4734E941C72FCF /* FilterCollectionCell.swift in Sources */,
-				65B37067234F880E0087EA79 /* ColorPickerController.swift in Sources */,
+				65DB836A2359F2C800A9F886 /* ColorPickerController.swift in Sources */,
 				C9396E8D5EA9EDC8E87BB5EA4CDC8401 /* FilterCollectionInnerCell.swift in Sources */,
 				1EFF60ACA0AF880636F5DE4E34B8629C /* FilterCollectionView.swift in Sources */,
 				5067870B7CFF41181B3118059809D294 /* FilteredInputViewController.swift in Sources */,
@@ -2243,7 +1884,7 @@
 				DA51DAF7658F11BC14252AB35B26613D /* FilterProtocol.swift in Sources */,
 				0C3DE93235D363B14BA2370688C05867 /* FilterSettingsController.swift in Sources */,
 				7ECDD9161BC3B47B7F7A65AE0337A837 /* FilterSettingsView.swift in Sources */,
-				65B37069234F880E0087EA79 /* ColorDrop.swift in Sources */,
+				65DB836C2359F2C800A9F886 /* ColorDrop.swift in Sources */,
 				866713B4C611F2E57FA6A5B002B687C5 /* FilterType.swift in Sources */,
 				39E163542167647209986AD4AA838F61 /* GifVideoOutputHandler.swift in Sources */,
 				4A2212C9CE742B74B16E7EE4C714DB26 /* GLError.swift in Sources */,
@@ -2254,8 +1895,8 @@
 				6CA64097667E5C6EE69EB79AECB609E1 /* GLVideoCompositor.swift in Sources */,
 				F345821C4A24849F0882A49738242886 /* GrayscaleFilter.swift in Sources */,
 				C0933CFE34EB23A1BC355FCE275C00CB /* GroupFilter.swift in Sources */,
-				65B37064234F880E0087EA79 /* ColorCollectionView.swift in Sources */,
-				65B37066234F880E0087EA79 /* ColorPickerView.swift in Sources */,
+				65DB83672359F2C800A9F886 /* ColorCollectionView.swift in Sources */,
+				65DB83692359F2C800A9F886 /* ColorPickerView.swift in Sources */,
 				A9C7365DE38551A245142B087117F8BA /* HorizontalCollectionLayout.swift in Sources */,
 				047F7F9CEFA53F9D0CAA4EB20249A87E /* HorizontalCollectionView.swift in Sources */,
 				01BEB811A26401615F2A2A1484CA8832 /* IgnoreTouchesCollectionView.swift in Sources */,
@@ -2275,7 +1916,7 @@
 				7FC3778426F7C2A22CDED97DD903A17D /* LoadingIndicatorView.swift in Sources */,
 				CCB043EC5BE9C1F9FF58520136BE44F6 /* MangaFilter.swift in Sources */,
 				87643E0FAA657598CE2FABA4F8907FB3 /* Marker.swift in Sources */,
-				65B3706A234F880E0087EA79 /* ColorSelectorView.swift in Sources */,
+				65DB836D2359F2C800A9F886 /* ColorSelectorView.swift in Sources */,
 				07924565F3E81B718BD02BE348596BD6 /* MediaClip.swift in Sources */,
 				FBF1F4E3E2008893760D3BB36B448650 /* MediaClipsCollectionCell.swift in Sources */,
 				7A99667C5B070D5647BF2A1A386336E5 /* MediaClipsCollectionController.swift in Sources */,
@@ -2316,7 +1957,7 @@
 				47D11D4D6EBA31A7F0D6EDEAA65978F2 /* Synchronized.swift in Sources */,
 				C0E94B90970D5EA8E0C379725368393E /* TextCanvas.swift in Sources */,
 				D371B075A7A38B9B2F576DD8CF0E79F4 /* TextOptions.swift in Sources */,
-				65B37062234F880E0087EA79 /* CircularImageView.swift in Sources */,
+				65DB83652359F2C800A9F886 /* CircularImageView.swift in Sources */,
 				9249CC68EAF83025B8B81C3C70147F9F /* Texture.swift in Sources */,
 				28EFB60CD7BD2304041F2BA31B2A9DA5 /* TextureSelectorController.swift in Sources */,
 				FD8C92C8AED3ADC1FF4095A8C617088D /* TextureSelectorView.swift in Sources */,
@@ -2341,7 +1982,7 @@
 				AB4377796198D2D20CAF6E8D5619204A /* ViewTransformations.swift in Sources */,
 				CA70E921ECCF423B15BDB3A4F07A8095 /* WaveFilter.swift in Sources */,
 				900ADFAA4A45987A19DFD4921D2385AF /* WavePoolFilter.swift in Sources */,
-				65B37068234F880E0087EA79 /* ColorSelectorController.swift in Sources */,
+				65DB836B2359F2C800A9F886 /* ColorSelectorController.swift in Sources */,
 			);
 			runOnlyForDeploymentPostprocessing = 0;
 		};
