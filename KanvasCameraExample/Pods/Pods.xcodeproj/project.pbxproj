// !$*UTF8*$!
{
	archiveVersion = 1;
	classes = {
	};
	objectVersion = 50;
	objects = {

/* Begin PBXBuildFile section */
<<<<<<< HEAD
		01D2315655C5831F13DC487D33B64C6C /* KanvasCamera-dummy.m in Sources */ = {isa = PBXBuildFile; fileRef = C1C47A48C5D0A9494D8F4EE88DB1772B /* KanvasCamera-dummy.m */; };
		03C8526A283A68B14E03DED1E64335ED /* OptionsController.swift in Sources */ = {isa = PBXBuildFile; fileRef = 17733D07BE24C76BD49B02187B583C89 /* OptionsController.swift */; };
		0441E82476A9178178DF00C2AEE41E9A /* QuartzCore.framework in Frameworks */ = {isa = PBXBuildFile; fileRef = A8D801EF0BA5C7A2B433C405AE9AF1CF /* QuartzCore.framework */; };
		05B959747A12A9AEF2AC8FF4E484B193 /* ShootButtonView.swift in Sources */ = {isa = PBXBuildFile; fileRef = 419D1141FF6C97B8CB90579DA25C3F4A /* ShootButtonView.swift */; };
		0894B7A431E961B8682D7CC42C1C0E3D /* ActionsView.swift in Sources */ = {isa = PBXBuildFile; fileRef = 3AB52A1E24B8C21D7069CF49F4F477CC /* ActionsView.swift */; };
		09DBCF9ECA4A19D699B65842A5BECBE8 /* CameraSettings.swift in Sources */ = {isa = PBXBuildFile; fileRef = DEE57CF79C7D800BB702A1575C891CA9 /* CameraSettings.swift */; };
		0D5E847B5619856E1C22A74EC898F69C /* Foundation.framework in Frameworks */ = {isa = PBXBuildFile; fileRef = 1866F6CC47A18CCA38D013320949E88C /* Foundation.framework */; };
		0D835438842E5A4AE57DD052BA5BD3CE /* UIFont+ComposeFonts.m in Sources */ = {isa = PBXBuildFile; fileRef = FCDE128923D027CF2FDF01C4E085AF22 /* UIFont+ComposeFonts.m */; };
		0EB343CE8FA2A114152DBA00765323E1 /* OptionView.swift in Sources */ = {isa = PBXBuildFile; fileRef = 87446662A8B8CAFA1F05B464D0357FC0 /* OptionView.swift */; };
		0F7D4AF43125DC7F4964179EA0C3B892 /* UIViewController+Load.swift in Sources */ = {isa = PBXBuildFile; fileRef = 7DFE16BAF6941E2758F350A1E835A0CA /* UIViewController+Load.swift */; };
		11F5E2D14E719781997BDB0F500796AD /* Pods-KanvasCameraExample-umbrella.h in Headers */ = {isa = PBXBuildFile; fileRef = 2431DA944FACCCCEEBC3388A96EE92F1 /* Pods-KanvasCameraExample-umbrella.h */; settings = {ATTRIBUTES = (Public, ); }; };
		15AB79B802C75725EB499DFE8F8D7D5B /* GLKit.framework in Frameworks */ = {isa = PBXBuildFile; fileRef = 95794D3FB849587A032349B0BBE9ED22 /* GLKit.framework */; };
		15D2181A97BA0CB4E23EC2E4D48AA470 /* CVPixelBuffer+copy.swift in Sources */ = {isa = PBXBuildFile; fileRef = 0EFBC0DE267CEE0EAD329103EF8149E5 /* CVPixelBuffer+copy.swift */; };
		163DC390363C339936B3114C72FE6716 /* SwiftSupport.swift in Sources */ = {isa = PBXBuildFile; fileRef = D97545C39C4A5EE2631DD9FFECE76A40 /* SwiftSupport.swift */; };
		231A148778F77BF4D065503DA90484F9 /* CGRect+Center.swift in Sources */ = {isa = PBXBuildFile; fileRef = 2DF0FEA70C7D9D9C7101316AA3E7F597 /* CGRect+Center.swift */; };
		23E2CDF9FD5F79FE5666898063309452 /* Shader.swift in Sources */ = {isa = PBXBuildFile; fileRef = 237433C92C647842A1CAEDC9BAAD14A6 /* Shader.swift */; };
		26C2E5782C988186D02FFA29C1EC605D /* Assets.xcassets in Resources */ = {isa = PBXBuildFile; fileRef = 7452229C1F2020FFCCB15F955B48FD46 /* Assets.xcassets */; };
		2C3F90A559F9CF89BD07B09861C7DCDD /* CameraController.swift in Sources */ = {isa = PBXBuildFile; fileRef = 8E0B4E8BB54B3F238B791B69619451B6 /* CameraController.swift */; };
		2D1CB3A6B05EEAD251ABBF82CD8009A2 /* CameraRecordingProtocol.swift in Sources */ = {isa = PBXBuildFile; fileRef = 4E636D8CC0AEC870BFC6CDC710F5E823 /* CameraRecordingProtocol.swift */; };
		2E5B3630307F2949434E7452CB3C80F9 /* CameraRecorder.swift in Sources */ = {isa = PBXBuildFile; fileRef = 7EA742132C0679C65F96BC65E83615B0 /* CameraRecorder.swift */; };
		2E7B270303289B4C81F800984B3E1325 /* VideoOutputHandler.swift in Sources */ = {isa = PBXBuildFile; fileRef = CEE9AAC8CCF769899CA0588B60D4653C /* VideoOutputHandler.swift */; };
		37E0FC5F658B7147EF81089C9CC652BE /* GLError.swift in Sources */ = {isa = PBXBuildFile; fileRef = 28382264689C3CF579008869FDDF31BD /* GLError.swift */; };
		387D066A1A34ED7DF0F716CB3A8B746D /* UIImage+Snapshot.h in Headers */ = {isa = PBXBuildFile; fileRef = 0B161931541BFE46DFEA2092EDDDA815 /* UIImage+Snapshot.h */; settings = {ATTRIBUTES = (Private, ); }; };
		3A5545F80D585E08CC616A5876E56ECA /* TumblrTheme.framework in Frameworks */ = {isa = PBXBuildFile; fileRef = B4E250B3DA52C934E368CF4F584599A5 /* TumblrTheme.framework */; };
		3A9FF525667FFDAB45EE2B6F57158E28 /* CameraInputController.swift in Sources */ = {isa = PBXBuildFile; fileRef = CF8F47E85A15EBE63A6F24B9B02D878D /* CameraInputController.swift */; };
		3CA2DD628E9008160301ECF2474D2AC0 /* LoadingIndicatorView.swift in Sources */ = {isa = PBXBuildFile; fileRef = 264662BDDEEA3794C99A4701D2E245B1 /* LoadingIndicatorView.swift */; };
		3CFCF020F478BD4DAB95C216CBEBFF56 /* KanvasCameraImages.swift in Sources */ = {isa = PBXBuildFile; fileRef = 779650F2C880923589622A4EB996027C /* KanvasCameraImages.swift */; };
		3E68E44898994237FD44618DDA22F2CC /* TumblrTheme-umbrella.h in Headers */ = {isa = PBXBuildFile; fileRef = 9E67355D97B92369EBB1E2535CC57969 /* TumblrTheme-umbrella.h */; settings = {ATTRIBUTES = (Public, ); }; };
		44EC8030267F472F0DAD94D75A30F27F /* PhotoOutputHandler.swift in Sources */ = {isa = PBXBuildFile; fileRef = 0A452DFC4BC3CF49417213724D2647FF /* PhotoOutputHandler.swift */; };
		459F58959A5C947E77A424BF94098D08 /* FBSnapshotTestCase-dummy.m in Sources */ = {isa = PBXBuildFile; fileRef = 4792533D7EE0F440EE722DA4999E845C /* FBSnapshotTestCase-dummy.m */; };
		4A8CE6E3D56AB715FE2B2A1ED369C256 /* ClosedRange+Clamp.swift in Sources */ = {isa = PBXBuildFile; fileRef = 8DA1BFF1FE8DD801D8C7142CA61F5A73 /* ClosedRange+Clamp.swift */; };
		4C022C88B9E8D527B1426B5281756EDE /* UIImage+Compare.m in Sources */ = {isa = PBXBuildFile; fileRef = 3B5E22F9517F21D3A0251F88FCAB281E /* UIImage+Compare.m */; };
		4CF5865BAF828AB9A7C56F3A1B1C856F /* FBSnapshotTestCase-umbrella.h in Headers */ = {isa = PBXBuildFile; fileRef = A11D5B54955E3381F067364E427B571A /* FBSnapshotTestCase-umbrella.h */; settings = {ATTRIBUTES = (Public, ); }; };
		4D600539FC2E29EA7E28A2DA8A8B328C /* FBSnapshotTestCasePlatform.h in Headers */ = {isa = PBXBuildFile; fileRef = 7E3DB4D092B985E76E227F7F313C6981 /* FBSnapshotTestCasePlatform.h */; settings = {ATTRIBUTES = (Public, ); }; };
		4F906A20D56DFC15722D267873CA3E71 /* UIKit.framework in Frameworks */ = {isa = PBXBuildFile; fileRef = 79297FA1DFA1AE8FFCC7B89F301FC064 /* UIKit.framework */; };
		50A356C51FF47F95834DF26ABFA93A75 /* UIColor+Util.swift in Sources */ = {isa = PBXBuildFile; fileRef = AF62481016D813BB2B50FE55F5B55531 /* UIColor+Util.swift */; };
		5123D07F48CB5C6B740E430F4913F89B /* MediaClipsCollectionController.swift in Sources */ = {isa = PBXBuildFile; fileRef = E497ECD46608F76D96947AB4DC55F1C1 /* MediaClipsCollectionController.swift */; };
		51EE66E001F0F59182F57AE43577896F /* ModalView.swift in Sources */ = {isa = PBXBuildFile; fileRef = FFBF6BCC3E68A7E130ECC5F1F3386683 /* ModalView.swift */; };
		528020F7FF085F75591980D7891A87C6 /* silence.aac in Resources */ = {isa = PBXBuildFile; fileRef = 98068587E13F894BA6332E29FC39F909 /* silence.aac */; };
		538D333457DBC97309002924B4200906 /* Array+Move.swift in Sources */ = {isa = PBXBuildFile; fileRef = 918E465C4EA63D7ADF8492C742DD5F5E /* Array+Move.swift */; };
		5653DCDF2E8D544A3C42EC264A84D6EF /* UIImage+FlipLeftMirrored.swift in Sources */ = {isa = PBXBuildFile; fileRef = EAA67366C4BDDC7830C36DF6A9FD1E9D /* UIImage+FlipLeftMirrored.swift */; };
		5682FBBE7F82C19D89DDAB7027DF353E /* ModeSelectorAndShootView.swift in Sources */ = {isa = PBXBuildFile; fileRef = 01B32061D32ED50529C82261ED9EF65C /* ModeSelectorAndShootView.swift */; };
		59FD5FAEFCF13CD39358A6F36C50BED8 /* FBSnapshotTestController.h in Headers */ = {isa = PBXBuildFile; fileRef = 1374B79237CAC07693E99442FBED1F15 /* FBSnapshotTestController.h */; settings = {ATTRIBUTES = (Public, ); }; };
		620002D55F8D093DFB3E88E2CF8DCC60 /* XCTest.framework in Frameworks */ = {isa = PBXBuildFile; fileRef = 17FF7BA7607B1EE62CE78872732F0057 /* XCTest.framework */; };
		63EA4B9CBBAB30A69C2D73693019FDC5 /* UIImage+Compare.h in Headers */ = {isa = PBXBuildFile; fileRef = 432938111B6FF0189EFFEDF2F845B308 /* UIImage+Compare.h */; settings = {ATTRIBUTES = (Private, ); }; };
		6A2913B3A2F5797546B8E4EEC97C4CBB /* UIButton+Shadows.swift in Sources */ = {isa = PBXBuildFile; fileRef = 18536A384618ED6FBD5DFD1144BDAB1F /* UIButton+Shadows.swift */; };
		6B71ACB6D56B970D0B2AD8EE2B79D96F /* FBSnapshotTestCasePlatform.m in Sources */ = {isa = PBXBuildFile; fileRef = 58A2557E7CE20AACCD1B28B1CD1F920D /* FBSnapshotTestCasePlatform.m */; };
		6C72D6BED8D1581FFE47F7B2DDE6AFCC /* ShaderUtilities.swift in Sources */ = {isa = PBXBuildFile; fileRef = 2609807BD81E240EAD3C5B1B3E45C941 /* ShaderUtilities.swift */; };
		6EC17B6986CC7F9EBDF0521AE86F371B /* FBSnapshotTestCase.m in Sources */ = {isa = PBXBuildFile; fileRef = 39577E2B806B8B2D019998DE60728F63 /* FBSnapshotTestCase.m */; };
		6F68AFAADB75958D79DB796304621470 /* UIImage+PixelBuffer.swift in Sources */ = {isa = PBXBuildFile; fileRef = 291802AAAC68CAEDFCDA7ED917605D3C /* UIImage+PixelBuffer.swift */; };
		706C7F604CC012E936461B48B951814B /* MediaClipsEditorViewController.swift in Sources */ = {isa = PBXBuildFile; fileRef = 033E0701BDCD83D4CEBDBEDDAA8AB101 /* MediaClipsEditorViewController.swift */; };
		729F57D4368AA5B237ABE3D25D250907 /* KanvasCameraStrings.swift in Sources */ = {isa = PBXBuildFile; fileRef = 614AFA741B3BF95F024B962BE0B902B3 /* KanvasCameraStrings.swift */; };
		73247510D7AD93E5FDBA474B353BF919 /* UIImage+Diff.h in Headers */ = {isa = PBXBuildFile; fileRef = 85E250EF19C5B5671AEC10BEB508D087 /* UIImage+Diff.h */; settings = {ATTRIBUTES = (Private, ); }; };
		778D7B0201A2F7E5E390D35F26118655 /* UIFont+TumblrTheme.swift in Sources */ = {isa = PBXBuildFile; fileRef = BD0D6BEC86D938F12F411E208821277C /* UIFont+TumblrTheme.swift */; };
		781081C2FFCD6983532C73F19D663E19 /* FilterProtocol.swift in Sources */ = {isa = PBXBuildFile; fileRef = AEFCBAE1724345B7A9E724F0A6E72BA9 /* FilterProtocol.swift */; };
		78DFA18135F874077D08F9263CE66C3D /* UIView+Layout.swift in Sources */ = {isa = PBXBuildFile; fileRef = C3A80E3E05EC3E8332FF2C7B55CDDE72 /* UIView+Layout.swift */; };
		7AAF3F816743490C387722672CD00359 /* UIFont+Orangina.m in Sources */ = {isa = PBXBuildFile; fileRef = E2DA4736D8B2D77492D7112CF3B0C300 /* UIFont+Orangina.m */; };
		7C690BA33DC80CAD42E559BDDBF9C774 /* UICollectionView+Cells.swift in Sources */ = {isa = PBXBuildFile; fileRef = DF31131682150AD89A5FF0378570537E /* UICollectionView+Cells.swift */; };
		81778B069CDA6F2AA82FAC272CFABB8B /* Foundation.framework in Frameworks */ = {isa = PBXBuildFile; fileRef = 1866F6CC47A18CCA38D013320949E88C /* Foundation.framework */; };
		8332911229C98977EDB38CAF3512732D /* UIFont+ComposeFonts.h in Headers */ = {isa = PBXBuildFile; fileRef = C964E0CA61DB346E4DAFA5D3E54BF3AB /* UIFont+ComposeFonts.h */; settings = {ATTRIBUTES = (Public, ); }; };
		834BFEBCA8B4F7C399EAC6AABB9BBC58 /* ModalViewModel.swift in Sources */ = {isa = PBXBuildFile; fileRef = E1B80E521FB0A7F94710B65F51FD0C56 /* ModalViewModel.swift */; };
		841F3659EB832B892626AE4843D380B3 /* UIKit.framework in Frameworks */ = {isa = PBXBuildFile; fileRef = 79297FA1DFA1AE8FFCC7B89F301FC064 /* UIKit.framework */; };
		85FEA57FC978E5A67BDABFB2B556AEC0 /* UIImage+Camera.swift in Sources */ = {isa = PBXBuildFile; fileRef = 92D4B69B4174155803F1F2ABE0CD00BB /* UIImage+Camera.swift */; };
		8653F3143B4A73C4B5D0EA6C36C64DEC /* Shaders in Resources */ = {isa = PBXBuildFile; fileRef = 256355F7D50C91E43AA546641F00EF80 /* Shaders */; };
		8935B7DF82BA23DB02119BDFA601FD76 /* ModalController.swift in Sources */ = {isa = PBXBuildFile; fileRef = 399EAB67311FC95EDFA6F340FED784C1 /* ModalController.swift */; };
		8C949C4AA53E0CA8231168286A6392E6 /* MediaClipsCollectionView.swift in Sources */ = {isa = PBXBuildFile; fileRef = 2A8EDE213E423D8B5E8571EC4493F8B0 /* MediaClipsCollectionView.swift */; };
		8CAC3B81FFAB2342335164D30A3ACCD1 /* UIKit.framework in Frameworks */ = {isa = PBXBuildFile; fileRef = 79297FA1DFA1AE8FFCC7B89F301FC064 /* UIKit.framework */; };
		8D9D9758ED9BC46E60539190C2A8BAB3 /* ExtendedButton.swift in Sources */ = {isa = PBXBuildFile; fileRef = 81D15ADD4B6969E6994FA98B7C2B9712 /* ExtendedButton.swift */; };
		8EB9C652C9C678BB0B72B4ECB4C27B3B /* AVURLAsset+Thumbnail.swift in Sources */ = {isa = PBXBuildFile; fileRef = 590042F713D2498CD774DB12CFADF88B /* AVURLAsset+Thumbnail.swift */; };
		8F1BCF00E6605280D736BDF46CD81698 /* OpenGLES.framework in Frameworks */ = {isa = PBXBuildFile; fileRef = 5BC664C85329FD55B760756EF56CAE31 /* OpenGLES.framework */; };
		8FD94047117BA04B060D07193379D333 /* Pods-KanvasCameraExample-dummy.m in Sources */ = {isa = PBXBuildFile; fileRef = 570C8B2CE87E47FBD6EB555D507285D5 /* Pods-KanvasCameraExample-dummy.m */; };
		9367373FECF3B2C2EC1519B138AB078E /* NSURL+Media.swift in Sources */ = {isa = PBXBuildFile; fileRef = EB7302AE4D38399630DF1880C029D72B /* NSURL+Media.swift */; };
		94CDB9F27A532501BCDF2958F41B772C /* UIFont+PostFonts.m in Sources */ = {isa = PBXBuildFile; fileRef = 77C7FB4E26E0B660EA70F30F1D52A9CD /* UIFont+PostFonts.m */; };
		96DCE640098BA1AA8E20F43EF9DA8BE1 /* UIColor+SharedColors.swift in Sources */ = {isa = PBXBuildFile; fileRef = DCE6629F12D536EB688DA604AEA7FCE4 /* UIColor+SharedColors.swift */; };
		975CABF7B969BAE3877B969409B9E267 /* ModeSelectorAndShootController.swift in Sources */ = {isa = PBXBuildFile; fileRef = A66726FF7C86DC925D3ADC286894D365 /* ModeSelectorAndShootController.swift */; };
		9A14D54EF5D684C89B7A64A0922EA87C /* KanvasCameraTimes.swift in Sources */ = {isa = PBXBuildFile; fileRef = 22653DDB949DF2878C63F0BF540B8C37 /* KanvasCameraTimes.swift */; };
		9E6EDA4B2BA89FD045B294578B32FAFF /* KanvasCamera-umbrella.h in Headers */ = {isa = PBXBuildFile; fileRef = 044369AEF5E26B64FDABF582426D4C11 /* KanvasCamera-umbrella.h */; settings = {ATTRIBUTES = (Public, ); }; };
		A521DD5DC047992621107DE0E03879F8 /* ModalPresentationController.swift in Sources */ = {isa = PBXBuildFile; fileRef = 1345C5BE3FFCD22C187B587BEB23EA8E /* ModalPresentationController.swift */; };
		A5F0568330AC9CCFBE7F46D31AF43394 /* MediaClipsCollectionCell.swift in Sources */ = {isa = PBXBuildFile; fileRef = B0BE276487390B07FEF54F79D43F25EB /* MediaClipsCollectionCell.swift */; };
		A60D2EC94A6B1C45182C2A6BD6C0F5CC /* CameraSegmentHandler.swift in Sources */ = {isa = PBXBuildFile; fileRef = E2FD6B97D06043D465A77BCA36574142 /* CameraSegmentHandler.swift */; };
		A6B77ED6EFB58879E75F86966530F76D /* CameraInputControllerDelegate.swift in Sources */ = {isa = PBXBuildFile; fileRef = 0564C0661F43F0D6D0C6349827EBC1D5 /* CameraInputControllerDelegate.swift */; };
		A9E2F380B12DE77CE2D83AD13B279C6C /* GLTexture.swift in Sources */ = {isa = PBXBuildFile; fileRef = 2C9AB4ACA10B6109C20538C67B557AFE /* GLTexture.swift */; };
		AA0CB73FF7485FA47907F821B2DB13CC /* ModalPresentationAnimationController.swift in Sources */ = {isa = PBXBuildFile; fileRef = F8AA37BE843F9F1257726A89A1F0A715 /* ModalPresentationAnimationController.swift */; };
		AA894279E086CCE5DB509B4D05A3D073 /* TumblrTheme-dummy.m in Sources */ = {isa = PBXBuildFile; fileRef = 25B135A745FD8CEF98AF073DB7E9D1A2 /* TumblrTheme-dummy.m */; };
		AC0E44CD96FFAD86CC76BCC942882C35 /* Queue.swift in Sources */ = {isa = PBXBuildFile; fileRef = 0AFA7BC251578096F2FF88512ADE1E6D /* Queue.swift */; };
		AC50268765DC91B33F7BDF180844147F /* UIFont+Orangina.h in Headers */ = {isa = PBXBuildFile; fileRef = F7A49948CE52CC9AC100C8C5870BFCB6 /* UIFont+Orangina.h */; settings = {ATTRIBUTES = (Public, ); }; };
		ADA7B87E56D433708DA83723C270AB9B /* MediaClip.swift in Sources */ = {isa = PBXBuildFile; fileRef = 21A226B706A9275B5F7485CF68ACDCE2 /* MediaClip.swift */; };
		AFF108D6E8D891F7B8148CA0158B2A23 /* UIApplication+StrictKeyWindow.m in Sources */ = {isa = PBXBuildFile; fileRef = 2EECE81A9AEC1ED1057A9C3C88DBCEBE /* UIApplication+StrictKeyWindow.m */; };
		B08725BB938AA3AACCA3C8C818FA4CF6 /* FBSnapshotTestCase.h in Headers */ = {isa = PBXBuildFile; fileRef = E37899BD4B349060AA147E2A3721D3A2 /* FBSnapshotTestCase.h */; settings = {ATTRIBUTES = (Public, ); }; };
		B2C85129ED0501EA2187D8B7EF42A1F2 /* Device.swift in Sources */ = {isa = PBXBuildFile; fileRef = A2FD23660136E399428FC196B8A69B5E /* Device.swift */; };
		B460691C68A388D9778873194E827B2F /* Filter.swift in Sources */ = {isa = PBXBuildFile; fileRef = 2511FF92A73BCEC8695FE321B75FF7CD /* Filter.swift */; };
		B7013E3424568158900249080629B961 /* ModeButtonView.swift in Sources */ = {isa = PBXBuildFile; fileRef = 1FEB5EBCBE0A81390E6EC299E06B1E6D /* ModeButtonView.swift */; };
		B8435B7140BDCA41540F056604B2386D /* Pods-KanvasCameraExampleTests-umbrella.h in Headers */ = {isa = PBXBuildFile; fileRef = 8683FD17E5C0DA60CD3DE90D22C1BC17 /* Pods-KanvasCameraExampleTests-umbrella.h */; settings = {ATTRIBUTES = (Public, ); }; };
		B9EDAB4E5492384B04203685F88B8155 /* CameraView.swift in Sources */ = {isa = PBXBuildFile; fileRef = CE8CAC64316023AC8EB9805F664F9560 /* CameraView.swift */; };
		BCDA265400AF5BCF21074C5AF1FD09A8 /* UIApplication+StrictKeyWindow.h in Headers */ = {isa = PBXBuildFile; fileRef = B9109B8B333B5A1A3E92EFC09EDC10AC /* UIApplication+StrictKeyWindow.h */; settings = {ATTRIBUTES = (Project, ); }; };
		C111D45F709F2F2D5AE895A53E43534C /* CameraInputOutput.swift in Sources */ = {isa = PBXBuildFile; fileRef = 1A5374F6F16CC64FC6DEA061758F73FF /* CameraInputOutput.swift */; };
		C89B78956242CFEE58FB1F6353E78154 /* OptionsStackView.swift in Sources */ = {isa = PBXBuildFile; fileRef = 0E7FC74CD4E043A71E2E17AF12D56AA8 /* OptionsStackView.swift */; };
		CB8EBBE0F841C1CB4A4BCCCD3C15E7E3 /* CameraPreviewView.swift in Sources */ = {isa = PBXBuildFile; fileRef = C7B3F00154ABE3B9D91E409D4E043628 /* CameraPreviewView.swift */; };
		CBA11A753AF5CBDC4DC10F0C7A2B6658 /* UIUpdate.swift in Sources */ = {isa = PBXBuildFile; fileRef = 805D9BCED64189B958D432394790E003 /* UIUpdate.swift */; };
		CE92A9E07C2815233C3B67B51386272B /* ImagePreviewController.swift in Sources */ = {isa = PBXBuildFile; fileRef = 354742EAA141B7CD062B70C42AE5EB07 /* ImagePreviewController.swift */; };
		D1225BE1F4D069845D09A42056A9F4EE /* GLRenderer.swift in Sources */ = {isa = PBXBuildFile; fileRef = A42C520556325D8B278955534C439F99 /* GLRenderer.swift */; };
		D2B6BD360B3E59F6FA4B482E0E4A96FB /* FilteredInputViewController.swift in Sources */ = {isa = PBXBuildFile; fileRef = 744890EC42A8053B9CCA2AF99655E55B /* FilteredInputViewController.swift */; };
		D4A1C90F263DF4219E675B84249795B9 /* NumTypes+Conversion.swift in Sources */ = {isa = PBXBuildFile; fileRef = 0D17B673DD4A2DCCFC53B22801F2C8E7 /* NumTypes+Conversion.swift */; };
		D697A2B1FFA60FADDD4DD4A64C649281 /* Foundation.framework in Frameworks */ = {isa = PBXBuildFile; fileRef = 1866F6CC47A18CCA38D013320949E88C /* Foundation.framework */; };
		D704D54B862E2DD1A64809EBA511C0FB /* Pods-KanvasCameraExampleTests-dummy.m in Sources */ = {isa = PBXBuildFile; fileRef = 586C927EB62F939BE159B57EA8E65356 /* Pods-KanvasCameraExampleTests-dummy.m */; };
		D86EB6C4175BA8BC5B54994B881AB053 /* CameraOption.swift in Sources */ = {isa = PBXBuildFile; fileRef = 85F315C0AA26109750779DE67185C9AA /* CameraOption.swift */; };
		D89DBB1B60BA3127D4A23F047A9656EE /* GLPixelBufferView.swift in Sources */ = {isa = PBXBuildFile; fileRef = 1069FB9C59C299A2BD285A31CDF7ADAB /* GLPixelBufferView.swift */; };
		DC6802AF87855BC6AD57E6130B2CDDCA /* GifVideoOutputHandler.swift in Sources */ = {isa = PBXBuildFile; fileRef = 84EB052BE7A30AF30E92391351B7B0D5 /* GifVideoOutputHandler.swift */; };
		DF3F6503FF8014FE03E8925559D3B475 /* Foundation.framework in Frameworks */ = {isa = PBXBuildFile; fileRef = 1866F6CC47A18CCA38D013320949E88C /* Foundation.framework */; };
		E1DF20A3013A62824CE857281583A30D /* KanvasCameraAnalyticsProvider.swift in Sources */ = {isa = PBXBuildFile; fileRef = 5BFCA9023F6C126D3B556F45F99C97B4 /* KanvasCameraAnalyticsProvider.swift */; };
		E2E2BC984CCC1978CB9E22B72258C641 /* FBSnapshotTestController.m in Sources */ = {isa = PBXBuildFile; fileRef = 052258A488A96C35531FAC73C4F42924 /* FBSnapshotTestController.m */; };
		E4877E179010E4E588B6E9E61B047B60 /* UIImage+Diff.m in Sources */ = {isa = PBXBuildFile; fileRef = B9CEF7D6C5E08AB80E58DABC75D882BC /* UIImage+Diff.m */; };
		E5AACEF49DF66C3B4ABCE05C7D09A3AF /* Foundation.framework in Frameworks */ = {isa = PBXBuildFile; fileRef = 1866F6CC47A18CCA38D013320949E88C /* Foundation.framework */; };
		EA2C5FBB576DBC67BE3E2F5897704BBF /* UIImage+Snapshot.m in Sources */ = {isa = PBXBuildFile; fileRef = 3DBFBDCC891B770A2AC9EF0FB164B751 /* UIImage+Snapshot.m */; };
		EEDD287FD6E183441E92ECDE6AE7E688 /* KanvasCameraColors.swift in Sources */ = {isa = PBXBuildFile; fileRef = 8174CDD62BAD7573AABA35CEF14107C9 /* KanvasCameraColors.swift */; };
		F1C2C12404558D384B7F54CBCBEF3935 /* MediaClipsEditorView.swift in Sources */ = {isa = PBXBuildFile; fileRef = D53ADED161A7FF7BC09BE72928D34924 /* MediaClipsEditorView.swift */; };
		F2D0D4ED15DDE72FD2E3A7B6849ACB7C /* CameraZoomHandler.swift in Sources */ = {isa = PBXBuildFile; fileRef = 6097F2E5D0D986D66C00D8A73168C908 /* CameraZoomHandler.swift */; };
		F544DD2C1CC59FD2046CD70092E91ED2 /* ExtendedStackView.swift in Sources */ = {isa = PBXBuildFile; fileRef = 743A41EC2D80ACCAC1AE64DF14D06778 /* ExtendedStackView.swift */; };
		F7C93F655E48B6725D9463A5BF411F92 /* UIFont+Utils.swift in Sources */ = {isa = PBXBuildFile; fileRef = 8A324B5154D40297605D2CE643CDD18D /* UIFont+Utils.swift */; };
		F7DC4EE1D51879248C34631A724411E1 /* IgnoreTouchesCollectionView.swift in Sources */ = {isa = PBXBuildFile; fileRef = 04801DE6F8B0B9B1CB76971EF9EBCD99 /* IgnoreTouchesCollectionView.swift */; };
		FAA3D18EF636DF7B7C66CF8ACB6AED20 /* UIFont+PostFonts.h in Headers */ = {isa = PBXBuildFile; fileRef = 03D910903FC30E4FA579E21D585DCBB6 /* UIFont+PostFonts.h */; settings = {ATTRIBUTES = (Public, ); }; };
		FD7753A12CB10BA80B30E1584C31F945 /* IgnoreTouchesView.swift in Sources */ = {isa = PBXBuildFile; fileRef = 5D626675E897A5762866169054588BE1 /* IgnoreTouchesView.swift */; };
		FF58EC7090BACAE19DFAD013965F3FA0 /* CameraPreviewViewController.swift in Sources */ = {isa = PBXBuildFile; fileRef = 042E2A851144B229F493F4D635AB5F99 /* CameraPreviewViewController.swift */; };
=======
		0840A4154ED309B8DBC1C42A1DD0D0D8 /* Foundation.framework in Frameworks */ = {isa = PBXBuildFile; fileRef = 12F1EE65D6E7DB3A26D312926D030A67 /* Foundation.framework */; };
		09F264B0CFA3C0D8416C3E826327776A /* ShootButtonView.swift in Sources */ = {isa = PBXBuildFile; fileRef = 0F9855F605C12A7FB2E7E0E118D4BEB6 /* ShootButtonView.swift */; };
		0AD660D360680F8174EFA9B1D483E134 /* ModalController.swift in Sources */ = {isa = PBXBuildFile; fileRef = A83E8622BA930BB17FBCCA8D76AF15CE /* ModalController.swift */; };
		0BD18FDEB8980219D3732E22DEC1635B /* UIUpdate.swift in Sources */ = {isa = PBXBuildFile; fileRef = C0A7167DA8EB272AC97DA471D082471A /* UIUpdate.swift */; };
		0DC2CE7F22939511D769A59DE54FC2E9 /* ModeSelectorAndShootController.swift in Sources */ = {isa = PBXBuildFile; fileRef = 0F791DAD22BBDEC7DC96587B25B3E0A5 /* ModeSelectorAndShootController.swift */; };
		0FDE377EE37A3372AFDE4369A34D1318 /* OptionsStackView.swift in Sources */ = {isa = PBXBuildFile; fileRef = 268675DC9E4E52119BBB8F80BD4029F0 /* OptionsStackView.swift */; };
		15A30D675C88B264E7E638A3EF4F7174 /* GifVideoOutputHandler.swift in Sources */ = {isa = PBXBuildFile; fileRef = DA303CC1FE7114A5EFEF57878947ECD8 /* GifVideoOutputHandler.swift */; };
		16B6CB23794D995D807EA10E7CEF065E /* UIImage+Diff.h in Headers */ = {isa = PBXBuildFile; fileRef = A4209C2D7929DC95F0AD404009CF3FE6 /* UIImage+Diff.h */; settings = {ATTRIBUTES = (Private, ); }; };
		220566475C4A56FDF20F0E2693501373 /* UIFont+Utils.swift in Sources */ = {isa = PBXBuildFile; fileRef = F34943364791E16EDE7D2622153EA5A8 /* UIFont+Utils.swift */; };
		227F2FFE950E5A4751D64EAE5120E820 /* ActionsView.swift in Sources */ = {isa = PBXBuildFile; fileRef = ACB43A6FC368840DAAE69E925D1E5A23 /* ActionsView.swift */; };
		22AFF704C58CE21D6D1F33DFE4EF374D /* ModalView.swift in Sources */ = {isa = PBXBuildFile; fileRef = EA1AA77EFB44132BDA61EFD04C5AFA0A /* ModalView.swift */; };
		24DEF3AF3296F229268D80B50E433240 /* UIImage+Snapshot.m in Sources */ = {isa = PBXBuildFile; fileRef = FE05DAD5186CEC183AAD0BC4D2F6297C /* UIImage+Snapshot.m */; };
		263A0CC69E231F4AC788384FBC792C65 /* Pods-KanvasCameraExampleTests-umbrella.h in Headers */ = {isa = PBXBuildFile; fileRef = 40C111494557E79A2578DE96391B581E /* Pods-KanvasCameraExampleTests-umbrella.h */; settings = {ATTRIBUTES = (Public, ); }; };
		26D3EEFCFCA6DC9A4EB8EAD9703ECD98 /* FBSnapshotTestCase.m in Sources */ = {isa = PBXBuildFile; fileRef = 290D40DB23B0E1E833EB7F996C615341 /* FBSnapshotTestCase.m */; };
		27C294AFD2251BF21CAFA97EB53DEDE3 /* FBSnapshotTestController.h in Headers */ = {isa = PBXBuildFile; fileRef = 2B0390FC11C3671BEC209EA6F6AE8033 /* FBSnapshotTestController.h */; settings = {ATTRIBUTES = (Public, ); }; };
		2C6849CB506C59DC63A572A8FD80791C /* KanvasCameraAnalyticsProvider.swift in Sources */ = {isa = PBXBuildFile; fileRef = 874FBB0148DEC39FEAD5DA6FBEEBABCF /* KanvasCameraAnalyticsProvider.swift */; };
		2C8E41D43E185E62965404EC1F236FA0 /* FBSnapshotTestCase-dummy.m in Sources */ = {isa = PBXBuildFile; fileRef = C3FB5D637CA8F60B2B16F9375DFCA3FE /* FBSnapshotTestCase-dummy.m */; };
		33CD52558D8E2F820100C8753AA2F32F /* SwiftSupport.swift in Sources */ = {isa = PBXBuildFile; fileRef = 499BB97C946EF5DFF46CB40D7D685EE1 /* SwiftSupport.swift */; };
		36A83097D9EC4C9F97B4A33BDC7BB054 /* CameraPreviewView.swift in Sources */ = {isa = PBXBuildFile; fileRef = E54864DF06DC25D09B8B696B3B46BF89 /* CameraPreviewView.swift */; };
		37502C1949ABBEDC4C805E72E4574810 /* Array+Move.swift in Sources */ = {isa = PBXBuildFile; fileRef = B0708D36136CFF195BB846F2CF4B2334 /* Array+Move.swift */; };
		3C6759C21EFAFC7DA51BB33746BE89C4 /* ClosedRange+Clamp.swift in Sources */ = {isa = PBXBuildFile; fileRef = 9F2512C58D0C215A2CB821A9006AC5C9 /* ClosedRange+Clamp.swift */; };
		3EFC6131D980DBE882070F767E9212A6 /* ImagePreviewController.swift in Sources */ = {isa = PBXBuildFile; fileRef = 182D875803E5CEAFB38662E01C91BCFA /* ImagePreviewController.swift */; };
		41A0E10161A3EE0A9B2BE8223217748B /* CameraRecorder.swift in Sources */ = {isa = PBXBuildFile; fileRef = 20C4D9B8E016B07C7DCDDBB139D7E4FA /* CameraRecorder.swift */; };
		4D46B502041E1C627CF4B5FEA6A1C0DF /* CameraController.swift in Sources */ = {isa = PBXBuildFile; fileRef = C6DC7CAE2D4B546DDEFB79AE2530F721 /* CameraController.swift */; };
		4E7C0C3B143C93DE410D84270676CDC7 /* Queue.swift in Sources */ = {isa = PBXBuildFile; fileRef = 3958A7C71253EFF9E8E154A9588DB145 /* Queue.swift */; };
		4E8D9B1BC679B3550EA0CDECE8449ECE /* OptionView.swift in Sources */ = {isa = PBXBuildFile; fileRef = 200476C4A7CAE794B2764011B53290E5 /* OptionView.swift */; };
		5205EA930BF1E8F1CDBBBC03B57F8F69 /* IgnoreTouchesView.swift in Sources */ = {isa = PBXBuildFile; fileRef = 0ACD9AF2DF681452679192419D47B43A /* IgnoreTouchesView.swift */; };
		548D7967079CFDEB4A51948E10B8022E /* NSURL+Media.swift in Sources */ = {isa = PBXBuildFile; fileRef = EE8FDC0F2349C9B74E73D55862D8E5DF /* NSURL+Media.swift */; };
		55F52986AF50AEE562B49AA9E0699730 /* CameraSegmentHandler.swift in Sources */ = {isa = PBXBuildFile; fileRef = 4ECF243BB2692D230DFD4A32CDB64BB8 /* CameraSegmentHandler.swift */; };
		5958094DFAA4F27963F6F44BA545D25B /* VideoOutputHandler.swift in Sources */ = {isa = PBXBuildFile; fileRef = FF7D9A01AC006783F6B09EAE6FD8FC83 /* VideoOutputHandler.swift */; };
		59A71123327AB31F7769F7CBF780C24C /* CameraInputOutput.swift in Sources */ = {isa = PBXBuildFile; fileRef = 6CE7C3E3A8F16E854D9E12E0DD0AA609 /* CameraInputOutput.swift */; };
		5BB043F4CE90E9BED120891C94F6F71C /* CameraRecordingProtocol.swift in Sources */ = {isa = PBXBuildFile; fileRef = BD098B56851778F9229474FE484399EF /* CameraRecordingProtocol.swift */; };
		5D0064173CC0B3670AF0FC5B7B89DB23 /* ExtendedButton.swift in Sources */ = {isa = PBXBuildFile; fileRef = 50E842FD6A099D1C5029B48CEC051867 /* ExtendedButton.swift */; };
		5D7E38866F0A6E2F3CAC084C9975BD6C /* UIFont+Orangina.h in Headers */ = {isa = PBXBuildFile; fileRef = 4803E067C144ABA1B2DB6750F421D3B4 /* UIFont+Orangina.h */; settings = {ATTRIBUTES = (Public, ); }; };
		5D8F69DF4E833EE5119CCDF2E67FB49D /* LoadingIndicatorView.swift in Sources */ = {isa = PBXBuildFile; fileRef = DB50E9FBE5A94469109E714664E24880 /* LoadingIndicatorView.swift */; };
		617760D80C4E5A356E61541937AD8EA1 /* UIFont+TumblrTheme.swift in Sources */ = {isa = PBXBuildFile; fileRef = AC9ABFF13F497E2E3D441CA44AD10885 /* UIFont+TumblrTheme.swift */; };
		64E7E0F74197A8D39674B7C92835047A /* Foundation.framework in Frameworks */ = {isa = PBXBuildFile; fileRef = 12F1EE65D6E7DB3A26D312926D030A67 /* Foundation.framework */; };
		654AE7D899DE02262A56BCA46499B72B /* CameraInputController.swift in Sources */ = {isa = PBXBuildFile; fileRef = 55BD043F5C4DE5E6DBA7812D263E6B20 /* CameraInputController.swift */; };
		68AADB812BBA784C31696DEAE9B3787C /* KanvasCameraColors.swift in Sources */ = {isa = PBXBuildFile; fileRef = 91276AA2811A2D80053D2F29CEE2F8E9 /* KanvasCameraColors.swift */; };
		694B0E00FA3413E2D8677893F29031C7 /* TumblrTheme-dummy.m in Sources */ = {isa = PBXBuildFile; fileRef = 3BD0DBD8223FC2A902E0C6350B6DCEF5 /* TumblrTheme-dummy.m */; };
		6C76BCBB3EE0D39192CFFD810DC4465B /* Assets.xcassets in Resources */ = {isa = PBXBuildFile; fileRef = 276B6E8C841A4E76D82C06D1DF890E1A /* Assets.xcassets */; };
		6F01DF0FB5610799A00AC976F981EB18 /* UIApplication+StrictKeyWindow.h in Headers */ = {isa = PBXBuildFile; fileRef = 912F5BE09296F333F87046761D662D18 /* UIApplication+StrictKeyWindow.h */; settings = {ATTRIBUTES = (Project, ); }; };
		70013CBBF1B0025CC4766D8ED32A48B4 /* KanvasCameraStrings.swift in Sources */ = {isa = PBXBuildFile; fileRef = E801A06F7886FE12304A8D46EB18C72B /* KanvasCameraStrings.swift */; };
		700E8CE0FDD79F21D428FC3D54D36C0E /* UIImage+Snapshot.h in Headers */ = {isa = PBXBuildFile; fileRef = D7B529483604801ABB9AB87D9F1FFAD9 /* UIImage+Snapshot.h */; settings = {ATTRIBUTES = (Private, ); }; };
		724394BA86606324489FEC4583779028 /* ModalPresentationController.swift in Sources */ = {isa = PBXBuildFile; fileRef = 7289092334800C68FDA4C1E27C3814A2 /* ModalPresentationController.swift */; };
		7E38B2BD0E32DC9DD8BEBD3675C62A27 /* MediaClipsEditorViewController.swift in Sources */ = {isa = PBXBuildFile; fileRef = 7ABEE4CFB6AD4A2A7FAB2B71CDDE39DC /* MediaClipsEditorViewController.swift */; };
		7E6E7BD910E2FA446CEBB40A9EDC1A9A /* XCTest.framework in Frameworks */ = {isa = PBXBuildFile; fileRef = 8705A40B3B53F55CBEE6662AAE47E471 /* XCTest.framework */; };
		7F0F7A996AC45F58950E9BBD493520E4 /* UIView+Layout.swift in Sources */ = {isa = PBXBuildFile; fileRef = A560ADC4F82A45D3253DC92C4C5FA0CA /* UIView+Layout.swift */; };
		7F87F0D99875F7B71D9D7D9286FD73C5 /* ModalPresentationAnimationController.swift in Sources */ = {isa = PBXBuildFile; fileRef = 631F15C5948FFC569F4ADF1819917E75 /* ModalPresentationAnimationController.swift */; };
		8162651CBCAF2476108144D838909522 /* UIFont+ComposeFonts.m in Sources */ = {isa = PBXBuildFile; fileRef = DD9ED37E653191FC99204E503938EDAD /* UIFont+ComposeFonts.m */; };
		832DC61A7CA632444CD6DA46EF6491FC /* FBSnapshotTestController.m in Sources */ = {isa = PBXBuildFile; fileRef = 841F562A950BC3B0D9DB87C857D478D7 /* FBSnapshotTestController.m */; };
		83FBA1B20157B1E1B6F8FAC92C660183 /* UICollectionView+Cells.swift in Sources */ = {isa = PBXBuildFile; fileRef = 04A06E19AE4C230B8B9E2428386713CC /* UICollectionView+Cells.swift */; };
		886C5BE6BACD12645605F46159FD0DAA /* UIViewController+Load.swift in Sources */ = {isa = PBXBuildFile; fileRef = 07DBAAD86C60E17C967A2F61DDC21432 /* UIViewController+Load.swift */; };
		8C8CBE0160D700133D554C5EE0DA00CF /* Foundation.framework in Frameworks */ = {isa = PBXBuildFile; fileRef = 12F1EE65D6E7DB3A26D312926D030A67 /* Foundation.framework */; };
		8E08BAF7E7CF8950BF8E17F6620BD6EC /* QuartzCore.framework in Frameworks */ = {isa = PBXBuildFile; fileRef = 75EECF2CDB8263F54878BECEF9027C4A /* QuartzCore.framework */; };
		8E4219DF1201C6090A3636552723467C /* ModeSelectorAndShootView.swift in Sources */ = {isa = PBXBuildFile; fileRef = 7188D40F7B6D6507BE0DE09D8BFC8FF9 /* ModeSelectorAndShootView.swift */; };
		921B8F5DC413BF4B458BF4CFBE72A51A /* UIKit.framework in Frameworks */ = {isa = PBXBuildFile; fileRef = 46F06C5DECC87B125F6AC9A961527274 /* UIKit.framework */; };
		94E6E11BD9B2F2D58ED67C7C9992F01D /* UIButton+Shadows.swift in Sources */ = {isa = PBXBuildFile; fileRef = C0270F91B7EA4AFD5729D9AD818B0AC6 /* UIButton+Shadows.swift */; };
		961079C97F0EA9176318F03A62D22EB1 /* TumblrTheme.framework in Frameworks */ = {isa = PBXBuildFile; fileRef = 6C622B14A1373AF68B1F7E5D5C40DF18 /* TumblrTheme.framework */; };
		9E4C5464AC0415C60E00C9E9481B2B9B /* MediaClipsEditorView.swift in Sources */ = {isa = PBXBuildFile; fileRef = C6DB0460B7542AD34AB02BBDD6C1F1FA /* MediaClipsEditorView.swift */; };
		9EB28D5805ED91DBA03B97BBFBC0EC9D /* CameraOption.swift in Sources */ = {isa = PBXBuildFile; fileRef = ACA15ACCA8CC5BE384E459DB6A4B8357 /* CameraOption.swift */; };
		A87668869A4CE80F8C44E0610589F942 /* ModalViewModel.swift in Sources */ = {isa = PBXBuildFile; fileRef = 08DD63D4988F44A360DF653A72C87AE8 /* ModalViewModel.swift */; };
		A879B5AF2651CAD3FCC8736AAD12D317 /* UIImage+FlipLeftMirrored.swift in Sources */ = {isa = PBXBuildFile; fileRef = FB1060371A308518C86B8BA8E7E1AC7F /* UIImage+FlipLeftMirrored.swift */; };
		AA90D38B952D894F9EA242FC97504ED2 /* FBSnapshotTestCase-umbrella.h in Headers */ = {isa = PBXBuildFile; fileRef = CBE4EA1756325767F72616D3CD687833 /* FBSnapshotTestCase-umbrella.h */; settings = {ATTRIBUTES = (Public, ); }; };
		AAC4D80E2841DE55D2266A4B67863EC8 /* FBSnapshotTestCasePlatform.h in Headers */ = {isa = PBXBuildFile; fileRef = 4FB23A7A321BFD09B0985E94534A5272 /* FBSnapshotTestCasePlatform.h */; settings = {ATTRIBUTES = (Public, ); }; };
		ACBC1C1F1FD205B8504BA3EBCBFFC03E /* MediaClipsCollectionController.swift in Sources */ = {isa = PBXBuildFile; fileRef = 53DCB742ABBCC72E030DE48315E9ABBC /* MediaClipsCollectionController.swift */; };
		AFAFB7DD52F8DD25A25846CB13AB87B6 /* KanvasCameraImages.swift in Sources */ = {isa = PBXBuildFile; fileRef = 8746509A84B845A2C19335886625163C /* KanvasCameraImages.swift */; };
		B1A81BEAE54DF888FF9281E917A74BC6 /* ModeButtonView.swift in Sources */ = {isa = PBXBuildFile; fileRef = AD50B7A9FA71AB801E9459D90F1EBB91 /* ModeButtonView.swift */; };
		B3A105C6A5F4D4904621AED1035E241D /* UIFont+PostFonts.m in Sources */ = {isa = PBXBuildFile; fileRef = 980CCB8C11382D24F0115FB462DEAC43 /* UIFont+PostFonts.m */; };
		B79087472EE2706FBD7A8CAD06344975 /* KanvasCamera-dummy.m in Sources */ = {isa = PBXBuildFile; fileRef = DCF17C51A02DFE1EDADB7A264A4D3E8B /* KanvasCamera-dummy.m */; };
		BAB8F59FAE5E0C141E49540069AC7437 /* CameraPreviewViewController.swift in Sources */ = {isa = PBXBuildFile; fileRef = B44E314C1179164EBFC8BFC3A3E9040E /* CameraPreviewViewController.swift */; };
		BD35F7CDF7742DAD63CBB4AFEF5B440F /* silence.aac in Resources */ = {isa = PBXBuildFile; fileRef = FCF948CC777AEBC536861CD3519708DA /* silence.aac */; };
		BE357877E1A26D927C7E96481C2B4501 /* AVURLAsset+Thumbnail.swift in Sources */ = {isa = PBXBuildFile; fileRef = 53ED0A6EC5574847F91D33879E9F0F5F /* AVURLAsset+Thumbnail.swift */; };
		C0594657CDFBAC13228249D2C4599438 /* CGRect+Center.swift in Sources */ = {isa = PBXBuildFile; fileRef = 3236E197AD74C38DC8BA5870D4FBE0F6 /* CGRect+Center.swift */; };
		C090A9CD27B25F273AF7C299BA2B9AEC /* Device.swift in Sources */ = {isa = PBXBuildFile; fileRef = CE3D31256BA477D41BABCF23F54F021A /* Device.swift */; };
		C3C013CFF7E96316C79710BD0EBAA2E1 /* Pods-KanvasCameraExampleTests-dummy.m in Sources */ = {isa = PBXBuildFile; fileRef = 6D11A917E16D537C3E7109B520EA4E28 /* Pods-KanvasCameraExampleTests-dummy.m */; };
		C64329276707E1BD7AFED8086A28153A /* MediaClipsCollectionCell.swift in Sources */ = {isa = PBXBuildFile; fileRef = 951A5B22BC20AF34983EF305491F758C /* MediaClipsCollectionCell.swift */; };
		C7C1BCD8B904A7A21AEC58260F2C6445 /* MediaClip.swift in Sources */ = {isa = PBXBuildFile; fileRef = DC50984C28C1667868E15ED38195B6CB /* MediaClip.swift */; };
		C814350810A66253BC81837C2327EA74 /* KanvasCamera-umbrella.h in Headers */ = {isa = PBXBuildFile; fileRef = F9692961D8A838505D240B36F9F5D81B /* KanvasCamera-umbrella.h */; settings = {ATTRIBUTES = (Public, ); }; };
		CA0EC3C6A95F291DC9EA39568917ED65 /* UIKit.framework in Frameworks */ = {isa = PBXBuildFile; fileRef = 46F06C5DECC87B125F6AC9A961527274 /* UIKit.framework */; };
		CB303DD7CD7DA8BC5C64CD0FCA077C3E /* IgnoreTouchesCollectionView.swift in Sources */ = {isa = PBXBuildFile; fileRef = B86BAD36CA57D4D3B79E2C40FD3E8EED /* IgnoreTouchesCollectionView.swift */; };
		CB36CA7085B2C1E2BDACC33A447E7A63 /* UIImage+Camera.swift in Sources */ = {isa = PBXBuildFile; fileRef = BCB4B05A8F7C613A044B1F1B4F646F22 /* UIImage+Camera.swift */; };
		CC06C4112E127C5262D5911F76903BC4 /* Pods-KanvasCameraExample-dummy.m in Sources */ = {isa = PBXBuildFile; fileRef = BD0DC36564E70A3883594421DA9FDC77 /* Pods-KanvasCameraExample-dummy.m */; };
		CDA3B93C5274343C1F7C75840CA6AFC7 /* KanvasCameraTimes.swift in Sources */ = {isa = PBXBuildFile; fileRef = B8F19E191F07694743AB2B2276F37ACD /* KanvasCameraTimes.swift */; };
		CEA467F242778D595730E60505262E5B /* UIFont+Orangina.m in Sources */ = {isa = PBXBuildFile; fileRef = FD53E558AD89AA744FB4AA5BFFAA403D /* UIFont+Orangina.m */; };
		CFA869102744DB995F3AC930E96E3AFF /* UIApplication+StrictKeyWindow.m in Sources */ = {isa = PBXBuildFile; fileRef = 93221711894899A0B45B4E35F4B54984 /* UIApplication+StrictKeyWindow.m */; };
		CFAED1BA1A1C93D946E71A40B5C8C710 /* Foundation.framework in Frameworks */ = {isa = PBXBuildFile; fileRef = 12F1EE65D6E7DB3A26D312926D030A67 /* Foundation.framework */; };
		D073C3C1E8F73E9CD4C716400F037ED0 /* UIFont+PostFonts.h in Headers */ = {isa = PBXBuildFile; fileRef = 25295E4D28803B3FC67C0B3669274370 /* UIFont+PostFonts.h */; settings = {ATTRIBUTES = (Public, ); }; };
		D1377D3C8F57A0510272241231AC9103 /* UIColor+Util.swift in Sources */ = {isa = PBXBuildFile; fileRef = ED539058ADDF96FCAAF69B10AFADDFE7 /* UIColor+Util.swift */; };
		D1CBB4E9C162CF4D035C0318192BBC39 /* UIColor+SharedColors.swift in Sources */ = {isa = PBXBuildFile; fileRef = 38D13B793D5825777B8133068C3282DF /* UIColor+SharedColors.swift */; };
		D428498A1A70F3DB2F9D9C921989E6B8 /* UIImage+Compare.m in Sources */ = {isa = PBXBuildFile; fileRef = 265DC60F5871575FF908A7C1AF91A133 /* UIImage+Compare.m */; };
		D6B1B0AC7F376A0FC6DADEEAA737E508 /* UIImage+Compare.h in Headers */ = {isa = PBXBuildFile; fileRef = C095B69FB8375794D8236558C70DAAE0 /* UIImage+Compare.h */; settings = {ATTRIBUTES = (Private, ); }; };
		DBADABF56FC0675DEE45B90CE6AFA4E7 /* UIKit.framework in Frameworks */ = {isa = PBXBuildFile; fileRef = 46F06C5DECC87B125F6AC9A961527274 /* UIKit.framework */; };
		DCC057D4516B46B2D4E3ED86A88B1811 /* CameraInputControllerDelegate.swift in Sources */ = {isa = PBXBuildFile; fileRef = A022F28E57B04184618EA90852945FA8 /* CameraInputControllerDelegate.swift */; };
		DCF16A78B04FF957A9366292726D05AB /* ExtendedStackView.swift in Sources */ = {isa = PBXBuildFile; fileRef = 04B084596EB50AD6E87A7C91D5D8F60B /* ExtendedStackView.swift */; };
		E287914A932161FCE4E5A842382E412F /* Foundation.framework in Frameworks */ = {isa = PBXBuildFile; fileRef = 12F1EE65D6E7DB3A26D312926D030A67 /* Foundation.framework */; };
		E3B86D234BC43FB8877126BFDD760867 /* FBSnapshotTestCasePlatform.m in Sources */ = {isa = PBXBuildFile; fileRef = 1B89C323C789A72335F3693734707F15 /* FBSnapshotTestCasePlatform.m */; };
		E61D12C5E6F306AD14D6187C92A237E4 /* PhotoOutputHandler.swift in Sources */ = {isa = PBXBuildFile; fileRef = 6ECE485283B375B9A8F6D8C733606BC9 /* PhotoOutputHandler.swift */; };
		E7F0B09F899DBFE173736F8AE258ED48 /* UIImage+Diff.m in Sources */ = {isa = PBXBuildFile; fileRef = 2015821C6F52E13E032E0E4B9D53AFE7 /* UIImage+Diff.m */; };
		E991B966771CF26086A5A341D3B6EB80 /* TumblrTheme-umbrella.h in Headers */ = {isa = PBXBuildFile; fileRef = E8F08C9A04B8D23351E124D30D409E3D /* TumblrTheme-umbrella.h */; settings = {ATTRIBUTES = (Public, ); }; };
		EC834D442C01171D53CCBA523878C338 /* UIFont+ComposeFonts.h in Headers */ = {isa = PBXBuildFile; fileRef = D3B33F968B7A56DFDA0A5CAB9ECF4FEE /* UIFont+ComposeFonts.h */; settings = {ATTRIBUTES = (Public, ); }; };
		F2945D5A81499C94708C6C32D64F20BF /* Pods-KanvasCameraExample-umbrella.h in Headers */ = {isa = PBXBuildFile; fileRef = 0748BD44EB8A7E1F29B9327BBD4FFCC9 /* Pods-KanvasCameraExample-umbrella.h */; settings = {ATTRIBUTES = (Public, ); }; };
		F2ACDD83719A68854AAB8EFC18461EFC /* MediaClipsCollectionView.swift in Sources */ = {isa = PBXBuildFile; fileRef = 8418835C90F58C70600E6FCB56CA294F /* MediaClipsCollectionView.swift */; };
		F60C3BF019C30AC5A3E02C5A9AF47185 /* OptionsController.swift in Sources */ = {isa = PBXBuildFile; fileRef = 034775B17D39750A66EE3CB90C11A1F4 /* OptionsController.swift */; };
		F74F49A1A821ECF9762425AFF149105E /* CameraView.swift in Sources */ = {isa = PBXBuildFile; fileRef = 9BD58388F3E9245A8C03C20204EE4CD9 /* CameraView.swift */; };
		F7F6A0BB7455CE334AD1DCED0E9313D3 /* CameraZoomHandler.swift in Sources */ = {isa = PBXBuildFile; fileRef = 97E787A5EFA764C3EABC76F5DC7E4B66 /* CameraZoomHandler.swift */; };
		F8DF0374879AD9CA64E209F5E1A423B4 /* FBSnapshotTestCase.h in Headers */ = {isa = PBXBuildFile; fileRef = 9A648BA81C182E1424B9B336EA8F50B1 /* FBSnapshotTestCase.h */; settings = {ATTRIBUTES = (Public, ); }; };
		FEEDC20245AE3E01DC4C35CA7275592D /* CameraSettings.swift in Sources */ = {isa = PBXBuildFile; fileRef = EF2F6539977752D658BB362FB623A6DA /* CameraSettings.swift */; };
>>>>>>> 93f1c7ad
/* End PBXBuildFile section */

/* Begin PBXContainerItemProxy section */
		215EBA8D406B58C0B52DA5446C57E5BB /* PBXContainerItemProxy */ = {
			isa = PBXContainerItemProxy;
			containerPortal = BFDFE7DC352907FC980B868725387E98 /* Project object */;
			proxyType = 1;
<<<<<<< HEAD
			remoteGlobalIDString = B95B8A8328854477A783856263D1CD99;
			remoteInfo = KanvasCamera;
=======
			remoteGlobalIDString = 6D3ACFDE390FE76465A1132EC9A7DF15;
			remoteInfo = FBSnapshotTestCase;
>>>>>>> 93f1c7ad
		};
		4BF99FB77AD2F931D3FADE629B362E34 /* PBXContainerItemProxy */ = {
			isa = PBXContainerItemProxy;
			containerPortal = BFDFE7DC352907FC980B868725387E98 /* Project object */;
			proxyType = 1;
<<<<<<< HEAD
			remoteGlobalIDString = FF327441E13505E930F290DDA5E08B32;
			remoteInfo = TumblrTheme;
=======
			remoteGlobalIDString = 7B732781A5E88589DB011A1244BB8F49;
			remoteInfo = KanvasCamera;
>>>>>>> 93f1c7ad
		};
		5F1DD224199DC1A7A6191AA723291E34 /* PBXContainerItemProxy */ = {
			isa = PBXContainerItemProxy;
			containerPortal = BFDFE7DC352907FC980B868725387E98 /* Project object */;
			proxyType = 1;
			remoteGlobalIDString = 0DA8CB3E5997990B4CA3A9FA2C79D90E;
			remoteInfo = TumblrTheme;
		};
<<<<<<< HEAD
		89A27D0BAA1B9CAF2F16D5FD3A07915B /* PBXContainerItemProxy */ = {
=======
		BF54BB1D570A3F6BCCE3EBD72944CBD6 /* PBXContainerItemProxy */ = {
>>>>>>> 93f1c7ad
			isa = PBXContainerItemProxy;
			containerPortal = BFDFE7DC352907FC980B868725387E98 /* Project object */;
			proxyType = 1;
<<<<<<< HEAD
			remoteGlobalIDString = FF327441E13505E930F290DDA5E08B32;
			remoteInfo = TumblrTheme;
		};
		911F4C65FD2E1165443C6EC05FDB670A /* PBXContainerItemProxy */ = {
=======
			remoteGlobalIDString = 0DA8CB3E5997990B4CA3A9FA2C79D90E;
			remoteInfo = TumblrTheme;
		};
		F33EDCC1F8D0B10535F0BB3F7B51EDCF /* PBXContainerItemProxy */ = {
>>>>>>> 93f1c7ad
			isa = PBXContainerItemProxy;
			containerPortal = BFDFE7DC352907FC980B868725387E98 /* Project object */;
			proxyType = 1;
<<<<<<< HEAD
			remoteGlobalIDString = FF327441E13505E930F290DDA5E08B32;
=======
			remoteGlobalIDString = 0DA8CB3E5997990B4CA3A9FA2C79D90E;
>>>>>>> 93f1c7ad
			remoteInfo = TumblrTheme;
		};
		FE56C1FEF003759A8A01BAD483A21420 /* PBXContainerItemProxy */ = {
			isa = PBXContainerItemProxy;
			containerPortal = BFDFE7DC352907FC980B868725387E98 /* Project object */;
			proxyType = 1;
<<<<<<< HEAD
			remoteGlobalIDString = B95B8A8328854477A783856263D1CD99;
=======
			remoteGlobalIDString = 7B732781A5E88589DB011A1244BB8F49;
>>>>>>> 93f1c7ad
			remoteInfo = KanvasCamera;
		};
/* End PBXContainerItemProxy section */

/* Begin PBXFileReference section */
<<<<<<< HEAD
		01B32061D32ED50529C82261ED9EF65C /* ModeSelectorAndShootView.swift */ = {isa = PBXFileReference; includeInIndex = 1; lastKnownFileType = sourcecode.swift; path = ModeSelectorAndShootView.swift; sourceTree = "<group>"; };
		033E0701BDCD83D4CEBDBEDDAA8AB101 /* MediaClipsEditorViewController.swift */ = {isa = PBXFileReference; includeInIndex = 1; lastKnownFileType = sourcecode.swift; path = MediaClipsEditorViewController.swift; sourceTree = "<group>"; };
		03D910903FC30E4FA579E21D585DCBB6 /* UIFont+PostFonts.h */ = {isa = PBXFileReference; includeInIndex = 1; lastKnownFileType = sourcecode.c.h; name = "UIFont+PostFonts.h"; path = "Source/UIFont+PostFonts.h"; sourceTree = "<group>"; };
		042E2A851144B229F493F4D635AB5F99 /* CameraPreviewViewController.swift */ = {isa = PBXFileReference; includeInIndex = 1; lastKnownFileType = sourcecode.swift; path = CameraPreviewViewController.swift; sourceTree = "<group>"; };
		044369AEF5E26B64FDABF582426D4C11 /* KanvasCamera-umbrella.h */ = {isa = PBXFileReference; includeInIndex = 1; lastKnownFileType = sourcecode.c.h; path = "KanvasCamera-umbrella.h"; sourceTree = "<group>"; };
		04801DE6F8B0B9B1CB76971EF9EBCD99 /* IgnoreTouchesCollectionView.swift */ = {isa = PBXFileReference; includeInIndex = 1; lastKnownFileType = sourcecode.swift; path = IgnoreTouchesCollectionView.swift; sourceTree = "<group>"; };
		052258A488A96C35531FAC73C4F42924 /* FBSnapshotTestController.m */ = {isa = PBXFileReference; includeInIndex = 1; lastKnownFileType = sourcecode.c.objc; name = FBSnapshotTestController.m; path = FBSnapshotTestCase/FBSnapshotTestController.m; sourceTree = "<group>"; };
		0564C0661F43F0D6D0C6349827EBC1D5 /* CameraInputControllerDelegate.swift */ = {isa = PBXFileReference; includeInIndex = 1; lastKnownFileType = sourcecode.swift; path = CameraInputControllerDelegate.swift; sourceTree = "<group>"; };
		0A452DFC4BC3CF49417213724D2647FF /* PhotoOutputHandler.swift */ = {isa = PBXFileReference; includeInIndex = 1; lastKnownFileType = sourcecode.swift; path = PhotoOutputHandler.swift; sourceTree = "<group>"; };
		0AFA7BC251578096F2FF88512ADE1E6D /* Queue.swift */ = {isa = PBXFileReference; includeInIndex = 1; lastKnownFileType = sourcecode.swift; path = Queue.swift; sourceTree = "<group>"; };
		0B161931541BFE46DFEA2092EDDDA815 /* UIImage+Snapshot.h */ = {isa = PBXFileReference; includeInIndex = 1; lastKnownFileType = sourcecode.c.h; name = "UIImage+Snapshot.h"; path = "FBSnapshotTestCase/Categories/UIImage+Snapshot.h"; sourceTree = "<group>"; };
		0B499D640103037E86832BCA986D7418 /* Pods-KanvasCameraExample-acknowledgements.markdown */ = {isa = PBXFileReference; includeInIndex = 1; lastKnownFileType = text; path = "Pods-KanvasCameraExample-acknowledgements.markdown"; sourceTree = "<group>"; };
		0D17B673DD4A2DCCFC53B22801F2C8E7 /* NumTypes+Conversion.swift */ = {isa = PBXFileReference; includeInIndex = 1; lastKnownFileType = sourcecode.swift; path = "NumTypes+Conversion.swift"; sourceTree = "<group>"; };
		0E7FC74CD4E043A71E2E17AF12D56AA8 /* OptionsStackView.swift */ = {isa = PBXFileReference; includeInIndex = 1; lastKnownFileType = sourcecode.swift; path = OptionsStackView.swift; sourceTree = "<group>"; };
		0EFBC0DE267CEE0EAD329103EF8149E5 /* CVPixelBuffer+copy.swift */ = {isa = PBXFileReference; includeInIndex = 1; lastKnownFileType = sourcecode.swift; path = "CVPixelBuffer+copy.swift"; sourceTree = "<group>"; };
		1069FB9C59C299A2BD285A31CDF7ADAB /* GLPixelBufferView.swift */ = {isa = PBXFileReference; includeInIndex = 1; lastKnownFileType = sourcecode.swift; path = GLPixelBufferView.swift; sourceTree = "<group>"; };
		1345C5BE3FFCD22C187B587BEB23EA8E /* ModalPresentationController.swift */ = {isa = PBXFileReference; includeInIndex = 1; lastKnownFileType = sourcecode.swift; path = ModalPresentationController.swift; sourceTree = "<group>"; };
		1374B79237CAC07693E99442FBED1F15 /* FBSnapshotTestController.h */ = {isa = PBXFileReference; includeInIndex = 1; lastKnownFileType = sourcecode.c.h; name = FBSnapshotTestController.h; path = FBSnapshotTestCase/FBSnapshotTestController.h; sourceTree = "<group>"; };
		17733D07BE24C76BD49B02187B583C89 /* OptionsController.swift */ = {isa = PBXFileReference; includeInIndex = 1; lastKnownFileType = sourcecode.swift; path = OptionsController.swift; sourceTree = "<group>"; };
		17FF7BA7607B1EE62CE78872732F0057 /* XCTest.framework */ = {isa = PBXFileReference; lastKnownFileType = wrapper.framework; name = XCTest.framework; path = Platforms/iPhoneOS.platform/Developer/SDKs/iPhoneOS12.0.sdk/System/Library/Frameworks/XCTest.framework; sourceTree = DEVELOPER_DIR; };
		18536A384618ED6FBD5DFD1144BDAB1F /* UIButton+Shadows.swift */ = {isa = PBXFileReference; includeInIndex = 1; lastKnownFileType = sourcecode.swift; path = "UIButton+Shadows.swift"; sourceTree = "<group>"; };
		1866F6CC47A18CCA38D013320949E88C /* Foundation.framework */ = {isa = PBXFileReference; lastKnownFileType = wrapper.framework; name = Foundation.framework; path = Platforms/iPhoneOS.platform/Developer/SDKs/iPhoneOS12.0.sdk/System/Library/Frameworks/Foundation.framework; sourceTree = DEVELOPER_DIR; };
		1A5374F6F16CC64FC6DEA061758F73FF /* CameraInputOutput.swift */ = {isa = PBXFileReference; includeInIndex = 1; lastKnownFileType = sourcecode.swift; path = CameraInputOutput.swift; sourceTree = "<group>"; };
		1FE098D68707F19706FD7B938D90A62A /* FBSnapshotTestCase.framework */ = {isa = PBXFileReference; explicitFileType = wrapper.framework; includeInIndex = 0; name = FBSnapshotTestCase.framework; path = FBSnapshotTestCase.framework; sourceTree = BUILT_PRODUCTS_DIR; };
		1FEB5EBCBE0A81390E6EC299E06B1E6D /* ModeButtonView.swift */ = {isa = PBXFileReference; includeInIndex = 1; lastKnownFileType = sourcecode.swift; path = ModeButtonView.swift; sourceTree = "<group>"; };
		21A226B706A9275B5F7485CF68ACDCE2 /* MediaClip.swift */ = {isa = PBXFileReference; includeInIndex = 1; lastKnownFileType = sourcecode.swift; path = MediaClip.swift; sourceTree = "<group>"; };
		22653DDB949DF2878C63F0BF540B8C37 /* KanvasCameraTimes.swift */ = {isa = PBXFileReference; includeInIndex = 1; lastKnownFileType = sourcecode.swift; path = KanvasCameraTimes.swift; sourceTree = "<group>"; };
		237433C92C647842A1CAEDC9BAAD14A6 /* Shader.swift */ = {isa = PBXFileReference; includeInIndex = 1; lastKnownFileType = sourcecode.swift; path = Shader.swift; sourceTree = "<group>"; };
		2431DA944FACCCCEEBC3388A96EE92F1 /* Pods-KanvasCameraExample-umbrella.h */ = {isa = PBXFileReference; includeInIndex = 1; lastKnownFileType = sourcecode.c.h; path = "Pods-KanvasCameraExample-umbrella.h"; sourceTree = "<group>"; };
		2511FF92A73BCEC8695FE321B75FF7CD /* Filter.swift */ = {isa = PBXFileReference; includeInIndex = 1; lastKnownFileType = sourcecode.swift; path = Filter.swift; sourceTree = "<group>"; };
		256355F7D50C91E43AA546641F00EF80 /* Shaders */ = {isa = PBXFileReference; includeInIndex = 1; name = Shaders; path = Resources/Shaders; sourceTree = "<group>"; };
		25B135A745FD8CEF98AF073DB7E9D1A2 /* TumblrTheme-dummy.m */ = {isa = PBXFileReference; includeInIndex = 1; lastKnownFileType = sourcecode.c.objc; path = "TumblrTheme-dummy.m"; sourceTree = "<group>"; };
		2609807BD81E240EAD3C5B1B3E45C941 /* ShaderUtilities.swift */ = {isa = PBXFileReference; includeInIndex = 1; lastKnownFileType = sourcecode.swift; path = ShaderUtilities.swift; sourceTree = "<group>"; };
		264662BDDEEA3794C99A4701D2E245B1 /* LoadingIndicatorView.swift */ = {isa = PBXFileReference; includeInIndex = 1; lastKnownFileType = sourcecode.swift; path = LoadingIndicatorView.swift; sourceTree = "<group>"; };
		28382264689C3CF579008869FDDF31BD /* GLError.swift */ = {isa = PBXFileReference; includeInIndex = 1; lastKnownFileType = sourcecode.swift; path = GLError.swift; sourceTree = "<group>"; };
		291802AAAC68CAEDFCDA7ED917605D3C /* UIImage+PixelBuffer.swift */ = {isa = PBXFileReference; includeInIndex = 1; lastKnownFileType = sourcecode.swift; path = "UIImage+PixelBuffer.swift"; sourceTree = "<group>"; };
		2A8EDE213E423D8B5E8571EC4493F8B0 /* MediaClipsCollectionView.swift */ = {isa = PBXFileReference; includeInIndex = 1; lastKnownFileType = sourcecode.swift; path = MediaClipsCollectionView.swift; sourceTree = "<group>"; };
		2C9AB4ACA10B6109C20538C67B557AFE /* GLTexture.swift */ = {isa = PBXFileReference; includeInIndex = 1; lastKnownFileType = sourcecode.swift; path = GLTexture.swift; sourceTree = "<group>"; };
		2DF0FEA70C7D9D9C7101316AA3E7F597 /* CGRect+Center.swift */ = {isa = PBXFileReference; includeInIndex = 1; lastKnownFileType = sourcecode.swift; path = "CGRect+Center.swift"; sourceTree = "<group>"; };
		2EECE81A9AEC1ED1057A9C3C88DBCEBE /* UIApplication+StrictKeyWindow.m */ = {isa = PBXFileReference; includeInIndex = 1; lastKnownFileType = sourcecode.c.objc; name = "UIApplication+StrictKeyWindow.m"; path = "FBSnapshotTestCase/Categories/UIApplication+StrictKeyWindow.m"; sourceTree = "<group>"; };
		354742EAA141B7CD062B70C42AE5EB07 /* ImagePreviewController.swift */ = {isa = PBXFileReference; includeInIndex = 1; lastKnownFileType = sourcecode.swift; path = ImagePreviewController.swift; sourceTree = "<group>"; };
		39577E2B806B8B2D019998DE60728F63 /* FBSnapshotTestCase.m */ = {isa = PBXFileReference; includeInIndex = 1; lastKnownFileType = sourcecode.c.objc; name = FBSnapshotTestCase.m; path = FBSnapshotTestCase/FBSnapshotTestCase.m; sourceTree = "<group>"; };
		399EAB67311FC95EDFA6F340FED784C1 /* ModalController.swift */ = {isa = PBXFileReference; includeInIndex = 1; lastKnownFileType = sourcecode.swift; path = ModalController.swift; sourceTree = "<group>"; };
		3AB52A1E24B8C21D7069CF49F4F477CC /* ActionsView.swift */ = {isa = PBXFileReference; includeInIndex = 1; lastKnownFileType = sourcecode.swift; path = ActionsView.swift; sourceTree = "<group>"; };
		3B5E22F9517F21D3A0251F88FCAB281E /* UIImage+Compare.m */ = {isa = PBXFileReference; includeInIndex = 1; lastKnownFileType = sourcecode.c.objc; name = "UIImage+Compare.m"; path = "FBSnapshotTestCase/Categories/UIImage+Compare.m"; sourceTree = "<group>"; };
		3DBFBDCC891B770A2AC9EF0FB164B751 /* UIImage+Snapshot.m */ = {isa = PBXFileReference; includeInIndex = 1; lastKnownFileType = sourcecode.c.objc; name = "UIImage+Snapshot.m"; path = "FBSnapshotTestCase/Categories/UIImage+Snapshot.m"; sourceTree = "<group>"; };
		419D1141FF6C97B8CB90579DA25C3F4A /* ShootButtonView.swift */ = {isa = PBXFileReference; includeInIndex = 1; lastKnownFileType = sourcecode.swift; path = ShootButtonView.swift; sourceTree = "<group>"; };
		432938111B6FF0189EFFEDF2F845B308 /* UIImage+Compare.h */ = {isa = PBXFileReference; includeInIndex = 1; lastKnownFileType = sourcecode.c.h; name = "UIImage+Compare.h"; path = "FBSnapshotTestCase/Categories/UIImage+Compare.h"; sourceTree = "<group>"; };
		4792533D7EE0F440EE722DA4999E845C /* FBSnapshotTestCase-dummy.m */ = {isa = PBXFileReference; includeInIndex = 1; lastKnownFileType = sourcecode.c.objc; path = "FBSnapshotTestCase-dummy.m"; sourceTree = "<group>"; };
		4C17DA8FD76B879002D669BAA48B1E6E /* Pods-KanvasCameraExampleTests-frameworks.sh */ = {isa = PBXFileReference; includeInIndex = 1; lastKnownFileType = text.script.sh; path = "Pods-KanvasCameraExampleTests-frameworks.sh"; sourceTree = "<group>"; };
		4E636D8CC0AEC870BFC6CDC710F5E823 /* CameraRecordingProtocol.swift */ = {isa = PBXFileReference; includeInIndex = 1; lastKnownFileType = sourcecode.swift; path = CameraRecordingProtocol.swift; sourceTree = "<group>"; };
		56A143BDB3C4C9494A7EB0A874253C34 /* Pods-KanvasCameraExampleTests.debug.xcconfig */ = {isa = PBXFileReference; includeInIndex = 1; lastKnownFileType = text.xcconfig; path = "Pods-KanvasCameraExampleTests.debug.xcconfig"; sourceTree = "<group>"; };
		570C8B2CE87E47FBD6EB555D507285D5 /* Pods-KanvasCameraExample-dummy.m */ = {isa = PBXFileReference; includeInIndex = 1; lastKnownFileType = sourcecode.c.objc; path = "Pods-KanvasCameraExample-dummy.m"; sourceTree = "<group>"; };
		584BC4A4CC3E55A9E59C2B865EAEFB01 /* Info.plist */ = {isa = PBXFileReference; includeInIndex = 1; lastKnownFileType = text.plist.xml; path = Info.plist; sourceTree = "<group>"; };
		586C927EB62F939BE159B57EA8E65356 /* Pods-KanvasCameraExampleTests-dummy.m */ = {isa = PBXFileReference; includeInIndex = 1; lastKnownFileType = sourcecode.c.objc; path = "Pods-KanvasCameraExampleTests-dummy.m"; sourceTree = "<group>"; };
		58A2557E7CE20AACCD1B28B1CD1F920D /* FBSnapshotTestCasePlatform.m */ = {isa = PBXFileReference; includeInIndex = 1; lastKnownFileType = sourcecode.c.objc; name = FBSnapshotTestCasePlatform.m; path = FBSnapshotTestCase/FBSnapshotTestCasePlatform.m; sourceTree = "<group>"; };
		590042F713D2498CD774DB12CFADF88B /* AVURLAsset+Thumbnail.swift */ = {isa = PBXFileReference; includeInIndex = 1; lastKnownFileType = sourcecode.swift; path = "AVURLAsset+Thumbnail.swift"; sourceTree = "<group>"; };
		5954D69523C791D8541761349CE19359 /* KanvasCamera-prefix.pch */ = {isa = PBXFileReference; includeInIndex = 1; lastKnownFileType = sourcecode.c.h; path = "KanvasCamera-prefix.pch"; sourceTree = "<group>"; };
		5BC664C85329FD55B760756EF56CAE31 /* OpenGLES.framework */ = {isa = PBXFileReference; lastKnownFileType = wrapper.framework; name = OpenGLES.framework; path = Platforms/iPhoneOS.platform/Developer/SDKs/iPhoneOS12.0.sdk/System/Library/Frameworks/OpenGLES.framework; sourceTree = DEVELOPER_DIR; };
		5BFCA9023F6C126D3B556F45F99C97B4 /* KanvasCameraAnalyticsProvider.swift */ = {isa = PBXFileReference; includeInIndex = 1; lastKnownFileType = sourcecode.swift; path = KanvasCameraAnalyticsProvider.swift; sourceTree = "<group>"; };
		5D626675E897A5762866169054588BE1 /* IgnoreTouchesView.swift */ = {isa = PBXFileReference; includeInIndex = 1; lastKnownFileType = sourcecode.swift; path = IgnoreTouchesView.swift; sourceTree = "<group>"; };
		5FD68ADA6A7326A841BA2B837E414976 /* KanvasCamera.framework */ = {isa = PBXFileReference; explicitFileType = wrapper.framework; includeInIndex = 0; name = KanvasCamera.framework; path = KanvasCamera.framework; sourceTree = BUILT_PRODUCTS_DIR; };
		6097F2E5D0D986D66C00D8A73168C908 /* CameraZoomHandler.swift */ = {isa = PBXFileReference; includeInIndex = 1; lastKnownFileType = sourcecode.swift; path = CameraZoomHandler.swift; sourceTree = "<group>"; };
		614AFA741B3BF95F024B962BE0B902B3 /* KanvasCameraStrings.swift */ = {isa = PBXFileReference; includeInIndex = 1; lastKnownFileType = sourcecode.swift; path = KanvasCameraStrings.swift; sourceTree = "<group>"; };
		63377C220E90B4D05971DFC31FFCF899 /* Info.plist */ = {isa = PBXFileReference; includeInIndex = 1; lastKnownFileType = text.plist.xml; path = Info.plist; sourceTree = "<group>"; };
		668757AAA1D40CA4736E47460468E96B /* Pods_KanvasCameraExampleTests.framework */ = {isa = PBXFileReference; explicitFileType = wrapper.framework; includeInIndex = 0; name = Pods_KanvasCameraExampleTests.framework; path = "Pods-KanvasCameraExampleTests.framework"; sourceTree = BUILT_PRODUCTS_DIR; };
		67E276593855381568F725E69496F29C /* Info.plist */ = {isa = PBXFileReference; includeInIndex = 1; lastKnownFileType = text.plist.xml; path = Info.plist; sourceTree = "<group>"; };
		72C53841066D8F735DEEC8097BAD1C6B /* TumblrTheme.xcconfig */ = {isa = PBXFileReference; includeInIndex = 1; lastKnownFileType = text.xcconfig; path = TumblrTheme.xcconfig; sourceTree = "<group>"; };
		73760231042E4E5235E47CEE8A6E93BE /* Pods-KanvasCameraExample-resources.sh */ = {isa = PBXFileReference; includeInIndex = 1; lastKnownFileType = text.script.sh; path = "Pods-KanvasCameraExample-resources.sh"; sourceTree = "<group>"; };
		743A41EC2D80ACCAC1AE64DF14D06778 /* ExtendedStackView.swift */ = {isa = PBXFileReference; includeInIndex = 1; lastKnownFileType = sourcecode.swift; path = ExtendedStackView.swift; sourceTree = "<group>"; };
		7445877A3FE8E73B6395E3F8B28635DD /* TumblrTheme-prefix.pch */ = {isa = PBXFileReference; includeInIndex = 1; lastKnownFileType = sourcecode.c.h; path = "TumblrTheme-prefix.pch"; sourceTree = "<group>"; };
		744890EC42A8053B9CCA2AF99655E55B /* FilteredInputViewController.swift */ = {isa = PBXFileReference; includeInIndex = 1; lastKnownFileType = sourcecode.swift; path = FilteredInputViewController.swift; sourceTree = "<group>"; };
		7452229C1F2020FFCCB15F955B48FD46 /* Assets.xcassets */ = {isa = PBXFileReference; includeInIndex = 1; lastKnownFileType = folder.assetcatalog; name = Assets.xcassets; path = Resources/Assets.xcassets; sourceTree = "<group>"; };
		779650F2C880923589622A4EB996027C /* KanvasCameraImages.swift */ = {isa = PBXFileReference; includeInIndex = 1; lastKnownFileType = sourcecode.swift; path = KanvasCameraImages.swift; sourceTree = "<group>"; };
		77C7FB4E26E0B660EA70F30F1D52A9CD /* UIFont+PostFonts.m */ = {isa = PBXFileReference; includeInIndex = 1; lastKnownFileType = sourcecode.c.objc; name = "UIFont+PostFonts.m"; path = "Source/UIFont+PostFonts.m"; sourceTree = "<group>"; };
		79297FA1DFA1AE8FFCC7B89F301FC064 /* UIKit.framework */ = {isa = PBXFileReference; lastKnownFileType = wrapper.framework; name = UIKit.framework; path = Platforms/iPhoneOS.platform/Developer/SDKs/iPhoneOS12.0.sdk/System/Library/Frameworks/UIKit.framework; sourceTree = DEVELOPER_DIR; };
		7B37D7C695D5C6C47A7C093595CD4F06 /* FBSnapshotTestCase.xcconfig */ = {isa = PBXFileReference; includeInIndex = 1; lastKnownFileType = text.xcconfig; path = FBSnapshotTestCase.xcconfig; sourceTree = "<group>"; };
		7DDF12DFB905E8F4E6C52F9DA9990913 /* Pods-KanvasCameraExampleTests.release.xcconfig */ = {isa = PBXFileReference; includeInIndex = 1; lastKnownFileType = text.xcconfig; path = "Pods-KanvasCameraExampleTests.release.xcconfig"; sourceTree = "<group>"; };
		7DFE16BAF6941E2758F350A1E835A0CA /* UIViewController+Load.swift */ = {isa = PBXFileReference; includeInIndex = 1; lastKnownFileType = sourcecode.swift; path = "UIViewController+Load.swift"; sourceTree = "<group>"; };
		7E3DB4D092B985E76E227F7F313C6981 /* FBSnapshotTestCasePlatform.h */ = {isa = PBXFileReference; includeInIndex = 1; lastKnownFileType = sourcecode.c.h; name = FBSnapshotTestCasePlatform.h; path = FBSnapshotTestCase/FBSnapshotTestCasePlatform.h; sourceTree = "<group>"; };
		7EA742132C0679C65F96BC65E83615B0 /* CameraRecorder.swift */ = {isa = PBXFileReference; includeInIndex = 1; lastKnownFileType = sourcecode.swift; path = CameraRecorder.swift; sourceTree = "<group>"; };
		805D9BCED64189B958D432394790E003 /* UIUpdate.swift */ = {isa = PBXFileReference; includeInIndex = 1; lastKnownFileType = sourcecode.swift; path = UIUpdate.swift; sourceTree = "<group>"; };
		8174CDD62BAD7573AABA35CEF14107C9 /* KanvasCameraColors.swift */ = {isa = PBXFileReference; includeInIndex = 1; lastKnownFileType = sourcecode.swift; path = KanvasCameraColors.swift; sourceTree = "<group>"; };
		81D15ADD4B6969E6994FA98B7C2B9712 /* ExtendedButton.swift */ = {isa = PBXFileReference; includeInIndex = 1; lastKnownFileType = sourcecode.swift; path = ExtendedButton.swift; sourceTree = "<group>"; };
		84EB052BE7A30AF30E92391351B7B0D5 /* GifVideoOutputHandler.swift */ = {isa = PBXFileReference; includeInIndex = 1; lastKnownFileType = sourcecode.swift; path = GifVideoOutputHandler.swift; sourceTree = "<group>"; };
		85E250EF19C5B5671AEC10BEB508D087 /* UIImage+Diff.h */ = {isa = PBXFileReference; includeInIndex = 1; lastKnownFileType = sourcecode.c.h; name = "UIImage+Diff.h"; path = "FBSnapshotTestCase/Categories/UIImage+Diff.h"; sourceTree = "<group>"; };
		85F315C0AA26109750779DE67185C9AA /* CameraOption.swift */ = {isa = PBXFileReference; includeInIndex = 1; lastKnownFileType = sourcecode.swift; path = CameraOption.swift; sourceTree = "<group>"; };
		8683FD17E5C0DA60CD3DE90D22C1BC17 /* Pods-KanvasCameraExampleTests-umbrella.h */ = {isa = PBXFileReference; includeInIndex = 1; lastKnownFileType = sourcecode.c.h; path = "Pods-KanvasCameraExampleTests-umbrella.h"; sourceTree = "<group>"; };
		87446662A8B8CAFA1F05B464D0357FC0 /* OptionView.swift */ = {isa = PBXFileReference; includeInIndex = 1; lastKnownFileType = sourcecode.swift; path = OptionView.swift; sourceTree = "<group>"; };
		8A324B5154D40297605D2CE643CDD18D /* UIFont+Utils.swift */ = {isa = PBXFileReference; includeInIndex = 1; lastKnownFileType = sourcecode.swift; path = "UIFont+Utils.swift"; sourceTree = "<group>"; };
		8DA1BFF1FE8DD801D8C7142CA61F5A73 /* ClosedRange+Clamp.swift */ = {isa = PBXFileReference; includeInIndex = 1; lastKnownFileType = sourcecode.swift; path = "ClosedRange+Clamp.swift"; sourceTree = "<group>"; };
		8E0B4E8BB54B3F238B791B69619451B6 /* CameraController.swift */ = {isa = PBXFileReference; includeInIndex = 1; lastKnownFileType = sourcecode.swift; path = CameraController.swift; sourceTree = "<group>"; };
		918E465C4EA63D7ADF8492C742DD5F5E /* Array+Move.swift */ = {isa = PBXFileReference; includeInIndex = 1; lastKnownFileType = sourcecode.swift; path = "Array+Move.swift"; sourceTree = "<group>"; };
		92D4B69B4174155803F1F2ABE0CD00BB /* UIImage+Camera.swift */ = {isa = PBXFileReference; includeInIndex = 1; lastKnownFileType = sourcecode.swift; path = "UIImage+Camera.swift"; sourceTree = "<group>"; };
		93A4A3777CF96A4AAC1D13BA6DCCEA73 /* Podfile */ = {isa = PBXFileReference; explicitFileType = text.script.ruby; includeInIndex = 1; lastKnownFileType = text; name = Podfile; path = ../Podfile; sourceTree = SOURCE_ROOT; xcLanguageSpecificationIdentifier = xcode.lang.ruby; };
		95794D3FB849587A032349B0BBE9ED22 /* GLKit.framework */ = {isa = PBXFileReference; lastKnownFileType = wrapper.framework; name = GLKit.framework; path = Platforms/iPhoneOS.platform/Developer/SDKs/iPhoneOS12.0.sdk/System/Library/Frameworks/GLKit.framework; sourceTree = DEVELOPER_DIR; };
		98068587E13F894BA6332E29FC39F909 /* silence.aac */ = {isa = PBXFileReference; includeInIndex = 1; name = silence.aac; path = Resources/silence.aac; sourceTree = "<group>"; };
		9E67355D97B92369EBB1E2535CC57969 /* TumblrTheme-umbrella.h */ = {isa = PBXFileReference; includeInIndex = 1; lastKnownFileType = sourcecode.c.h; path = "TumblrTheme-umbrella.h"; sourceTree = "<group>"; };
		A11D5B54955E3381F067364E427B571A /* FBSnapshotTestCase-umbrella.h */ = {isa = PBXFileReference; includeInIndex = 1; lastKnownFileType = sourcecode.c.h; path = "FBSnapshotTestCase-umbrella.h"; sourceTree = "<group>"; };
		A2FD23660136E399428FC196B8A69B5E /* Device.swift */ = {isa = PBXFileReference; includeInIndex = 1; lastKnownFileType = sourcecode.swift; path = Device.swift; sourceTree = "<group>"; };
		A42C520556325D8B278955534C439F99 /* GLRenderer.swift */ = {isa = PBXFileReference; includeInIndex = 1; lastKnownFileType = sourcecode.swift; path = GLRenderer.swift; sourceTree = "<group>"; };
		A66726FF7C86DC925D3ADC286894D365 /* ModeSelectorAndShootController.swift */ = {isa = PBXFileReference; includeInIndex = 1; lastKnownFileType = sourcecode.swift; path = ModeSelectorAndShootController.swift; sourceTree = "<group>"; };
		A8D801EF0BA5C7A2B433C405AE9AF1CF /* QuartzCore.framework */ = {isa = PBXFileReference; lastKnownFileType = wrapper.framework; name = QuartzCore.framework; path = Platforms/iPhoneOS.platform/Developer/SDKs/iPhoneOS12.0.sdk/System/Library/Frameworks/QuartzCore.framework; sourceTree = DEVELOPER_DIR; };
		AEFCBAE1724345B7A9E724F0A6E72BA9 /* FilterProtocol.swift */ = {isa = PBXFileReference; includeInIndex = 1; lastKnownFileType = sourcecode.swift; path = FilterProtocol.swift; sourceTree = "<group>"; };
		AF043B1189EAD36CDC369F81F8880362 /* Pods-KanvasCameraExample-frameworks.sh */ = {isa = PBXFileReference; includeInIndex = 1; lastKnownFileType = text.script.sh; path = "Pods-KanvasCameraExample-frameworks.sh"; sourceTree = "<group>"; };
		AF62481016D813BB2B50FE55F5B55531 /* UIColor+Util.swift */ = {isa = PBXFileReference; includeInIndex = 1; lastKnownFileType = sourcecode.swift; name = "UIColor+Util.swift"; path = "Source/UIColor+Util.swift"; sourceTree = "<group>"; };
		AF8F1CB5AB4A7D1985CF4C901CF19AE7 /* KanvasCamera.podspec.json */ = {isa = PBXFileReference; includeInIndex = 1; path = KanvasCamera.podspec.json; sourceTree = "<group>"; };
		B0BE276487390B07FEF54F79D43F25EB /* MediaClipsCollectionCell.swift */ = {isa = PBXFileReference; includeInIndex = 1; lastKnownFileType = sourcecode.swift; path = MediaClipsCollectionCell.swift; sourceTree = "<group>"; };
		B207BE0C6A06FA9C25671EBB6D0F6919 /* Pods_KanvasCameraExample.framework */ = {isa = PBXFileReference; explicitFileType = wrapper.framework; includeInIndex = 0; name = Pods_KanvasCameraExample.framework; path = "Pods-KanvasCameraExample.framework"; sourceTree = BUILT_PRODUCTS_DIR; };
		B4E250B3DA52C934E368CF4F584599A5 /* TumblrTheme.framework */ = {isa = PBXFileReference; explicitFileType = wrapper.framework; includeInIndex = 0; path = TumblrTheme.framework; sourceTree = BUILT_PRODUCTS_DIR; };
		B65D1DFA459F44E317166718275F3AF5 /* Info.plist */ = {isa = PBXFileReference; includeInIndex = 1; lastKnownFileType = text.plist.xml; path = Info.plist; sourceTree = "<group>"; };
		B88D15887CAC257861643B053551AF3E /* KanvasCamera.modulemap */ = {isa = PBXFileReference; includeInIndex = 1; lastKnownFileType = sourcecode.module; path = KanvasCamera.modulemap; sourceTree = "<group>"; };
		B9109B8B333B5A1A3E92EFC09EDC10AC /* UIApplication+StrictKeyWindow.h */ = {isa = PBXFileReference; includeInIndex = 1; lastKnownFileType = sourcecode.c.h; name = "UIApplication+StrictKeyWindow.h"; path = "FBSnapshotTestCase/Categories/UIApplication+StrictKeyWindow.h"; sourceTree = "<group>"; };
		B9CEF7D6C5E08AB80E58DABC75D882BC /* UIImage+Diff.m */ = {isa = PBXFileReference; includeInIndex = 1; lastKnownFileType = sourcecode.c.objc; name = "UIImage+Diff.m"; path = "FBSnapshotTestCase/Categories/UIImage+Diff.m"; sourceTree = "<group>"; };
		BD0D6BEC86D938F12F411E208821277C /* UIFont+TumblrTheme.swift */ = {isa = PBXFileReference; includeInIndex = 1; lastKnownFileType = sourcecode.swift; name = "UIFont+TumblrTheme.swift"; path = "Source/UIFont+TumblrTheme.swift"; sourceTree = "<group>"; };
		C1C47A48C5D0A9494D8F4EE88DB1772B /* KanvasCamera-dummy.m */ = {isa = PBXFileReference; includeInIndex = 1; lastKnownFileType = sourcecode.c.objc; path = "KanvasCamera-dummy.m"; sourceTree = "<group>"; };
		C3A80E3E05EC3E8332FF2C7B55CDDE72 /* UIView+Layout.swift */ = {isa = PBXFileReference; includeInIndex = 1; lastKnownFileType = sourcecode.swift; path = "UIView+Layout.swift"; sourceTree = "<group>"; };
		C3FB9AECB725014E6B95D42C9B8F4451 /* Pods-KanvasCameraExampleTests.modulemap */ = {isa = PBXFileReference; includeInIndex = 1; lastKnownFileType = sourcecode.module; path = "Pods-KanvasCameraExampleTests.modulemap"; sourceTree = "<group>"; };
		C7B3F00154ABE3B9D91E409D4E043628 /* CameraPreviewView.swift */ = {isa = PBXFileReference; includeInIndex = 1; lastKnownFileType = sourcecode.swift; path = CameraPreviewView.swift; sourceTree = "<group>"; };
		C964E0CA61DB346E4DAFA5D3E54BF3AB /* UIFont+ComposeFonts.h */ = {isa = PBXFileReference; includeInIndex = 1; lastKnownFileType = sourcecode.c.h; name = "UIFont+ComposeFonts.h"; path = "Source/UIFont+ComposeFonts.h"; sourceTree = "<group>"; };
		CA3170FC59A10F5B44F55FD885027806 /* TumblrTheme.framework */ = {isa = PBXFileReference; explicitFileType = wrapper.framework; includeInIndex = 0; name = TumblrTheme.framework; path = TumblrTheme.framework; sourceTree = BUILT_PRODUCTS_DIR; };
		CD7A7D56274444DC032E52FD1FFDA8C5 /* Pods-KanvasCameraExample-acknowledgements.plist */ = {isa = PBXFileReference; includeInIndex = 1; lastKnownFileType = text.plist.xml; path = "Pods-KanvasCameraExample-acknowledgements.plist"; sourceTree = "<group>"; };
		CE8CAC64316023AC8EB9805F664F9560 /* CameraView.swift */ = {isa = PBXFileReference; includeInIndex = 1; lastKnownFileType = sourcecode.swift; path = CameraView.swift; sourceTree = "<group>"; };
		CEE9AAC8CCF769899CA0588B60D4653C /* VideoOutputHandler.swift */ = {isa = PBXFileReference; includeInIndex = 1; lastKnownFileType = sourcecode.swift; path = VideoOutputHandler.swift; sourceTree = "<group>"; };
		CF8F47E85A15EBE63A6F24B9B02D878D /* CameraInputController.swift */ = {isa = PBXFileReference; includeInIndex = 1; lastKnownFileType = sourcecode.swift; path = CameraInputController.swift; sourceTree = "<group>"; };
		D09D522799416963DE46C97492016E18 /* Info.plist */ = {isa = PBXFileReference; includeInIndex = 1; lastKnownFileType = text.plist.xml; path = Info.plist; sourceTree = "<group>"; };
		D3B6CE6612AF52A4ACEDD89B5022D0C0 /* Pods-KanvasCameraExampleTests-resources.sh */ = {isa = PBXFileReference; includeInIndex = 1; lastKnownFileType = text.script.sh; path = "Pods-KanvasCameraExampleTests-resources.sh"; sourceTree = "<group>"; };
		D53ADED161A7FF7BC09BE72928D34924 /* MediaClipsEditorView.swift */ = {isa = PBXFileReference; includeInIndex = 1; lastKnownFileType = sourcecode.swift; path = MediaClipsEditorView.swift; sourceTree = "<group>"; };
		D7F632A97B7692C316CD411ADC1D57D8 /* Pods-KanvasCameraExampleTests-acknowledgements.markdown */ = {isa = PBXFileReference; includeInIndex = 1; lastKnownFileType = text; path = "Pods-KanvasCameraExampleTests-acknowledgements.markdown"; sourceTree = "<group>"; };
		D97545C39C4A5EE2631DD9FFECE76A40 /* SwiftSupport.swift */ = {isa = PBXFileReference; includeInIndex = 1; lastKnownFileType = sourcecode.swift; name = SwiftSupport.swift; path = FBSnapshotTestCase/SwiftSupport.swift; sourceTree = "<group>"; };
		DC6B6863AD6E65251BE6D0F1BFE1843D /* Pods-KanvasCameraExample.release.xcconfig */ = {isa = PBXFileReference; includeInIndex = 1; lastKnownFileType = text.xcconfig; path = "Pods-KanvasCameraExample.release.xcconfig"; sourceTree = "<group>"; };
		DCE6629F12D536EB688DA604AEA7FCE4 /* UIColor+SharedColors.swift */ = {isa = PBXFileReference; includeInIndex = 1; lastKnownFileType = sourcecode.swift; name = "UIColor+SharedColors.swift"; path = "Source/UIColor+SharedColors.swift"; sourceTree = "<group>"; };
		DEE57CF79C7D800BB702A1575C891CA9 /* CameraSettings.swift */ = {isa = PBXFileReference; includeInIndex = 1; lastKnownFileType = sourcecode.swift; path = CameraSettings.swift; sourceTree = "<group>"; };
		DF31131682150AD89A5FF0378570537E /* UICollectionView+Cells.swift */ = {isa = PBXFileReference; includeInIndex = 1; lastKnownFileType = sourcecode.swift; path = "UICollectionView+Cells.swift"; sourceTree = "<group>"; };
		E17BE53D4D894B8FF493044F7B81955C /* Pods-KanvasCameraExampleTests-acknowledgements.plist */ = {isa = PBXFileReference; includeInIndex = 1; lastKnownFileType = text.plist.xml; path = "Pods-KanvasCameraExampleTests-acknowledgements.plist"; sourceTree = "<group>"; };
		E1B80E521FB0A7F94710B65F51FD0C56 /* ModalViewModel.swift */ = {isa = PBXFileReference; includeInIndex = 1; lastKnownFileType = sourcecode.swift; path = ModalViewModel.swift; sourceTree = "<group>"; };
		E249024FEB36B1209AA6D28A5C410522 /* KanvasCamera.xcconfig */ = {isa = PBXFileReference; includeInIndex = 1; lastKnownFileType = text.xcconfig; path = KanvasCamera.xcconfig; sourceTree = "<group>"; };
		E2DA4736D8B2D77492D7112CF3B0C300 /* UIFont+Orangina.m */ = {isa = PBXFileReference; includeInIndex = 1; lastKnownFileType = sourcecode.c.objc; name = "UIFont+Orangina.m"; path = "Source/UIFont+Orangina.m"; sourceTree = "<group>"; };
		E2FD6B97D06043D465A77BCA36574142 /* CameraSegmentHandler.swift */ = {isa = PBXFileReference; includeInIndex = 1; lastKnownFileType = sourcecode.swift; path = CameraSegmentHandler.swift; sourceTree = "<group>"; };
		E37899BD4B349060AA147E2A3721D3A2 /* FBSnapshotTestCase.h */ = {isa = PBXFileReference; includeInIndex = 1; lastKnownFileType = sourcecode.c.h; name = FBSnapshotTestCase.h; path = FBSnapshotTestCase/FBSnapshotTestCase.h; sourceTree = "<group>"; };
		E497ECD46608F76D96947AB4DC55F1C1 /* MediaClipsCollectionController.swift */ = {isa = PBXFileReference; includeInIndex = 1; lastKnownFileType = sourcecode.swift; path = MediaClipsCollectionController.swift; sourceTree = "<group>"; };
		E6AE733B07F41B24ADB8D1521DFF6430 /* Pods-KanvasCameraExample.modulemap */ = {isa = PBXFileReference; includeInIndex = 1; lastKnownFileType = sourcecode.module; path = "Pods-KanvasCameraExample.modulemap"; sourceTree = "<group>"; };
		EAA67366C4BDDC7830C36DF6A9FD1E9D /* UIImage+FlipLeftMirrored.swift */ = {isa = PBXFileReference; includeInIndex = 1; lastKnownFileType = sourcecode.swift; path = "UIImage+FlipLeftMirrored.swift"; sourceTree = "<group>"; };
		EB7302AE4D38399630DF1880C029D72B /* NSURL+Media.swift */ = {isa = PBXFileReference; includeInIndex = 1; lastKnownFileType = sourcecode.swift; path = "NSURL+Media.swift"; sourceTree = "<group>"; };
		EE01FAD0B1ADB8ECD52E2C89FC0EE97A /* Pods-KanvasCameraExample.debug.xcconfig */ = {isa = PBXFileReference; includeInIndex = 1; lastKnownFileType = text.xcconfig; path = "Pods-KanvasCameraExample.debug.xcconfig"; sourceTree = "<group>"; };
		EF519A026B10AC73ABBE6E658308B29D /* FBSnapshotTestCase-prefix.pch */ = {isa = PBXFileReference; includeInIndex = 1; lastKnownFileType = sourcecode.c.h; path = "FBSnapshotTestCase-prefix.pch"; sourceTree = "<group>"; };
		F10CBDEE32E5F6BDECFB3D41F7DD0B03 /* FBSnapshotTestCase.modulemap */ = {isa = PBXFileReference; includeInIndex = 1; lastKnownFileType = sourcecode.module; path = FBSnapshotTestCase.modulemap; sourceTree = "<group>"; };
		F5DD4E259691DA4CEDA4BA63A3FF1015 /* TumblrTheme.modulemap */ = {isa = PBXFileReference; includeInIndex = 1; lastKnownFileType = sourcecode.module; path = TumblrTheme.modulemap; sourceTree = "<group>"; };
		F7A49948CE52CC9AC100C8C5870BFCB6 /* UIFont+Orangina.h */ = {isa = PBXFileReference; includeInIndex = 1; lastKnownFileType = sourcecode.c.h; name = "UIFont+Orangina.h"; path = "Source/UIFont+Orangina.h"; sourceTree = "<group>"; };
		F8AA37BE843F9F1257726A89A1F0A715 /* ModalPresentationAnimationController.swift */ = {isa = PBXFileReference; includeInIndex = 1; lastKnownFileType = sourcecode.swift; path = ModalPresentationAnimationController.swift; sourceTree = "<group>"; };
		F96EDBC22FBE0A9AD00F78FC234DA42D /* TumblrTheme.podspec */ = {isa = PBXFileReference; explicitFileType = text.script.ruby; includeInIndex = 1; lastKnownFileType = text; path = TumblrTheme.podspec; sourceTree = "<group>"; xcLanguageSpecificationIdentifier = xcode.lang.ruby; };
		FCDE128923D027CF2FDF01C4E085AF22 /* UIFont+ComposeFonts.m */ = {isa = PBXFileReference; includeInIndex = 1; lastKnownFileType = sourcecode.c.objc; name = "UIFont+ComposeFonts.m"; path = "Source/UIFont+ComposeFonts.m"; sourceTree = "<group>"; };
		FFBF6BCC3E68A7E130ECC5F1F3386683 /* ModalView.swift */ = {isa = PBXFileReference; includeInIndex = 1; lastKnownFileType = sourcecode.swift; path = ModalView.swift; sourceTree = "<group>"; };
=======
		034775B17D39750A66EE3CB90C11A1F4 /* OptionsController.swift */ = {isa = PBXFileReference; includeInIndex = 1; lastKnownFileType = sourcecode.swift; path = OptionsController.swift; sourceTree = "<group>"; };
		04A06E19AE4C230B8B9E2428386713CC /* UICollectionView+Cells.swift */ = {isa = PBXFileReference; includeInIndex = 1; lastKnownFileType = sourcecode.swift; path = "UICollectionView+Cells.swift"; sourceTree = "<group>"; };
		04B084596EB50AD6E87A7C91D5D8F60B /* ExtendedStackView.swift */ = {isa = PBXFileReference; includeInIndex = 1; lastKnownFileType = sourcecode.swift; path = ExtendedStackView.swift; sourceTree = "<group>"; };
		05734EA760D464EE6F6CB085C52CB063 /* FBSnapshotTestCase-Info.plist */ = {isa = PBXFileReference; includeInIndex = 1; lastKnownFileType = text.plist.xml; path = "FBSnapshotTestCase-Info.plist"; sourceTree = "<group>"; };
		0748BD44EB8A7E1F29B9327BBD4FFCC9 /* Pods-KanvasCameraExample-umbrella.h */ = {isa = PBXFileReference; includeInIndex = 1; lastKnownFileType = sourcecode.c.h; path = "Pods-KanvasCameraExample-umbrella.h"; sourceTree = "<group>"; };
		07DBAAD86C60E17C967A2F61DDC21432 /* UIViewController+Load.swift */ = {isa = PBXFileReference; includeInIndex = 1; lastKnownFileType = sourcecode.swift; path = "UIViewController+Load.swift"; sourceTree = "<group>"; };
		08DD63D4988F44A360DF653A72C87AE8 /* ModalViewModel.swift */ = {isa = PBXFileReference; includeInIndex = 1; lastKnownFileType = sourcecode.swift; path = ModalViewModel.swift; sourceTree = "<group>"; };
		0ACD9AF2DF681452679192419D47B43A /* IgnoreTouchesView.swift */ = {isa = PBXFileReference; includeInIndex = 1; lastKnownFileType = sourcecode.swift; path = IgnoreTouchesView.swift; sourceTree = "<group>"; };
		0F791DAD22BBDEC7DC96587B25B3E0A5 /* ModeSelectorAndShootController.swift */ = {isa = PBXFileReference; includeInIndex = 1; lastKnownFileType = sourcecode.swift; path = ModeSelectorAndShootController.swift; sourceTree = "<group>"; };
		0F9855F605C12A7FB2E7E0E118D4BEB6 /* ShootButtonView.swift */ = {isa = PBXFileReference; includeInIndex = 1; lastKnownFileType = sourcecode.swift; path = ShootButtonView.swift; sourceTree = "<group>"; };
		12F1EE65D6E7DB3A26D312926D030A67 /* Foundation.framework */ = {isa = PBXFileReference; lastKnownFileType = wrapper.framework; name = Foundation.framework; path = Platforms/iPhoneOS.platform/Developer/SDKs/iPhoneOS12.0.sdk/System/Library/Frameworks/Foundation.framework; sourceTree = DEVELOPER_DIR; };
		182D875803E5CEAFB38662E01C91BCFA /* ImagePreviewController.swift */ = {isa = PBXFileReference; includeInIndex = 1; lastKnownFileType = sourcecode.swift; path = ImagePreviewController.swift; sourceTree = "<group>"; };
		1B89C323C789A72335F3693734707F15 /* FBSnapshotTestCasePlatform.m */ = {isa = PBXFileReference; includeInIndex = 1; lastKnownFileType = sourcecode.c.objc; name = FBSnapshotTestCasePlatform.m; path = FBSnapshotTestCase/FBSnapshotTestCasePlatform.m; sourceTree = "<group>"; };
		1E9D514CBBB19FED1529827296B83314 /* Pods-KanvasCameraExample-frameworks.sh */ = {isa = PBXFileReference; includeInIndex = 1; lastKnownFileType = text.script.sh; path = "Pods-KanvasCameraExample-frameworks.sh"; sourceTree = "<group>"; };
		200476C4A7CAE794B2764011B53290E5 /* OptionView.swift */ = {isa = PBXFileReference; includeInIndex = 1; lastKnownFileType = sourcecode.swift; path = OptionView.swift; sourceTree = "<group>"; };
		2015821C6F52E13E032E0E4B9D53AFE7 /* UIImage+Diff.m */ = {isa = PBXFileReference; includeInIndex = 1; lastKnownFileType = sourcecode.c.objc; name = "UIImage+Diff.m"; path = "FBSnapshotTestCase/Categories/UIImage+Diff.m"; sourceTree = "<group>"; };
		20C4D9B8E016B07C7DCDDBB139D7E4FA /* CameraRecorder.swift */ = {isa = PBXFileReference; includeInIndex = 1; lastKnownFileType = sourcecode.swift; path = CameraRecorder.swift; sourceTree = "<group>"; };
		25295E4D28803B3FC67C0B3669274370 /* UIFont+PostFonts.h */ = {isa = PBXFileReference; includeInIndex = 1; lastKnownFileType = sourcecode.c.h; name = "UIFont+PostFonts.h"; path = "Source/UIFont+PostFonts.h"; sourceTree = "<group>"; };
		265DC60F5871575FF908A7C1AF91A133 /* UIImage+Compare.m */ = {isa = PBXFileReference; includeInIndex = 1; lastKnownFileType = sourcecode.c.objc; name = "UIImage+Compare.m"; path = "FBSnapshotTestCase/Categories/UIImage+Compare.m"; sourceTree = "<group>"; };
		267DC7F3F50C14DBDDCA5CA12297570A /* KanvasCamera-prefix.pch */ = {isa = PBXFileReference; includeInIndex = 1; lastKnownFileType = sourcecode.c.h; path = "KanvasCamera-prefix.pch"; sourceTree = "<group>"; };
		268675DC9E4E52119BBB8F80BD4029F0 /* OptionsStackView.swift */ = {isa = PBXFileReference; includeInIndex = 1; lastKnownFileType = sourcecode.swift; path = OptionsStackView.swift; sourceTree = "<group>"; };
		276B6E8C841A4E76D82C06D1DF890E1A /* Assets.xcassets */ = {isa = PBXFileReference; includeInIndex = 1; lastKnownFileType = folder.assetcatalog; name = Assets.xcassets; path = Resources/Assets.xcassets; sourceTree = "<group>"; };
		290D40DB23B0E1E833EB7F996C615341 /* FBSnapshotTestCase.m */ = {isa = PBXFileReference; includeInIndex = 1; lastKnownFileType = sourcecode.c.objc; name = FBSnapshotTestCase.m; path = FBSnapshotTestCase/FBSnapshotTestCase.m; sourceTree = "<group>"; };
		2B0390FC11C3671BEC209EA6F6AE8033 /* FBSnapshotTestController.h */ = {isa = PBXFileReference; includeInIndex = 1; lastKnownFileType = sourcecode.c.h; name = FBSnapshotTestController.h; path = FBSnapshotTestCase/FBSnapshotTestController.h; sourceTree = "<group>"; };
		3236E197AD74C38DC8BA5870D4FBE0F6 /* CGRect+Center.swift */ = {isa = PBXFileReference; includeInIndex = 1; lastKnownFileType = sourcecode.swift; path = "CGRect+Center.swift"; sourceTree = "<group>"; };
		38D13B793D5825777B8133068C3282DF /* UIColor+SharedColors.swift */ = {isa = PBXFileReference; includeInIndex = 1; lastKnownFileType = sourcecode.swift; name = "UIColor+SharedColors.swift"; path = "Source/UIColor+SharedColors.swift"; sourceTree = "<group>"; };
		3958A7C71253EFF9E8E154A9588DB145 /* Queue.swift */ = {isa = PBXFileReference; includeInIndex = 1; lastKnownFileType = sourcecode.swift; path = Queue.swift; sourceTree = "<group>"; };
		3BD0DBD8223FC2A902E0C6350B6DCEF5 /* TumblrTheme-dummy.m */ = {isa = PBXFileReference; includeInIndex = 1; lastKnownFileType = sourcecode.c.objc; path = "TumblrTheme-dummy.m"; sourceTree = "<group>"; };
		40C111494557E79A2578DE96391B581E /* Pods-KanvasCameraExampleTests-umbrella.h */ = {isa = PBXFileReference; includeInIndex = 1; lastKnownFileType = sourcecode.c.h; path = "Pods-KanvasCameraExampleTests-umbrella.h"; sourceTree = "<group>"; };
		45EBDD2FA74E66156165E9FB3838CC0E /* TumblrTheme-Info.plist */ = {isa = PBXFileReference; includeInIndex = 1; lastKnownFileType = text.plist.xml; path = "TumblrTheme-Info.plist"; sourceTree = "<group>"; };
		4657B0BBA5FE24CE886DB8B19B07B2F4 /* KanvasCamera.modulemap */ = {isa = PBXFileReference; includeInIndex = 1; lastKnownFileType = sourcecode.module; path = KanvasCamera.modulemap; sourceTree = "<group>"; };
		46F06C5DECC87B125F6AC9A961527274 /* UIKit.framework */ = {isa = PBXFileReference; lastKnownFileType = wrapper.framework; name = UIKit.framework; path = Platforms/iPhoneOS.platform/Developer/SDKs/iPhoneOS12.0.sdk/System/Library/Frameworks/UIKit.framework; sourceTree = DEVELOPER_DIR; };
		4803E067C144ABA1B2DB6750F421D3B4 /* UIFont+Orangina.h */ = {isa = PBXFileReference; includeInIndex = 1; lastKnownFileType = sourcecode.c.h; name = "UIFont+Orangina.h"; path = "Source/UIFont+Orangina.h"; sourceTree = "<group>"; };
		499BB97C946EF5DFF46CB40D7D685EE1 /* SwiftSupport.swift */ = {isa = PBXFileReference; includeInIndex = 1; lastKnownFileType = sourcecode.swift; name = SwiftSupport.swift; path = FBSnapshotTestCase/SwiftSupport.swift; sourceTree = "<group>"; };
		49BCD4B3A02767ECAAE890F5252DE098 /* Pods-KanvasCameraExample.release.xcconfig */ = {isa = PBXFileReference; includeInIndex = 1; lastKnownFileType = text.xcconfig; path = "Pods-KanvasCameraExample.release.xcconfig"; sourceTree = "<group>"; };
		4ECF243BB2692D230DFD4A32CDB64BB8 /* CameraSegmentHandler.swift */ = {isa = PBXFileReference; includeInIndex = 1; lastKnownFileType = sourcecode.swift; path = CameraSegmentHandler.swift; sourceTree = "<group>"; };
		4F87850D339D5C513189AA83920DE976 /* Pods_KanvasCameraExampleTests.framework */ = {isa = PBXFileReference; explicitFileType = wrapper.framework; includeInIndex = 0; name = Pods_KanvasCameraExampleTests.framework; path = "Pods-KanvasCameraExampleTests.framework"; sourceTree = BUILT_PRODUCTS_DIR; };
		4FB23A7A321BFD09B0985E94534A5272 /* FBSnapshotTestCasePlatform.h */ = {isa = PBXFileReference; includeInIndex = 1; lastKnownFileType = sourcecode.c.h; name = FBSnapshotTestCasePlatform.h; path = FBSnapshotTestCase/FBSnapshotTestCasePlatform.h; sourceTree = "<group>"; };
		50E842FD6A099D1C5029B48CEC051867 /* ExtendedButton.swift */ = {isa = PBXFileReference; includeInIndex = 1; lastKnownFileType = sourcecode.swift; path = ExtendedButton.swift; sourceTree = "<group>"; };
		51F45B6D836E8E520B837A605ACAA726 /* TumblrTheme-prefix.pch */ = {isa = PBXFileReference; includeInIndex = 1; lastKnownFileType = sourcecode.c.h; path = "TumblrTheme-prefix.pch"; sourceTree = "<group>"; };
		53DCB742ABBCC72E030DE48315E9ABBC /* MediaClipsCollectionController.swift */ = {isa = PBXFileReference; includeInIndex = 1; lastKnownFileType = sourcecode.swift; path = MediaClipsCollectionController.swift; sourceTree = "<group>"; };
		53ED0A6EC5574847F91D33879E9F0F5F /* AVURLAsset+Thumbnail.swift */ = {isa = PBXFileReference; includeInIndex = 1; lastKnownFileType = sourcecode.swift; path = "AVURLAsset+Thumbnail.swift"; sourceTree = "<group>"; };
		54F164EFF64EE40DA21D244AC706E1C7 /* KanvasCamera.xcconfig */ = {isa = PBXFileReference; includeInIndex = 1; lastKnownFileType = text.xcconfig; path = KanvasCamera.xcconfig; sourceTree = "<group>"; };
		55BD043F5C4DE5E6DBA7812D263E6B20 /* CameraInputController.swift */ = {isa = PBXFileReference; includeInIndex = 1; lastKnownFileType = sourcecode.swift; path = CameraInputController.swift; sourceTree = "<group>"; };
		586DBF1F8BFB989DBBD8A1DEC191B5E7 /* Pods-KanvasCameraExample.debug.xcconfig */ = {isa = PBXFileReference; includeInIndex = 1; lastKnownFileType = text.xcconfig; path = "Pods-KanvasCameraExample.debug.xcconfig"; sourceTree = "<group>"; };
		5D8604F42D3ED58A4BB3AD02270B0F01 /* KanvasCamera-Info.plist */ = {isa = PBXFileReference; includeInIndex = 1; lastKnownFileType = text.plist.xml; path = "KanvasCamera-Info.plist"; sourceTree = "<group>"; };
		630DD64AF6E511A9DCCA74D5ED44A3D8 /* Pods-KanvasCameraExample-Info.plist */ = {isa = PBXFileReference; includeInIndex = 1; lastKnownFileType = text.plist.xml; path = "Pods-KanvasCameraExample-Info.plist"; sourceTree = "<group>"; };
		631F15C5948FFC569F4ADF1819917E75 /* ModalPresentationAnimationController.swift */ = {isa = PBXFileReference; includeInIndex = 1; lastKnownFileType = sourcecode.swift; path = ModalPresentationAnimationController.swift; sourceTree = "<group>"; };
		6C622B14A1373AF68B1F7E5D5C40DF18 /* TumblrTheme.framework */ = {isa = PBXFileReference; explicitFileType = wrapper.framework; includeInIndex = 0; path = TumblrTheme.framework; sourceTree = BUILT_PRODUCTS_DIR; };
		6CE7C3E3A8F16E854D9E12E0DD0AA609 /* CameraInputOutput.swift */ = {isa = PBXFileReference; includeInIndex = 1; lastKnownFileType = sourcecode.swift; path = CameraInputOutput.swift; sourceTree = "<group>"; };
		6D11A917E16D537C3E7109B520EA4E28 /* Pods-KanvasCameraExampleTests-dummy.m */ = {isa = PBXFileReference; includeInIndex = 1; lastKnownFileType = sourcecode.c.objc; path = "Pods-KanvasCameraExampleTests-dummy.m"; sourceTree = "<group>"; };
		6ECE485283B375B9A8F6D8C733606BC9 /* PhotoOutputHandler.swift */ = {isa = PBXFileReference; includeInIndex = 1; lastKnownFileType = sourcecode.swift; path = PhotoOutputHandler.swift; sourceTree = "<group>"; };
		7188D40F7B6D6507BE0DE09D8BFC8FF9 /* ModeSelectorAndShootView.swift */ = {isa = PBXFileReference; includeInIndex = 1; lastKnownFileType = sourcecode.swift; path = ModeSelectorAndShootView.swift; sourceTree = "<group>"; };
		721613CB9729A1D201FFF3FB055D4202 /* Pods-KanvasCameraExampleTests.debug.xcconfig */ = {isa = PBXFileReference; includeInIndex = 1; lastKnownFileType = text.xcconfig; path = "Pods-KanvasCameraExampleTests.debug.xcconfig"; sourceTree = "<group>"; };
		7289092334800C68FDA4C1E27C3814A2 /* ModalPresentationController.swift */ = {isa = PBXFileReference; includeInIndex = 1; lastKnownFileType = sourcecode.swift; path = ModalPresentationController.swift; sourceTree = "<group>"; };
		72C449A409BC30841DD84D8701A3966D /* Pods-KanvasCameraExampleTests-frameworks.sh */ = {isa = PBXFileReference; includeInIndex = 1; lastKnownFileType = text.script.sh; path = "Pods-KanvasCameraExampleTests-frameworks.sh"; sourceTree = "<group>"; };
		75EECF2CDB8263F54878BECEF9027C4A /* QuartzCore.framework */ = {isa = PBXFileReference; lastKnownFileType = wrapper.framework; name = QuartzCore.framework; path = Platforms/iPhoneOS.platform/Developer/SDKs/iPhoneOS12.0.sdk/System/Library/Frameworks/QuartzCore.framework; sourceTree = DEVELOPER_DIR; };
		76D045A466A845C24D363E74691CB4DC /* FBSnapshotTestCase.framework */ = {isa = PBXFileReference; explicitFileType = wrapper.framework; includeInIndex = 0; name = FBSnapshotTestCase.framework; path = FBSnapshotTestCase.framework; sourceTree = BUILT_PRODUCTS_DIR; };
		76E63973A7386B51619029224BC76046 /* Pods_KanvasCameraExample.framework */ = {isa = PBXFileReference; explicitFileType = wrapper.framework; includeInIndex = 0; name = Pods_KanvasCameraExample.framework; path = "Pods-KanvasCameraExample.framework"; sourceTree = BUILT_PRODUCTS_DIR; };
		7ABEE4CFB6AD4A2A7FAB2B71CDDE39DC /* MediaClipsEditorViewController.swift */ = {isa = PBXFileReference; includeInIndex = 1; lastKnownFileType = sourcecode.swift; path = MediaClipsEditorViewController.swift; sourceTree = "<group>"; };
		8418835C90F58C70600E6FCB56CA294F /* MediaClipsCollectionView.swift */ = {isa = PBXFileReference; includeInIndex = 1; lastKnownFileType = sourcecode.swift; path = MediaClipsCollectionView.swift; sourceTree = "<group>"; };
		841F562A950BC3B0D9DB87C857D478D7 /* FBSnapshotTestController.m */ = {isa = PBXFileReference; includeInIndex = 1; lastKnownFileType = sourcecode.c.objc; name = FBSnapshotTestController.m; path = FBSnapshotTestCase/FBSnapshotTestController.m; sourceTree = "<group>"; };
		8705A40B3B53F55CBEE6662AAE47E471 /* XCTest.framework */ = {isa = PBXFileReference; lastKnownFileType = wrapper.framework; name = XCTest.framework; path = Platforms/iPhoneOS.platform/Developer/SDKs/iPhoneOS12.0.sdk/System/Library/Frameworks/XCTest.framework; sourceTree = DEVELOPER_DIR; };
		8746509A84B845A2C19335886625163C /* KanvasCameraImages.swift */ = {isa = PBXFileReference; includeInIndex = 1; lastKnownFileType = sourcecode.swift; path = KanvasCameraImages.swift; sourceTree = "<group>"; };
		874FBB0148DEC39FEAD5DA6FBEEBABCF /* KanvasCameraAnalyticsProvider.swift */ = {isa = PBXFileReference; includeInIndex = 1; lastKnownFileType = sourcecode.swift; path = KanvasCameraAnalyticsProvider.swift; sourceTree = "<group>"; };
		9086746C9C84253F3F2FEAFC20905062 /* TumblrTheme.framework */ = {isa = PBXFileReference; explicitFileType = wrapper.framework; includeInIndex = 0; name = TumblrTheme.framework; path = TumblrTheme.framework; sourceTree = BUILT_PRODUCTS_DIR; };
		91276AA2811A2D80053D2F29CEE2F8E9 /* KanvasCameraColors.swift */ = {isa = PBXFileReference; includeInIndex = 1; lastKnownFileType = sourcecode.swift; path = KanvasCameraColors.swift; sourceTree = "<group>"; };
		912F5BE09296F333F87046761D662D18 /* UIApplication+StrictKeyWindow.h */ = {isa = PBXFileReference; includeInIndex = 1; lastKnownFileType = sourcecode.c.h; name = "UIApplication+StrictKeyWindow.h"; path = "FBSnapshotTestCase/Categories/UIApplication+StrictKeyWindow.h"; sourceTree = "<group>"; };
		9130788C1868864EE6812E3BFDE59C73 /* Pods-KanvasCameraExampleTests-Info.plist */ = {isa = PBXFileReference; includeInIndex = 1; lastKnownFileType = text.plist.xml; path = "Pods-KanvasCameraExampleTests-Info.plist"; sourceTree = "<group>"; };
		93221711894899A0B45B4E35F4B54984 /* UIApplication+StrictKeyWindow.m */ = {isa = PBXFileReference; includeInIndex = 1; lastKnownFileType = sourcecode.c.objc; name = "UIApplication+StrictKeyWindow.m"; path = "FBSnapshotTestCase/Categories/UIApplication+StrictKeyWindow.m"; sourceTree = "<group>"; };
		951A5B22BC20AF34983EF305491F758C /* MediaClipsCollectionCell.swift */ = {isa = PBXFileReference; includeInIndex = 1; lastKnownFileType = sourcecode.swift; path = MediaClipsCollectionCell.swift; sourceTree = "<group>"; };
		97E787A5EFA764C3EABC76F5DC7E4B66 /* CameraZoomHandler.swift */ = {isa = PBXFileReference; includeInIndex = 1; lastKnownFileType = sourcecode.swift; path = CameraZoomHandler.swift; sourceTree = "<group>"; };
		980CCB8C11382D24F0115FB462DEAC43 /* UIFont+PostFonts.m */ = {isa = PBXFileReference; includeInIndex = 1; lastKnownFileType = sourcecode.c.objc; name = "UIFont+PostFonts.m"; path = "Source/UIFont+PostFonts.m"; sourceTree = "<group>"; };
		9A648BA81C182E1424B9B336EA8F50B1 /* FBSnapshotTestCase.h */ = {isa = PBXFileReference; includeInIndex = 1; lastKnownFileType = sourcecode.c.h; name = FBSnapshotTestCase.h; path = FBSnapshotTestCase/FBSnapshotTestCase.h; sourceTree = "<group>"; };
		9B5CCB48F56ED269319730EEE31A4315 /* Pods-KanvasCameraExample-acknowledgements.markdown */ = {isa = PBXFileReference; includeInIndex = 1; lastKnownFileType = text; path = "Pods-KanvasCameraExample-acknowledgements.markdown"; sourceTree = "<group>"; };
		9BD58388F3E9245A8C03C20204EE4CD9 /* CameraView.swift */ = {isa = PBXFileReference; includeInIndex = 1; lastKnownFileType = sourcecode.swift; path = CameraView.swift; sourceTree = "<group>"; };
		9D940727FF8FB9C785EB98E56350EF41 /* Podfile */ = {isa = PBXFileReference; explicitFileType = text.script.ruby; includeInIndex = 1; indentWidth = 2; lastKnownFileType = text; name = Podfile; path = ../Podfile; sourceTree = SOURCE_ROOT; tabWidth = 2; xcLanguageSpecificationIdentifier = xcode.lang.ruby; };
		9F2512C58D0C215A2CB821A9006AC5C9 /* ClosedRange+Clamp.swift */ = {isa = PBXFileReference; includeInIndex = 1; lastKnownFileType = sourcecode.swift; path = "ClosedRange+Clamp.swift"; sourceTree = "<group>"; };
		A022F28E57B04184618EA90852945FA8 /* CameraInputControllerDelegate.swift */ = {isa = PBXFileReference; includeInIndex = 1; lastKnownFileType = sourcecode.swift; path = CameraInputControllerDelegate.swift; sourceTree = "<group>"; };
		A0C349B55D5DD901862F42E94F25DADB /* Pods-KanvasCameraExampleTests-acknowledgements.plist */ = {isa = PBXFileReference; includeInIndex = 1; lastKnownFileType = text.plist.xml; path = "Pods-KanvasCameraExampleTests-acknowledgements.plist"; sourceTree = "<group>"; };
		A1DB66BABDE59E5B326284AAD222B6B9 /* FBSnapshotTestCase.xcconfig */ = {isa = PBXFileReference; includeInIndex = 1; lastKnownFileType = text.xcconfig; path = FBSnapshotTestCase.xcconfig; sourceTree = "<group>"; };
		A3E695DA8FCBF37901A2F3846BFA65CF /* TumblrTheme.xcconfig */ = {isa = PBXFileReference; includeInIndex = 1; lastKnownFileType = text.xcconfig; path = TumblrTheme.xcconfig; sourceTree = "<group>"; };
		A4209C2D7929DC95F0AD404009CF3FE6 /* UIImage+Diff.h */ = {isa = PBXFileReference; includeInIndex = 1; lastKnownFileType = sourcecode.c.h; name = "UIImage+Diff.h"; path = "FBSnapshotTestCase/Categories/UIImage+Diff.h"; sourceTree = "<group>"; };
		A560ADC4F82A45D3253DC92C4C5FA0CA /* UIView+Layout.swift */ = {isa = PBXFileReference; includeInIndex = 1; lastKnownFileType = sourcecode.swift; path = "UIView+Layout.swift"; sourceTree = "<group>"; };
		A83E8622BA930BB17FBCCA8D76AF15CE /* ModalController.swift */ = {isa = PBXFileReference; includeInIndex = 1; lastKnownFileType = sourcecode.swift; path = ModalController.swift; sourceTree = "<group>"; };
		AC9ABFF13F497E2E3D441CA44AD10885 /* UIFont+TumblrTheme.swift */ = {isa = PBXFileReference; includeInIndex = 1; lastKnownFileType = sourcecode.swift; name = "UIFont+TumblrTheme.swift"; path = "Source/UIFont+TumblrTheme.swift"; sourceTree = "<group>"; };
		ACA15ACCA8CC5BE384E459DB6A4B8357 /* CameraOption.swift */ = {isa = PBXFileReference; includeInIndex = 1; lastKnownFileType = sourcecode.swift; path = CameraOption.swift; sourceTree = "<group>"; };
		ACB43A6FC368840DAAE69E925D1E5A23 /* ActionsView.swift */ = {isa = PBXFileReference; includeInIndex = 1; lastKnownFileType = sourcecode.swift; path = ActionsView.swift; sourceTree = "<group>"; };
		AD50B7A9FA71AB801E9459D90F1EBB91 /* ModeButtonView.swift */ = {isa = PBXFileReference; includeInIndex = 1; lastKnownFileType = sourcecode.swift; path = ModeButtonView.swift; sourceTree = "<group>"; };
		AE3DCF249162884598075883138BE477 /* Pods-KanvasCameraExample.modulemap */ = {isa = PBXFileReference; includeInIndex = 1; lastKnownFileType = sourcecode.module; path = "Pods-KanvasCameraExample.modulemap"; sourceTree = "<group>"; };
		B0708D36136CFF195BB846F2CF4B2334 /* Array+Move.swift */ = {isa = PBXFileReference; includeInIndex = 1; lastKnownFileType = sourcecode.swift; path = "Array+Move.swift"; sourceTree = "<group>"; };
		B44E314C1179164EBFC8BFC3A3E9040E /* CameraPreviewViewController.swift */ = {isa = PBXFileReference; includeInIndex = 1; lastKnownFileType = sourcecode.swift; path = CameraPreviewViewController.swift; sourceTree = "<group>"; };
		B611EAB7F7AC5135D6E65CAF0C2688BA /* FBSnapshotTestCase-prefix.pch */ = {isa = PBXFileReference; includeInIndex = 1; lastKnownFileType = sourcecode.c.h; path = "FBSnapshotTestCase-prefix.pch"; sourceTree = "<group>"; };
		B86BAD36CA57D4D3B79E2C40FD3E8EED /* IgnoreTouchesCollectionView.swift */ = {isa = PBXFileReference; includeInIndex = 1; lastKnownFileType = sourcecode.swift; path = IgnoreTouchesCollectionView.swift; sourceTree = "<group>"; };
		B8F19E191F07694743AB2B2276F37ACD /* KanvasCameraTimes.swift */ = {isa = PBXFileReference; includeInIndex = 1; lastKnownFileType = sourcecode.swift; path = KanvasCameraTimes.swift; sourceTree = "<group>"; };
		BB1A6C919D833E4B0DA03FCE3787679E /* TumblrTheme.podspec */ = {isa = PBXFileReference; explicitFileType = text.script.ruby; includeInIndex = 1; indentWidth = 2; lastKnownFileType = text; path = TumblrTheme.podspec; sourceTree = "<group>"; tabWidth = 2; xcLanguageSpecificationIdentifier = xcode.lang.ruby; };
		BCB4B05A8F7C613A044B1F1B4F646F22 /* UIImage+Camera.swift */ = {isa = PBXFileReference; includeInIndex = 1; lastKnownFileType = sourcecode.swift; path = "UIImage+Camera.swift"; sourceTree = "<group>"; };
		BD098B56851778F9229474FE484399EF /* CameraRecordingProtocol.swift */ = {isa = PBXFileReference; includeInIndex = 1; lastKnownFileType = sourcecode.swift; path = CameraRecordingProtocol.swift; sourceTree = "<group>"; };
		BD0DC36564E70A3883594421DA9FDC77 /* Pods-KanvasCameraExample-dummy.m */ = {isa = PBXFileReference; includeInIndex = 1; lastKnownFileType = sourcecode.c.objc; path = "Pods-KanvasCameraExample-dummy.m"; sourceTree = "<group>"; };
		C0270F91B7EA4AFD5729D9AD818B0AC6 /* UIButton+Shadows.swift */ = {isa = PBXFileReference; includeInIndex = 1; lastKnownFileType = sourcecode.swift; path = "UIButton+Shadows.swift"; sourceTree = "<group>"; };
		C095B69FB8375794D8236558C70DAAE0 /* UIImage+Compare.h */ = {isa = PBXFileReference; includeInIndex = 1; lastKnownFileType = sourcecode.c.h; name = "UIImage+Compare.h"; path = "FBSnapshotTestCase/Categories/UIImage+Compare.h"; sourceTree = "<group>"; };
		C0A7167DA8EB272AC97DA471D082471A /* UIUpdate.swift */ = {isa = PBXFileReference; includeInIndex = 1; lastKnownFileType = sourcecode.swift; path = UIUpdate.swift; sourceTree = "<group>"; };
		C3FB5D637CA8F60B2B16F9375DFCA3FE /* FBSnapshotTestCase-dummy.m */ = {isa = PBXFileReference; includeInIndex = 1; lastKnownFileType = sourcecode.c.objc; path = "FBSnapshotTestCase-dummy.m"; sourceTree = "<group>"; };
		C5BC9E9E0918216AAE98C513964307F4 /* TumblrTheme.modulemap */ = {isa = PBXFileReference; includeInIndex = 1; lastKnownFileType = sourcecode.module; path = TumblrTheme.modulemap; sourceTree = "<group>"; };
		C6DB0460B7542AD34AB02BBDD6C1F1FA /* MediaClipsEditorView.swift */ = {isa = PBXFileReference; includeInIndex = 1; lastKnownFileType = sourcecode.swift; path = MediaClipsEditorView.swift; sourceTree = "<group>"; };
		C6DC7CAE2D4B546DDEFB79AE2530F721 /* CameraController.swift */ = {isa = PBXFileReference; includeInIndex = 1; lastKnownFileType = sourcecode.swift; path = CameraController.swift; sourceTree = "<group>"; };
		CBE4EA1756325767F72616D3CD687833 /* FBSnapshotTestCase-umbrella.h */ = {isa = PBXFileReference; includeInIndex = 1; lastKnownFileType = sourcecode.c.h; path = "FBSnapshotTestCase-umbrella.h"; sourceTree = "<group>"; };
		CE3D31256BA477D41BABCF23F54F021A /* Device.swift */ = {isa = PBXFileReference; includeInIndex = 1; lastKnownFileType = sourcecode.swift; path = Device.swift; sourceTree = "<group>"; };
		D27261B8A1194AC1410A2283338BBDD5 /* Pods-KanvasCameraExampleTests.release.xcconfig */ = {isa = PBXFileReference; includeInIndex = 1; lastKnownFileType = text.xcconfig; path = "Pods-KanvasCameraExampleTests.release.xcconfig"; sourceTree = "<group>"; };
		D3B33F968B7A56DFDA0A5CAB9ECF4FEE /* UIFont+ComposeFonts.h */ = {isa = PBXFileReference; includeInIndex = 1; lastKnownFileType = sourcecode.c.h; name = "UIFont+ComposeFonts.h"; path = "Source/UIFont+ComposeFonts.h"; sourceTree = "<group>"; };
		D7B529483604801ABB9AB87D9F1FFAD9 /* UIImage+Snapshot.h */ = {isa = PBXFileReference; includeInIndex = 1; lastKnownFileType = sourcecode.c.h; name = "UIImage+Snapshot.h"; path = "FBSnapshotTestCase/Categories/UIImage+Snapshot.h"; sourceTree = "<group>"; };
		DA303CC1FE7114A5EFEF57878947ECD8 /* GifVideoOutputHandler.swift */ = {isa = PBXFileReference; includeInIndex = 1; lastKnownFileType = sourcecode.swift; path = GifVideoOutputHandler.swift; sourceTree = "<group>"; };
		DB50E9FBE5A94469109E714664E24880 /* LoadingIndicatorView.swift */ = {isa = PBXFileReference; includeInIndex = 1; lastKnownFileType = sourcecode.swift; path = LoadingIndicatorView.swift; sourceTree = "<group>"; };
		DC50984C28C1667868E15ED38195B6CB /* MediaClip.swift */ = {isa = PBXFileReference; includeInIndex = 1; lastKnownFileType = sourcecode.swift; path = MediaClip.swift; sourceTree = "<group>"; };
		DCF17C51A02DFE1EDADB7A264A4D3E8B /* KanvasCamera-dummy.m */ = {isa = PBXFileReference; includeInIndex = 1; lastKnownFileType = sourcecode.c.objc; path = "KanvasCamera-dummy.m"; sourceTree = "<group>"; };
		DD9ED37E653191FC99204E503938EDAD /* UIFont+ComposeFonts.m */ = {isa = PBXFileReference; includeInIndex = 1; lastKnownFileType = sourcecode.c.objc; name = "UIFont+ComposeFonts.m"; path = "Source/UIFont+ComposeFonts.m"; sourceTree = "<group>"; };
		DED1F21EB73DE9F743371D70B849C29F /* Pods-KanvasCameraExample-acknowledgements.plist */ = {isa = PBXFileReference; includeInIndex = 1; lastKnownFileType = text.plist.xml; path = "Pods-KanvasCameraExample-acknowledgements.plist"; sourceTree = "<group>"; };
		E0BB2C7D6D153D606F159998232743F0 /* KanvasCamera.podspec.json */ = {isa = PBXFileReference; includeInIndex = 1; path = KanvasCamera.podspec.json; sourceTree = "<group>"; };
		E0E5A2E78850F3BBD84F28BD1601F236 /* Pods-KanvasCameraExampleTests-acknowledgements.markdown */ = {isa = PBXFileReference; includeInIndex = 1; lastKnownFileType = text; path = "Pods-KanvasCameraExampleTests-acknowledgements.markdown"; sourceTree = "<group>"; };
		E54864DF06DC25D09B8B696B3B46BF89 /* CameraPreviewView.swift */ = {isa = PBXFileReference; includeInIndex = 1; lastKnownFileType = sourcecode.swift; path = CameraPreviewView.swift; sourceTree = "<group>"; };
		E801A06F7886FE12304A8D46EB18C72B /* KanvasCameraStrings.swift */ = {isa = PBXFileReference; includeInIndex = 1; lastKnownFileType = sourcecode.swift; path = KanvasCameraStrings.swift; sourceTree = "<group>"; };
		E8F08C9A04B8D23351E124D30D409E3D /* TumblrTheme-umbrella.h */ = {isa = PBXFileReference; includeInIndex = 1; lastKnownFileType = sourcecode.c.h; path = "TumblrTheme-umbrella.h"; sourceTree = "<group>"; };
		EA1AA77EFB44132BDA61EFD04C5AFA0A /* ModalView.swift */ = {isa = PBXFileReference; includeInIndex = 1; lastKnownFileType = sourcecode.swift; path = ModalView.swift; sourceTree = "<group>"; };
		ED539058ADDF96FCAAF69B10AFADDFE7 /* UIColor+Util.swift */ = {isa = PBXFileReference; includeInIndex = 1; lastKnownFileType = sourcecode.swift; name = "UIColor+Util.swift"; path = "Source/UIColor+Util.swift"; sourceTree = "<group>"; };
		EE8FDC0F2349C9B74E73D55862D8E5DF /* NSURL+Media.swift */ = {isa = PBXFileReference; includeInIndex = 1; lastKnownFileType = sourcecode.swift; path = "NSURL+Media.swift"; sourceTree = "<group>"; };
		EF2F6539977752D658BB362FB623A6DA /* CameraSettings.swift */ = {isa = PBXFileReference; includeInIndex = 1; lastKnownFileType = sourcecode.swift; path = CameraSettings.swift; sourceTree = "<group>"; };
		EF5C7C8B1F553296C78495F0D00AFF06 /* FBSnapshotTestCase.modulemap */ = {isa = PBXFileReference; includeInIndex = 1; lastKnownFileType = sourcecode.module; path = FBSnapshotTestCase.modulemap; sourceTree = "<group>"; };
		F34943364791E16EDE7D2622153EA5A8 /* UIFont+Utils.swift */ = {isa = PBXFileReference; includeInIndex = 1; lastKnownFileType = sourcecode.swift; path = "UIFont+Utils.swift"; sourceTree = "<group>"; };
		F8C6B5B52CC901F5885D18CF24C891AE /* Pods-KanvasCameraExampleTests.modulemap */ = {isa = PBXFileReference; includeInIndex = 1; lastKnownFileType = sourcecode.module; path = "Pods-KanvasCameraExampleTests.modulemap"; sourceTree = "<group>"; };
		F9692961D8A838505D240B36F9F5D81B /* KanvasCamera-umbrella.h */ = {isa = PBXFileReference; includeInIndex = 1; lastKnownFileType = sourcecode.c.h; path = "KanvasCamera-umbrella.h"; sourceTree = "<group>"; };
		FB1060371A308518C86B8BA8E7E1AC7F /* UIImage+FlipLeftMirrored.swift */ = {isa = PBXFileReference; includeInIndex = 1; lastKnownFileType = sourcecode.swift; path = "UIImage+FlipLeftMirrored.swift"; sourceTree = "<group>"; };
		FCF948CC777AEBC536861CD3519708DA /* silence.aac */ = {isa = PBXFileReference; includeInIndex = 1; name = silence.aac; path = Resources/silence.aac; sourceTree = "<group>"; };
		FD53E558AD89AA744FB4AA5BFFAA403D /* UIFont+Orangina.m */ = {isa = PBXFileReference; includeInIndex = 1; lastKnownFileType = sourcecode.c.objc; name = "UIFont+Orangina.m"; path = "Source/UIFont+Orangina.m"; sourceTree = "<group>"; };
		FE05DAD5186CEC183AAD0BC4D2F6297C /* UIImage+Snapshot.m */ = {isa = PBXFileReference; includeInIndex = 1; lastKnownFileType = sourcecode.c.objc; name = "UIImage+Snapshot.m"; path = "FBSnapshotTestCase/Categories/UIImage+Snapshot.m"; sourceTree = "<group>"; };
		FF7D9A01AC006783F6B09EAE6FD8FC83 /* VideoOutputHandler.swift */ = {isa = PBXFileReference; includeInIndex = 1; lastKnownFileType = sourcecode.swift; path = VideoOutputHandler.swift; sourceTree = "<group>"; };
		FF7DAC5807A1E0065701E750047CAD57 /* KanvasCamera.framework */ = {isa = PBXFileReference; explicitFileType = wrapper.framework; includeInIndex = 0; name = KanvasCamera.framework; path = KanvasCamera.framework; sourceTree = BUILT_PRODUCTS_DIR; };
>>>>>>> 93f1c7ad
/* End PBXFileReference section */

/* Begin PBXFrameworksBuildPhase section */
		497ABDF8C7E51B7E83F5FFE2A6865EEB /* Frameworks */ = {
			isa = PBXFrameworksBuildPhase;
			buildActionMask = 2147483647;
			files = (
				64E7E0F74197A8D39674B7C92835047A /* Foundation.framework in Frameworks */,
				961079C97F0EA9176318F03A62D22EB1 /* TumblrTheme.framework in Frameworks */,
				921B8F5DC413BF4B458BF4CFBE72A51A /* UIKit.framework in Frameworks */,
			);
			runOnlyForDeploymentPostprocessing = 0;
		};
<<<<<<< HEAD
		515CFF1D986C27FD4F77F9915A293A05 /* Frameworks */ = {
			isa = PBXFrameworksBuildPhase;
			buildActionMask = 2147483647;
			files = (
				D697A2B1FFA60FADDD4DD4A64C649281 /* Foundation.framework in Frameworks */,
				15AB79B802C75725EB499DFE8F8D7D5B /* GLKit.framework in Frameworks */,
				8F1BCF00E6605280D736BDF46CD81698 /* OpenGLES.framework in Frameworks */,
				3A5545F80D585E08CC616A5876E56ECA /* TumblrTheme.framework in Frameworks */,
				841F3659EB832B892626AE4843D380B3 /* UIKit.framework in Frameworks */,
=======
		927FE7C162AC0C9B92452EC961D030A9 /* Frameworks */ = {
			isa = PBXFrameworksBuildPhase;
			buildActionMask = 2147483647;
			files = (
				8C8CBE0160D700133D554C5EE0DA00CF /* Foundation.framework in Frameworks */,
				8E08BAF7E7CF8950BF8E17F6620BD6EC /* QuartzCore.framework in Frameworks */,
				DBADABF56FC0675DEE45B90CE6AFA4E7 /* UIKit.framework in Frameworks */,
				7E6E7BD910E2FA446CEBB40A9EDC1A9A /* XCTest.framework in Frameworks */,
>>>>>>> 93f1c7ad
			);
			runOnlyForDeploymentPostprocessing = 0;
		};
		D358579B7539DE28B73D13EA83BFFFD3 /* Frameworks */ = {
			isa = PBXFrameworksBuildPhase;
			buildActionMask = 2147483647;
			files = (
				CFAED1BA1A1C93D946E71A40B5C8C710 /* Foundation.framework in Frameworks */,
			);
			runOnlyForDeploymentPostprocessing = 0;
		};
		F7C1F90D237CFD1836498B7ED271AC7B /* Frameworks */ = {
			isa = PBXFrameworksBuildPhase;
			buildActionMask = 2147483647;
			files = (
				E287914A932161FCE4E5A842382E412F /* Foundation.framework in Frameworks */,
			);
			runOnlyForDeploymentPostprocessing = 0;
		};
<<<<<<< HEAD
		BBD54E5545640F63FA256FB701FF17BD /* Frameworks */ = {
			isa = PBXFrameworksBuildPhase;
			buildActionMask = 2147483647;
			files = (
				DF3F6503FF8014FE03E8925559D3B475 /* Foundation.framework in Frameworks */,
				4F906A20D56DFC15722D267873CA3E71 /* UIKit.framework in Frameworks */,
=======
		FDEB74159886CA24835CA7C55EBD061B /* Frameworks */ = {
			isa = PBXFrameworksBuildPhase;
			buildActionMask = 2147483647;
			files = (
				0840A4154ED309B8DBC1C42A1DD0D0D8 /* Foundation.framework in Frameworks */,
				CA0EC3C6A95F291DC9EA39568917ED65 /* UIKit.framework in Frameworks */,
>>>>>>> 93f1c7ad
			);
			runOnlyForDeploymentPostprocessing = 0;
		};
/* End PBXFrameworksBuildPhase section */

/* Begin PBXGroup section */
<<<<<<< HEAD
		0E7E91D40483C63D9CB6CC3F15A90E55 /* Constants */ = {
			isa = PBXGroup;
			children = (
				8174CDD62BAD7573AABA35CEF14107C9 /* KanvasCameraColors.swift */,
				779650F2C880923589622A4EB996027C /* KanvasCameraImages.swift */,
				614AFA741B3BF95F024B962BE0B902B3 /* KanvasCameraStrings.swift */,
				22653DDB949DF2878C63F0BF540B8C37 /* KanvasCameraTimes.swift */,
=======
		07E1D0F55C8C11335E6C783ED617B567 /* Pods-KanvasCameraExampleTests */ = {
			isa = PBXGroup;
			children = (
				F8C6B5B52CC901F5885D18CF24C891AE /* Pods-KanvasCameraExampleTests.modulemap */,
				E0E5A2E78850F3BBD84F28BD1601F236 /* Pods-KanvasCameraExampleTests-acknowledgements.markdown */,
				A0C349B55D5DD901862F42E94F25DADB /* Pods-KanvasCameraExampleTests-acknowledgements.plist */,
				6D11A917E16D537C3E7109B520EA4E28 /* Pods-KanvasCameraExampleTests-dummy.m */,
				72C449A409BC30841DD84D8701A3966D /* Pods-KanvasCameraExampleTests-frameworks.sh */,
				9130788C1868864EE6812E3BFDE59C73 /* Pods-KanvasCameraExampleTests-Info.plist */,
				40C111494557E79A2578DE96391B581E /* Pods-KanvasCameraExampleTests-umbrella.h */,
				721613CB9729A1D201FFF3FB055D4202 /* Pods-KanvasCameraExampleTests.debug.xcconfig */,
				D27261B8A1194AC1410A2283338BBDD5 /* Pods-KanvasCameraExampleTests.release.xcconfig */,
			);
			name = "Pods-KanvasCameraExampleTests";
			path = "Target Support Files/Pods-KanvasCameraExampleTests";
			sourceTree = "<group>";
		};
		13CE81A6599B5B9BF2723F79F1D91DED /* TumblrTheme */ = {
			isa = PBXGroup;
			children = (
				38D13B793D5825777B8133068C3282DF /* UIColor+SharedColors.swift */,
				ED539058ADDF96FCAAF69B10AFADDFE7 /* UIColor+Util.swift */,
				D3B33F968B7A56DFDA0A5CAB9ECF4FEE /* UIFont+ComposeFonts.h */,
				DD9ED37E653191FC99204E503938EDAD /* UIFont+ComposeFonts.m */,
				4803E067C144ABA1B2DB6750F421D3B4 /* UIFont+Orangina.h */,
				FD53E558AD89AA744FB4AA5BFFAA403D /* UIFont+Orangina.m */,
				25295E4D28803B3FC67C0B3669274370 /* UIFont+PostFonts.h */,
				980CCB8C11382D24F0115FB462DEAC43 /* UIFont+PostFonts.m */,
				AC9ABFF13F497E2E3D441CA44AD10885 /* UIFont+TumblrTheme.swift */,
				42520CDB7259507B2ECA46D3F8C7BD67 /* Pod */,
				4565CFFF140AE449415CDBF13C765FFD /* Support Files */,
>>>>>>> 93f1c7ad
			);
			name = TumblrTheme;
			path = ../../../TumblrTheme;
			sourceTree = "<group>";
		};
<<<<<<< HEAD
		1136B11E89B34574890110C7F921E081 /* Recording */ = {
			isa = PBXGroup;
			children = (
				7EA742132C0679C65F96BC65E83615B0 /* CameraRecorder.swift */,
				4E636D8CC0AEC870BFC6CDC710F5E823 /* CameraRecordingProtocol.swift */,
				E2FD6B97D06043D465A77BCA36574142 /* CameraSegmentHandler.swift */,
				84EB052BE7A30AF30E92391351B7B0D5 /* GifVideoOutputHandler.swift */,
				0A452DFC4BC3CF49417213724D2647FF /* PhotoOutputHandler.swift */,
				CEE9AAC8CCF769899CA0588B60D4653C /* VideoOutputHandler.swift */,
			);
			name = Recording;
			path = Classes/Recording;
			sourceTree = "<group>";
		};
		1B22AE08875742C3AD602F34DB7556D3 /* OpenGL */ = {
			isa = PBXGroup;
			children = (
				0EFBC0DE267CEE0EAD329103EF8149E5 /* CVPixelBuffer+copy.swift */,
				1069FB9C59C299A2BD285A31CDF7ADAB /* GLPixelBufferView.swift */,
				A42C520556325D8B278955534C439F99 /* GLRenderer.swift */,
				0D17B673DD4A2DCCFC53B22801F2C8E7 /* NumTypes+Conversion.swift */,
				237433C92C647842A1CAEDC9BAAD14A6 /* Shader.swift */,
				2609807BD81E240EAD3C5B1B3E45C941 /* ShaderUtilities.swift */,
				291802AAAC68CAEDFCDA7ED917605D3C /* UIImage+PixelBuffer.swift */,
				723B7EC8E33B453853A08A0883F4013D /* Filters */,
			);
			name = OpenGL;
			path = Classes/OpenGL;
=======
		16B8D657ED78864429DA904F420CBF27 /* Support Files */ = {
			isa = PBXGroup;
			children = (
				EF5C7C8B1F553296C78495F0D00AFF06 /* FBSnapshotTestCase.modulemap */,
				A1DB66BABDE59E5B326284AAD222B6B9 /* FBSnapshotTestCase.xcconfig */,
				C3FB5D637CA8F60B2B16F9375DFCA3FE /* FBSnapshotTestCase-dummy.m */,
				05734EA760D464EE6F6CB085C52CB063 /* FBSnapshotTestCase-Info.plist */,
				B611EAB7F7AC5135D6E65CAF0C2688BA /* FBSnapshotTestCase-prefix.pch */,
				CBE4EA1756325767F72616D3CD687833 /* FBSnapshotTestCase-umbrella.h */,
			);
			name = "Support Files";
			path = "../Target Support Files/FBSnapshotTestCase";
			sourceTree = "<group>";
		};
		1AC65DB6AA15B8E00B0942F948A03986 /* Extensions */ = {
			isa = PBXGroup;
			children = (
				B0708D36136CFF195BB846F2CF4B2334 /* Array+Move.swift */,
				53ED0A6EC5574847F91D33879E9F0F5F /* AVURLAsset+Thumbnail.swift */,
				3236E197AD74C38DC8BA5870D4FBE0F6 /* CGRect+Center.swift */,
				9F2512C58D0C215A2CB821A9006AC5C9 /* ClosedRange+Clamp.swift */,
				EE8FDC0F2349C9B74E73D55862D8E5DF /* NSURL+Media.swift */,
				C0270F91B7EA4AFD5729D9AD818B0AC6 /* UIButton+Shadows.swift */,
				04A06E19AE4C230B8B9E2428386713CC /* UICollectionView+Cells.swift */,
				F34943364791E16EDE7D2622153EA5A8 /* UIFont+Utils.swift */,
				BCB4B05A8F7C613A044B1F1B4F646F22 /* UIImage+Camera.swift */,
				FB1060371A308518C86B8BA8E7E1AC7F /* UIImage+FlipLeftMirrored.swift */,
				A560ADC4F82A45D3253DC92C4C5FA0CA /* UIView+Layout.swift */,
				07DBAAD86C60E17C967A2F61DDC21432 /* UIViewController+Load.swift */,
			);
			name = Extensions;
			path = Classes/Extensions;
>>>>>>> 93f1c7ad
			sourceTree = "<group>";
		};
		234329C19DA1B0D5C25D66FD7370994F /* Preview */ = {
			isa = PBXGroup;
			children = (
				E54864DF06DC25D09B8B696B3B46BF89 /* CameraPreviewView.swift */,
				B44E314C1179164EBFC8BFC3A3E9040E /* CameraPreviewViewController.swift */,
				DB50E9FBE5A94469109E714664E24880 /* LoadingIndicatorView.swift */,
			);
			name = Preview;
			path = Classes/Preview;
			sourceTree = "<group>";
		};
<<<<<<< HEAD
		270878DADDCF8BA96E86B659B6148862 /* Extensions */ = {
			isa = PBXGroup;
			children = (
				918E465C4EA63D7ADF8492C742DD5F5E /* Array+Move.swift */,
				590042F713D2498CD774DB12CFADF88B /* AVURLAsset+Thumbnail.swift */,
				2DF0FEA70C7D9D9C7101316AA3E7F597 /* CGRect+Center.swift */,
				8DA1BFF1FE8DD801D8C7142CA61F5A73 /* ClosedRange+Clamp.swift */,
				EB7302AE4D38399630DF1880C029D72B /* NSURL+Media.swift */,
				18536A384618ED6FBD5DFD1144BDAB1F /* UIButton+Shadows.swift */,
				DF31131682150AD89A5FF0378570537E /* UICollectionView+Cells.swift */,
				8A324B5154D40297605D2CE643CDD18D /* UIFont+Utils.swift */,
				92D4B69B4174155803F1F2ABE0CD00BB /* UIImage+Camera.swift */,
				EAA67366C4BDDC7830C36DF6A9FD1E9D /* UIImage+FlipLeftMirrored.swift */,
				C3A80E3E05EC3E8332FF2C7B55CDDE72 /* UIView+Layout.swift */,
				7DFE16BAF6941E2758F350A1E835A0CA /* UIViewController+Load.swift */,
			);
			name = Extensions;
			path = Classes/Extensions;
			sourceTree = "<group>";
		};
		29344AA2498DDEEBE9BD82492DD27A1B /* Products */ = {
=======
		2428D94210534BBCC3A8B6B8FAD30989 /* iOS */ = {
>>>>>>> 93f1c7ad
			isa = PBXGroup;
			children = (
				12F1EE65D6E7DB3A26D312926D030A67 /* Foundation.framework */,
				75EECF2CDB8263F54878BECEF9027C4A /* QuartzCore.framework */,
				46F06C5DECC87B125F6AC9A961527274 /* UIKit.framework */,
				8705A40B3B53F55CBEE6662AAE47E471 /* XCTest.framework */,
			);
			name = iOS;
			sourceTree = "<group>";
		};
<<<<<<< HEAD
		2B6826C2AF72C518D6ECA5E3F3D878AD /* Pod */ = {
			isa = PBXGroup;
			children = (
				AF8F1CB5AB4A7D1985CF4C901CF19AE7 /* KanvasCamera.podspec.json */,
			);
			name = Pod;
=======
		31214CF30AD1249E16ADFD0923DD4FD4 /* SwiftSupport */ = {
			isa = PBXGroup;
			children = (
				499BB97C946EF5DFF46CB40D7D685EE1 /* SwiftSupport.swift */,
			);
			name = SwiftSupport;
			sourceTree = "<group>";
		};
		3CB585B401FB60FE5EAC159739B4F167 /* Constants */ = {
			isa = PBXGroup;
			children = (
				91276AA2811A2D80053D2F29CEE2F8E9 /* KanvasCameraColors.swift */,
				8746509A84B845A2C19335886625163C /* KanvasCameraImages.swift */,
				E801A06F7886FE12304A8D46EB18C72B /* KanvasCameraStrings.swift */,
				B8F19E191F07694743AB2B2276F37ACD /* KanvasCameraTimes.swift */,
			);
			name = Constants;
			path = Classes/Constants;
>>>>>>> 93f1c7ad
			sourceTree = "<group>";
		};
		42520CDB7259507B2ECA46D3F8C7BD67 /* Pod */ = {
			isa = PBXGroup;
			children = (
				BB1A6C919D833E4B0DA03FCE3787679E /* TumblrTheme.podspec */,
			);
			name = Pod;
			sourceTree = "<group>";
		};
<<<<<<< HEAD
		3E680576FE4FBC119F683122F6ABE59F /* Targets Support Files */ = {
			isa = PBXGroup;
			children = (
				FAF3FCC35BF5C221DAEB1E75A525AED3 /* Pods-KanvasCameraExample */,
				75260D2C5426C4665F833899D66A431C /* Pods-KanvasCameraExampleTests */,
			);
			name = "Targets Support Files";
			sourceTree = "<group>";
		};
		472A7EEBBDC1F66652597DEC4773B9F1 /* Support Files */ = {
			isa = PBXGroup;
			children = (
				584BC4A4CC3E55A9E59C2B865EAEFB01 /* Info.plist */,
				B88D15887CAC257861643B053551AF3E /* KanvasCamera.modulemap */,
				E249024FEB36B1209AA6D28A5C410522 /* KanvasCamera.xcconfig */,
				C1C47A48C5D0A9494D8F4EE88DB1772B /* KanvasCamera-dummy.m */,
				5954D69523C791D8541761349CE19359 /* KanvasCamera-prefix.pch */,
				044369AEF5E26B64FDABF582426D4C11 /* KanvasCamera-umbrella.h */,
			);
			name = "Support Files";
			path = "KanvasCameraExample/Pods/Target Support Files/KanvasCamera";
			sourceTree = "<group>";
		};
		4AD960E5AE2173868D0609B17E88C706 /* ModeSelector */ = {
			isa = PBXGroup;
			children = (
				1FEB5EBCBE0A81390E6EC299E06B1E6D /* ModeButtonView.swift */,
				A66726FF7C86DC925D3ADC286894D365 /* ModeSelectorAndShootController.swift */,
				01B32061D32ED50529C82261ED9EF65C /* ModeSelectorAndShootView.swift */,
				419D1141FF6C97B8CB90579DA25C3F4A /* ShootButtonView.swift */,
			);
			name = ModeSelector;
			path = Classes/ModeSelector;
			sourceTree = "<group>";
		};
		4DB518CBAABD38D931305A64E08F7D86 /* MediaClips */ = {
			isa = PBXGroup;
			children = (
				21A226B706A9275B5F7485CF68ACDCE2 /* MediaClip.swift */,
				B0BE276487390B07FEF54F79D43F25EB /* MediaClipsCollectionCell.swift */,
				E497ECD46608F76D96947AB4DC55F1C1 /* MediaClipsCollectionController.swift */,
				2A8EDE213E423D8B5E8571EC4493F8B0 /* MediaClipsCollectionView.swift */,
				D53ADED161A7FF7BC09BE72928D34924 /* MediaClipsEditorView.swift */,
				033E0701BDCD83D4CEBDBEDDAA8AB101 /* MediaClipsEditorViewController.swift */,
=======
		4565CFFF140AE449415CDBF13C765FFD /* Support Files */ = {
			isa = PBXGroup;
			children = (
				C5BC9E9E0918216AAE98C513964307F4 /* TumblrTheme.modulemap */,
				A3E695DA8FCBF37901A2F3846BFA65CF /* TumblrTheme.xcconfig */,
				3BD0DBD8223FC2A902E0C6350B6DCEF5 /* TumblrTheme-dummy.m */,
				45EBDD2FA74E66156165E9FB3838CC0E /* TumblrTheme-Info.plist */,
				51F45B6D836E8E520B837A605ACAA726 /* TumblrTheme-prefix.pch */,
				E8F08C9A04B8D23351E124D30D409E3D /* TumblrTheme-umbrella.h */,
			);
			name = "Support Files";
			path = "../KanvasCamera/KanvasCameraExample/Pods/Target Support Files/TumblrTheme";
			sourceTree = "<group>";
		};
		50B016C6E1711736C8F1C65BBD681DA2 /* Utility */ = {
			isa = PBXGroup;
			children = (
				CE3D31256BA477D41BABCF23F54F021A /* Device.swift */,
				B86BAD36CA57D4D3B79E2C40FD3E8EED /* IgnoreTouchesCollectionView.swift */,
				0ACD9AF2DF681452679192419D47B43A /* IgnoreTouchesView.swift */,
				3958A7C71253EFF9E8E154A9588DB145 /* Queue.swift */,
				C0A7167DA8EB272AC97DA471D082471A /* UIUpdate.swift */,
			);
			name = Utility;
			path = Classes/Utility;
			sourceTree = "<group>";
		};
		540B6D6A5629106F855DF5CBA5F2A780 /* Camera */ = {
			isa = PBXGroup;
			children = (
				ACB43A6FC368840DAAE69E925D1E5A23 /* ActionsView.swift */,
				C6DC7CAE2D4B546DDEFB79AE2530F721 /* CameraController.swift */,
				55BD043F5C4DE5E6DBA7812D263E6B20 /* CameraInputController.swift */,
				A022F28E57B04184618EA90852945FA8 /* CameraInputControllerDelegate.swift */,
				6CE7C3E3A8F16E854D9E12E0DD0AA609 /* CameraInputOutput.swift */,
				9BD58388F3E9245A8C03C20204EE4CD9 /* CameraView.swift */,
				97E787A5EFA764C3EABC76F5DC7E4B66 /* CameraZoomHandler.swift */,
				182D875803E5CEAFB38662E01C91BCFA /* ImagePreviewController.swift */,
			);
			name = Camera;
			path = Classes/Camera;
			sourceTree = "<group>";
		};
		55B1B3ED880CC89A5D3B4D6328FFFF81 /* Modal */ = {
			isa = PBXGroup;
			children = (
				A83E8622BA930BB17FBCCA8D76AF15CE /* ModalController.swift */,
				631F15C5948FFC569F4ADF1819917E75 /* ModalPresentationAnimationController.swift */,
				7289092334800C68FDA4C1E27C3814A2 /* ModalPresentationController.swift */,
				EA1AA77EFB44132BDA61EFD04C5AFA0A /* ModalView.swift */,
				08DD63D4988F44A360DF653A72C87AE8 /* ModalViewModel.swift */,
>>>>>>> 93f1c7ad
			);
			name = MediaClips;
			path = Classes/MediaClips;
			sourceTree = "<group>";
		};
<<<<<<< HEAD
		531A9FB81D70D1359AE1CC9DC21D48E3 /* Analytics */ = {
			isa = PBXGroup;
			children = (
				5BFCA9023F6C126D3B556F45F99C97B4 /* KanvasCameraAnalyticsProvider.swift */,
			);
			name = Analytics;
			path = Classes/Analytics;
			sourceTree = "<group>";
		};
		5A676B4170BC73510584A4CA6DB549AD /* TumblrTheme */ = {
			isa = PBXGroup;
			children = (
				DCE6629F12D536EB688DA604AEA7FCE4 /* UIColor+SharedColors.swift */,
				AF62481016D813BB2B50FE55F5B55531 /* UIColor+Util.swift */,
				C964E0CA61DB346E4DAFA5D3E54BF3AB /* UIFont+ComposeFonts.h */,
				FCDE128923D027CF2FDF01C4E085AF22 /* UIFont+ComposeFonts.m */,
				F7A49948CE52CC9AC100C8C5870BFCB6 /* UIFont+Orangina.h */,
				E2DA4736D8B2D77492D7112CF3B0C300 /* UIFont+Orangina.m */,
				03D910903FC30E4FA579E21D585DCBB6 /* UIFont+PostFonts.h */,
				77C7FB4E26E0B660EA70F30F1D52A9CD /* UIFont+PostFonts.m */,
				BD0D6BEC86D938F12F411E208821277C /* UIFont+TumblrTheme.swift */,
				E317F31CD9FDFF5F2E851016AA8E2017 /* Pod */,
				6E80249EDCDB1CC7D38CC307E78BECC2 /* Support Files */,
			);
			name = TumblrTheme;
			path = ../../../TumblrTheme;
			sourceTree = "<group>";
		};
		68B84E21314E83D9CD1BA0E744029B3E /* Settings */ = {
			isa = PBXGroup;
			children = (
				DEE57CF79C7D800BB702A1575C891CA9 /* CameraSettings.swift */,
			);
			name = Settings;
			path = Classes/Settings;
			sourceTree = "<group>";
		};
		6E80249EDCDB1CC7D38CC307E78BECC2 /* Support Files */ = {
			isa = PBXGroup;
			children = (
				D09D522799416963DE46C97492016E18 /* Info.plist */,
				F5DD4E259691DA4CEDA4BA63A3FF1015 /* TumblrTheme.modulemap */,
				72C53841066D8F735DEEC8097BAD1C6B /* TumblrTheme.xcconfig */,
				25B135A745FD8CEF98AF073DB7E9D1A2 /* TumblrTheme-dummy.m */,
				7445877A3FE8E73B6395E3F8B28635DD /* TumblrTheme-prefix.pch */,
				9E67355D97B92369EBB1E2535CC57969 /* TumblrTheme-umbrella.h */,
			);
			name = "Support Files";
			path = "../KanvasCamera/KanvasCameraExample/Pods/Target Support Files/TumblrTheme";
			sourceTree = "<group>";
		};
		723B7EC8E33B453853A08A0883F4013D /* Filters */ = {
			isa = PBXGroup;
			children = (
				2511FF92A73BCEC8695FE321B75FF7CD /* Filter.swift */,
				AEFCBAE1724345B7A9E724F0A6E72BA9 /* FilterProtocol.swift */,
				28382264689C3CF579008869FDDF31BD /* GLError.swift */,
				2C9AB4ACA10B6109C20538C67B557AFE /* GLTexture.swift */,
			);
			name = Filters;
			path = Filters;
=======
		5BF12319F5BB760A26FFE53B485B8FB9 /* Development Pods */ = {
			isa = PBXGroup;
			children = (
				84D1015343D59C3B9AE3446D1F963F17 /* KanvasCamera */,
				13CE81A6599B5B9BF2723F79F1D91DED /* TumblrTheme */,
			);
			name = "Development Pods";
			sourceTree = "<group>";
		};
		617DC8B9AD8E91E7AEA66867350F30E1 /* Targets Support Files */ = {
			isa = PBXGroup;
			children = (
				A46BDCF1D06EEE77E8652BC92613C32E /* Pods-KanvasCameraExample */,
				07E1D0F55C8C11335E6C783ED617B567 /* Pods-KanvasCameraExampleTests */,
			);
			name = "Targets Support Files";
			sourceTree = "<group>";
		};
		670458BEE63CC824DCE93C780B16A8A2 /* Analytics */ = {
			isa = PBXGroup;
			children = (
				874FBB0148DEC39FEAD5DA6FBEEBABCF /* KanvasCameraAnalyticsProvider.swift */,
			);
			name = Analytics;
			path = Classes/Analytics;
			sourceTree = "<group>";
		};
		6BEBB58C8D66F02DD7BCF935218D2BD9 /* Frameworks */ = {
			isa = PBXGroup;
			children = (
				6C622B14A1373AF68B1F7E5D5C40DF18 /* TumblrTheme.framework */,
				2428D94210534BBCC3A8B6B8FAD30989 /* iOS */,
			);
			name = Frameworks;
>>>>>>> 93f1c7ad
			sourceTree = "<group>";
		};
		83ADAD803F6E1772C40974BBFC93D36F /* Products */ = {
			isa = PBXGroup;
			children = (
				76D045A466A845C24D363E74691CB4DC /* FBSnapshotTestCase.framework */,
				FF7DAC5807A1E0065701E750047CAD57 /* KanvasCamera.framework */,
				76E63973A7386B51619029224BC76046 /* Pods_KanvasCameraExample.framework */,
				4F87850D339D5C513189AA83920DE976 /* Pods_KanvasCameraExampleTests.framework */,
				9086746C9C84253F3F2FEAFC20905062 /* TumblrTheme.framework */,
			);
			name = Products;
			sourceTree = "<group>";
		};
<<<<<<< HEAD
		7DB346D0F39D3F0E887471402A8071AB = {
			isa = PBXGroup;
			children = (
				93A4A3777CF96A4AAC1D13BA6DCCEA73 /* Podfile */,
				973F50E4613F361D9F6E1CD2DDD85B19 /* Development Pods */,
				AEAAEEB83EA20E84324C3E06565D0129 /* Frameworks */,
				FBD2D672921284E66F309CA3462F84D6 /* Pods */,
				29344AA2498DDEEBE9BD82492DD27A1B /* Products */,
				3E680576FE4FBC119F683122F6ABE59F /* Targets Support Files */,
=======
		84D1015343D59C3B9AE3446D1F963F17 /* KanvasCamera */ = {
			isa = PBXGroup;
			children = (
				670458BEE63CC824DCE93C780B16A8A2 /* Analytics */,
				540B6D6A5629106F855DF5CBA5F2A780 /* Camera */,
				3CB585B401FB60FE5EAC159739B4F167 /* Constants */,
				1AC65DB6AA15B8E00B0942F948A03986 /* Extensions */,
				D8363458E1B9621B0207FFB58D75ED96 /* MediaClips */,
				55B1B3ED880CC89A5D3B4D6328FFFF81 /* Modal */,
				CFF28951DCA6EE801876269CD9AC77AB /* ModeSelector */,
				C1F01AFB6756A29BC70B651941E82E5A /* Options */,
				AD54747D2B4165C6D8977456DFAB2873 /* Pod */,
				234329C19DA1B0D5C25D66FD7370994F /* Preview */,
				F1E90520B5E45FD3BE3939C0197C14EC /* Recording */,
				A539BBB6C0640362F352576324EB0482 /* Resources */,
				EF69629F048B8F5753360513A32B6EEE /* Settings */,
				EF8DDEFA0E65DB4F0494F231DE65E7FB /* Support Files */,
				50B016C6E1711736C8F1C65BBD681DA2 /* Utility */,
			);
			name = KanvasCamera;
			path = ../..;
			sourceTree = "<group>";
		};
		A46BDCF1D06EEE77E8652BC92613C32E /* Pods-KanvasCameraExample */ = {
			isa = PBXGroup;
			children = (
				AE3DCF249162884598075883138BE477 /* Pods-KanvasCameraExample.modulemap */,
				9B5CCB48F56ED269319730EEE31A4315 /* Pods-KanvasCameraExample-acknowledgements.markdown */,
				DED1F21EB73DE9F743371D70B849C29F /* Pods-KanvasCameraExample-acknowledgements.plist */,
				BD0DC36564E70A3883594421DA9FDC77 /* Pods-KanvasCameraExample-dummy.m */,
				1E9D514CBBB19FED1529827296B83314 /* Pods-KanvasCameraExample-frameworks.sh */,
				630DD64AF6E511A9DCCA74D5ED44A3D8 /* Pods-KanvasCameraExample-Info.plist */,
				0748BD44EB8A7E1F29B9327BBD4FFCC9 /* Pods-KanvasCameraExample-umbrella.h */,
				586DBF1F8BFB989DBBD8A1DEC191B5E7 /* Pods-KanvasCameraExample.debug.xcconfig */,
				49BCD4B3A02767ECAAE890F5252DE098 /* Pods-KanvasCameraExample.release.xcconfig */,
>>>>>>> 93f1c7ad
			);
			name = "Pods-KanvasCameraExample";
			path = "Target Support Files/Pods-KanvasCameraExample";
			sourceTree = "<group>";
		};
<<<<<<< HEAD
		8BB2DA676808BBD56F396106BF87A95C /* Modal */ = {
			isa = PBXGroup;
			children = (
				399EAB67311FC95EDFA6F340FED784C1 /* ModalController.swift */,
				F8AA37BE843F9F1257726A89A1F0A715 /* ModalPresentationAnimationController.swift */,
				1345C5BE3FFCD22C187B587BEB23EA8E /* ModalPresentationController.swift */,
				FFBF6BCC3E68A7E130ECC5F1F3386683 /* ModalView.swift */,
				E1B80E521FB0A7F94710B65F51FD0C56 /* ModalViewModel.swift */,
			);
			name = Modal;
			path = Classes/Modal;
			sourceTree = "<group>";
		};
		8F287448473452E02723E468771376FE /* Camera */ = {
			isa = PBXGroup;
			children = (
				3AB52A1E24B8C21D7069CF49F4F477CC /* ActionsView.swift */,
				8E0B4E8BB54B3F238B791B69619451B6 /* CameraController.swift */,
				CF8F47E85A15EBE63A6F24B9B02D878D /* CameraInputController.swift */,
				0564C0661F43F0D6D0C6349827EBC1D5 /* CameraInputControllerDelegate.swift */,
				1A5374F6F16CC64FC6DEA061758F73FF /* CameraInputOutput.swift */,
				CE8CAC64316023AC8EB9805F664F9560 /* CameraView.swift */,
				6097F2E5D0D986D66C00D8A73168C908 /* CameraZoomHandler.swift */,
				744890EC42A8053B9CCA2AF99655E55B /* FilteredInputViewController.swift */,
				354742EAA141B7CD062B70C42AE5EB07 /* ImagePreviewController.swift */,
			);
			name = Camera;
			path = Classes/Camera;
			sourceTree = "<group>";
		};
		973F50E4613F361D9F6E1CD2DDD85B19 /* Development Pods */ = {
			isa = PBXGroup;
			children = (
				B4804FB01424265EAF58EE2268BDCADF /* KanvasCamera */,
				5A676B4170BC73510584A4CA6DB549AD /* TumblrTheme */,
			);
			name = "Development Pods";
			sourceTree = "<group>";
		};
		99E46DD4AB2256791F111C718CB0EEF8 /* SwiftSupport */ = {
			isa = PBXGroup;
			children = (
				D97545C39C4A5EE2631DD9FFECE76A40 /* SwiftSupport.swift */,
			);
			name = SwiftSupport;
			sourceTree = "<group>";
		};
		9BC9685C72B2E5BF32B18D0170FCA0A5 /* Resources */ = {
			isa = PBXGroup;
			children = (
				7452229C1F2020FFCCB15F955B48FD46 /* Assets.xcassets */,
				256355F7D50C91E43AA546641F00EF80 /* Shaders */,
				98068587E13F894BA6332E29FC39F909 /* silence.aac */,
			);
			name = Resources;
			sourceTree = "<group>";
		};
		AD5975E066CC177607CF65618388C7B1 /* Preview */ = {
			isa = PBXGroup;
			children = (
				C7B3F00154ABE3B9D91E409D4E043628 /* CameraPreviewView.swift */,
				042E2A851144B229F493F4D635AB5F99 /* CameraPreviewViewController.swift */,
				264662BDDEEA3794C99A4701D2E245B1 /* LoadingIndicatorView.swift */,
			);
			name = Preview;
			path = Classes/Preview;
			sourceTree = "<group>";
		};
		AEAAEEB83EA20E84324C3E06565D0129 /* Frameworks */ = {
			isa = PBXGroup;
			children = (
				B4E250B3DA52C934E368CF4F584599A5 /* TumblrTheme.framework */,
				B1C0E933FDE39B3AD6A07EE2BADE2827 /* iOS */,
			);
			name = Frameworks;
			sourceTree = "<group>";
		};
		B1C0E933FDE39B3AD6A07EE2BADE2827 /* iOS */ = {
			isa = PBXGroup;
			children = (
				1866F6CC47A18CCA38D013320949E88C /* Foundation.framework */,
				95794D3FB849587A032349B0BBE9ED22 /* GLKit.framework */,
				5BC664C85329FD55B760756EF56CAE31 /* OpenGLES.framework */,
				A8D801EF0BA5C7A2B433C405AE9AF1CF /* QuartzCore.framework */,
				79297FA1DFA1AE8FFCC7B89F301FC064 /* UIKit.framework */,
				17FF7BA7607B1EE62CE78872732F0057 /* XCTest.framework */,
			);
			name = iOS;
			sourceTree = "<group>";
		};
		B4804FB01424265EAF58EE2268BDCADF /* KanvasCamera */ = {
			isa = PBXGroup;
			children = (
				531A9FB81D70D1359AE1CC9DC21D48E3 /* Analytics */,
				8F287448473452E02723E468771376FE /* Camera */,
				0E7E91D40483C63D9CB6CC3F15A90E55 /* Constants */,
				270878DADDCF8BA96E86B659B6148862 /* Extensions */,
				4DB518CBAABD38D931305A64E08F7D86 /* MediaClips */,
				8BB2DA676808BBD56F396106BF87A95C /* Modal */,
				4AD960E5AE2173868D0609B17E88C706 /* ModeSelector */,
				1B22AE08875742C3AD602F34DB7556D3 /* OpenGL */,
				DF501EA96A3CEF9BD27C01FF91CFA4DC /* Options */,
				2B6826C2AF72C518D6ECA5E3F3D878AD /* Pod */,
				AD5975E066CC177607CF65618388C7B1 /* Preview */,
				1136B11E89B34574890110C7F921E081 /* Recording */,
				9BC9685C72B2E5BF32B18D0170FCA0A5 /* Resources */,
				68B84E21314E83D9CD1BA0E744029B3E /* Settings */,
				472A7EEBBDC1F66652597DEC4773B9F1 /* Support Files */,
				B5D046F62D188D9919AE08C039659279 /* Utility */,
=======
		A539BBB6C0640362F352576324EB0482 /* Resources */ = {
			isa = PBXGroup;
			children = (
				276B6E8C841A4E76D82C06D1DF890E1A /* Assets.xcassets */,
				FCF948CC777AEBC536861CD3519708DA /* silence.aac */,
			);
			name = Resources;
			sourceTree = "<group>";
		};
		AD54747D2B4165C6D8977456DFAB2873 /* Pod */ = {
			isa = PBXGroup;
			children = (
				E0BB2C7D6D153D606F159998232743F0 /* KanvasCamera.podspec.json */,
			);
			name = Pod;
			sourceTree = "<group>";
		};
		C1F01AFB6756A29BC70B651941E82E5A /* Options */ = {
			isa = PBXGroup;
			children = (
				ACA15ACCA8CC5BE384E459DB6A4B8357 /* CameraOption.swift */,
				50E842FD6A099D1C5029B48CEC051867 /* ExtendedButton.swift */,
				04B084596EB50AD6E87A7C91D5D8F60B /* ExtendedStackView.swift */,
				034775B17D39750A66EE3CB90C11A1F4 /* OptionsController.swift */,
				268675DC9E4E52119BBB8F80BD4029F0 /* OptionsStackView.swift */,
				200476C4A7CAE794B2764011B53290E5 /* OptionView.swift */,
			);
			name = Options;
			path = Classes/Options;
			sourceTree = "<group>";
		};
		CF1408CF629C7361332E53B88F7BD30C = {
			isa = PBXGroup;
			children = (
				9D940727FF8FB9C785EB98E56350EF41 /* Podfile */,
				5BF12319F5BB760A26FFE53B485B8FB9 /* Development Pods */,
				6BEBB58C8D66F02DD7BCF935218D2BD9 /* Frameworks */,
				E81A37DBDE41E671312C56736544E2FA /* Pods */,
				83ADAD803F6E1772C40974BBFC93D36F /* Products */,
				617DC8B9AD8E91E7AEA66867350F30E1 /* Targets Support Files */,
			);
			sourceTree = "<group>";
		};
		CFF28951DCA6EE801876269CD9AC77AB /* ModeSelector */ = {
			isa = PBXGroup;
			children = (
				AD50B7A9FA71AB801E9459D90F1EBB91 /* ModeButtonView.swift */,
				0F791DAD22BBDEC7DC96587B25B3E0A5 /* ModeSelectorAndShootController.swift */,
				7188D40F7B6D6507BE0DE09D8BFC8FF9 /* ModeSelectorAndShootView.swift */,
				0F9855F605C12A7FB2E7E0E118D4BEB6 /* ShootButtonView.swift */,
			);
			name = ModeSelector;
			path = Classes/ModeSelector;
			sourceTree = "<group>";
		};
		D2120C1FCA13B157B7B296C8361068FD /* FBSnapshotTestCase */ = {
			isa = PBXGroup;
			children = (
				DE396F8CBAADE75BB26EFDB38317C298 /* Core */,
				16B8D657ED78864429DA904F420CBF27 /* Support Files */,
				31214CF30AD1249E16ADFD0923DD4FD4 /* SwiftSupport */,
			);
			name = FBSnapshotTestCase;
			path = FBSnapshotTestCase;
			sourceTree = "<group>";
		};
		D8363458E1B9621B0207FFB58D75ED96 /* MediaClips */ = {
			isa = PBXGroup;
			children = (
				DC50984C28C1667868E15ED38195B6CB /* MediaClip.swift */,
				951A5B22BC20AF34983EF305491F758C /* MediaClipsCollectionCell.swift */,
				53DCB742ABBCC72E030DE48315E9ABBC /* MediaClipsCollectionController.swift */,
				8418835C90F58C70600E6FCB56CA294F /* MediaClipsCollectionView.swift */,
				C6DB0460B7542AD34AB02BBDD6C1F1FA /* MediaClipsEditorView.swift */,
				7ABEE4CFB6AD4A2A7FAB2B71CDDE39DC /* MediaClipsEditorViewController.swift */,
			);
			name = MediaClips;
			path = Classes/MediaClips;
			sourceTree = "<group>";
		};
		DE396F8CBAADE75BB26EFDB38317C298 /* Core */ = {
			isa = PBXGroup;
			children = (
				9A648BA81C182E1424B9B336EA8F50B1 /* FBSnapshotTestCase.h */,
				290D40DB23B0E1E833EB7F996C615341 /* FBSnapshotTestCase.m */,
				4FB23A7A321BFD09B0985E94534A5272 /* FBSnapshotTestCasePlatform.h */,
				1B89C323C789A72335F3693734707F15 /* FBSnapshotTestCasePlatform.m */,
				2B0390FC11C3671BEC209EA6F6AE8033 /* FBSnapshotTestController.h */,
				841F562A950BC3B0D9DB87C857D478D7 /* FBSnapshotTestController.m */,
				912F5BE09296F333F87046761D662D18 /* UIApplication+StrictKeyWindow.h */,
				93221711894899A0B45B4E35F4B54984 /* UIApplication+StrictKeyWindow.m */,
				C095B69FB8375794D8236558C70DAAE0 /* UIImage+Compare.h */,
				265DC60F5871575FF908A7C1AF91A133 /* UIImage+Compare.m */,
				A4209C2D7929DC95F0AD404009CF3FE6 /* UIImage+Diff.h */,
				2015821C6F52E13E032E0E4B9D53AFE7 /* UIImage+Diff.m */,
				D7B529483604801ABB9AB87D9F1FFAD9 /* UIImage+Snapshot.h */,
				FE05DAD5186CEC183AAD0BC4D2F6297C /* UIImage+Snapshot.m */,
>>>>>>> 93f1c7ad
			);
			name = Core;
			sourceTree = "<group>";
		};
<<<<<<< HEAD
		B5D046F62D188D9919AE08C039659279 /* Utility */ = {
			isa = PBXGroup;
			children = (
				A2FD23660136E399428FC196B8A69B5E /* Device.swift */,
				04801DE6F8B0B9B1CB76971EF9EBCD99 /* IgnoreTouchesCollectionView.swift */,
				5D626675E897A5762866169054588BE1 /* IgnoreTouchesView.swift */,
				0AFA7BC251578096F2FF88512ADE1E6D /* Queue.swift */,
				805D9BCED64189B958D432394790E003 /* UIUpdate.swift */,
=======
		E81A37DBDE41E671312C56736544E2FA /* Pods */ = {
			isa = PBXGroup;
			children = (
				D2120C1FCA13B157B7B296C8361068FD /* FBSnapshotTestCase */,
>>>>>>> 93f1c7ad
			);
			name = Pods;
			sourceTree = "<group>";
		};
<<<<<<< HEAD
		DF501EA96A3CEF9BD27C01FF91CFA4DC /* Options */ = {
			isa = PBXGroup;
			children = (
				85F315C0AA26109750779DE67185C9AA /* CameraOption.swift */,
				81D15ADD4B6969E6994FA98B7C2B9712 /* ExtendedButton.swift */,
				743A41EC2D80ACCAC1AE64DF14D06778 /* ExtendedStackView.swift */,
				17733D07BE24C76BD49B02187B583C89 /* OptionsController.swift */,
				0E7FC74CD4E043A71E2E17AF12D56AA8 /* OptionsStackView.swift */,
				87446662A8B8CAFA1F05B464D0357FC0 /* OptionView.swift */,
			);
			name = Options;
			path = Classes/Options;
			sourceTree = "<group>";
		};
		E317F31CD9FDFF5F2E851016AA8E2017 /* Pod */ = {
			isa = PBXGroup;
			children = (
				F96EDBC22FBE0A9AD00F78FC234DA42D /* TumblrTheme.podspec */,
			);
			name = Pod;
			sourceTree = "<group>";
		};
		F35791481CAFDD8E7715AE1B44687328 /* Core */ = {
=======
		EF69629F048B8F5753360513A32B6EEE /* Settings */ = {
>>>>>>> 93f1c7ad
			isa = PBXGroup;
			children = (
				EF2F6539977752D658BB362FB623A6DA /* CameraSettings.swift */,
			);
			name = Settings;
			path = Classes/Settings;
			sourceTree = "<group>";
		};
		EF8DDEFA0E65DB4F0494F231DE65E7FB /* Support Files */ = {
			isa = PBXGroup;
			children = (
				4657B0BBA5FE24CE886DB8B19B07B2F4 /* KanvasCamera.modulemap */,
				54F164EFF64EE40DA21D244AC706E1C7 /* KanvasCamera.xcconfig */,
				DCF17C51A02DFE1EDADB7A264A4D3E8B /* KanvasCamera-dummy.m */,
				5D8604F42D3ED58A4BB3AD02270B0F01 /* KanvasCamera-Info.plist */,
				267DC7F3F50C14DBDDCA5CA12297570A /* KanvasCamera-prefix.pch */,
				F9692961D8A838505D240B36F9F5D81B /* KanvasCamera-umbrella.h */,
			);
			name = "Support Files";
			path = "KanvasCameraExample/Pods/Target Support Files/KanvasCamera";
			sourceTree = "<group>";
		};
		F1E90520B5E45FD3BE3939C0197C14EC /* Recording */ = {
			isa = PBXGroup;
			children = (
				20C4D9B8E016B07C7DCDDBB139D7E4FA /* CameraRecorder.swift */,
				BD098B56851778F9229474FE484399EF /* CameraRecordingProtocol.swift */,
				4ECF243BB2692D230DFD4A32CDB64BB8 /* CameraSegmentHandler.swift */,
				DA303CC1FE7114A5EFEF57878947ECD8 /* GifVideoOutputHandler.swift */,
				6ECE485283B375B9A8F6D8C733606BC9 /* PhotoOutputHandler.swift */,
				FF7D9A01AC006783F6B09EAE6FD8FC83 /* VideoOutputHandler.swift */,
			);
			name = Recording;
			path = Classes/Recording;
			sourceTree = "<group>";
		};
/* End PBXGroup section */

/* Begin PBXHeadersBuildPhase section */
<<<<<<< HEAD
		57578AB321B3611D9AF4EC44F80E2732 /* Headers */ = {
			isa = PBXHeadersBuildPhase;
			buildActionMask = 2147483647;
			files = (
				9E6EDA4B2BA89FD045B294578B32FAFF /* KanvasCamera-umbrella.h in Headers */,
=======
		2689EAB19A43A21656CEB912135DB78A /* Headers */ = {
			isa = PBXHeadersBuildPhase;
			buildActionMask = 2147483647;
			files = (
				263A0CC69E231F4AC788384FBC792C65 /* Pods-KanvasCameraExampleTests-umbrella.h in Headers */,
>>>>>>> 93f1c7ad
			);
			runOnlyForDeploymentPostprocessing = 0;
		};
		81EB145A9991CA6798E9765E7A8866BB /* Headers */ = {
			isa = PBXHeadersBuildPhase;
			buildActionMask = 2147483647;
			files = (
				F2945D5A81499C94708C6C32D64F20BF /* Pods-KanvasCameraExample-umbrella.h in Headers */,
			);
			runOnlyForDeploymentPostprocessing = 0;
		};
<<<<<<< HEAD
		A3D1953093084DB5D755D46653E034F1 /* Headers */ = {
			isa = PBXHeadersBuildPhase;
			buildActionMask = 2147483647;
			files = (
				3E68E44898994237FD44618DDA22F2CC /* TumblrTheme-umbrella.h in Headers */,
				8332911229C98977EDB38CAF3512732D /* UIFont+ComposeFonts.h in Headers */,
				AC50268765DC91B33F7BDF180844147F /* UIFont+Orangina.h in Headers */,
				FAA3D18EF636DF7B7C66CF8ACB6AED20 /* UIFont+PostFonts.h in Headers */,
			);
			runOnlyForDeploymentPostprocessing = 0;
		};
		B891C48D2F3EBB8027AA7FF10243492A /* Headers */ = {
			isa = PBXHeadersBuildPhase;
			buildActionMask = 2147483647;
			files = (
				B8435B7140BDCA41540F056604B2386D /* Pods-KanvasCameraExampleTests-umbrella.h in Headers */,
			);
			runOnlyForDeploymentPostprocessing = 0;
		};
		EB95CE38E0AFD56F38DE44E70F35BD2B /* Headers */ = {
			isa = PBXHeadersBuildPhase;
			buildActionMask = 2147483647;
			files = (
				11F5E2D14E719781997BDB0F500796AD /* Pods-KanvasCameraExample-umbrella.h in Headers */,
=======
		96391C6F63830AF6C579DAE42E408698 /* Headers */ = {
			isa = PBXHeadersBuildPhase;
			buildActionMask = 2147483647;
			files = (
				E991B966771CF26086A5A341D3B6EB80 /* TumblrTheme-umbrella.h in Headers */,
				EC834D442C01171D53CCBA523878C338 /* UIFont+ComposeFonts.h in Headers */,
				5D7E38866F0A6E2F3CAC084C9975BD6C /* UIFont+Orangina.h in Headers */,
				D073C3C1E8F73E9CD4C716400F037ED0 /* UIFont+PostFonts.h in Headers */,
			);
			runOnlyForDeploymentPostprocessing = 0;
		};
		D2F77C384D8BE42DD54680394172ECDD /* Headers */ = {
			isa = PBXHeadersBuildPhase;
			buildActionMask = 2147483647;
			files = (
				C814350810A66253BC81837C2327EA74 /* KanvasCamera-umbrella.h in Headers */,
			);
			runOnlyForDeploymentPostprocessing = 0;
		};
		DB0E5860EF8BEC402369B4198B36E033 /* Headers */ = {
			isa = PBXHeadersBuildPhase;
			buildActionMask = 2147483647;
			files = (
				AA90D38B952D894F9EA242FC97504ED2 /* FBSnapshotTestCase-umbrella.h in Headers */,
				F8DF0374879AD9CA64E209F5E1A423B4 /* FBSnapshotTestCase.h in Headers */,
				AAC4D80E2841DE55D2266A4B67863EC8 /* FBSnapshotTestCasePlatform.h in Headers */,
				27C294AFD2251BF21CAFA97EB53DEDE3 /* FBSnapshotTestController.h in Headers */,
				6F01DF0FB5610799A00AC976F981EB18 /* UIApplication+StrictKeyWindow.h in Headers */,
				D6B1B0AC7F376A0FC6DADEEAA737E508 /* UIImage+Compare.h in Headers */,
				16B6CB23794D995D807EA10E7CEF065E /* UIImage+Diff.h in Headers */,
				700E8CE0FDD79F21D428FC3D54D36C0E /* UIImage+Snapshot.h in Headers */,
>>>>>>> 93f1c7ad
			);
			runOnlyForDeploymentPostprocessing = 0;
		};
/* End PBXHeadersBuildPhase section */

/* Begin PBXNativeTarget section */
<<<<<<< HEAD
		9208F82521C84CC962FB475DC38D3371 /* FBSnapshotTestCase */ = {
=======
		0DA8CB3E5997990B4CA3A9FA2C79D90E /* TumblrTheme */ = {
			isa = PBXNativeTarget;
			buildConfigurationList = 8EF5EB7643580D4DCD3454E3C2DDD476 /* Build configuration list for PBXNativeTarget "TumblrTheme" */;
			buildPhases = (
				96391C6F63830AF6C579DAE42E408698 /* Headers */,
				9AEE1FFA09F96A8B8EC05D851D919D81 /* Sources */,
				FDEB74159886CA24835CA7C55EBD061B /* Frameworks */,
				56172828B62205C4866A1BF5AA9CEC8D /* Resources */,
			);
			buildRules = (
			);
			dependencies = (
			);
			name = TumblrTheme;
			productName = TumblrTheme;
			productReference = 9086746C9C84253F3F2FEAFC20905062 /* TumblrTheme.framework */;
			productType = "com.apple.product-type.framework";
		};
		6D3ACFDE390FE76465A1132EC9A7DF15 /* FBSnapshotTestCase */ = {
			isa = PBXNativeTarget;
			buildConfigurationList = 03D68F182B52805E401158BD5F41DB73 /* Build configuration list for PBXNativeTarget "FBSnapshotTestCase" */;
			buildPhases = (
				DB0E5860EF8BEC402369B4198B36E033 /* Headers */,
				2CD5F61591AA8042F095AF1CA65FB559 /* Sources */,
				927FE7C162AC0C9B92452EC961D030A9 /* Frameworks */,
				F60B73BD76BA6D49ADA1A7618A78389F /* Resources */,
			);
			buildRules = (
			);
			dependencies = (
			);
			name = FBSnapshotTestCase;
			productName = FBSnapshotTestCase;
			productReference = 76D045A466A845C24D363E74691CB4DC /* FBSnapshotTestCase.framework */;
			productType = "com.apple.product-type.framework";
		};
		6F9CF3FDD855BFE38222D0D2684C0CF1 /* Pods-KanvasCameraExample */ = {
>>>>>>> 93f1c7ad
			isa = PBXNativeTarget;
			buildConfigurationList = 42FFEA4CCDCA88B6B44DBAB528563BB0 /* Build configuration list for PBXNativeTarget "Pods-KanvasCameraExample" */;
			buildPhases = (
				81EB145A9991CA6798E9765E7A8866BB /* Headers */,
				6535DE544C1A5A183D02FFEB5CFFA29B /* Sources */,
				F7C1F90D237CFD1836498B7ED271AC7B /* Frameworks */,
				C43D50E36635C8CD569F7590BB7B6F1E /* Resources */,
			);
			buildRules = (
			);
			dependencies = (
				ED787FDB81F1CA0BF15BD8D0A1145EFF /* PBXTargetDependency */,
				B7AF182087F1D9E2FB5158C04D8B63E5 /* PBXTargetDependency */,
			);
			name = "Pods-KanvasCameraExample";
			productName = "Pods-KanvasCameraExample";
			productReference = 76E63973A7386B51619029224BC76046 /* Pods_KanvasCameraExample.framework */;
			productType = "com.apple.product-type.framework";
		};
		7B732781A5E88589DB011A1244BB8F49 /* KanvasCamera */ = {
			isa = PBXNativeTarget;
			buildConfigurationList = 36AC774CC866CB95439C152A5A73C261 /* Build configuration list for PBXNativeTarget "KanvasCamera" */;
			buildPhases = (
				D2F77C384D8BE42DD54680394172ECDD /* Headers */,
				5F32A547B5B56AEE3252B538E6610FDA /* Sources */,
				497ABDF8C7E51B7E83F5FFE2A6865EEB /* Frameworks */,
				BB424415D498E092B599D884AF388F7B /* Resources */,
			);
			buildRules = (
			);
			dependencies = (
				AFC148D05CBD9537ED03EE331CF5BFB8 /* PBXTargetDependency */,
			);
			name = KanvasCamera;
			productName = KanvasCamera;
			productReference = FF7DAC5807A1E0065701E750047CAD57 /* KanvasCamera.framework */;
			productType = "com.apple.product-type.framework";
		};
		98A79B39739AB3278C3621A18061F8C9 /* Pods-KanvasCameraExampleTests */ = {
			isa = PBXNativeTarget;
			buildConfigurationList = B2DFD4E2B2C681CD6ED42AD4B356A993 /* Build configuration list for PBXNativeTarget "Pods-KanvasCameraExampleTests" */;
			buildPhases = (
				2689EAB19A43A21656CEB912135DB78A /* Headers */,
				03FB7AD6A98DF435626E38D9EE1CFD85 /* Sources */,
				D358579B7539DE28B73D13EA83BFFFD3 /* Frameworks */,
				C20BC1D935444D17A5853789DD25EC37 /* Resources */,
			);
			buildRules = (
			);
			dependencies = (
				6F80448E773C8E4C6E026D7FF161348D /* PBXTargetDependency */,
				1FD2B968DC0DD574B1A3D4D41D1AF874 /* PBXTargetDependency */,
				364B8F878D7CB3330F745993405D49FC /* PBXTargetDependency */,
			);
			name = "Pods-KanvasCameraExampleTests";
			productName = "Pods-KanvasCameraExampleTests";
			productReference = 4F87850D339D5C513189AA83920DE976 /* Pods_KanvasCameraExampleTests.framework */;
			productType = "com.apple.product-type.framework";
		};
		B95B8A8328854477A783856263D1CD99 /* KanvasCamera */ = {
			isa = PBXNativeTarget;
			buildConfigurationList = 536F23B20D4FE1D59A40DC11E443F6DE /* Build configuration list for PBXNativeTarget "KanvasCamera" */;
			buildPhases = (
				57578AB321B3611D9AF4EC44F80E2732 /* Headers */,
				E4617611467B0D51E2C56231DFB36159 /* Sources */,
				515CFF1D986C27FD4F77F9915A293A05 /* Frameworks */,
				93BC456E7D715F32FF5956D91A19E32E /* Resources */,
			);
			buildRules = (
			);
			dependencies = (
				60ABDA5A1180C8E99EEF9594E422EE37 /* PBXTargetDependency */,
			);
			name = KanvasCamera;
			productName = KanvasCamera;
			productReference = 5FD68ADA6A7326A841BA2B837E414976 /* KanvasCamera.framework */;
			productType = "com.apple.product-type.framework";
		};
		FF327441E13505E930F290DDA5E08B32 /* TumblrTheme */ = {
			isa = PBXNativeTarget;
			buildConfigurationList = ABD379375B0ED2B9E6DB8F6CB1B42352 /* Build configuration list for PBXNativeTarget "TumblrTheme" */;
			buildPhases = (
				A3D1953093084DB5D755D46653E034F1 /* Headers */,
				A570A445CB212FDE449EFC5B8BBD261B /* Sources */,
				BBD54E5545640F63FA256FB701FF17BD /* Frameworks */,
				DAEFE8C3E89B5E5579CB9869CD5EC35B /* Resources */,
			);
			buildRules = (
			);
			dependencies = (
			);
			name = TumblrTheme;
			productName = TumblrTheme;
			productReference = CA3170FC59A10F5B44F55FD885027806 /* TumblrTheme.framework */;
			productType = "com.apple.product-type.framework";
		};
/* End PBXNativeTarget section */

/* Begin PBXProject section */
		BFDFE7DC352907FC980B868725387E98 /* Project object */ = {
			isa = PBXProject;
			attributes = {
				LastSwiftUpdateCheck = 0930;
				LastUpgradeCheck = 0930;
			};
			buildConfigurationList = 4821239608C13582E20E6DA73FD5F1F9 /* Build configuration list for PBXProject "Pods" */;
			compatibilityVersion = "Xcode 3.2";
			developmentRegion = English;
			hasScannedForEncodings = 0;
			knownRegions = (
				en,
			);
			mainGroup = CF1408CF629C7361332E53B88F7BD30C;
			productRefGroup = 83ADAD803F6E1772C40974BBFC93D36F /* Products */;
			projectDirPath = "";
			projectRoot = "";
			targets = (
<<<<<<< HEAD
				9208F82521C84CC962FB475DC38D3371 /* FBSnapshotTestCase */,
				B95B8A8328854477A783856263D1CD99 /* KanvasCamera */,
				964B949F0C56BD5F5E9C82F32D232C81 /* Pods-KanvasCameraExample */,
				A07CC9037210A2846F795985F4A3CF11 /* Pods-KanvasCameraExampleTests */,
				FF327441E13505E930F290DDA5E08B32 /* TumblrTheme */,
=======
				6D3ACFDE390FE76465A1132EC9A7DF15 /* FBSnapshotTestCase */,
				7B732781A5E88589DB011A1244BB8F49 /* KanvasCamera */,
				6F9CF3FDD855BFE38222D0D2684C0CF1 /* Pods-KanvasCameraExample */,
				98A79B39739AB3278C3621A18061F8C9 /* Pods-KanvasCameraExampleTests */,
				0DA8CB3E5997990B4CA3A9FA2C79D90E /* TumblrTheme */,
>>>>>>> 93f1c7ad
			);
		};
/* End PBXProject section */

/* Begin PBXResourcesBuildPhase section */
		56172828B62205C4866A1BF5AA9CEC8D /* Resources */ = {
			isa = PBXResourcesBuildPhase;
			buildActionMask = 2147483647;
			files = (
			);
			runOnlyForDeploymentPostprocessing = 0;
		};
<<<<<<< HEAD
		907C480FFE645376A8A13CD2651B601D /* Resources */ = {
			isa = PBXResourcesBuildPhase;
			buildActionMask = 2147483647;
			files = (
			);
			runOnlyForDeploymentPostprocessing = 0;
		};
		93BC456E7D715F32FF5956D91A19E32E /* Resources */ = {
=======
		BB424415D498E092B599D884AF388F7B /* Resources */ = {
			isa = PBXResourcesBuildPhase;
			buildActionMask = 2147483647;
			files = (
				6C76BCBB3EE0D39192CFFD810DC4465B /* Assets.xcassets in Resources */,
				BD35F7CDF7742DAD63CBB4AFEF5B440F /* silence.aac in Resources */,
			);
			runOnlyForDeploymentPostprocessing = 0;
		};
		C20BC1D935444D17A5853789DD25EC37 /* Resources */ = {
>>>>>>> 93f1c7ad
			isa = PBXResourcesBuildPhase;
			buildActionMask = 2147483647;
			files = (
				26C2E5782C988186D02FFA29C1EC605D /* Assets.xcassets in Resources */,
				8653F3143B4A73C4B5D0EA6C36C64DEC /* Shaders in Resources */,
				528020F7FF085F75591980D7891A87C6 /* silence.aac in Resources */,
			);
			runOnlyForDeploymentPostprocessing = 0;
		};
<<<<<<< HEAD
		AD4E4321B395852DC07143FDAF5069AF /* Resources */ = {
=======
		C43D50E36635C8CD569F7590BB7B6F1E /* Resources */ = {
>>>>>>> 93f1c7ad
			isa = PBXResourcesBuildPhase;
			buildActionMask = 2147483647;
			files = (
			);
			runOnlyForDeploymentPostprocessing = 0;
		};
<<<<<<< HEAD
		DAEFE8C3E89B5E5579CB9869CD5EC35B /* Resources */ = {
=======
		F60B73BD76BA6D49ADA1A7618A78389F /* Resources */ = {
>>>>>>> 93f1c7ad
			isa = PBXResourcesBuildPhase;
			buildActionMask = 2147483647;
			files = (
			);
			runOnlyForDeploymentPostprocessing = 0;
		};
/* End PBXResourcesBuildPhase section */

/* Begin PBXSourcesBuildPhase section */
		03FB7AD6A98DF435626E38D9EE1CFD85 /* Sources */ = {
			isa = PBXSourcesBuildPhase;
			buildActionMask = 2147483647;
			files = (
				C3C013CFF7E96316C79710BD0EBAA2E1 /* Pods-KanvasCameraExampleTests-dummy.m in Sources */,
			);
			runOnlyForDeploymentPostprocessing = 0;
		};
<<<<<<< HEAD
		A570A445CB212FDE449EFC5B8BBD261B /* Sources */ = {
			isa = PBXSourcesBuildPhase;
			buildActionMask = 2147483647;
			files = (
				AA894279E086CCE5DB509B4D05A3D073 /* TumblrTheme-dummy.m in Sources */,
				96DCE640098BA1AA8E20F43EF9DA8BE1 /* UIColor+SharedColors.swift in Sources */,
				50A356C51FF47F95834DF26ABFA93A75 /* UIColor+Util.swift in Sources */,
				0D835438842E5A4AE57DD052BA5BD3CE /* UIFont+ComposeFonts.m in Sources */,
				7AAF3F816743490C387722672CD00359 /* UIFont+Orangina.m in Sources */,
				94CDB9F27A532501BCDF2958F41B772C /* UIFont+PostFonts.m in Sources */,
				778D7B0201A2F7E5E390D35F26118655 /* UIFont+TumblrTheme.swift in Sources */,
=======
		2CD5F61591AA8042F095AF1CA65FB559 /* Sources */ = {
			isa = PBXSourcesBuildPhase;
			buildActionMask = 2147483647;
			files = (
				2C8E41D43E185E62965404EC1F236FA0 /* FBSnapshotTestCase-dummy.m in Sources */,
				26D3EEFCFCA6DC9A4EB8EAD9703ECD98 /* FBSnapshotTestCase.m in Sources */,
				E3B86D234BC43FB8877126BFDD760867 /* FBSnapshotTestCasePlatform.m in Sources */,
				832DC61A7CA632444CD6DA46EF6491FC /* FBSnapshotTestController.m in Sources */,
				33CD52558D8E2F820100C8753AA2F32F /* SwiftSupport.swift in Sources */,
				CFA869102744DB995F3AC930E96E3AFF /* UIApplication+StrictKeyWindow.m in Sources */,
				D428498A1A70F3DB2F9D9C921989E6B8 /* UIImage+Compare.m in Sources */,
				E7F0B09F899DBFE173736F8AE258ED48 /* UIImage+Diff.m in Sources */,
				24DEF3AF3296F229268D80B50E433240 /* UIImage+Snapshot.m in Sources */,
>>>>>>> 93f1c7ad
			);
			runOnlyForDeploymentPostprocessing = 0;
		};
		5F32A547B5B56AEE3252B538E6610FDA /* Sources */ = {
			isa = PBXSourcesBuildPhase;
			buildActionMask = 2147483647;
			files = (
				227F2FFE950E5A4751D64EAE5120E820 /* ActionsView.swift in Sources */,
				37502C1949ABBEDC4C805E72E4574810 /* Array+Move.swift in Sources */,
				BE357877E1A26D927C7E96481C2B4501 /* AVURLAsset+Thumbnail.swift in Sources */,
				4D46B502041E1C627CF4B5FEA6A1C0DF /* CameraController.swift in Sources */,
				654AE7D899DE02262A56BCA46499B72B /* CameraInputController.swift in Sources */,
				DCC057D4516B46B2D4E3ED86A88B1811 /* CameraInputControllerDelegate.swift in Sources */,
				59A71123327AB31F7769F7CBF780C24C /* CameraInputOutput.swift in Sources */,
				9EB28D5805ED91DBA03B97BBFBC0EC9D /* CameraOption.swift in Sources */,
				36A83097D9EC4C9F97B4A33BDC7BB054 /* CameraPreviewView.swift in Sources */,
				BAB8F59FAE5E0C141E49540069AC7437 /* CameraPreviewViewController.swift in Sources */,
				41A0E10161A3EE0A9B2BE8223217748B /* CameraRecorder.swift in Sources */,
				5BB043F4CE90E9BED120891C94F6F71C /* CameraRecordingProtocol.swift in Sources */,
				55F52986AF50AEE562B49AA9E0699730 /* CameraSegmentHandler.swift in Sources */,
				FEEDC20245AE3E01DC4C35CA7275592D /* CameraSettings.swift in Sources */,
				F74F49A1A821ECF9762425AFF149105E /* CameraView.swift in Sources */,
				F7F6A0BB7455CE334AD1DCED0E9313D3 /* CameraZoomHandler.swift in Sources */,
				C0594657CDFBAC13228249D2C4599438 /* CGRect+Center.swift in Sources */,
				3C6759C21EFAFC7DA51BB33746BE89C4 /* ClosedRange+Clamp.swift in Sources */,
				C090A9CD27B25F273AF7C299BA2B9AEC /* Device.swift in Sources */,
				5D0064173CC0B3670AF0FC5B7B89DB23 /* ExtendedButton.swift in Sources */,
				DCF16A78B04FF957A9366292726D05AB /* ExtendedStackView.swift in Sources */,
				15A30D675C88B264E7E638A3EF4F7174 /* GifVideoOutputHandler.swift in Sources */,
				CB303DD7CD7DA8BC5C64CD0FCA077C3E /* IgnoreTouchesCollectionView.swift in Sources */,
				5205EA930BF1E8F1CDBBBC03B57F8F69 /* IgnoreTouchesView.swift in Sources */,
				3EFC6131D980DBE882070F767E9212A6 /* ImagePreviewController.swift in Sources */,
				B79087472EE2706FBD7A8CAD06344975 /* KanvasCamera-dummy.m in Sources */,
				2C6849CB506C59DC63A572A8FD80791C /* KanvasCameraAnalyticsProvider.swift in Sources */,
				68AADB812BBA784C31696DEAE9B3787C /* KanvasCameraColors.swift in Sources */,
				AFAFB7DD52F8DD25A25846CB13AB87B6 /* KanvasCameraImages.swift in Sources */,
				70013CBBF1B0025CC4766D8ED32A48B4 /* KanvasCameraStrings.swift in Sources */,
				CDA3B93C5274343C1F7C75840CA6AFC7 /* KanvasCameraTimes.swift in Sources */,
				5D8F69DF4E833EE5119CCDF2E67FB49D /* LoadingIndicatorView.swift in Sources */,
				C7C1BCD8B904A7A21AEC58260F2C6445 /* MediaClip.swift in Sources */,
				C64329276707E1BD7AFED8086A28153A /* MediaClipsCollectionCell.swift in Sources */,
				ACBC1C1F1FD205B8504BA3EBCBFFC03E /* MediaClipsCollectionController.swift in Sources */,
				F2ACDD83719A68854AAB8EFC18461EFC /* MediaClipsCollectionView.swift in Sources */,
				9E4C5464AC0415C60E00C9E9481B2B9B /* MediaClipsEditorView.swift in Sources */,
				7E38B2BD0E32DC9DD8BEBD3675C62A27 /* MediaClipsEditorViewController.swift in Sources */,
				0AD660D360680F8174EFA9B1D483E134 /* ModalController.swift in Sources */,
				7F87F0D99875F7B71D9D7D9286FD73C5 /* ModalPresentationAnimationController.swift in Sources */,
				724394BA86606324489FEC4583779028 /* ModalPresentationController.swift in Sources */,
				22AFF704C58CE21D6D1F33DFE4EF374D /* ModalView.swift in Sources */,
				A87668869A4CE80F8C44E0610589F942 /* ModalViewModel.swift in Sources */,
				B1A81BEAE54DF888FF9281E917A74BC6 /* ModeButtonView.swift in Sources */,
				0DC2CE7F22939511D769A59DE54FC2E9 /* ModeSelectorAndShootController.swift in Sources */,
				8E4219DF1201C6090A3636552723467C /* ModeSelectorAndShootView.swift in Sources */,
				548D7967079CFDEB4A51948E10B8022E /* NSURL+Media.swift in Sources */,
				F60C3BF019C30AC5A3E02C5A9AF47185 /* OptionsController.swift in Sources */,
				0FDE377EE37A3372AFDE4369A34D1318 /* OptionsStackView.swift in Sources */,
				4E8D9B1BC679B3550EA0CDECE8449ECE /* OptionView.swift in Sources */,
				E61D12C5E6F306AD14D6187C92A237E4 /* PhotoOutputHandler.swift in Sources */,
				4E7C0C3B143C93DE410D84270676CDC7 /* Queue.swift in Sources */,
				09F264B0CFA3C0D8416C3E826327776A /* ShootButtonView.swift in Sources */,
				94E6E11BD9B2F2D58ED67C7C9992F01D /* UIButton+Shadows.swift in Sources */,
				83FBA1B20157B1E1B6F8FAC92C660183 /* UICollectionView+Cells.swift in Sources */,
				220566475C4A56FDF20F0E2693501373 /* UIFont+Utils.swift in Sources */,
				CB36CA7085B2C1E2BDACC33A447E7A63 /* UIImage+Camera.swift in Sources */,
				A879B5AF2651CAD3FCC8736AAD12D317 /* UIImage+FlipLeftMirrored.swift in Sources */,
				0BD18FDEB8980219D3732E22DEC1635B /* UIUpdate.swift in Sources */,
				7F0F7A996AC45F58950E9BBD493520E4 /* UIView+Layout.swift in Sources */,
				886C5BE6BACD12645605F46159FD0DAA /* UIViewController+Load.swift in Sources */,
				5958094DFAA4F27963F6F44BA545D25B /* VideoOutputHandler.swift in Sources */,
			);
			runOnlyForDeploymentPostprocessing = 0;
		};
<<<<<<< HEAD
		E4617611467B0D51E2C56231DFB36159 /* Sources */ = {
			isa = PBXSourcesBuildPhase;
			buildActionMask = 2147483647;
			files = (
				0894B7A431E961B8682D7CC42C1C0E3D /* ActionsView.swift in Sources */,
				538D333457DBC97309002924B4200906 /* Array+Move.swift in Sources */,
				8EB9C652C9C678BB0B72B4ECB4C27B3B /* AVURLAsset+Thumbnail.swift in Sources */,
				2C3F90A559F9CF89BD07B09861C7DCDD /* CameraController.swift in Sources */,
				3A9FF525667FFDAB45EE2B6F57158E28 /* CameraInputController.swift in Sources */,
				A6B77ED6EFB58879E75F86966530F76D /* CameraInputControllerDelegate.swift in Sources */,
				C111D45F709F2F2D5AE895A53E43534C /* CameraInputOutput.swift in Sources */,
				D86EB6C4175BA8BC5B54994B881AB053 /* CameraOption.swift in Sources */,
				CB8EBBE0F841C1CB4A4BCCCD3C15E7E3 /* CameraPreviewView.swift in Sources */,
				FF58EC7090BACAE19DFAD013965F3FA0 /* CameraPreviewViewController.swift in Sources */,
				2E5B3630307F2949434E7452CB3C80F9 /* CameraRecorder.swift in Sources */,
				2D1CB3A6B05EEAD251ABBF82CD8009A2 /* CameraRecordingProtocol.swift in Sources */,
				A60D2EC94A6B1C45182C2A6BD6C0F5CC /* CameraSegmentHandler.swift in Sources */,
				09DBCF9ECA4A19D699B65842A5BECBE8 /* CameraSettings.swift in Sources */,
				B9EDAB4E5492384B04203685F88B8155 /* CameraView.swift in Sources */,
				F2D0D4ED15DDE72FD2E3A7B6849ACB7C /* CameraZoomHandler.swift in Sources */,
				231A148778F77BF4D065503DA90484F9 /* CGRect+Center.swift in Sources */,
				4A8CE6E3D56AB715FE2B2A1ED369C256 /* ClosedRange+Clamp.swift in Sources */,
				15D2181A97BA0CB4E23EC2E4D48AA470 /* CVPixelBuffer+copy.swift in Sources */,
				B2C85129ED0501EA2187D8B7EF42A1F2 /* Device.swift in Sources */,
				8D9D9758ED9BC46E60539190C2A8BAB3 /* ExtendedButton.swift in Sources */,
				F544DD2C1CC59FD2046CD70092E91ED2 /* ExtendedStackView.swift in Sources */,
				B460691C68A388D9778873194E827B2F /* Filter.swift in Sources */,
				D2B6BD360B3E59F6FA4B482E0E4A96FB /* FilteredInputViewController.swift in Sources */,
				781081C2FFCD6983532C73F19D663E19 /* FilterProtocol.swift in Sources */,
				DC6802AF87855BC6AD57E6130B2CDDCA /* GifVideoOutputHandler.swift in Sources */,
				37E0FC5F658B7147EF81089C9CC652BE /* GLError.swift in Sources */,
				D89DBB1B60BA3127D4A23F047A9656EE /* GLPixelBufferView.swift in Sources */,
				D1225BE1F4D069845D09A42056A9F4EE /* GLRenderer.swift in Sources */,
				A9E2F380B12DE77CE2D83AD13B279C6C /* GLTexture.swift in Sources */,
				F7DC4EE1D51879248C34631A724411E1 /* IgnoreTouchesCollectionView.swift in Sources */,
				FD7753A12CB10BA80B30E1584C31F945 /* IgnoreTouchesView.swift in Sources */,
				CE92A9E07C2815233C3B67B51386272B /* ImagePreviewController.swift in Sources */,
				01D2315655C5831F13DC487D33B64C6C /* KanvasCamera-dummy.m in Sources */,
				E1DF20A3013A62824CE857281583A30D /* KanvasCameraAnalyticsProvider.swift in Sources */,
				EEDD287FD6E183441E92ECDE6AE7E688 /* KanvasCameraColors.swift in Sources */,
				3CFCF020F478BD4DAB95C216CBEBFF56 /* KanvasCameraImages.swift in Sources */,
				729F57D4368AA5B237ABE3D25D250907 /* KanvasCameraStrings.swift in Sources */,
				9A14D54EF5D684C89B7A64A0922EA87C /* KanvasCameraTimes.swift in Sources */,
				3CA2DD628E9008160301ECF2474D2AC0 /* LoadingIndicatorView.swift in Sources */,
				ADA7B87E56D433708DA83723C270AB9B /* MediaClip.swift in Sources */,
				A5F0568330AC9CCFBE7F46D31AF43394 /* MediaClipsCollectionCell.swift in Sources */,
				5123D07F48CB5C6B740E430F4913F89B /* MediaClipsCollectionController.swift in Sources */,
				8C949C4AA53E0CA8231168286A6392E6 /* MediaClipsCollectionView.swift in Sources */,
				F1C2C12404558D384B7F54CBCBEF3935 /* MediaClipsEditorView.swift in Sources */,
				706C7F604CC012E936461B48B951814B /* MediaClipsEditorViewController.swift in Sources */,
				8935B7DF82BA23DB02119BDFA601FD76 /* ModalController.swift in Sources */,
				AA0CB73FF7485FA47907F821B2DB13CC /* ModalPresentationAnimationController.swift in Sources */,
				A521DD5DC047992621107DE0E03879F8 /* ModalPresentationController.swift in Sources */,
				51EE66E001F0F59182F57AE43577896F /* ModalView.swift in Sources */,
				834BFEBCA8B4F7C399EAC6AABB9BBC58 /* ModalViewModel.swift in Sources */,
				B7013E3424568158900249080629B961 /* ModeButtonView.swift in Sources */,
				975CABF7B969BAE3877B969409B9E267 /* ModeSelectorAndShootController.swift in Sources */,
				5682FBBE7F82C19D89DDAB7027DF353E /* ModeSelectorAndShootView.swift in Sources */,
				9367373FECF3B2C2EC1519B138AB078E /* NSURL+Media.swift in Sources */,
				D4A1C90F263DF4219E675B84249795B9 /* NumTypes+Conversion.swift in Sources */,
				03C8526A283A68B14E03DED1E64335ED /* OptionsController.swift in Sources */,
				C89B78956242CFEE58FB1F6353E78154 /* OptionsStackView.swift in Sources */,
				0EB343CE8FA2A114152DBA00765323E1 /* OptionView.swift in Sources */,
				44EC8030267F472F0DAD94D75A30F27F /* PhotoOutputHandler.swift in Sources */,
				AC0E44CD96FFAD86CC76BCC942882C35 /* Queue.swift in Sources */,
				23E2CDF9FD5F79FE5666898063309452 /* Shader.swift in Sources */,
				6C72D6BED8D1581FFE47F7B2DDE6AFCC /* ShaderUtilities.swift in Sources */,
				05B959747A12A9AEF2AC8FF4E484B193 /* ShootButtonView.swift in Sources */,
				6A2913B3A2F5797546B8E4EEC97C4CBB /* UIButton+Shadows.swift in Sources */,
				7C690BA33DC80CAD42E559BDDBF9C774 /* UICollectionView+Cells.swift in Sources */,
				F7C93F655E48B6725D9463A5BF411F92 /* UIFont+Utils.swift in Sources */,
				85FEA57FC978E5A67BDABFB2B556AEC0 /* UIImage+Camera.swift in Sources */,
				5653DCDF2E8D544A3C42EC264A84D6EF /* UIImage+FlipLeftMirrored.swift in Sources */,
				6F68AFAADB75958D79DB796304621470 /* UIImage+PixelBuffer.swift in Sources */,
				CBA11A753AF5CBDC4DC10F0C7A2B6658 /* UIUpdate.swift in Sources */,
				78DFA18135F874077D08F9263CE66C3D /* UIView+Layout.swift in Sources */,
				0F7D4AF43125DC7F4964179EA0C3B892 /* UIViewController+Load.swift in Sources */,
				2E7B270303289B4C81F800984B3E1325 /* VideoOutputHandler.swift in Sources */,
=======
		6535DE544C1A5A183D02FFEB5CFFA29B /* Sources */ = {
			isa = PBXSourcesBuildPhase;
			buildActionMask = 2147483647;
			files = (
				CC06C4112E127C5262D5911F76903BC4 /* Pods-KanvasCameraExample-dummy.m in Sources */,
>>>>>>> 93f1c7ad
			);
			runOnlyForDeploymentPostprocessing = 0;
		};
		9AEE1FFA09F96A8B8EC05D851D919D81 /* Sources */ = {
			isa = PBXSourcesBuildPhase;
			buildActionMask = 2147483647;
			files = (
				694B0E00FA3413E2D8677893F29031C7 /* TumblrTheme-dummy.m in Sources */,
				D1CBB4E9C162CF4D035C0318192BBC39 /* UIColor+SharedColors.swift in Sources */,
				D1377D3C8F57A0510272241231AC9103 /* UIColor+Util.swift in Sources */,
				8162651CBCAF2476108144D838909522 /* UIFont+ComposeFonts.m in Sources */,
				CEA467F242778D595730E60505262E5B /* UIFont+Orangina.m in Sources */,
				B3A105C6A5F4D4904621AED1035E241D /* UIFont+PostFonts.m in Sources */,
				617760D80C4E5A356E61541937AD8EA1 /* UIFont+TumblrTheme.swift in Sources */,
			);
			runOnlyForDeploymentPostprocessing = 0;
		};
/* End PBXSourcesBuildPhase section */

/* Begin PBXTargetDependency section */
		1FD2B968DC0DD574B1A3D4D41D1AF874 /* PBXTargetDependency */ = {
			isa = PBXTargetDependency;
			name = KanvasCamera;
<<<<<<< HEAD
			target = B95B8A8328854477A783856263D1CD99 /* KanvasCamera */;
			targetProxy = F70DF6599B0193D89BCBB284F3F9AFBD /* PBXContainerItemProxy */;
=======
			target = 7B732781A5E88589DB011A1244BB8F49 /* KanvasCamera */;
			targetProxy = 4BF99FB77AD2F931D3FADE629B362E34 /* PBXContainerItemProxy */;
>>>>>>> 93f1c7ad
		};
		364B8F878D7CB3330F745993405D49FC /* PBXTargetDependency */ = {
			isa = PBXTargetDependency;
			name = TumblrTheme;
			target = 0DA8CB3E5997990B4CA3A9FA2C79D90E /* TumblrTheme */;
			targetProxy = 5F1DD224199DC1A7A6191AA723291E34 /* PBXContainerItemProxy */;
		};
		6F80448E773C8E4C6E026D7FF161348D /* PBXTargetDependency */ = {
			isa = PBXTargetDependency;
<<<<<<< HEAD
			name = KanvasCamera;
			target = B95B8A8328854477A783856263D1CD99 /* KanvasCamera */;
			targetProxy = 05BAA9A24FD9321C0C2BEB5CF4F58B96 /* PBXContainerItemProxy */;
		};
		60ABDA5A1180C8E99EEF9594E422EE37 /* PBXTargetDependency */ = {
			isa = PBXTargetDependency;
			name = TumblrTheme;
			target = FF327441E13505E930F290DDA5E08B32 /* TumblrTheme */;
			targetProxy = 911F4C65FD2E1165443C6EC05FDB670A /* PBXContainerItemProxy */;
=======
			name = FBSnapshotTestCase;
			target = 6D3ACFDE390FE76465A1132EC9A7DF15 /* FBSnapshotTestCase */;
			targetProxy = 215EBA8D406B58C0B52DA5446C57E5BB /* PBXContainerItemProxy */;
		};
		AFC148D05CBD9537ED03EE331CF5BFB8 /* PBXTargetDependency */ = {
			isa = PBXTargetDependency;
			name = TumblrTheme;
			target = 0DA8CB3E5997990B4CA3A9FA2C79D90E /* TumblrTheme */;
			targetProxy = BF54BB1D570A3F6BCCE3EBD72944CBD6 /* PBXContainerItemProxy */;
>>>>>>> 93f1c7ad
		};
		B7AF182087F1D9E2FB5158C04D8B63E5 /* PBXTargetDependency */ = {
			isa = PBXTargetDependency;
			name = TumblrTheme;
<<<<<<< HEAD
			target = FF327441E13505E930F290DDA5E08B32 /* TumblrTheme */;
			targetProxy = 89A27D0BAA1B9CAF2F16D5FD3A07915B /* PBXContainerItemProxy */;
=======
			target = 0DA8CB3E5997990B4CA3A9FA2C79D90E /* TumblrTheme */;
			targetProxy = F33EDCC1F8D0B10535F0BB3F7B51EDCF /* PBXContainerItemProxy */;
>>>>>>> 93f1c7ad
		};
		ED787FDB81F1CA0BF15BD8D0A1145EFF /* PBXTargetDependency */ = {
			isa = PBXTargetDependency;
<<<<<<< HEAD
			name = TumblrTheme;
			target = FF327441E13505E930F290DDA5E08B32 /* TumblrTheme */;
			targetProxy = 0CF11EEE895819E925851559B81635C9 /* PBXContainerItemProxy */;
=======
			name = KanvasCamera;
			target = 7B732781A5E88589DB011A1244BB8F49 /* KanvasCamera */;
			targetProxy = FE56C1FEF003759A8A01BAD483A21420 /* PBXContainerItemProxy */;
>>>>>>> 93f1c7ad
		};
/* End PBXTargetDependency section */

/* Begin XCBuildConfiguration section */
		207F489896E009F18561A6D63B797534 /* Debug */ = {
			isa = XCBuildConfiguration;
			baseConfigurationReference = A3E695DA8FCBF37901A2F3846BFA65CF /* TumblrTheme.xcconfig */;
			buildSettings = {
				CLANG_ENABLE_OBJC_WEAK = NO;
				CODE_SIGN_IDENTITY = "";
				"CODE_SIGN_IDENTITY[sdk=appletvos*]" = "";
				"CODE_SIGN_IDENTITY[sdk=iphoneos*]" = "";
				"CODE_SIGN_IDENTITY[sdk=watchos*]" = "";
				CURRENT_PROJECT_VERSION = 1;
				DEFINES_MODULE = YES;
				DYLIB_COMPATIBILITY_VERSION = 1;
				DYLIB_CURRENT_VERSION = 1;
				DYLIB_INSTALL_NAME_BASE = "@rpath";
				GCC_PREFIX_HEADER = "Target Support Files/TumblrTheme/TumblrTheme-prefix.pch";
				INFOPLIST_FILE = "Target Support Files/TumblrTheme/TumblrTheme-Info.plist";
				INSTALL_PATH = "$(LOCAL_LIBRARY_DIR)/Frameworks";
				IPHONEOS_DEPLOYMENT_TARGET = 11.0;
				LD_RUNPATH_SEARCH_PATHS = (
					"$(inherited)",
					"@executable_path/Frameworks",
					"@loader_path/Frameworks",
				);
				MODULEMAP_FILE = "Target Support Files/TumblrTheme/TumblrTheme.modulemap";
				PRODUCT_MODULE_NAME = TumblrTheme;
				PRODUCT_NAME = TumblrTheme;
				SDKROOT = iphoneos;
				SKIP_INSTALL = YES;
				SWIFT_ACTIVE_COMPILATION_CONDITIONS = "$(inherited) ";
				SWIFT_VERSION = 4.2;
				TARGETED_DEVICE_FAMILY = "1,2";
				VERSIONING_SYSTEM = "apple-generic";
				VERSION_INFO_PREFIX = "";
			};
			name = Debug;
		};
		4CE281642D6EE9FAB113046B4B6328A0 /* Release */ = {
			isa = XCBuildConfiguration;
			buildSettings = {
				ALWAYS_SEARCH_USER_PATHS = NO;
				CLANG_ANALYZER_NONNULL = YES;
				CLANG_ANALYZER_NUMBER_OBJECT_CONVERSION = YES_AGGRESSIVE;
				CLANG_CXX_LANGUAGE_STANDARD = "gnu++14";
				CLANG_CXX_LIBRARY = "libc++";
				CLANG_ENABLE_MODULES = YES;
				CLANG_ENABLE_OBJC_ARC = YES;
				CLANG_ENABLE_OBJC_WEAK = YES;
				CLANG_WARN_BLOCK_CAPTURE_AUTORELEASING = YES;
				CLANG_WARN_BOOL_CONVERSION = YES;
				CLANG_WARN_COMMA = YES;
				CLANG_WARN_CONSTANT_CONVERSION = YES;
				CLANG_WARN_DEPRECATED_OBJC_IMPLEMENTATIONS = YES;
				CLANG_WARN_DIRECT_OBJC_ISA_USAGE = YES_ERROR;
				CLANG_WARN_DOCUMENTATION_COMMENTS = YES;
				CLANG_WARN_EMPTY_BODY = YES;
				CLANG_WARN_ENUM_CONVERSION = YES;
				CLANG_WARN_INFINITE_RECURSION = YES;
				CLANG_WARN_INT_CONVERSION = YES;
				CLANG_WARN_NON_LITERAL_NULL_CONVERSION = YES;
				CLANG_WARN_OBJC_IMPLICIT_RETAIN_SELF = YES;
				CLANG_WARN_OBJC_LITERAL_CONVERSION = YES;
				CLANG_WARN_OBJC_ROOT_CLASS = YES_ERROR;
				CLANG_WARN_RANGE_LOOP_ANALYSIS = YES;
				CLANG_WARN_STRICT_PROTOTYPES = YES;
				CLANG_WARN_SUSPICIOUS_MOVE = YES;
				CLANG_WARN_UNGUARDED_AVAILABILITY = YES_AGGRESSIVE;
				CLANG_WARN_UNREACHABLE_CODE = YES;
				CLANG_WARN__DUPLICATE_METHOD_MATCH = YES;
				COPY_PHASE_STRIP = NO;
				DEBUG_INFORMATION_FORMAT = "dwarf-with-dsym";
				ENABLE_NS_ASSERTIONS = NO;
				ENABLE_STRICT_OBJC_MSGSEND = YES;
				GCC_C_LANGUAGE_STANDARD = gnu11;
				GCC_NO_COMMON_BLOCKS = YES;
				GCC_PREPROCESSOR_DEFINITIONS = (
					"POD_CONFIGURATION_RELEASE=1",
					"$(inherited)",
				);
				GCC_WARN_64_TO_32_BIT_CONVERSION = YES;
				GCC_WARN_ABOUT_RETURN_TYPE = YES_ERROR;
				GCC_WARN_UNDECLARED_SELECTOR = YES;
				GCC_WARN_UNINITIALIZED_AUTOS = YES_AGGRESSIVE;
				GCC_WARN_UNUSED_FUNCTION = YES;
				GCC_WARN_UNUSED_VARIABLE = YES;
				IPHONEOS_DEPLOYMENT_TARGET = 11.0;
				MTL_ENABLE_DEBUG_INFO = NO;
				MTL_FAST_MATH = YES;
				PRODUCT_NAME = "$(TARGET_NAME)";
				STRIP_INSTALLED_PRODUCT = NO;
				SWIFT_COMPILATION_MODE = wholemodule;
				SWIFT_OPTIMIZATION_LEVEL = "-O";
				SWIFT_VERSION = 4.2;
				SYMROOT = "${SRCROOT}/../build";
			};
			name = Release;
		};
<<<<<<< HEAD
		1F35EE7FC4A6C60CE650488EFE214ECE /* Debug */ = {
			isa = XCBuildConfiguration;
			baseConfigurationReference = 72C53841066D8F735DEEC8097BAD1C6B /* TumblrTheme.xcconfig */;
=======
		6DFA1578582149B7E24AD55CBA30F07A /* Debug */ = {
			isa = XCBuildConfiguration;
			buildSettings = {
				ALWAYS_SEARCH_USER_PATHS = NO;
				CLANG_ANALYZER_NONNULL = YES;
				CLANG_ANALYZER_NUMBER_OBJECT_CONVERSION = YES_AGGRESSIVE;
				CLANG_CXX_LANGUAGE_STANDARD = "gnu++14";
				CLANG_CXX_LIBRARY = "libc++";
				CLANG_ENABLE_MODULES = YES;
				CLANG_ENABLE_OBJC_ARC = YES;
				CLANG_ENABLE_OBJC_WEAK = YES;
				CLANG_WARN_BLOCK_CAPTURE_AUTORELEASING = YES;
				CLANG_WARN_BOOL_CONVERSION = YES;
				CLANG_WARN_COMMA = YES;
				CLANG_WARN_CONSTANT_CONVERSION = YES;
				CLANG_WARN_DEPRECATED_OBJC_IMPLEMENTATIONS = YES;
				CLANG_WARN_DIRECT_OBJC_ISA_USAGE = YES_ERROR;
				CLANG_WARN_DOCUMENTATION_COMMENTS = YES;
				CLANG_WARN_EMPTY_BODY = YES;
				CLANG_WARN_ENUM_CONVERSION = YES;
				CLANG_WARN_INFINITE_RECURSION = YES;
				CLANG_WARN_INT_CONVERSION = YES;
				CLANG_WARN_NON_LITERAL_NULL_CONVERSION = YES;
				CLANG_WARN_OBJC_IMPLICIT_RETAIN_SELF = YES;
				CLANG_WARN_OBJC_LITERAL_CONVERSION = YES;
				CLANG_WARN_OBJC_ROOT_CLASS = YES_ERROR;
				CLANG_WARN_RANGE_LOOP_ANALYSIS = YES;
				CLANG_WARN_STRICT_PROTOTYPES = YES;
				CLANG_WARN_SUSPICIOUS_MOVE = YES;
				CLANG_WARN_UNGUARDED_AVAILABILITY = YES_AGGRESSIVE;
				CLANG_WARN_UNREACHABLE_CODE = YES;
				CLANG_WARN__DUPLICATE_METHOD_MATCH = YES;
				COPY_PHASE_STRIP = NO;
				DEBUG_INFORMATION_FORMAT = dwarf;
				ENABLE_STRICT_OBJC_MSGSEND = YES;
				ENABLE_TESTABILITY = YES;
				GCC_C_LANGUAGE_STANDARD = gnu11;
				GCC_DYNAMIC_NO_PIC = NO;
				GCC_NO_COMMON_BLOCKS = YES;
				GCC_OPTIMIZATION_LEVEL = 0;
				GCC_PREPROCESSOR_DEFINITIONS = (
					"POD_CONFIGURATION_DEBUG=1",
					"DEBUG=1",
					"$(inherited)",
				);
				GCC_WARN_64_TO_32_BIT_CONVERSION = YES;
				GCC_WARN_ABOUT_RETURN_TYPE = YES_ERROR;
				GCC_WARN_UNDECLARED_SELECTOR = YES;
				GCC_WARN_UNINITIALIZED_AUTOS = YES_AGGRESSIVE;
				GCC_WARN_UNUSED_FUNCTION = YES;
				GCC_WARN_UNUSED_VARIABLE = YES;
				IPHONEOS_DEPLOYMENT_TARGET = 11.0;
				MTL_ENABLE_DEBUG_INFO = INCLUDE_SOURCE;
				MTL_FAST_MATH = YES;
				ONLY_ACTIVE_ARCH = YES;
				PRODUCT_NAME = "$(TARGET_NAME)";
				STRIP_INSTALLED_PRODUCT = NO;
				SWIFT_ACTIVE_COMPILATION_CONDITIONS = DEBUG;
				SWIFT_OPTIMIZATION_LEVEL = "-Onone";
				SWIFT_VERSION = 4.2;
				SYMROOT = "${SRCROOT}/../build";
			};
			name = Debug;
		};
		7310346C5A7EBF87CB59C82C40B38FD5 /* Release */ = {
			isa = XCBuildConfiguration;
			baseConfigurationReference = A3E695DA8FCBF37901A2F3846BFA65CF /* TumblrTheme.xcconfig */;
>>>>>>> 93f1c7ad
			buildSettings = {
				CLANG_ENABLE_OBJC_WEAK = NO;
				CODE_SIGN_IDENTITY = "";
				"CODE_SIGN_IDENTITY[sdk=appletvos*]" = "";
				"CODE_SIGN_IDENTITY[sdk=iphoneos*]" = "";
				"CODE_SIGN_IDENTITY[sdk=watchos*]" = "";
				CURRENT_PROJECT_VERSION = 1;
				DEFINES_MODULE = YES;
				DYLIB_COMPATIBILITY_VERSION = 1;
				DYLIB_CURRENT_VERSION = 1;
				DYLIB_INSTALL_NAME_BASE = "@rpath";
				GCC_PREFIX_HEADER = "Target Support Files/TumblrTheme/TumblrTheme-prefix.pch";
<<<<<<< HEAD
				INFOPLIST_FILE = "Target Support Files/TumblrTheme/Info.plist";
=======
				INFOPLIST_FILE = "Target Support Files/TumblrTheme/TumblrTheme-Info.plist";
>>>>>>> 93f1c7ad
				INSTALL_PATH = "$(LOCAL_LIBRARY_DIR)/Frameworks";
				IPHONEOS_DEPLOYMENT_TARGET = 11.0;
				LD_RUNPATH_SEARCH_PATHS = (
					"$(inherited)",
					"@executable_path/Frameworks",
					"@loader_path/Frameworks",
				);
				MODULEMAP_FILE = "Target Support Files/TumblrTheme/TumblrTheme.modulemap";
				PRODUCT_MODULE_NAME = TumblrTheme;
				PRODUCT_NAME = TumblrTheme;
				SDKROOT = iphoneos;
				SKIP_INSTALL = YES;
				SWIFT_ACTIVE_COMPILATION_CONDITIONS = "$(inherited) ";
				SWIFT_VERSION = 4.2;
				TARGETED_DEVICE_FAMILY = "1,2";
				VERSIONING_SYSTEM = "apple-generic";
				VERSION_INFO_PREFIX = "";
			};
			name = Debug;
		};
<<<<<<< HEAD
		415F6533F7C7A23BBDA2EAEE0DBC64C9 /* Release */ = {
=======
		8094F0B0475A3BC0CC3A1CC7BF86718C /* Release */ = {
>>>>>>> 93f1c7ad
			isa = XCBuildConfiguration;
			baseConfigurationReference = D27261B8A1194AC1410A2283338BBDD5 /* Pods-KanvasCameraExampleTests.release.xcconfig */;
			buildSettings = {
				ALWAYS_EMBED_SWIFT_STANDARD_LIBRARIES = NO;
				CLANG_ENABLE_OBJC_WEAK = NO;
				CODE_SIGN_IDENTITY = "";
				"CODE_SIGN_IDENTITY[sdk=appletvos*]" = "";
				"CODE_SIGN_IDENTITY[sdk=iphoneos*]" = "";
				"CODE_SIGN_IDENTITY[sdk=watchos*]" = "";
				CURRENT_PROJECT_VERSION = 1;
				DEFINES_MODULE = YES;
				DYLIB_COMPATIBILITY_VERSION = 1;
				DYLIB_CURRENT_VERSION = 1;
				DYLIB_INSTALL_NAME_BASE = "@rpath";
				INFOPLIST_FILE = "Target Support Files/Pods-KanvasCameraExampleTests/Pods-KanvasCameraExampleTests-Info.plist";
				INSTALL_PATH = "$(LOCAL_LIBRARY_DIR)/Frameworks";
				IPHONEOS_DEPLOYMENT_TARGET = 11.0;
				LD_RUNPATH_SEARCH_PATHS = (
					"$(inherited)",
					"@executable_path/Frameworks",
					"@loader_path/Frameworks",
				);
				MACH_O_TYPE = staticlib;
				MODULEMAP_FILE = "Target Support Files/Pods-KanvasCameraExampleTests/Pods-KanvasCameraExampleTests.modulemap";
				OTHER_LDFLAGS = "";
				OTHER_LIBTOOLFLAGS = "";
				PODS_ROOT = "$(SRCROOT)";
				PRODUCT_BUNDLE_IDENTIFIER = "org.cocoapods.${PRODUCT_NAME:rfc1034identifier}";
				PRODUCT_NAME = "$(TARGET_NAME:c99extidentifier)";
				SDKROOT = iphoneos;
				SKIP_INSTALL = YES;
				TARGETED_DEVICE_FAMILY = "1,2";
				VALIDATE_PRODUCT = YES;
				VERSIONING_SYSTEM = "apple-generic";
				VERSION_INFO_PREFIX = "";
			};
			name = Release;
		};
<<<<<<< HEAD
		5030E5589494174B3037E73C42AD99F2 /* Release */ = {
			isa = XCBuildConfiguration;
			baseConfigurationReference = 72C53841066D8F735DEEC8097BAD1C6B /* TumblrTheme.xcconfig */;
=======
		88327BE137AB9A8F40DF32785829046C /* Debug */ = {
			isa = XCBuildConfiguration;
			baseConfigurationReference = A1DB66BABDE59E5B326284AAD222B6B9 /* FBSnapshotTestCase.xcconfig */;
>>>>>>> 93f1c7ad
			buildSettings = {
				CODE_SIGN_IDENTITY = "";
				"CODE_SIGN_IDENTITY[sdk=appletvos*]" = "";
				"CODE_SIGN_IDENTITY[sdk=iphoneos*]" = "";
				"CODE_SIGN_IDENTITY[sdk=watchos*]" = "";
				CURRENT_PROJECT_VERSION = 1;
				DEFINES_MODULE = YES;
				DYLIB_COMPATIBILITY_VERSION = 1;
				DYLIB_CURRENT_VERSION = 1;
				DYLIB_INSTALL_NAME_BASE = "@rpath";
				GCC_PREFIX_HEADER = "Target Support Files/FBSnapshotTestCase/FBSnapshotTestCase-prefix.pch";
				INFOPLIST_FILE = "Target Support Files/FBSnapshotTestCase/FBSnapshotTestCase-Info.plist";
				INSTALL_PATH = "$(LOCAL_LIBRARY_DIR)/Frameworks";
				IPHONEOS_DEPLOYMENT_TARGET = 8.0;
				LD_RUNPATH_SEARCH_PATHS = (
					"$(inherited)",
					"@executable_path/Frameworks",
					"@loader_path/Frameworks",
				);
				MODULEMAP_FILE = "Target Support Files/FBSnapshotTestCase/FBSnapshotTestCase.modulemap";
				PRODUCT_MODULE_NAME = FBSnapshotTestCase;
				PRODUCT_NAME = FBSnapshotTestCase;
				SDKROOT = iphoneos;
				SKIP_INSTALL = YES;
				SWIFT_ACTIVE_COMPILATION_CONDITIONS = "$(inherited) ";
				SWIFT_VERSION = 4.2;
				TARGETED_DEVICE_FAMILY = "1,2";
				VERSIONING_SYSTEM = "apple-generic";
				VERSION_INFO_PREFIX = "";
			};
			name = Debug;
		};
<<<<<<< HEAD
		57469C8580FEB52784BE983F01C5A04E /* Debug */ = {
			isa = XCBuildConfiguration;
			baseConfigurationReference = 7B37D7C695D5C6C47A7C093595CD4F06 /* FBSnapshotTestCase.xcconfig */;
=======
		B8FD726FCF1E75B3AAF4CAF987A09CEF /* Release */ = {
			isa = XCBuildConfiguration;
			baseConfigurationReference = A1DB66BABDE59E5B326284AAD222B6B9 /* FBSnapshotTestCase.xcconfig */;
>>>>>>> 93f1c7ad
			buildSettings = {
				CODE_SIGN_IDENTITY = "";
				"CODE_SIGN_IDENTITY[sdk=appletvos*]" = "";
				"CODE_SIGN_IDENTITY[sdk=iphoneos*]" = "";
				"CODE_SIGN_IDENTITY[sdk=watchos*]" = "";
				CURRENT_PROJECT_VERSION = 1;
				DEFINES_MODULE = YES;
				DYLIB_COMPATIBILITY_VERSION = 1;
				DYLIB_CURRENT_VERSION = 1;
				DYLIB_INSTALL_NAME_BASE = "@rpath";
				GCC_PREFIX_HEADER = "Target Support Files/FBSnapshotTestCase/FBSnapshotTestCase-prefix.pch";
<<<<<<< HEAD
				INFOPLIST_FILE = "Target Support Files/FBSnapshotTestCase/Info.plist";
=======
				INFOPLIST_FILE = "Target Support Files/FBSnapshotTestCase/FBSnapshotTestCase-Info.plist";
>>>>>>> 93f1c7ad
				INSTALL_PATH = "$(LOCAL_LIBRARY_DIR)/Frameworks";
				IPHONEOS_DEPLOYMENT_TARGET = 8.0;
				LD_RUNPATH_SEARCH_PATHS = (
					"$(inherited)",
					"@executable_path/Frameworks",
					"@loader_path/Frameworks",
				);
				MODULEMAP_FILE = "Target Support Files/FBSnapshotTestCase/FBSnapshotTestCase.modulemap";
				PRODUCT_MODULE_NAME = FBSnapshotTestCase;
				PRODUCT_NAME = FBSnapshotTestCase;
				SDKROOT = iphoneos;
				SKIP_INSTALL = YES;
				SWIFT_ACTIVE_COMPILATION_CONDITIONS = "$(inherited) ";
				SWIFT_VERSION = 4.2;
				TARGETED_DEVICE_FAMILY = "1,2";
				VALIDATE_PRODUCT = YES;
				VERSIONING_SYSTEM = "apple-generic";
				VERSION_INFO_PREFIX = "";
			};
			name = Release;
		};
<<<<<<< HEAD
		724EF24D5B8E3C0E56D29265F816DB80 /* Debug */ = {
			isa = XCBuildConfiguration;
			baseConfigurationReference = 56A143BDB3C4C9494A7EB0A874253C34 /* Pods-KanvasCameraExampleTests.debug.xcconfig */;
=======
		BF8FCB1E74C29326D51FF22A2408E468 /* Release */ = {
			isa = XCBuildConfiguration;
			baseConfigurationReference = 49BCD4B3A02767ECAAE890F5252DE098 /* Pods-KanvasCameraExample.release.xcconfig */;
>>>>>>> 93f1c7ad
			buildSettings = {
				ALWAYS_EMBED_SWIFT_STANDARD_LIBRARIES = NO;
				CLANG_ENABLE_OBJC_WEAK = NO;
				CODE_SIGN_IDENTITY = "";
				"CODE_SIGN_IDENTITY[sdk=appletvos*]" = "";
				"CODE_SIGN_IDENTITY[sdk=iphoneos*]" = "";
				"CODE_SIGN_IDENTITY[sdk=watchos*]" = "";
				CURRENT_PROJECT_VERSION = 1;
				DEFINES_MODULE = YES;
				DYLIB_COMPATIBILITY_VERSION = 1;
				DYLIB_CURRENT_VERSION = 1;
				DYLIB_INSTALL_NAME_BASE = "@rpath";
<<<<<<< HEAD
				INFOPLIST_FILE = "Target Support Files/Pods-KanvasCameraExampleTests/Info.plist";
=======
				INFOPLIST_FILE = "Target Support Files/Pods-KanvasCameraExample/Pods-KanvasCameraExample-Info.plist";
>>>>>>> 93f1c7ad
				INSTALL_PATH = "$(LOCAL_LIBRARY_DIR)/Frameworks";
				IPHONEOS_DEPLOYMENT_TARGET = 11.0;
				LD_RUNPATH_SEARCH_PATHS = (
					"$(inherited)",
					"@executable_path/Frameworks",
					"@loader_path/Frameworks",
				);
				MACH_O_TYPE = staticlib;
				MODULEMAP_FILE = "Target Support Files/Pods-KanvasCameraExampleTests/Pods-KanvasCameraExampleTests.modulemap";
				OTHER_LDFLAGS = "";
				OTHER_LIBTOOLFLAGS = "";
				PODS_ROOT = "$(SRCROOT)";
				PRODUCT_BUNDLE_IDENTIFIER = "org.cocoapods.${PRODUCT_NAME:rfc1034identifier}";
				PRODUCT_NAME = "$(TARGET_NAME:c99extidentifier)";
				SDKROOT = iphoneos;
				SKIP_INSTALL = YES;
				TARGETED_DEVICE_FAMILY = "1,2";
				VALIDATE_PRODUCT = YES;
				VERSIONING_SYSTEM = "apple-generic";
				VERSION_INFO_PREFIX = "";
			};
			name = Release;
		};
<<<<<<< HEAD
		74CE490A7F9FEADF8F8E0A01AFA78FED /* Debug */ = {
			isa = XCBuildConfiguration;
			baseConfigurationReference = EE01FAD0B1ADB8ECD52E2C89FC0EE97A /* Pods-KanvasCameraExample.debug.xcconfig */;
=======
		C05F995D7950787EF6190D4734F2EE1B /* Debug */ = {
			isa = XCBuildConfiguration;
			baseConfigurationReference = 54F164EFF64EE40DA21D244AC706E1C7 /* KanvasCamera.xcconfig */;
>>>>>>> 93f1c7ad
			buildSettings = {
				ALWAYS_EMBED_SWIFT_STANDARD_LIBRARIES = NO;
				CLANG_ENABLE_OBJC_WEAK = NO;
				CODE_SIGN_IDENTITY = "";
				"CODE_SIGN_IDENTITY[sdk=appletvos*]" = "";
				"CODE_SIGN_IDENTITY[sdk=iphoneos*]" = "";
				"CODE_SIGN_IDENTITY[sdk=watchos*]" = "";
				CURRENT_PROJECT_VERSION = 1;
				DEFINES_MODULE = YES;
				DYLIB_COMPATIBILITY_VERSION = 1;
				DYLIB_CURRENT_VERSION = 1;
				DYLIB_INSTALL_NAME_BASE = "@rpath";
<<<<<<< HEAD
				INFOPLIST_FILE = "Target Support Files/Pods-KanvasCameraExample/Info.plist";
=======
				GCC_PREFIX_HEADER = "Target Support Files/KanvasCamera/KanvasCamera-prefix.pch";
				INFOPLIST_FILE = "Target Support Files/KanvasCamera/KanvasCamera-Info.plist";
>>>>>>> 93f1c7ad
				INSTALL_PATH = "$(LOCAL_LIBRARY_DIR)/Frameworks";
				IPHONEOS_DEPLOYMENT_TARGET = 11.0;
				LD_RUNPATH_SEARCH_PATHS = (
					"$(inherited)",
					"@executable_path/Frameworks",
					"@loader_path/Frameworks",
				);
<<<<<<< HEAD
				MACH_O_TYPE = staticlib;
				MODULEMAP_FILE = "Target Support Files/Pods-KanvasCameraExample/Pods-KanvasCameraExample.modulemap";
				OTHER_LDFLAGS = "";
				OTHER_LIBTOOLFLAGS = "";
				PODS_ROOT = "$(SRCROOT)";
				PRODUCT_BUNDLE_IDENTIFIER = "org.cocoapods.${PRODUCT_NAME:rfc1034identifier}";
				PRODUCT_NAME = "$(TARGET_NAME:c99extidentifier)";
=======
				MODULEMAP_FILE = "Target Support Files/KanvasCamera/KanvasCamera.modulemap";
				PRODUCT_MODULE_NAME = KanvasCamera;
				PRODUCT_NAME = KanvasCamera;
>>>>>>> 93f1c7ad
				SDKROOT = iphoneos;
				SKIP_INSTALL = YES;
				TARGETED_DEVICE_FAMILY = "1,2";
				VERSIONING_SYSTEM = "apple-generic";
				VERSION_INFO_PREFIX = "";
			};
			name = Debug;
		};
		C14E22C81DFA7471631EE645BDCAF012 /* Debug */ = {
			isa = XCBuildConfiguration;
			baseConfigurationReference = 586DBF1F8BFB989DBBD8A1DEC191B5E7 /* Pods-KanvasCameraExample.debug.xcconfig */;
			buildSettings = {
				ALWAYS_EMBED_SWIFT_STANDARD_LIBRARIES = NO;
				CLANG_ENABLE_OBJC_WEAK = NO;
				CODE_SIGN_IDENTITY = "";
				"CODE_SIGN_IDENTITY[sdk=appletvos*]" = "";
				"CODE_SIGN_IDENTITY[sdk=iphoneos*]" = "";
				"CODE_SIGN_IDENTITY[sdk=watchos*]" = "";
				CURRENT_PROJECT_VERSION = 1;
				DEFINES_MODULE = YES;
				DYLIB_COMPATIBILITY_VERSION = 1;
				DYLIB_CURRENT_VERSION = 1;
				DYLIB_INSTALL_NAME_BASE = "@rpath";
				INFOPLIST_FILE = "Target Support Files/Pods-KanvasCameraExample/Pods-KanvasCameraExample-Info.plist";
				INSTALL_PATH = "$(LOCAL_LIBRARY_DIR)/Frameworks";
				IPHONEOS_DEPLOYMENT_TARGET = 11.0;
				LD_RUNPATH_SEARCH_PATHS = (
					"$(inherited)",
					"@executable_path/Frameworks",
					"@loader_path/Frameworks",
				);
				MACH_O_TYPE = staticlib;
				MODULEMAP_FILE = "Target Support Files/Pods-KanvasCameraExample/Pods-KanvasCameraExample.modulemap";
				OTHER_LDFLAGS = "";
				OTHER_LIBTOOLFLAGS = "";
				PODS_ROOT = "$(SRCROOT)";
				PRODUCT_BUNDLE_IDENTIFIER = "org.cocoapods.${PRODUCT_NAME:rfc1034identifier}";
				PRODUCT_NAME = "$(TARGET_NAME:c99extidentifier)";
				SDKROOT = iphoneos;
				SKIP_INSTALL = YES;
				TARGETED_DEVICE_FAMILY = "1,2";
				VERSIONING_SYSTEM = "apple-generic";
				VERSION_INFO_PREFIX = "";
			};
			name = Debug;
		};
<<<<<<< HEAD
		C172A0D1220380D1BAE0707E95111109 /* Debug */ = {
			isa = XCBuildConfiguration;
			baseConfigurationReference = E249024FEB36B1209AA6D28A5C410522 /* KanvasCamera.xcconfig */;
=======
		C660D0ACCE76A69FB98DC357334DE199 /* Debug */ = {
			isa = XCBuildConfiguration;
			baseConfigurationReference = 721613CB9729A1D201FFF3FB055D4202 /* Pods-KanvasCameraExampleTests.debug.xcconfig */;
>>>>>>> 93f1c7ad
			buildSettings = {
				ALWAYS_EMBED_SWIFT_STANDARD_LIBRARIES = NO;
				CLANG_ENABLE_OBJC_WEAK = NO;
				CODE_SIGN_IDENTITY = "";
				"CODE_SIGN_IDENTITY[sdk=appletvos*]" = "";
				"CODE_SIGN_IDENTITY[sdk=iphoneos*]" = "";
				"CODE_SIGN_IDENTITY[sdk=watchos*]" = "";
				CURRENT_PROJECT_VERSION = 1;
				DEFINES_MODULE = YES;
				DYLIB_COMPATIBILITY_VERSION = 1;
				DYLIB_CURRENT_VERSION = 1;
				DYLIB_INSTALL_NAME_BASE = "@rpath";
				INFOPLIST_FILE = "Target Support Files/Pods-KanvasCameraExampleTests/Pods-KanvasCameraExampleTests-Info.plist";
				INSTALL_PATH = "$(LOCAL_LIBRARY_DIR)/Frameworks";
				IPHONEOS_DEPLOYMENT_TARGET = 11.0;
				LD_RUNPATH_SEARCH_PATHS = (
					"$(inherited)",
					"@executable_path/Frameworks",
					"@loader_path/Frameworks",
				);
				MACH_O_TYPE = staticlib;
				MODULEMAP_FILE = "Target Support Files/Pods-KanvasCameraExampleTests/Pods-KanvasCameraExampleTests.modulemap";
				OTHER_LDFLAGS = "";
				OTHER_LIBTOOLFLAGS = "";
				PODS_ROOT = "$(SRCROOT)";
				PRODUCT_BUNDLE_IDENTIFIER = "org.cocoapods.${PRODUCT_NAME:rfc1034identifier}";
				PRODUCT_NAME = "$(TARGET_NAME:c99extidentifier)";
				SDKROOT = iphoneos;
				SKIP_INSTALL = YES;
				TARGETED_DEVICE_FAMILY = "1,2";
				VERSIONING_SYSTEM = "apple-generic";
				VERSION_INFO_PREFIX = "";
			};
			name = Debug;
		};
<<<<<<< HEAD
		C2D7F65B938BBB1ED4B51EB4F4DB4F8F /* Release */ = {
			isa = XCBuildConfiguration;
			baseConfigurationReference = E249024FEB36B1209AA6D28A5C410522 /* KanvasCamera.xcconfig */;
=======
		CF8CA575181E7C1B8BDDAD2C1BA0D851 /* Release */ = {
			isa = XCBuildConfiguration;
			baseConfigurationReference = 54F164EFF64EE40DA21D244AC706E1C7 /* KanvasCamera.xcconfig */;
>>>>>>> 93f1c7ad
			buildSettings = {
				CLANG_ENABLE_OBJC_WEAK = NO;
				CODE_SIGN_IDENTITY = "";
				"CODE_SIGN_IDENTITY[sdk=appletvos*]" = "";
				"CODE_SIGN_IDENTITY[sdk=iphoneos*]" = "";
				"CODE_SIGN_IDENTITY[sdk=watchos*]" = "";
				CURRENT_PROJECT_VERSION = 1;
				DEFINES_MODULE = YES;
				DYLIB_COMPATIBILITY_VERSION = 1;
				DYLIB_CURRENT_VERSION = 1;
				DYLIB_INSTALL_NAME_BASE = "@rpath";
				GCC_PREFIX_HEADER = "Target Support Files/KanvasCamera/KanvasCamera-prefix.pch";
				INFOPLIST_FILE = "Target Support Files/KanvasCamera/KanvasCamera-Info.plist";
				INSTALL_PATH = "$(LOCAL_LIBRARY_DIR)/Frameworks";
				IPHONEOS_DEPLOYMENT_TARGET = 11.0;
				LD_RUNPATH_SEARCH_PATHS = (
					"$(inherited)",
					"@executable_path/Frameworks",
					"@loader_path/Frameworks",
				);
				MODULEMAP_FILE = "Target Support Files/KanvasCamera/KanvasCamera.modulemap";
				PRODUCT_MODULE_NAME = KanvasCamera;
				PRODUCT_NAME = KanvasCamera;
				SDKROOT = iphoneos;
				SKIP_INSTALL = YES;
				SWIFT_ACTIVE_COMPILATION_CONDITIONS = "$(inherited) ";
				SWIFT_VERSION = 4.2;
				TARGETED_DEVICE_FAMILY = "1,2";
				VALIDATE_PRODUCT = YES;
				VERSIONING_SYSTEM = "apple-generic";
				VERSION_INFO_PREFIX = "";
			};
			name = Release;
		};
/* End XCBuildConfiguration section */

/* Begin XCConfigurationList section */
<<<<<<< HEAD
		2D8E8EC45A3A1A1D94AE762CB5028504 /* Build configuration list for PBXProject "Pods" */ = {
			isa = XCConfigurationList;
			buildConfigurations = (
				E19471FE7E209D0818DAFB22D649A6E9 /* Debug */,
				8DFC9796FA9E6BCF680E1E0B1780DD0D /* Release */,
=======
		03D68F182B52805E401158BD5F41DB73 /* Build configuration list for PBXNativeTarget "FBSnapshotTestCase" */ = {
			isa = XCConfigurationList;
			buildConfigurations = (
				88327BE137AB9A8F40DF32785829046C /* Debug */,
				B8FD726FCF1E75B3AAF4CAF987A09CEF /* Release */,
>>>>>>> 93f1c7ad
			);
			defaultConfigurationIsVisible = 0;
			defaultConfigurationName = Release;
		};
<<<<<<< HEAD
		536F23B20D4FE1D59A40DC11E443F6DE /* Build configuration list for PBXNativeTarget "KanvasCamera" */ = {
			isa = XCConfigurationList;
			buildConfigurations = (
				C172A0D1220380D1BAE0707E95111109 /* Debug */,
				C2D7F65B938BBB1ED4B51EB4F4DB4F8F /* Release */,
=======
		36AC774CC866CB95439C152A5A73C261 /* Build configuration list for PBXNativeTarget "KanvasCamera" */ = {
			isa = XCConfigurationList;
			buildConfigurations = (
				C05F995D7950787EF6190D4734F2EE1B /* Debug */,
				CF8CA575181E7C1B8BDDAD2C1BA0D851 /* Release */,
>>>>>>> 93f1c7ad
			);
			defaultConfigurationIsVisible = 0;
			defaultConfigurationName = Release;
		};
		42FFEA4CCDCA88B6B44DBAB528563BB0 /* Build configuration list for PBXNativeTarget "Pods-KanvasCameraExample" */ = {
			isa = XCConfigurationList;
			buildConfigurations = (
				C14E22C81DFA7471631EE645BDCAF012 /* Debug */,
				BF8FCB1E74C29326D51FF22A2408E468 /* Release */,
			);
			defaultConfigurationIsVisible = 0;
			defaultConfigurationName = Release;
		};
		4821239608C13582E20E6DA73FD5F1F9 /* Build configuration list for PBXProject "Pods" */ = {
			isa = XCConfigurationList;
			buildConfigurations = (
				6DFA1578582149B7E24AD55CBA30F07A /* Debug */,
				4CE281642D6EE9FAB113046B4B6328A0 /* Release */,
			);
			defaultConfigurationIsVisible = 0;
			defaultConfigurationName = Release;
		};
<<<<<<< HEAD
		A29E421B6055A6736F9C641A3C81AC16 /* Build configuration list for PBXNativeTarget "Pods-KanvasCameraExampleTests" */ = {
			isa = XCConfigurationList;
			buildConfigurations = (
				724EF24D5B8E3C0E56D29265F816DB80 /* Debug */,
				0BF6F0D619C52E010DD8DAF73CA8A29B /* Release */,
=======
		8EF5EB7643580D4DCD3454E3C2DDD476 /* Build configuration list for PBXNativeTarget "TumblrTheme" */ = {
			isa = XCConfigurationList;
			buildConfigurations = (
				207F489896E009F18561A6D63B797534 /* Debug */,
				7310346C5A7EBF87CB59C82C40B38FD5 /* Release */,
>>>>>>> 93f1c7ad
			);
			defaultConfigurationIsVisible = 0;
			defaultConfigurationName = Release;
		};
<<<<<<< HEAD
		ABD379375B0ED2B9E6DB8F6CB1B42352 /* Build configuration list for PBXNativeTarget "TumblrTheme" */ = {
			isa = XCConfigurationList;
			buildConfigurations = (
				1F35EE7FC4A6C60CE650488EFE214ECE /* Debug */,
				5030E5589494174B3037E73C42AD99F2 /* Release */,
=======
		B2DFD4E2B2C681CD6ED42AD4B356A993 /* Build configuration list for PBXNativeTarget "Pods-KanvasCameraExampleTests" */ = {
			isa = XCConfigurationList;
			buildConfigurations = (
				C660D0ACCE76A69FB98DC357334DE199 /* Debug */,
				8094F0B0475A3BC0CC3A1CC7BF86718C /* Release */,
>>>>>>> 93f1c7ad
			);
			defaultConfigurationIsVisible = 0;
			defaultConfigurationName = Release;
		};
/* End XCConfigurationList section */
	};
	rootObject = BFDFE7DC352907FC980B868725387E98 /* Project object */;
}<|MERGE_RESOLUTION|>--- conflicted
+++ resolved
@@ -7,240 +7,129 @@
 	objects = {
 
 /* Begin PBXBuildFile section */
-<<<<<<< HEAD
-		01D2315655C5831F13DC487D33B64C6C /* KanvasCamera-dummy.m in Sources */ = {isa = PBXBuildFile; fileRef = C1C47A48C5D0A9494D8F4EE88DB1772B /* KanvasCamera-dummy.m */; };
-		03C8526A283A68B14E03DED1E64335ED /* OptionsController.swift in Sources */ = {isa = PBXBuildFile; fileRef = 17733D07BE24C76BD49B02187B583C89 /* OptionsController.swift */; };
-		0441E82476A9178178DF00C2AEE41E9A /* QuartzCore.framework in Frameworks */ = {isa = PBXBuildFile; fileRef = A8D801EF0BA5C7A2B433C405AE9AF1CF /* QuartzCore.framework */; };
-		05B959747A12A9AEF2AC8FF4E484B193 /* ShootButtonView.swift in Sources */ = {isa = PBXBuildFile; fileRef = 419D1141FF6C97B8CB90579DA25C3F4A /* ShootButtonView.swift */; };
-		0894B7A431E961B8682D7CC42C1C0E3D /* ActionsView.swift in Sources */ = {isa = PBXBuildFile; fileRef = 3AB52A1E24B8C21D7069CF49F4F477CC /* ActionsView.swift */; };
-		09DBCF9ECA4A19D699B65842A5BECBE8 /* CameraSettings.swift in Sources */ = {isa = PBXBuildFile; fileRef = DEE57CF79C7D800BB702A1575C891CA9 /* CameraSettings.swift */; };
-		0D5E847B5619856E1C22A74EC898F69C /* Foundation.framework in Frameworks */ = {isa = PBXBuildFile; fileRef = 1866F6CC47A18CCA38D013320949E88C /* Foundation.framework */; };
-		0D835438842E5A4AE57DD052BA5BD3CE /* UIFont+ComposeFonts.m in Sources */ = {isa = PBXBuildFile; fileRef = FCDE128923D027CF2FDF01C4E085AF22 /* UIFont+ComposeFonts.m */; };
-		0EB343CE8FA2A114152DBA00765323E1 /* OptionView.swift in Sources */ = {isa = PBXBuildFile; fileRef = 87446662A8B8CAFA1F05B464D0357FC0 /* OptionView.swift */; };
-		0F7D4AF43125DC7F4964179EA0C3B892 /* UIViewController+Load.swift in Sources */ = {isa = PBXBuildFile; fileRef = 7DFE16BAF6941E2758F350A1E835A0CA /* UIViewController+Load.swift */; };
-		11F5E2D14E719781997BDB0F500796AD /* Pods-KanvasCameraExample-umbrella.h in Headers */ = {isa = PBXBuildFile; fileRef = 2431DA944FACCCCEEBC3388A96EE92F1 /* Pods-KanvasCameraExample-umbrella.h */; settings = {ATTRIBUTES = (Public, ); }; };
-		15AB79B802C75725EB499DFE8F8D7D5B /* GLKit.framework in Frameworks */ = {isa = PBXBuildFile; fileRef = 95794D3FB849587A032349B0BBE9ED22 /* GLKit.framework */; };
-		15D2181A97BA0CB4E23EC2E4D48AA470 /* CVPixelBuffer+copy.swift in Sources */ = {isa = PBXBuildFile; fileRef = 0EFBC0DE267CEE0EAD329103EF8149E5 /* CVPixelBuffer+copy.swift */; };
-		163DC390363C339936B3114C72FE6716 /* SwiftSupport.swift in Sources */ = {isa = PBXBuildFile; fileRef = D97545C39C4A5EE2631DD9FFECE76A40 /* SwiftSupport.swift */; };
-		231A148778F77BF4D065503DA90484F9 /* CGRect+Center.swift in Sources */ = {isa = PBXBuildFile; fileRef = 2DF0FEA70C7D9D9C7101316AA3E7F597 /* CGRect+Center.swift */; };
-		23E2CDF9FD5F79FE5666898063309452 /* Shader.swift in Sources */ = {isa = PBXBuildFile; fileRef = 237433C92C647842A1CAEDC9BAAD14A6 /* Shader.swift */; };
-		26C2E5782C988186D02FFA29C1EC605D /* Assets.xcassets in Resources */ = {isa = PBXBuildFile; fileRef = 7452229C1F2020FFCCB15F955B48FD46 /* Assets.xcassets */; };
-		2C3F90A559F9CF89BD07B09861C7DCDD /* CameraController.swift in Sources */ = {isa = PBXBuildFile; fileRef = 8E0B4E8BB54B3F238B791B69619451B6 /* CameraController.swift */; };
-		2D1CB3A6B05EEAD251ABBF82CD8009A2 /* CameraRecordingProtocol.swift in Sources */ = {isa = PBXBuildFile; fileRef = 4E636D8CC0AEC870BFC6CDC710F5E823 /* CameraRecordingProtocol.swift */; };
-		2E5B3630307F2949434E7452CB3C80F9 /* CameraRecorder.swift in Sources */ = {isa = PBXBuildFile; fileRef = 7EA742132C0679C65F96BC65E83615B0 /* CameraRecorder.swift */; };
-		2E7B270303289B4C81F800984B3E1325 /* VideoOutputHandler.swift in Sources */ = {isa = PBXBuildFile; fileRef = CEE9AAC8CCF769899CA0588B60D4653C /* VideoOutputHandler.swift */; };
-		37E0FC5F658B7147EF81089C9CC652BE /* GLError.swift in Sources */ = {isa = PBXBuildFile; fileRef = 28382264689C3CF579008869FDDF31BD /* GLError.swift */; };
-		387D066A1A34ED7DF0F716CB3A8B746D /* UIImage+Snapshot.h in Headers */ = {isa = PBXBuildFile; fileRef = 0B161931541BFE46DFEA2092EDDDA815 /* UIImage+Snapshot.h */; settings = {ATTRIBUTES = (Private, ); }; };
-		3A5545F80D585E08CC616A5876E56ECA /* TumblrTheme.framework in Frameworks */ = {isa = PBXBuildFile; fileRef = B4E250B3DA52C934E368CF4F584599A5 /* TumblrTheme.framework */; };
-		3A9FF525667FFDAB45EE2B6F57158E28 /* CameraInputController.swift in Sources */ = {isa = PBXBuildFile; fileRef = CF8F47E85A15EBE63A6F24B9B02D878D /* CameraInputController.swift */; };
-		3CA2DD628E9008160301ECF2474D2AC0 /* LoadingIndicatorView.swift in Sources */ = {isa = PBXBuildFile; fileRef = 264662BDDEEA3794C99A4701D2E245B1 /* LoadingIndicatorView.swift */; };
-		3CFCF020F478BD4DAB95C216CBEBFF56 /* KanvasCameraImages.swift in Sources */ = {isa = PBXBuildFile; fileRef = 779650F2C880923589622A4EB996027C /* KanvasCameraImages.swift */; };
-		3E68E44898994237FD44618DDA22F2CC /* TumblrTheme-umbrella.h in Headers */ = {isa = PBXBuildFile; fileRef = 9E67355D97B92369EBB1E2535CC57969 /* TumblrTheme-umbrella.h */; settings = {ATTRIBUTES = (Public, ); }; };
-		44EC8030267F472F0DAD94D75A30F27F /* PhotoOutputHandler.swift in Sources */ = {isa = PBXBuildFile; fileRef = 0A452DFC4BC3CF49417213724D2647FF /* PhotoOutputHandler.swift */; };
-		459F58959A5C947E77A424BF94098D08 /* FBSnapshotTestCase-dummy.m in Sources */ = {isa = PBXBuildFile; fileRef = 4792533D7EE0F440EE722DA4999E845C /* FBSnapshotTestCase-dummy.m */; };
-		4A8CE6E3D56AB715FE2B2A1ED369C256 /* ClosedRange+Clamp.swift in Sources */ = {isa = PBXBuildFile; fileRef = 8DA1BFF1FE8DD801D8C7142CA61F5A73 /* ClosedRange+Clamp.swift */; };
-		4C022C88B9E8D527B1426B5281756EDE /* UIImage+Compare.m in Sources */ = {isa = PBXBuildFile; fileRef = 3B5E22F9517F21D3A0251F88FCAB281E /* UIImage+Compare.m */; };
-		4CF5865BAF828AB9A7C56F3A1B1C856F /* FBSnapshotTestCase-umbrella.h in Headers */ = {isa = PBXBuildFile; fileRef = A11D5B54955E3381F067364E427B571A /* FBSnapshotTestCase-umbrella.h */; settings = {ATTRIBUTES = (Public, ); }; };
-		4D600539FC2E29EA7E28A2DA8A8B328C /* FBSnapshotTestCasePlatform.h in Headers */ = {isa = PBXBuildFile; fileRef = 7E3DB4D092B985E76E227F7F313C6981 /* FBSnapshotTestCasePlatform.h */; settings = {ATTRIBUTES = (Public, ); }; };
-		4F906A20D56DFC15722D267873CA3E71 /* UIKit.framework in Frameworks */ = {isa = PBXBuildFile; fileRef = 79297FA1DFA1AE8FFCC7B89F301FC064 /* UIKit.framework */; };
-		50A356C51FF47F95834DF26ABFA93A75 /* UIColor+Util.swift in Sources */ = {isa = PBXBuildFile; fileRef = AF62481016D813BB2B50FE55F5B55531 /* UIColor+Util.swift */; };
-		5123D07F48CB5C6B740E430F4913F89B /* MediaClipsCollectionController.swift in Sources */ = {isa = PBXBuildFile; fileRef = E497ECD46608F76D96947AB4DC55F1C1 /* MediaClipsCollectionController.swift */; };
-		51EE66E001F0F59182F57AE43577896F /* ModalView.swift in Sources */ = {isa = PBXBuildFile; fileRef = FFBF6BCC3E68A7E130ECC5F1F3386683 /* ModalView.swift */; };
-		528020F7FF085F75591980D7891A87C6 /* silence.aac in Resources */ = {isa = PBXBuildFile; fileRef = 98068587E13F894BA6332E29FC39F909 /* silence.aac */; };
-		538D333457DBC97309002924B4200906 /* Array+Move.swift in Sources */ = {isa = PBXBuildFile; fileRef = 918E465C4EA63D7ADF8492C742DD5F5E /* Array+Move.swift */; };
-		5653DCDF2E8D544A3C42EC264A84D6EF /* UIImage+FlipLeftMirrored.swift in Sources */ = {isa = PBXBuildFile; fileRef = EAA67366C4BDDC7830C36DF6A9FD1E9D /* UIImage+FlipLeftMirrored.swift */; };
-		5682FBBE7F82C19D89DDAB7027DF353E /* ModeSelectorAndShootView.swift in Sources */ = {isa = PBXBuildFile; fileRef = 01B32061D32ED50529C82261ED9EF65C /* ModeSelectorAndShootView.swift */; };
-		59FD5FAEFCF13CD39358A6F36C50BED8 /* FBSnapshotTestController.h in Headers */ = {isa = PBXBuildFile; fileRef = 1374B79237CAC07693E99442FBED1F15 /* FBSnapshotTestController.h */; settings = {ATTRIBUTES = (Public, ); }; };
-		620002D55F8D093DFB3E88E2CF8DCC60 /* XCTest.framework in Frameworks */ = {isa = PBXBuildFile; fileRef = 17FF7BA7607B1EE62CE78872732F0057 /* XCTest.framework */; };
-		63EA4B9CBBAB30A69C2D73693019FDC5 /* UIImage+Compare.h in Headers */ = {isa = PBXBuildFile; fileRef = 432938111B6FF0189EFFEDF2F845B308 /* UIImage+Compare.h */; settings = {ATTRIBUTES = (Private, ); }; };
-		6A2913B3A2F5797546B8E4EEC97C4CBB /* UIButton+Shadows.swift in Sources */ = {isa = PBXBuildFile; fileRef = 18536A384618ED6FBD5DFD1144BDAB1F /* UIButton+Shadows.swift */; };
-		6B71ACB6D56B970D0B2AD8EE2B79D96F /* FBSnapshotTestCasePlatform.m in Sources */ = {isa = PBXBuildFile; fileRef = 58A2557E7CE20AACCD1B28B1CD1F920D /* FBSnapshotTestCasePlatform.m */; };
-		6C72D6BED8D1581FFE47F7B2DDE6AFCC /* ShaderUtilities.swift in Sources */ = {isa = PBXBuildFile; fileRef = 2609807BD81E240EAD3C5B1B3E45C941 /* ShaderUtilities.swift */; };
-		6EC17B6986CC7F9EBDF0521AE86F371B /* FBSnapshotTestCase.m in Sources */ = {isa = PBXBuildFile; fileRef = 39577E2B806B8B2D019998DE60728F63 /* FBSnapshotTestCase.m */; };
-		6F68AFAADB75958D79DB796304621470 /* UIImage+PixelBuffer.swift in Sources */ = {isa = PBXBuildFile; fileRef = 291802AAAC68CAEDFCDA7ED917605D3C /* UIImage+PixelBuffer.swift */; };
-		706C7F604CC012E936461B48B951814B /* MediaClipsEditorViewController.swift in Sources */ = {isa = PBXBuildFile; fileRef = 033E0701BDCD83D4CEBDBEDDAA8AB101 /* MediaClipsEditorViewController.swift */; };
-		729F57D4368AA5B237ABE3D25D250907 /* KanvasCameraStrings.swift in Sources */ = {isa = PBXBuildFile; fileRef = 614AFA741B3BF95F024B962BE0B902B3 /* KanvasCameraStrings.swift */; };
-		73247510D7AD93E5FDBA474B353BF919 /* UIImage+Diff.h in Headers */ = {isa = PBXBuildFile; fileRef = 85E250EF19C5B5671AEC10BEB508D087 /* UIImage+Diff.h */; settings = {ATTRIBUTES = (Private, ); }; };
-		778D7B0201A2F7E5E390D35F26118655 /* UIFont+TumblrTheme.swift in Sources */ = {isa = PBXBuildFile; fileRef = BD0D6BEC86D938F12F411E208821277C /* UIFont+TumblrTheme.swift */; };
-		781081C2FFCD6983532C73F19D663E19 /* FilterProtocol.swift in Sources */ = {isa = PBXBuildFile; fileRef = AEFCBAE1724345B7A9E724F0A6E72BA9 /* FilterProtocol.swift */; };
-		78DFA18135F874077D08F9263CE66C3D /* UIView+Layout.swift in Sources */ = {isa = PBXBuildFile; fileRef = C3A80E3E05EC3E8332FF2C7B55CDDE72 /* UIView+Layout.swift */; };
-		7AAF3F816743490C387722672CD00359 /* UIFont+Orangina.m in Sources */ = {isa = PBXBuildFile; fileRef = E2DA4736D8B2D77492D7112CF3B0C300 /* UIFont+Orangina.m */; };
-		7C690BA33DC80CAD42E559BDDBF9C774 /* UICollectionView+Cells.swift in Sources */ = {isa = PBXBuildFile; fileRef = DF31131682150AD89A5FF0378570537E /* UICollectionView+Cells.swift */; };
-		81778B069CDA6F2AA82FAC272CFABB8B /* Foundation.framework in Frameworks */ = {isa = PBXBuildFile; fileRef = 1866F6CC47A18CCA38D013320949E88C /* Foundation.framework */; };
-		8332911229C98977EDB38CAF3512732D /* UIFont+ComposeFonts.h in Headers */ = {isa = PBXBuildFile; fileRef = C964E0CA61DB346E4DAFA5D3E54BF3AB /* UIFont+ComposeFonts.h */; settings = {ATTRIBUTES = (Public, ); }; };
-		834BFEBCA8B4F7C399EAC6AABB9BBC58 /* ModalViewModel.swift in Sources */ = {isa = PBXBuildFile; fileRef = E1B80E521FB0A7F94710B65F51FD0C56 /* ModalViewModel.swift */; };
-		841F3659EB832B892626AE4843D380B3 /* UIKit.framework in Frameworks */ = {isa = PBXBuildFile; fileRef = 79297FA1DFA1AE8FFCC7B89F301FC064 /* UIKit.framework */; };
-		85FEA57FC978E5A67BDABFB2B556AEC0 /* UIImage+Camera.swift in Sources */ = {isa = PBXBuildFile; fileRef = 92D4B69B4174155803F1F2ABE0CD00BB /* UIImage+Camera.swift */; };
-		8653F3143B4A73C4B5D0EA6C36C64DEC /* Shaders in Resources */ = {isa = PBXBuildFile; fileRef = 256355F7D50C91E43AA546641F00EF80 /* Shaders */; };
-		8935B7DF82BA23DB02119BDFA601FD76 /* ModalController.swift in Sources */ = {isa = PBXBuildFile; fileRef = 399EAB67311FC95EDFA6F340FED784C1 /* ModalController.swift */; };
-		8C949C4AA53E0CA8231168286A6392E6 /* MediaClipsCollectionView.swift in Sources */ = {isa = PBXBuildFile; fileRef = 2A8EDE213E423D8B5E8571EC4493F8B0 /* MediaClipsCollectionView.swift */; };
-		8CAC3B81FFAB2342335164D30A3ACCD1 /* UIKit.framework in Frameworks */ = {isa = PBXBuildFile; fileRef = 79297FA1DFA1AE8FFCC7B89F301FC064 /* UIKit.framework */; };
-		8D9D9758ED9BC46E60539190C2A8BAB3 /* ExtendedButton.swift in Sources */ = {isa = PBXBuildFile; fileRef = 81D15ADD4B6969E6994FA98B7C2B9712 /* ExtendedButton.swift */; };
-		8EB9C652C9C678BB0B72B4ECB4C27B3B /* AVURLAsset+Thumbnail.swift in Sources */ = {isa = PBXBuildFile; fileRef = 590042F713D2498CD774DB12CFADF88B /* AVURLAsset+Thumbnail.swift */; };
-		8F1BCF00E6605280D736BDF46CD81698 /* OpenGLES.framework in Frameworks */ = {isa = PBXBuildFile; fileRef = 5BC664C85329FD55B760756EF56CAE31 /* OpenGLES.framework */; };
-		8FD94047117BA04B060D07193379D333 /* Pods-KanvasCameraExample-dummy.m in Sources */ = {isa = PBXBuildFile; fileRef = 570C8B2CE87E47FBD6EB555D507285D5 /* Pods-KanvasCameraExample-dummy.m */; };
-		9367373FECF3B2C2EC1519B138AB078E /* NSURL+Media.swift in Sources */ = {isa = PBXBuildFile; fileRef = EB7302AE4D38399630DF1880C029D72B /* NSURL+Media.swift */; };
-		94CDB9F27A532501BCDF2958F41B772C /* UIFont+PostFonts.m in Sources */ = {isa = PBXBuildFile; fileRef = 77C7FB4E26E0B660EA70F30F1D52A9CD /* UIFont+PostFonts.m */; };
-		96DCE640098BA1AA8E20F43EF9DA8BE1 /* UIColor+SharedColors.swift in Sources */ = {isa = PBXBuildFile; fileRef = DCE6629F12D536EB688DA604AEA7FCE4 /* UIColor+SharedColors.swift */; };
-		975CABF7B969BAE3877B969409B9E267 /* ModeSelectorAndShootController.swift in Sources */ = {isa = PBXBuildFile; fileRef = A66726FF7C86DC925D3ADC286894D365 /* ModeSelectorAndShootController.swift */; };
-		9A14D54EF5D684C89B7A64A0922EA87C /* KanvasCameraTimes.swift in Sources */ = {isa = PBXBuildFile; fileRef = 22653DDB949DF2878C63F0BF540B8C37 /* KanvasCameraTimes.swift */; };
-		9E6EDA4B2BA89FD045B294578B32FAFF /* KanvasCamera-umbrella.h in Headers */ = {isa = PBXBuildFile; fileRef = 044369AEF5E26B64FDABF582426D4C11 /* KanvasCamera-umbrella.h */; settings = {ATTRIBUTES = (Public, ); }; };
-		A521DD5DC047992621107DE0E03879F8 /* ModalPresentationController.swift in Sources */ = {isa = PBXBuildFile; fileRef = 1345C5BE3FFCD22C187B587BEB23EA8E /* ModalPresentationController.swift */; };
-		A5F0568330AC9CCFBE7F46D31AF43394 /* MediaClipsCollectionCell.swift in Sources */ = {isa = PBXBuildFile; fileRef = B0BE276487390B07FEF54F79D43F25EB /* MediaClipsCollectionCell.swift */; };
-		A60D2EC94A6B1C45182C2A6BD6C0F5CC /* CameraSegmentHandler.swift in Sources */ = {isa = PBXBuildFile; fileRef = E2FD6B97D06043D465A77BCA36574142 /* CameraSegmentHandler.swift */; };
-		A6B77ED6EFB58879E75F86966530F76D /* CameraInputControllerDelegate.swift in Sources */ = {isa = PBXBuildFile; fileRef = 0564C0661F43F0D6D0C6349827EBC1D5 /* CameraInputControllerDelegate.swift */; };
-		A9E2F380B12DE77CE2D83AD13B279C6C /* GLTexture.swift in Sources */ = {isa = PBXBuildFile; fileRef = 2C9AB4ACA10B6109C20538C67B557AFE /* GLTexture.swift */; };
-		AA0CB73FF7485FA47907F821B2DB13CC /* ModalPresentationAnimationController.swift in Sources */ = {isa = PBXBuildFile; fileRef = F8AA37BE843F9F1257726A89A1F0A715 /* ModalPresentationAnimationController.swift */; };
-		AA894279E086CCE5DB509B4D05A3D073 /* TumblrTheme-dummy.m in Sources */ = {isa = PBXBuildFile; fileRef = 25B135A745FD8CEF98AF073DB7E9D1A2 /* TumblrTheme-dummy.m */; };
-		AC0E44CD96FFAD86CC76BCC942882C35 /* Queue.swift in Sources */ = {isa = PBXBuildFile; fileRef = 0AFA7BC251578096F2FF88512ADE1E6D /* Queue.swift */; };
-		AC50268765DC91B33F7BDF180844147F /* UIFont+Orangina.h in Headers */ = {isa = PBXBuildFile; fileRef = F7A49948CE52CC9AC100C8C5870BFCB6 /* UIFont+Orangina.h */; settings = {ATTRIBUTES = (Public, ); }; };
-		ADA7B87E56D433708DA83723C270AB9B /* MediaClip.swift in Sources */ = {isa = PBXBuildFile; fileRef = 21A226B706A9275B5F7485CF68ACDCE2 /* MediaClip.swift */; };
-		AFF108D6E8D891F7B8148CA0158B2A23 /* UIApplication+StrictKeyWindow.m in Sources */ = {isa = PBXBuildFile; fileRef = 2EECE81A9AEC1ED1057A9C3C88DBCEBE /* UIApplication+StrictKeyWindow.m */; };
-		B08725BB938AA3AACCA3C8C818FA4CF6 /* FBSnapshotTestCase.h in Headers */ = {isa = PBXBuildFile; fileRef = E37899BD4B349060AA147E2A3721D3A2 /* FBSnapshotTestCase.h */; settings = {ATTRIBUTES = (Public, ); }; };
-		B2C85129ED0501EA2187D8B7EF42A1F2 /* Device.swift in Sources */ = {isa = PBXBuildFile; fileRef = A2FD23660136E399428FC196B8A69B5E /* Device.swift */; };
-		B460691C68A388D9778873194E827B2F /* Filter.swift in Sources */ = {isa = PBXBuildFile; fileRef = 2511FF92A73BCEC8695FE321B75FF7CD /* Filter.swift */; };
-		B7013E3424568158900249080629B961 /* ModeButtonView.swift in Sources */ = {isa = PBXBuildFile; fileRef = 1FEB5EBCBE0A81390E6EC299E06B1E6D /* ModeButtonView.swift */; };
-		B8435B7140BDCA41540F056604B2386D /* Pods-KanvasCameraExampleTests-umbrella.h in Headers */ = {isa = PBXBuildFile; fileRef = 8683FD17E5C0DA60CD3DE90D22C1BC17 /* Pods-KanvasCameraExampleTests-umbrella.h */; settings = {ATTRIBUTES = (Public, ); }; };
-		B9EDAB4E5492384B04203685F88B8155 /* CameraView.swift in Sources */ = {isa = PBXBuildFile; fileRef = CE8CAC64316023AC8EB9805F664F9560 /* CameraView.swift */; };
-		BCDA265400AF5BCF21074C5AF1FD09A8 /* UIApplication+StrictKeyWindow.h in Headers */ = {isa = PBXBuildFile; fileRef = B9109B8B333B5A1A3E92EFC09EDC10AC /* UIApplication+StrictKeyWindow.h */; settings = {ATTRIBUTES = (Project, ); }; };
-		C111D45F709F2F2D5AE895A53E43534C /* CameraInputOutput.swift in Sources */ = {isa = PBXBuildFile; fileRef = 1A5374F6F16CC64FC6DEA061758F73FF /* CameraInputOutput.swift */; };
-		C89B78956242CFEE58FB1F6353E78154 /* OptionsStackView.swift in Sources */ = {isa = PBXBuildFile; fileRef = 0E7FC74CD4E043A71E2E17AF12D56AA8 /* OptionsStackView.swift */; };
-		CB8EBBE0F841C1CB4A4BCCCD3C15E7E3 /* CameraPreviewView.swift in Sources */ = {isa = PBXBuildFile; fileRef = C7B3F00154ABE3B9D91E409D4E043628 /* CameraPreviewView.swift */; };
-		CBA11A753AF5CBDC4DC10F0C7A2B6658 /* UIUpdate.swift in Sources */ = {isa = PBXBuildFile; fileRef = 805D9BCED64189B958D432394790E003 /* UIUpdate.swift */; };
-		CE92A9E07C2815233C3B67B51386272B /* ImagePreviewController.swift in Sources */ = {isa = PBXBuildFile; fileRef = 354742EAA141B7CD062B70C42AE5EB07 /* ImagePreviewController.swift */; };
-		D1225BE1F4D069845D09A42056A9F4EE /* GLRenderer.swift in Sources */ = {isa = PBXBuildFile; fileRef = A42C520556325D8B278955534C439F99 /* GLRenderer.swift */; };
-		D2B6BD360B3E59F6FA4B482E0E4A96FB /* FilteredInputViewController.swift in Sources */ = {isa = PBXBuildFile; fileRef = 744890EC42A8053B9CCA2AF99655E55B /* FilteredInputViewController.swift */; };
-		D4A1C90F263DF4219E675B84249795B9 /* NumTypes+Conversion.swift in Sources */ = {isa = PBXBuildFile; fileRef = 0D17B673DD4A2DCCFC53B22801F2C8E7 /* NumTypes+Conversion.swift */; };
-		D697A2B1FFA60FADDD4DD4A64C649281 /* Foundation.framework in Frameworks */ = {isa = PBXBuildFile; fileRef = 1866F6CC47A18CCA38D013320949E88C /* Foundation.framework */; };
-		D704D54B862E2DD1A64809EBA511C0FB /* Pods-KanvasCameraExampleTests-dummy.m in Sources */ = {isa = PBXBuildFile; fileRef = 586C927EB62F939BE159B57EA8E65356 /* Pods-KanvasCameraExampleTests-dummy.m */; };
-		D86EB6C4175BA8BC5B54994B881AB053 /* CameraOption.swift in Sources */ = {isa = PBXBuildFile; fileRef = 85F315C0AA26109750779DE67185C9AA /* CameraOption.swift */; };
-		D89DBB1B60BA3127D4A23F047A9656EE /* GLPixelBufferView.swift in Sources */ = {isa = PBXBuildFile; fileRef = 1069FB9C59C299A2BD285A31CDF7ADAB /* GLPixelBufferView.swift */; };
-		DC6802AF87855BC6AD57E6130B2CDDCA /* GifVideoOutputHandler.swift in Sources */ = {isa = PBXBuildFile; fileRef = 84EB052BE7A30AF30E92391351B7B0D5 /* GifVideoOutputHandler.swift */; };
-		DF3F6503FF8014FE03E8925559D3B475 /* Foundation.framework in Frameworks */ = {isa = PBXBuildFile; fileRef = 1866F6CC47A18CCA38D013320949E88C /* Foundation.framework */; };
-		E1DF20A3013A62824CE857281583A30D /* KanvasCameraAnalyticsProvider.swift in Sources */ = {isa = PBXBuildFile; fileRef = 5BFCA9023F6C126D3B556F45F99C97B4 /* KanvasCameraAnalyticsProvider.swift */; };
-		E2E2BC984CCC1978CB9E22B72258C641 /* FBSnapshotTestController.m in Sources */ = {isa = PBXBuildFile; fileRef = 052258A488A96C35531FAC73C4F42924 /* FBSnapshotTestController.m */; };
-		E4877E179010E4E588B6E9E61B047B60 /* UIImage+Diff.m in Sources */ = {isa = PBXBuildFile; fileRef = B9CEF7D6C5E08AB80E58DABC75D882BC /* UIImage+Diff.m */; };
-		E5AACEF49DF66C3B4ABCE05C7D09A3AF /* Foundation.framework in Frameworks */ = {isa = PBXBuildFile; fileRef = 1866F6CC47A18CCA38D013320949E88C /* Foundation.framework */; };
-		EA2C5FBB576DBC67BE3E2F5897704BBF /* UIImage+Snapshot.m in Sources */ = {isa = PBXBuildFile; fileRef = 3DBFBDCC891B770A2AC9EF0FB164B751 /* UIImage+Snapshot.m */; };
-		EEDD287FD6E183441E92ECDE6AE7E688 /* KanvasCameraColors.swift in Sources */ = {isa = PBXBuildFile; fileRef = 8174CDD62BAD7573AABA35CEF14107C9 /* KanvasCameraColors.swift */; };
-		F1C2C12404558D384B7F54CBCBEF3935 /* MediaClipsEditorView.swift in Sources */ = {isa = PBXBuildFile; fileRef = D53ADED161A7FF7BC09BE72928D34924 /* MediaClipsEditorView.swift */; };
-		F2D0D4ED15DDE72FD2E3A7B6849ACB7C /* CameraZoomHandler.swift in Sources */ = {isa = PBXBuildFile; fileRef = 6097F2E5D0D986D66C00D8A73168C908 /* CameraZoomHandler.swift */; };
-		F544DD2C1CC59FD2046CD70092E91ED2 /* ExtendedStackView.swift in Sources */ = {isa = PBXBuildFile; fileRef = 743A41EC2D80ACCAC1AE64DF14D06778 /* ExtendedStackView.swift */; };
-		F7C93F655E48B6725D9463A5BF411F92 /* UIFont+Utils.swift in Sources */ = {isa = PBXBuildFile; fileRef = 8A324B5154D40297605D2CE643CDD18D /* UIFont+Utils.swift */; };
-		F7DC4EE1D51879248C34631A724411E1 /* IgnoreTouchesCollectionView.swift in Sources */ = {isa = PBXBuildFile; fileRef = 04801DE6F8B0B9B1CB76971EF9EBCD99 /* IgnoreTouchesCollectionView.swift */; };
-		FAA3D18EF636DF7B7C66CF8ACB6AED20 /* UIFont+PostFonts.h in Headers */ = {isa = PBXBuildFile; fileRef = 03D910903FC30E4FA579E21D585DCBB6 /* UIFont+PostFonts.h */; settings = {ATTRIBUTES = (Public, ); }; };
-		FD7753A12CB10BA80B30E1584C31F945 /* IgnoreTouchesView.swift in Sources */ = {isa = PBXBuildFile; fileRef = 5D626675E897A5762866169054588BE1 /* IgnoreTouchesView.swift */; };
-		FF58EC7090BACAE19DFAD013965F3FA0 /* CameraPreviewViewController.swift in Sources */ = {isa = PBXBuildFile; fileRef = 042E2A851144B229F493F4D635AB5F99 /* CameraPreviewViewController.swift */; };
-=======
-		0840A4154ED309B8DBC1C42A1DD0D0D8 /* Foundation.framework in Frameworks */ = {isa = PBXBuildFile; fileRef = 12F1EE65D6E7DB3A26D312926D030A67 /* Foundation.framework */; };
-		09F264B0CFA3C0D8416C3E826327776A /* ShootButtonView.swift in Sources */ = {isa = PBXBuildFile; fileRef = 0F9855F605C12A7FB2E7E0E118D4BEB6 /* ShootButtonView.swift */; };
-		0AD660D360680F8174EFA9B1D483E134 /* ModalController.swift in Sources */ = {isa = PBXBuildFile; fileRef = A83E8622BA930BB17FBCCA8D76AF15CE /* ModalController.swift */; };
-		0BD18FDEB8980219D3732E22DEC1635B /* UIUpdate.swift in Sources */ = {isa = PBXBuildFile; fileRef = C0A7167DA8EB272AC97DA471D082471A /* UIUpdate.swift */; };
-		0DC2CE7F22939511D769A59DE54FC2E9 /* ModeSelectorAndShootController.swift in Sources */ = {isa = PBXBuildFile; fileRef = 0F791DAD22BBDEC7DC96587B25B3E0A5 /* ModeSelectorAndShootController.swift */; };
-		0FDE377EE37A3372AFDE4369A34D1318 /* OptionsStackView.swift in Sources */ = {isa = PBXBuildFile; fileRef = 268675DC9E4E52119BBB8F80BD4029F0 /* OptionsStackView.swift */; };
-		15A30D675C88B264E7E638A3EF4F7174 /* GifVideoOutputHandler.swift in Sources */ = {isa = PBXBuildFile; fileRef = DA303CC1FE7114A5EFEF57878947ECD8 /* GifVideoOutputHandler.swift */; };
+		0338EB0F9E39779052703539F7883EC4 /* AVURLAsset+Thumbnail.swift in Sources */ = {isa = PBXBuildFile; fileRef = ED179854F639D6773CDDDBAB520407F8 /* AVURLAsset+Thumbnail.swift */; };
+		041A3B5AD5FD1A96049A816D08DE7900 /* UIKit.framework in Frameworks */ = {isa = PBXBuildFile; fileRef = 2E7FF5FF1C5A1C45AB8A978EEB128B37 /* UIKit.framework */; };
+		047E626CE953B6720DF7FE50977B9B9F /* UIView+Layout.swift in Sources */ = {isa = PBXBuildFile; fileRef = 181A400159056014266AE353D801FAF4 /* UIView+Layout.swift */; };
+		04927ED42EFBBB43988BA1053D89AB1C /* ModeButtonView.swift in Sources */ = {isa = PBXBuildFile; fileRef = 8C4883D0D05848F3B539373025D81AC0 /* ModeButtonView.swift */; };
+		0AEB686A1AB134387947C9496DD2A791 /* ModeSelectorAndShootView.swift in Sources */ = {isa = PBXBuildFile; fileRef = C6C927BC8056057696287D4F5420B59E /* ModeSelectorAndShootView.swift */; };
+		0E0D47B9CC8C9067EC9C9D11BC3081C1 /* UIFont+Orangina.m in Sources */ = {isa = PBXBuildFile; fileRef = A13598994D2940F0D3A677EE7D74312A /* UIFont+Orangina.m */; };
+		12656242D598BE0635CE2162A5A0BFC2 /* KanvasCameraImages.swift in Sources */ = {isa = PBXBuildFile; fileRef = 329D3A41B750A503E8284CC1FAE163D3 /* KanvasCameraImages.swift */; };
+		15CB9B0DC29B66232B2C9853F21FD2F9 /* UIFont+TumblrTheme.swift in Sources */ = {isa = PBXBuildFile; fileRef = CD585CE3C1B092D81F2E6AEACE79DC5F /* UIFont+TumblrTheme.swift */; };
 		16B6CB23794D995D807EA10E7CEF065E /* UIImage+Diff.h in Headers */ = {isa = PBXBuildFile; fileRef = A4209C2D7929DC95F0AD404009CF3FE6 /* UIImage+Diff.h */; settings = {ATTRIBUTES = (Private, ); }; };
-		220566475C4A56FDF20F0E2693501373 /* UIFont+Utils.swift in Sources */ = {isa = PBXBuildFile; fileRef = F34943364791E16EDE7D2622153EA5A8 /* UIFont+Utils.swift */; };
-		227F2FFE950E5A4751D64EAE5120E820 /* ActionsView.swift in Sources */ = {isa = PBXBuildFile; fileRef = ACB43A6FC368840DAAE69E925D1E5A23 /* ActionsView.swift */; };
-		22AFF704C58CE21D6D1F33DFE4EF374D /* ModalView.swift in Sources */ = {isa = PBXBuildFile; fileRef = EA1AA77EFB44132BDA61EFD04C5AFA0A /* ModalView.swift */; };
+		18A7E85D147357FF0D2D4CA992D8BE7A /* VideoOutputHandler.swift in Sources */ = {isa = PBXBuildFile; fileRef = 8249146BD2ECAC4FAE9F2A09A8500294 /* VideoOutputHandler.swift */; };
+		1FE67611CAA846B5DE230747E8614B65 /* MediaClipsEditorViewController.swift in Sources */ = {isa = PBXBuildFile; fileRef = 052ADDF836AD409B44F7BF2010227D8E /* MediaClipsEditorViewController.swift */; };
 		24DEF3AF3296F229268D80B50E433240 /* UIImage+Snapshot.m in Sources */ = {isa = PBXBuildFile; fileRef = FE05DAD5186CEC183AAD0BC4D2F6297C /* UIImage+Snapshot.m */; };
+		256647F97818BA611BC877C540B124DE /* ModeSelectorAndShootController.swift in Sources */ = {isa = PBXBuildFile; fileRef = 69E8AECDC1046BF1138EE46BDB723FFE /* ModeSelectorAndShootController.swift */; };
 		263A0CC69E231F4AC788384FBC792C65 /* Pods-KanvasCameraExampleTests-umbrella.h in Headers */ = {isa = PBXBuildFile; fileRef = 40C111494557E79A2578DE96391B581E /* Pods-KanvasCameraExampleTests-umbrella.h */; settings = {ATTRIBUTES = (Public, ); }; };
 		26D3EEFCFCA6DC9A4EB8EAD9703ECD98 /* FBSnapshotTestCase.m in Sources */ = {isa = PBXBuildFile; fileRef = 290D40DB23B0E1E833EB7F996C615341 /* FBSnapshotTestCase.m */; };
 		27C294AFD2251BF21CAFA97EB53DEDE3 /* FBSnapshotTestController.h in Headers */ = {isa = PBXBuildFile; fileRef = 2B0390FC11C3671BEC209EA6F6AE8033 /* FBSnapshotTestController.h */; settings = {ATTRIBUTES = (Public, ); }; };
-		2C6849CB506C59DC63A572A8FD80791C /* KanvasCameraAnalyticsProvider.swift in Sources */ = {isa = PBXBuildFile; fileRef = 874FBB0148DEC39FEAD5DA6FBEEBABCF /* KanvasCameraAnalyticsProvider.swift */; };
+		2A01407C42CDEC3EA3FC99FF0FA6FF90 /* CGRect+Center.swift in Sources */ = {isa = PBXBuildFile; fileRef = A7349C4C60AC3035C931CF3994C250E3 /* CGRect+Center.swift */; };
+		2AE0B675A719E425A1DB552336664EE1 /* Assets.xcassets in Resources */ = {isa = PBXBuildFile; fileRef = 647CEFF87E0240485EF58FF35EF571AA /* Assets.xcassets */; };
 		2C8E41D43E185E62965404EC1F236FA0 /* FBSnapshotTestCase-dummy.m in Sources */ = {isa = PBXBuildFile; fileRef = C3FB5D637CA8F60B2B16F9375DFCA3FE /* FBSnapshotTestCase-dummy.m */; };
+		2E31D85A8C4BC86AE2E4EABCA068140A /* Filter.swift in Sources */ = {isa = PBXBuildFile; fileRef = 7E6B4EAD26AC1EE2662140C3705C23F4 /* Filter.swift */; };
+		31808414A6CB19FCB1D25B067EAB3B77 /* UIFont+PostFonts.h in Headers */ = {isa = PBXBuildFile; fileRef = A6E7BC50576490973B9789477FE51224 /* UIFont+PostFonts.h */; settings = {ATTRIBUTES = (Public, ); }; };
+		31A9CA735C2B1BEAF81AAFB9A941A394 /* CameraController.swift in Sources */ = {isa = PBXBuildFile; fileRef = 076150A715A8D13F4AE62E26539D104D /* CameraController.swift */; };
+		31AF0A83E548219C2D72A1F70F56F1F4 /* UIImage+Camera.swift in Sources */ = {isa = PBXBuildFile; fileRef = DA8ABFB7EBD2AAF0B6703AC400E709ED /* UIImage+Camera.swift */; };
 		33CD52558D8E2F820100C8753AA2F32F /* SwiftSupport.swift in Sources */ = {isa = PBXBuildFile; fileRef = 499BB97C946EF5DFF46CB40D7D685EE1 /* SwiftSupport.swift */; };
-		36A83097D9EC4C9F97B4A33BDC7BB054 /* CameraPreviewView.swift in Sources */ = {isa = PBXBuildFile; fileRef = E54864DF06DC25D09B8B696B3B46BF89 /* CameraPreviewView.swift */; };
-		37502C1949ABBEDC4C805E72E4574810 /* Array+Move.swift in Sources */ = {isa = PBXBuildFile; fileRef = B0708D36136CFF195BB846F2CF4B2334 /* Array+Move.swift */; };
-		3C6759C21EFAFC7DA51BB33746BE89C4 /* ClosedRange+Clamp.swift in Sources */ = {isa = PBXBuildFile; fileRef = 9F2512C58D0C215A2CB821A9006AC5C9 /* ClosedRange+Clamp.swift */; };
-		3EFC6131D980DBE882070F767E9212A6 /* ImagePreviewController.swift in Sources */ = {isa = PBXBuildFile; fileRef = 182D875803E5CEAFB38662E01C91BCFA /* ImagePreviewController.swift */; };
-		41A0E10161A3EE0A9B2BE8223217748B /* CameraRecorder.swift in Sources */ = {isa = PBXBuildFile; fileRef = 20C4D9B8E016B07C7DCDDBB139D7E4FA /* CameraRecorder.swift */; };
-		4D46B502041E1C627CF4B5FEA6A1C0DF /* CameraController.swift in Sources */ = {isa = PBXBuildFile; fileRef = C6DC7CAE2D4B546DDEFB79AE2530F721 /* CameraController.swift */; };
-		4E7C0C3B143C93DE410D84270676CDC7 /* Queue.swift in Sources */ = {isa = PBXBuildFile; fileRef = 3958A7C71253EFF9E8E154A9588DB145 /* Queue.swift */; };
-		4E8D9B1BC679B3550EA0CDECE8449ECE /* OptionView.swift in Sources */ = {isa = PBXBuildFile; fileRef = 200476C4A7CAE794B2764011B53290E5 /* OptionView.swift */; };
-		5205EA930BF1E8F1CDBBBC03B57F8F69 /* IgnoreTouchesView.swift in Sources */ = {isa = PBXBuildFile; fileRef = 0ACD9AF2DF681452679192419D47B43A /* IgnoreTouchesView.swift */; };
-		548D7967079CFDEB4A51948E10B8022E /* NSURL+Media.swift in Sources */ = {isa = PBXBuildFile; fileRef = EE8FDC0F2349C9B74E73D55862D8E5DF /* NSURL+Media.swift */; };
-		55F52986AF50AEE562B49AA9E0699730 /* CameraSegmentHandler.swift in Sources */ = {isa = PBXBuildFile; fileRef = 4ECF243BB2692D230DFD4A32CDB64BB8 /* CameraSegmentHandler.swift */; };
-		5958094DFAA4F27963F6F44BA545D25B /* VideoOutputHandler.swift in Sources */ = {isa = PBXBuildFile; fileRef = FF7D9A01AC006783F6B09EAE6FD8FC83 /* VideoOutputHandler.swift */; };
-		59A71123327AB31F7769F7CBF780C24C /* CameraInputOutput.swift in Sources */ = {isa = PBXBuildFile; fileRef = 6CE7C3E3A8F16E854D9E12E0DD0AA609 /* CameraInputOutput.swift */; };
-		5BB043F4CE90E9BED120891C94F6F71C /* CameraRecordingProtocol.swift in Sources */ = {isa = PBXBuildFile; fileRef = BD098B56851778F9229474FE484399EF /* CameraRecordingProtocol.swift */; };
-		5D0064173CC0B3670AF0FC5B7B89DB23 /* ExtendedButton.swift in Sources */ = {isa = PBXBuildFile; fileRef = 50E842FD6A099D1C5029B48CEC051867 /* ExtendedButton.swift */; };
-		5D7E38866F0A6E2F3CAC084C9975BD6C /* UIFont+Orangina.h in Headers */ = {isa = PBXBuildFile; fileRef = 4803E067C144ABA1B2DB6750F421D3B4 /* UIFont+Orangina.h */; settings = {ATTRIBUTES = (Public, ); }; };
-		5D8F69DF4E833EE5119CCDF2E67FB49D /* LoadingIndicatorView.swift in Sources */ = {isa = PBXBuildFile; fileRef = DB50E9FBE5A94469109E714664E24880 /* LoadingIndicatorView.swift */; };
-		617760D80C4E5A356E61541937AD8EA1 /* UIFont+TumblrTheme.swift in Sources */ = {isa = PBXBuildFile; fileRef = AC9ABFF13F497E2E3D441CA44AD10885 /* UIFont+TumblrTheme.swift */; };
-		64E7E0F74197A8D39674B7C92835047A /* Foundation.framework in Frameworks */ = {isa = PBXBuildFile; fileRef = 12F1EE65D6E7DB3A26D312926D030A67 /* Foundation.framework */; };
-		654AE7D899DE02262A56BCA46499B72B /* CameraInputController.swift in Sources */ = {isa = PBXBuildFile; fileRef = 55BD043F5C4DE5E6DBA7812D263E6B20 /* CameraInputController.swift */; };
-		68AADB812BBA784C31696DEAE9B3787C /* KanvasCameraColors.swift in Sources */ = {isa = PBXBuildFile; fileRef = 91276AA2811A2D80053D2F29CEE2F8E9 /* KanvasCameraColors.swift */; };
-		694B0E00FA3413E2D8677893F29031C7 /* TumblrTheme-dummy.m in Sources */ = {isa = PBXBuildFile; fileRef = 3BD0DBD8223FC2A902E0C6350B6DCEF5 /* TumblrTheme-dummy.m */; };
-		6C76BCBB3EE0D39192CFFD810DC4465B /* Assets.xcassets in Resources */ = {isa = PBXBuildFile; fileRef = 276B6E8C841A4E76D82C06D1DF890E1A /* Assets.xcassets */; };
+		3470738684ED7211C11485F91FA1EF33 /* ClosedRange+Clamp.swift in Sources */ = {isa = PBXBuildFile; fileRef = 287E6C7A5DAA9901D102268D937D021A /* ClosedRange+Clamp.swift */; };
+		355E0A90F88028608868F49FAF17CBB5 /* CameraPreviewViewController.swift in Sources */ = {isa = PBXBuildFile; fileRef = 0322288C44EC30CA7A90D0D0D09A1E6D /* CameraPreviewViewController.swift */; };
+		3685482F7C768D96EB9017B74132801E /* KanvasCameraStrings.swift in Sources */ = {isa = PBXBuildFile; fileRef = 8CA4735B5ECB8C700C83EB1F4DE0078D /* KanvasCameraStrings.swift */; };
+		37100C228B78AD10ACDD11AC4F576BFC /* ActionsView.swift in Sources */ = {isa = PBXBuildFile; fileRef = 1B264DC4340A5FE4BEF8546D1CD3BBD8 /* ActionsView.swift */; };
+		3879F9FAE5F0E9BC5649D2D4D69A84E3 /* silence.aac in Resources */ = {isa = PBXBuildFile; fileRef = C72757EFC98ED27E136181B54FE36AE1 /* silence.aac */; };
+		39839C083AB86249BD0D7BD56924FAA3 /* UIFont+Utils.swift in Sources */ = {isa = PBXBuildFile; fileRef = AFA65979E223F9792B63BB1150F73F7F /* UIFont+Utils.swift */; };
+		3C9002C65287E7E61BA2F2DE87302DA2 /* ModalPresentationAnimationController.swift in Sources */ = {isa = PBXBuildFile; fileRef = 9FB8971EFF011E3DE54BA141D1F236A6 /* ModalPresentationAnimationController.swift */; };
+		42F4FF8A0B57AFFD1D395F6FC74CFEA8 /* IgnoreTouchesCollectionView.swift in Sources */ = {isa = PBXBuildFile; fileRef = 300E9DF7E6C75F620EF7242238EA79C1 /* IgnoreTouchesCollectionView.swift */; };
+		4311990740C2DA082468D33C90521C5F /* UIFont+PostFonts.m in Sources */ = {isa = PBXBuildFile; fileRef = FE1D7176433888B7448500B7D74CE988 /* UIFont+PostFonts.m */; };
+		462F521F089C0ACBBFA6598E1B37E781 /* UIImage+PixelBuffer.swift in Sources */ = {isa = PBXBuildFile; fileRef = 3B1DDF7D9AF16B63B0E0BF451BC9CCAE /* UIImage+PixelBuffer.swift */; };
+		4665DC5296184586D72BF91E407D76A7 /* UIFont+Orangina.h in Headers */ = {isa = PBXBuildFile; fileRef = EB3344F7547C472B09CA3FBA774F4096 /* UIFont+Orangina.h */; settings = {ATTRIBUTES = (Public, ); }; };
+		4BBC17AC2CEDD4EFBD0829F0E30E3855 /* GLKit.framework in Frameworks */ = {isa = PBXBuildFile; fileRef = 293B9A99BC4353BEFC3D23EEACF2491F /* GLKit.framework */; };
+		4CD27127E6971D2EB9D526ACD484E322 /* NumTypes+Conversion.swift in Sources */ = {isa = PBXBuildFile; fileRef = 381F098E6DBD9D0B0EC71BC73B64B8FD /* NumTypes+Conversion.swift */; };
+		4EBB92E91660A0ED6EE6668658976E78 /* KanvasCamera-dummy.m in Sources */ = {isa = PBXBuildFile; fileRef = BB81F1AC9F694D122E3633E7FA5EC7F9 /* KanvasCamera-dummy.m */; };
+		50AAB1529B84E54FB68698345A21702D /* KanvasCameraAnalyticsProvider.swift in Sources */ = {isa = PBXBuildFile; fileRef = 9028367C73792597357CBB6E6A90CA69 /* KanvasCameraAnalyticsProvider.swift */; };
+		50AB9C231CCF0791E4BC881B3EDA31E7 /* NSURL+Media.swift in Sources */ = {isa = PBXBuildFile; fileRef = 33EF6C4A41A570F3BDE71F3456DAD574 /* NSURL+Media.swift */; };
+		50F6DBEA09EC278148335355B0144D27 /* Queue.swift in Sources */ = {isa = PBXBuildFile; fileRef = 18CE79B01280CC200700086F2BD31F01 /* Queue.swift */; };
+		514BC3E68B895ACE08657BF9E41CAD5E /* KanvasCameraColors.swift in Sources */ = {isa = PBXBuildFile; fileRef = FA2B4C84C8581D9D4DE3DC0423FB4688 /* KanvasCameraColors.swift */; };
+		56ADD9002234D79C2692ECFBA07BB2D0 /* MediaClipsCollectionView.swift in Sources */ = {isa = PBXBuildFile; fileRef = 843C58592E19CE01303C3AC63EF05635 /* MediaClipsCollectionView.swift */; };
+		58671F55BB15E3BBCF3A2702319AAF68 /* GLPixelBufferView.swift in Sources */ = {isa = PBXBuildFile; fileRef = EC1F63742CC4A15E41FF51B5C6A5E5A6 /* GLPixelBufferView.swift */; };
+		5868E25E2B65C5CCDC74CD9AFB8534F1 /* CameraPreviewView.swift in Sources */ = {isa = PBXBuildFile; fileRef = FBAF001525074B781928FC47B380CBAE /* CameraPreviewView.swift */; };
+		59BFDA80260214CA4EDD67F47E7DA185 /* ShaderUtilities.swift in Sources */ = {isa = PBXBuildFile; fileRef = 9CC5BA5802676D3BF73405D8E5294D95 /* ShaderUtilities.swift */; };
+		5D20E4F569776BFBB56277CFEB1AF048 /* UIFont+ComposeFonts.m in Sources */ = {isa = PBXBuildFile; fileRef = AA9C5551BCE8AFAA98E142C0EAE0E908 /* UIFont+ComposeFonts.m */; };
+		5D5D91391C49E372B9585DB5AEE81DB6 /* ModalController.swift in Sources */ = {isa = PBXBuildFile; fileRef = B128EAFBF79C62F5AAEA207CBE0F2CF7 /* ModalController.swift */; };
+		61BDD99F2347DF29FC0DE15B60B698B3 /* GifVideoOutputHandler.swift in Sources */ = {isa = PBXBuildFile; fileRef = 507FB3691FCA012F843513ED3D4D5132 /* GifVideoOutputHandler.swift */; };
+		648C895821ADB50B77B93E561F2352CB /* TumblrTheme.framework in Frameworks */ = {isa = PBXBuildFile; fileRef = 9354499206410F84A9B8A189D39476E2 /* TumblrTheme.framework */; };
+		68371738F7BA0AA0E5F4E77AC0C81749 /* LoadingIndicatorView.swift in Sources */ = {isa = PBXBuildFile; fileRef = A78EB58EB24E2CCAAB63BB493E39423C /* LoadingIndicatorView.swift */; };
+		6CADF7B82996718D28822BAD03F01C14 /* GLError.swift in Sources */ = {isa = PBXBuildFile; fileRef = CFE2794C4745BFF3D40E07DAE474EFE6 /* GLError.swift */; };
+		6CD8EFDE6DE9D7E8FBB74FF11A62A212 /* CameraRecorder.swift in Sources */ = {isa = PBXBuildFile; fileRef = D4412E5BC704BFD7291702FCDB5E6A2A /* CameraRecorder.swift */; };
+		6CE517C5DA2E067E01496FC7B03E6C77 /* CameraInputControllerDelegate.swift in Sources */ = {isa = PBXBuildFile; fileRef = 070B405FEE43E1C5639D40BC44DF2F45 /* CameraInputControllerDelegate.swift */; };
 		6F01DF0FB5610799A00AC976F981EB18 /* UIApplication+StrictKeyWindow.h in Headers */ = {isa = PBXBuildFile; fileRef = 912F5BE09296F333F87046761D662D18 /* UIApplication+StrictKeyWindow.h */; settings = {ATTRIBUTES = (Project, ); }; };
-		70013CBBF1B0025CC4766D8ED32A48B4 /* KanvasCameraStrings.swift in Sources */ = {isa = PBXBuildFile; fileRef = E801A06F7886FE12304A8D46EB18C72B /* KanvasCameraStrings.swift */; };
 		700E8CE0FDD79F21D428FC3D54D36C0E /* UIImage+Snapshot.h in Headers */ = {isa = PBXBuildFile; fileRef = D7B529483604801ABB9AB87D9F1FFAD9 /* UIImage+Snapshot.h */; settings = {ATTRIBUTES = (Private, ); }; };
-		724394BA86606324489FEC4583779028 /* ModalPresentationController.swift in Sources */ = {isa = PBXBuildFile; fileRef = 7289092334800C68FDA4C1E27C3814A2 /* ModalPresentationController.swift */; };
-		7E38B2BD0E32DC9DD8BEBD3675C62A27 /* MediaClipsEditorViewController.swift in Sources */ = {isa = PBXBuildFile; fileRef = 7ABEE4CFB6AD4A2A7FAB2B71CDDE39DC /* MediaClipsEditorViewController.swift */; };
-		7E6E7BD910E2FA446CEBB40A9EDC1A9A /* XCTest.framework in Frameworks */ = {isa = PBXBuildFile; fileRef = 8705A40B3B53F55CBEE6662AAE47E471 /* XCTest.framework */; };
-		7F0F7A996AC45F58950E9BBD493520E4 /* UIView+Layout.swift in Sources */ = {isa = PBXBuildFile; fileRef = A560ADC4F82A45D3253DC92C4C5FA0CA /* UIView+Layout.swift */; };
-		7F87F0D99875F7B71D9D7D9286FD73C5 /* ModalPresentationAnimationController.swift in Sources */ = {isa = PBXBuildFile; fileRef = 631F15C5948FFC569F4ADF1819917E75 /* ModalPresentationAnimationController.swift */; };
-		8162651CBCAF2476108144D838909522 /* UIFont+ComposeFonts.m in Sources */ = {isa = PBXBuildFile; fileRef = DD9ED37E653191FC99204E503938EDAD /* UIFont+ComposeFonts.m */; };
+		7138F33B0A97A3A6FD0058473491209B /* UIUpdate.swift in Sources */ = {isa = PBXBuildFile; fileRef = CC0E9220166421C56EDAD570D82BA9FF /* UIUpdate.swift */; };
+		789589FDF894AD0EFF61A69FC560ECD0 /* MediaClipsEditorView.swift in Sources */ = {isa = PBXBuildFile; fileRef = 55F967A985B8DC6EA12C7C9422194C2D /* MediaClipsEditorView.swift */; };
+		79F8DB9340A3705CC2D29D07E17192AD /* MediaClipsCollectionCell.swift in Sources */ = {isa = PBXBuildFile; fileRef = E19AC04E88221F04F1F3E7E7CE33BB16 /* MediaClipsCollectionCell.swift */; };
+		7A3EBA65EA05E48830595A95BB3082F0 /* ModalViewModel.swift in Sources */ = {isa = PBXBuildFile; fileRef = ECFC7EB33FC35612625DA043F52457BB /* ModalViewModel.swift */; };
+		7BA0D29CDBC14939EA4726A2591C1423 /* UIColor+Util.swift in Sources */ = {isa = PBXBuildFile; fileRef = 60969AEE1CB2D639175BAB2BFE1E1B4E /* UIColor+Util.swift */; };
+		7DCB9E22D628EBF5B0A213A6A48FADDC /* CameraInputOutput.swift in Sources */ = {isa = PBXBuildFile; fileRef = CE45FC2573FC51036264C69977CEEECB /* CameraInputOutput.swift */; };
+		7E6E7BD910E2FA446CEBB40A9EDC1A9A /* XCTest.framework in Frameworks */ = {isa = PBXBuildFile; fileRef = 9FD8E1F84A0C9390AD703D2E6A02823A /* XCTest.framework */; };
+		80BFE55B459A25B1A418E202F289F8FE /* OptionsStackView.swift in Sources */ = {isa = PBXBuildFile; fileRef = 219E467418B6D8161FD4E41A062E96F5 /* OptionsStackView.swift */; };
+		82F561FE51A8C89065C9D97DDCB8199C /* KanvasCamera-umbrella.h in Headers */ = {isa = PBXBuildFile; fileRef = 9C21EF789A3FCFE6A1C04BE6BD1E198D /* KanvasCamera-umbrella.h */; settings = {ATTRIBUTES = (Public, ); }; };
 		832DC61A7CA632444CD6DA46EF6491FC /* FBSnapshotTestController.m in Sources */ = {isa = PBXBuildFile; fileRef = 841F562A950BC3B0D9DB87C857D478D7 /* FBSnapshotTestController.m */; };
-		83FBA1B20157B1E1B6F8FAC92C660183 /* UICollectionView+Cells.swift in Sources */ = {isa = PBXBuildFile; fileRef = 04A06E19AE4C230B8B9E2428386713CC /* UICollectionView+Cells.swift */; };
-		886C5BE6BACD12645605F46159FD0DAA /* UIViewController+Load.swift in Sources */ = {isa = PBXBuildFile; fileRef = 07DBAAD86C60E17C967A2F61DDC21432 /* UIViewController+Load.swift */; };
-		8C8CBE0160D700133D554C5EE0DA00CF /* Foundation.framework in Frameworks */ = {isa = PBXBuildFile; fileRef = 12F1EE65D6E7DB3A26D312926D030A67 /* Foundation.framework */; };
-		8E08BAF7E7CF8950BF8E17F6620BD6EC /* QuartzCore.framework in Frameworks */ = {isa = PBXBuildFile; fileRef = 75EECF2CDB8263F54878BECEF9027C4A /* QuartzCore.framework */; };
-		8E4219DF1201C6090A3636552723467C /* ModeSelectorAndShootView.swift in Sources */ = {isa = PBXBuildFile; fileRef = 7188D40F7B6D6507BE0DE09D8BFC8FF9 /* ModeSelectorAndShootView.swift */; };
-		921B8F5DC413BF4B458BF4CFBE72A51A /* UIKit.framework in Frameworks */ = {isa = PBXBuildFile; fileRef = 46F06C5DECC87B125F6AC9A961527274 /* UIKit.framework */; };
-		94E6E11BD9B2F2D58ED67C7C9992F01D /* UIButton+Shadows.swift in Sources */ = {isa = PBXBuildFile; fileRef = C0270F91B7EA4AFD5729D9AD818B0AC6 /* UIButton+Shadows.swift */; };
-		961079C97F0EA9176318F03A62D22EB1 /* TumblrTheme.framework in Frameworks */ = {isa = PBXBuildFile; fileRef = 6C622B14A1373AF68B1F7E5D5C40DF18 /* TumblrTheme.framework */; };
-		9E4C5464AC0415C60E00C9E9481B2B9B /* MediaClipsEditorView.swift in Sources */ = {isa = PBXBuildFile; fileRef = C6DB0460B7542AD34AB02BBDD6C1F1FA /* MediaClipsEditorView.swift */; };
-		9EB28D5805ED91DBA03B97BBFBC0EC9D /* CameraOption.swift in Sources */ = {isa = PBXBuildFile; fileRef = ACA15ACCA8CC5BE384E459DB6A4B8357 /* CameraOption.swift */; };
-		A87668869A4CE80F8C44E0610589F942 /* ModalViewModel.swift in Sources */ = {isa = PBXBuildFile; fileRef = 08DD63D4988F44A360DF653A72C87AE8 /* ModalViewModel.swift */; };
-		A879B5AF2651CAD3FCC8736AAD12D317 /* UIImage+FlipLeftMirrored.swift in Sources */ = {isa = PBXBuildFile; fileRef = FB1060371A308518C86B8BA8E7E1AC7F /* UIImage+FlipLeftMirrored.swift */; };
+		8515321DD2EE784A28B3BD7A0BDF4181 /* ExtendedStackView.swift in Sources */ = {isa = PBXBuildFile; fileRef = CC09D736E959FBEC5750A43B28108E98 /* ExtendedStackView.swift */; };
+		857EFFAEB2E126EDF03044EF99314802 /* UIImage+FlipLeftMirrored.swift in Sources */ = {isa = PBXBuildFile; fileRef = E540CEDB74BFA33746BAD3479844B8F7 /* UIImage+FlipLeftMirrored.swift */; };
+		8B53ED90E3EAEB669E7B96FA1984AF7B /* TumblrTheme-umbrella.h in Headers */ = {isa = PBXBuildFile; fileRef = 5B9D185E67A0F16B89D9A20E9A425A4B /* TumblrTheme-umbrella.h */; settings = {ATTRIBUTES = (Public, ); }; };
+		8C8CBE0160D700133D554C5EE0DA00CF /* Foundation.framework in Frameworks */ = {isa = PBXBuildFile; fileRef = 5993BD54547A171F82495C36A475B92C /* Foundation.framework */; };
+		8E08BAF7E7CF8950BF8E17F6620BD6EC /* QuartzCore.framework in Frameworks */ = {isa = PBXBuildFile; fileRef = 33E15046358ECF1F9C5A7675A82CF2D1 /* QuartzCore.framework */; };
+		911EDA93002DB2AC0ABB8495EEB422D4 /* Foundation.framework in Frameworks */ = {isa = PBXBuildFile; fileRef = 5993BD54547A171F82495C36A475B92C /* Foundation.framework */; };
+		93284C2FE2147172AA5A9958AD507F90 /* ModalPresentationController.swift in Sources */ = {isa = PBXBuildFile; fileRef = 9A6D7F15EA35B281027362D9B920028A /* ModalPresentationController.swift */; };
+		94337D7C45CEBD3733813F3A26CA99FF /* PhotoOutputHandler.swift in Sources */ = {isa = PBXBuildFile; fileRef = 32D3F1FEACC59D5231854253812C4E33 /* PhotoOutputHandler.swift */; };
+		95DDB023F8ACA6BE8372F49485671392 /* CameraRecordingProtocol.swift in Sources */ = {isa = PBXBuildFile; fileRef = CB62152D3EAB7E8EF655BEC790DCF889 /* CameraRecordingProtocol.swift */; };
+		9771221C0A88ED523D597073567EDF61 /* Shader.swift in Sources */ = {isa = PBXBuildFile; fileRef = 9EED93EE7765265C9FE427318E2A14B7 /* Shader.swift */; };
+		9A1F28372D146F5A1E7C12EBBE534D49 /* CameraSegmentHandler.swift in Sources */ = {isa = PBXBuildFile; fileRef = 4983B968BA455BBD7E0265D0F4D4D27C /* CameraSegmentHandler.swift */; };
+		9E06D8840A9B18D0A3F4660019A9B58C /* CameraOption.swift in Sources */ = {isa = PBXBuildFile; fileRef = C5055E140B1BBB19DAD46F8E0E400182 /* CameraOption.swift */; };
+		A0DE2842BAFF68CADE4E0332F319D02E /* UIViewController+Load.swift in Sources */ = {isa = PBXBuildFile; fileRef = E89ED7889E285A853D9683C29A7BC52D /* UIViewController+Load.swift */; };
+		A276CF8F7C78FBF70EB7E64C1793842D /* OpenGLES.framework in Frameworks */ = {isa = PBXBuildFile; fileRef = 5B37C3EE626982E2B8459F8E7BB7C20C /* OpenGLES.framework */; };
+		A3E2207EAD48AFAA6C14C676209EDCAC /* Array+Move.swift in Sources */ = {isa = PBXBuildFile; fileRef = 1F00A401EEAC600AF736D5FF3C6AEC7C /* Array+Move.swift */; };
 		AA90D38B952D894F9EA242FC97504ED2 /* FBSnapshotTestCase-umbrella.h in Headers */ = {isa = PBXBuildFile; fileRef = CBE4EA1756325767F72616D3CD687833 /* FBSnapshotTestCase-umbrella.h */; settings = {ATTRIBUTES = (Public, ); }; };
 		AAC4D80E2841DE55D2266A4B67863EC8 /* FBSnapshotTestCasePlatform.h in Headers */ = {isa = PBXBuildFile; fileRef = 4FB23A7A321BFD09B0985E94534A5272 /* FBSnapshotTestCasePlatform.h */; settings = {ATTRIBUTES = (Public, ); }; };
-		ACBC1C1F1FD205B8504BA3EBCBFFC03E /* MediaClipsCollectionController.swift in Sources */ = {isa = PBXBuildFile; fileRef = 53DCB742ABBCC72E030DE48315E9ABBC /* MediaClipsCollectionController.swift */; };
-		AFAFB7DD52F8DD25A25846CB13AB87B6 /* KanvasCameraImages.swift in Sources */ = {isa = PBXBuildFile; fileRef = 8746509A84B845A2C19335886625163C /* KanvasCameraImages.swift */; };
-		B1A81BEAE54DF888FF9281E917A74BC6 /* ModeButtonView.swift in Sources */ = {isa = PBXBuildFile; fileRef = AD50B7A9FA71AB801E9459D90F1EBB91 /* ModeButtonView.swift */; };
-		B3A105C6A5F4D4904621AED1035E241D /* UIFont+PostFonts.m in Sources */ = {isa = PBXBuildFile; fileRef = 980CCB8C11382D24F0115FB462DEAC43 /* UIFont+PostFonts.m */; };
-		B79087472EE2706FBD7A8CAD06344975 /* KanvasCamera-dummy.m in Sources */ = {isa = PBXBuildFile; fileRef = DCF17C51A02DFE1EDADB7A264A4D3E8B /* KanvasCamera-dummy.m */; };
-		BAB8F59FAE5E0C141E49540069AC7437 /* CameraPreviewViewController.swift in Sources */ = {isa = PBXBuildFile; fileRef = B44E314C1179164EBFC8BFC3A3E9040E /* CameraPreviewViewController.swift */; };
-		BD35F7CDF7742DAD63CBB4AFEF5B440F /* silence.aac in Resources */ = {isa = PBXBuildFile; fileRef = FCF948CC777AEBC536861CD3519708DA /* silence.aac */; };
-		BE357877E1A26D927C7E96481C2B4501 /* AVURLAsset+Thumbnail.swift in Sources */ = {isa = PBXBuildFile; fileRef = 53ED0A6EC5574847F91D33879E9F0F5F /* AVURLAsset+Thumbnail.swift */; };
-		C0594657CDFBAC13228249D2C4599438 /* CGRect+Center.swift in Sources */ = {isa = PBXBuildFile; fileRef = 3236E197AD74C38DC8BA5870D4FBE0F6 /* CGRect+Center.swift */; };
-		C090A9CD27B25F273AF7C299BA2B9AEC /* Device.swift in Sources */ = {isa = PBXBuildFile; fileRef = CE3D31256BA477D41BABCF23F54F021A /* Device.swift */; };
+		B14619B97297E3D480634F10C5731A5B /* ModalView.swift in Sources */ = {isa = PBXBuildFile; fileRef = 13944E0C87CB2C001C8BE64508FE745E /* ModalView.swift */; };
+		BAFB79AE5B6184678F48CC75C6A05491 /* OptionsController.swift in Sources */ = {isa = PBXBuildFile; fileRef = 1D9277EB26AF63834F9BA94427E8E76B /* OptionsController.swift */; };
+		BE8A01CFB2C41D3AE8388A5EC30FF7CB /* IgnoreTouchesView.swift in Sources */ = {isa = PBXBuildFile; fileRef = B14ED1D1C8F510A024B7DA8CD6AA4E06 /* IgnoreTouchesView.swift */; };
+		BE92FC5B8A9E5C31FFABBF603BBE6B38 /* CameraSettings.swift in Sources */ = {isa = PBXBuildFile; fileRef = 4614391F70BD1DDF7C39C80AAC750AA0 /* CameraSettings.swift */; };
+		BEE8FE329424B04032C1F7EB403EB120 /* CameraInputController.swift in Sources */ = {isa = PBXBuildFile; fileRef = 2245CABB08A32D1CC92757E1249EC731 /* CameraInputController.swift */; };
+		C07B9F26D18D60B63212BEF2D86A911B /* Foundation.framework in Frameworks */ = {isa = PBXBuildFile; fileRef = 5993BD54547A171F82495C36A475B92C /* Foundation.framework */; };
 		C3C013CFF7E96316C79710BD0EBAA2E1 /* Pods-KanvasCameraExampleTests-dummy.m in Sources */ = {isa = PBXBuildFile; fileRef = 6D11A917E16D537C3E7109B520EA4E28 /* Pods-KanvasCameraExampleTests-dummy.m */; };
-		C64329276707E1BD7AFED8086A28153A /* MediaClipsCollectionCell.swift in Sources */ = {isa = PBXBuildFile; fileRef = 951A5B22BC20AF34983EF305491F758C /* MediaClipsCollectionCell.swift */; };
-		C7C1BCD8B904A7A21AEC58260F2C6445 /* MediaClip.swift in Sources */ = {isa = PBXBuildFile; fileRef = DC50984C28C1667868E15ED38195B6CB /* MediaClip.swift */; };
-		C814350810A66253BC81837C2327EA74 /* KanvasCamera-umbrella.h in Headers */ = {isa = PBXBuildFile; fileRef = F9692961D8A838505D240B36F9F5D81B /* KanvasCamera-umbrella.h */; settings = {ATTRIBUTES = (Public, ); }; };
-		CA0EC3C6A95F291DC9EA39568917ED65 /* UIKit.framework in Frameworks */ = {isa = PBXBuildFile; fileRef = 46F06C5DECC87B125F6AC9A961527274 /* UIKit.framework */; };
-		CB303DD7CD7DA8BC5C64CD0FCA077C3E /* IgnoreTouchesCollectionView.swift in Sources */ = {isa = PBXBuildFile; fileRef = B86BAD36CA57D4D3B79E2C40FD3E8EED /* IgnoreTouchesCollectionView.swift */; };
-		CB36CA7085B2C1E2BDACC33A447E7A63 /* UIImage+Camera.swift in Sources */ = {isa = PBXBuildFile; fileRef = BCB4B05A8F7C613A044B1F1B4F646F22 /* UIImage+Camera.swift */; };
+		C51A97DE9FA4D8BAA82F4A50F4B94C79 /* Device.swift in Sources */ = {isa = PBXBuildFile; fileRef = 7E8184252DDC4695D0207690975A1CA6 /* Device.swift */; };
+		C69028BDF4CB16D3B0B13DC88A9BA55C /* MediaClip.swift in Sources */ = {isa = PBXBuildFile; fileRef = 7BF8B9B7D3741388CB02BF9C39F20A21 /* MediaClip.swift */; };
+		C6CAA1F9763B437E63D7F7AE13FE6FA0 /* MediaClipsCollectionController.swift in Sources */ = {isa = PBXBuildFile; fileRef = 587C7EE0CE2F5254AC149B154B09E44F /* MediaClipsCollectionController.swift */; };
+		C71A4F437075B5D65629F8EC0685014C /* UIFont+ComposeFonts.h in Headers */ = {isa = PBXBuildFile; fileRef = 4AAF0939B988AE1169F51641E4927EBF /* UIFont+ComposeFonts.h */; settings = {ATTRIBUTES = (Public, ); }; };
+		C7C30064E9130F554A4B2AA9A37E0093 /* CameraView.swift in Sources */ = {isa = PBXBuildFile; fileRef = 4A203D5A0F407B92829BE2DFDD8B6493 /* CameraView.swift */; };
+		C909F244E65A75DABE00CC1F0EEEEE51 /* UIKit.framework in Frameworks */ = {isa = PBXBuildFile; fileRef = 2E7FF5FF1C5A1C45AB8A978EEB128B37 /* UIKit.framework */; };
 		CC06C4112E127C5262D5911F76903BC4 /* Pods-KanvasCameraExample-dummy.m in Sources */ = {isa = PBXBuildFile; fileRef = BD0DC36564E70A3883594421DA9FDC77 /* Pods-KanvasCameraExample-dummy.m */; };
-		CDA3B93C5274343C1F7C75840CA6AFC7 /* KanvasCameraTimes.swift in Sources */ = {isa = PBXBuildFile; fileRef = B8F19E191F07694743AB2B2276F37ACD /* KanvasCameraTimes.swift */; };
-		CEA467F242778D595730E60505262E5B /* UIFont+Orangina.m in Sources */ = {isa = PBXBuildFile; fileRef = FD53E558AD89AA744FB4AA5BFFAA403D /* UIFont+Orangina.m */; };
+		CE4BC2B5EDD353A9B06E976CCE874526 /* UICollectionView+Cells.swift in Sources */ = {isa = PBXBuildFile; fileRef = 5863C0330D2FF7BB8969CD13241DD666 /* UICollectionView+Cells.swift */; };
+		CE6F25DD55330DF21CC178FEA555DDF1 /* UIButton+Shadows.swift in Sources */ = {isa = PBXBuildFile; fileRef = 07B8A2A87802B67978474404213BBC46 /* UIButton+Shadows.swift */; };
 		CFA869102744DB995F3AC930E96E3AFF /* UIApplication+StrictKeyWindow.m in Sources */ = {isa = PBXBuildFile; fileRef = 93221711894899A0B45B4E35F4B54984 /* UIApplication+StrictKeyWindow.m */; };
-		CFAED1BA1A1C93D946E71A40B5C8C710 /* Foundation.framework in Frameworks */ = {isa = PBXBuildFile; fileRef = 12F1EE65D6E7DB3A26D312926D030A67 /* Foundation.framework */; };
-		D073C3C1E8F73E9CD4C716400F037ED0 /* UIFont+PostFonts.h in Headers */ = {isa = PBXBuildFile; fileRef = 25295E4D28803B3FC67C0B3669274370 /* UIFont+PostFonts.h */; settings = {ATTRIBUTES = (Public, ); }; };
-		D1377D3C8F57A0510272241231AC9103 /* UIColor+Util.swift in Sources */ = {isa = PBXBuildFile; fileRef = ED539058ADDF96FCAAF69B10AFADDFE7 /* UIColor+Util.swift */; };
-		D1CBB4E9C162CF4D035C0318192BBC39 /* UIColor+SharedColors.swift in Sources */ = {isa = PBXBuildFile; fileRef = 38D13B793D5825777B8133068C3282DF /* UIColor+SharedColors.swift */; };
+		CFAED1BA1A1C93D946E71A40B5C8C710 /* Foundation.framework in Frameworks */ = {isa = PBXBuildFile; fileRef = 5993BD54547A171F82495C36A475B92C /* Foundation.framework */; };
+		D021300DBD329FDEE0788179E1E93262 /* CVPixelBuffer+copy.swift in Sources */ = {isa = PBXBuildFile; fileRef = 48EA81E61F02CAA64A6D2070C699DA0E /* CVPixelBuffer+copy.swift */; };
 		D428498A1A70F3DB2F9D9C921989E6B8 /* UIImage+Compare.m in Sources */ = {isa = PBXBuildFile; fileRef = 265DC60F5871575FF908A7C1AF91A133 /* UIImage+Compare.m */; };
+		D5B7BAB853DCE2D8AA0FC6C7C5DBEB63 /* FilterProtocol.swift in Sources */ = {isa = PBXBuildFile; fileRef = CDA756F6D74E3CBCB36A71F209D115A7 /* FilterProtocol.swift */; };
+		D5D435E084F577752AB8C3FB874CEE1F /* GLRenderer.swift in Sources */ = {isa = PBXBuildFile; fileRef = D79F6BE1947D74C1D59C7CA779369BA6 /* GLRenderer.swift */; };
 		D6B1B0AC7F376A0FC6DADEEAA737E508 /* UIImage+Compare.h in Headers */ = {isa = PBXBuildFile; fileRef = C095B69FB8375794D8236558C70DAAE0 /* UIImage+Compare.h */; settings = {ATTRIBUTES = (Private, ); }; };
-		DBADABF56FC0675DEE45B90CE6AFA4E7 /* UIKit.framework in Frameworks */ = {isa = PBXBuildFile; fileRef = 46F06C5DECC87B125F6AC9A961527274 /* UIKit.framework */; };
-		DCC057D4516B46B2D4E3ED86A88B1811 /* CameraInputControllerDelegate.swift in Sources */ = {isa = PBXBuildFile; fileRef = A022F28E57B04184618EA90852945FA8 /* CameraInputControllerDelegate.swift */; };
-		DCF16A78B04FF957A9366292726D05AB /* ExtendedStackView.swift in Sources */ = {isa = PBXBuildFile; fileRef = 04B084596EB50AD6E87A7C91D5D8F60B /* ExtendedStackView.swift */; };
-		E287914A932161FCE4E5A842382E412F /* Foundation.framework in Frameworks */ = {isa = PBXBuildFile; fileRef = 12F1EE65D6E7DB3A26D312926D030A67 /* Foundation.framework */; };
+		D7782D715AF0572484D99E9784F5718E /* ExtendedButton.swift in Sources */ = {isa = PBXBuildFile; fileRef = CFE83DBAC2130375C1A59A3226BAA5FD /* ExtendedButton.swift */; };
+		DBADABF56FC0675DEE45B90CE6AFA4E7 /* UIKit.framework in Frameworks */ = {isa = PBXBuildFile; fileRef = 2E7FF5FF1C5A1C45AB8A978EEB128B37 /* UIKit.framework */; };
+		DEBFC335BCB0018255D4E16A008BDEF5 /* UIColor+SharedColors.swift in Sources */ = {isa = PBXBuildFile; fileRef = C7A921AAD35E835CF871213D63129DBD /* UIColor+SharedColors.swift */; };
+		E06C86AE1B5201B8369B15BDC6A588C3 /* CameraZoomHandler.swift in Sources */ = {isa = PBXBuildFile; fileRef = 1C51E07BFA8A116810B3FB26449B64C4 /* CameraZoomHandler.swift */; };
+		E287914A932161FCE4E5A842382E412F /* Foundation.framework in Frameworks */ = {isa = PBXBuildFile; fileRef = 5993BD54547A171F82495C36A475B92C /* Foundation.framework */; };
 		E3B86D234BC43FB8877126BFDD760867 /* FBSnapshotTestCasePlatform.m in Sources */ = {isa = PBXBuildFile; fileRef = 1B89C323C789A72335F3693734707F15 /* FBSnapshotTestCasePlatform.m */; };
-		E61D12C5E6F306AD14D6187C92A237E4 /* PhotoOutputHandler.swift in Sources */ = {isa = PBXBuildFile; fileRef = 6ECE485283B375B9A8F6D8C733606BC9 /* PhotoOutputHandler.swift */; };
+		E4F7EBD41C80C8458C224B7528AD3D26 /* FilteredInputViewController.swift in Sources */ = {isa = PBXBuildFile; fileRef = E36756DF533EAE75113294670D81FD40 /* FilteredInputViewController.swift */; };
 		E7F0B09F899DBFE173736F8AE258ED48 /* UIImage+Diff.m in Sources */ = {isa = PBXBuildFile; fileRef = 2015821C6F52E13E032E0E4B9D53AFE7 /* UIImage+Diff.m */; };
-		E991B966771CF26086A5A341D3B6EB80 /* TumblrTheme-umbrella.h in Headers */ = {isa = PBXBuildFile; fileRef = E8F08C9A04B8D23351E124D30D409E3D /* TumblrTheme-umbrella.h */; settings = {ATTRIBUTES = (Public, ); }; };
-		EC834D442C01171D53CCBA523878C338 /* UIFont+ComposeFonts.h in Headers */ = {isa = PBXBuildFile; fileRef = D3B33F968B7A56DFDA0A5CAB9ECF4FEE /* UIFont+ComposeFonts.h */; settings = {ATTRIBUTES = (Public, ); }; };
+		EC1B77BBD7037C1B6A29A088B694ABF5 /* ImagePreviewController.swift in Sources */ = {isa = PBXBuildFile; fileRef = 575CB117DF3D31314970572E952DE74A /* ImagePreviewController.swift */; };
+		ECDE9573A4823D72304616CDBAF22292 /* KanvasCameraTimes.swift in Sources */ = {isa = PBXBuildFile; fileRef = 79E6F38171689C2FE65CFE00761315FE /* KanvasCameraTimes.swift */; };
+		F1829FA4A8235571C458DD2CB88F4809 /* ShootButtonView.swift in Sources */ = {isa = PBXBuildFile; fileRef = A4506045041D296BDC1974B3BBF20AF1 /* ShootButtonView.swift */; };
 		F2945D5A81499C94708C6C32D64F20BF /* Pods-KanvasCameraExample-umbrella.h in Headers */ = {isa = PBXBuildFile; fileRef = 0748BD44EB8A7E1F29B9327BBD4FFCC9 /* Pods-KanvasCameraExample-umbrella.h */; settings = {ATTRIBUTES = (Public, ); }; };
-		F2ACDD83719A68854AAB8EFC18461EFC /* MediaClipsCollectionView.swift in Sources */ = {isa = PBXBuildFile; fileRef = 8418835C90F58C70600E6FCB56CA294F /* MediaClipsCollectionView.swift */; };
-		F60C3BF019C30AC5A3E02C5A9AF47185 /* OptionsController.swift in Sources */ = {isa = PBXBuildFile; fileRef = 034775B17D39750A66EE3CB90C11A1F4 /* OptionsController.swift */; };
-		F74F49A1A821ECF9762425AFF149105E /* CameraView.swift in Sources */ = {isa = PBXBuildFile; fileRef = 9BD58388F3E9245A8C03C20204EE4CD9 /* CameraView.swift */; };
-		F7F6A0BB7455CE334AD1DCED0E9313D3 /* CameraZoomHandler.swift in Sources */ = {isa = PBXBuildFile; fileRef = 97E787A5EFA764C3EABC76F5DC7E4B66 /* CameraZoomHandler.swift */; };
+		F4377804ED975094CC0E273B3B117E29 /* OptionView.swift in Sources */ = {isa = PBXBuildFile; fileRef = 066FEB0C4CD5FE17943A31BEF9C1E8F3 /* OptionView.swift */; };
+		F49873B2E890D0A6E92CEEFF23DB9B2C /* GLTexture.swift in Sources */ = {isa = PBXBuildFile; fileRef = B3DA26C2566F6FF32F0A630526F2831E /* GLTexture.swift */; };
+		F6007669D231B716A884DBA8D6B8BDF9 /* Shaders in Resources */ = {isa = PBXBuildFile; fileRef = A0E2D9C614EC4971D25F994A299C311E /* Shaders */; };
 		F8DF0374879AD9CA64E209F5E1A423B4 /* FBSnapshotTestCase.h in Headers */ = {isa = PBXBuildFile; fileRef = 9A648BA81C182E1424B9B336EA8F50B1 /* FBSnapshotTestCase.h */; settings = {ATTRIBUTES = (Public, ); }; };
-		FEEDC20245AE3E01DC4C35CA7275592D /* CameraSettings.swift in Sources */ = {isa = PBXBuildFile; fileRef = EF2F6539977752D658BB362FB623A6DA /* CameraSettings.swift */; };
->>>>>>> 93f1c7ad
+		F9A886E4FE12E0AD7C6BFE88E3DB3BC6 /* TumblrTheme-dummy.m in Sources */ = {isa = PBXBuildFile; fileRef = F881DF63974B85BF2E965AE08BBF9248 /* TumblrTheme-dummy.m */; };
 /* End PBXBuildFile section */
 
 /* Begin PBXContainerItemProxy section */
@@ -248,392 +137,210 @@
 			isa = PBXContainerItemProxy;
 			containerPortal = BFDFE7DC352907FC980B868725387E98 /* Project object */;
 			proxyType = 1;
-<<<<<<< HEAD
-			remoteGlobalIDString = B95B8A8328854477A783856263D1CD99;
-			remoteInfo = KanvasCamera;
-=======
 			remoteGlobalIDString = 6D3ACFDE390FE76465A1132EC9A7DF15;
 			remoteInfo = FBSnapshotTestCase;
->>>>>>> 93f1c7ad
 		};
 		4BF99FB77AD2F931D3FADE629B362E34 /* PBXContainerItemProxy */ = {
 			isa = PBXContainerItemProxy;
 			containerPortal = BFDFE7DC352907FC980B868725387E98 /* Project object */;
 			proxyType = 1;
-<<<<<<< HEAD
-			remoteGlobalIDString = FF327441E13505E930F290DDA5E08B32;
-			remoteInfo = TumblrTheme;
-=======
-			remoteGlobalIDString = 7B732781A5E88589DB011A1244BB8F49;
+			remoteGlobalIDString = CB2C9F9D05EFD99DBFBAD97E27CDA4A2;
 			remoteInfo = KanvasCamera;
->>>>>>> 93f1c7ad
 		};
 		5F1DD224199DC1A7A6191AA723291E34 /* PBXContainerItemProxy */ = {
 			isa = PBXContainerItemProxy;
 			containerPortal = BFDFE7DC352907FC980B868725387E98 /* Project object */;
 			proxyType = 1;
-			remoteGlobalIDString = 0DA8CB3E5997990B4CA3A9FA2C79D90E;
+			remoteGlobalIDString = 60CBB09803334455FC49602829A05784;
 			remoteInfo = TumblrTheme;
 		};
-<<<<<<< HEAD
-		89A27D0BAA1B9CAF2F16D5FD3A07915B /* PBXContainerItemProxy */ = {
-=======
-		BF54BB1D570A3F6BCCE3EBD72944CBD6 /* PBXContainerItemProxy */ = {
->>>>>>> 93f1c7ad
+		F33EDCC1F8D0B10535F0BB3F7B51EDCF /* PBXContainerItemProxy */ = {
 			isa = PBXContainerItemProxy;
 			containerPortal = BFDFE7DC352907FC980B868725387E98 /* Project object */;
 			proxyType = 1;
-<<<<<<< HEAD
-			remoteGlobalIDString = FF327441E13505E930F290DDA5E08B32;
-			remoteInfo = TumblrTheme;
-		};
-		911F4C65FD2E1165443C6EC05FDB670A /* PBXContainerItemProxy */ = {
-=======
-			remoteGlobalIDString = 0DA8CB3E5997990B4CA3A9FA2C79D90E;
-			remoteInfo = TumblrTheme;
-		};
-		F33EDCC1F8D0B10535F0BB3F7B51EDCF /* PBXContainerItemProxy */ = {
->>>>>>> 93f1c7ad
-			isa = PBXContainerItemProxy;
-			containerPortal = BFDFE7DC352907FC980B868725387E98 /* Project object */;
-			proxyType = 1;
-<<<<<<< HEAD
-			remoteGlobalIDString = FF327441E13505E930F290DDA5E08B32;
-=======
-			remoteGlobalIDString = 0DA8CB3E5997990B4CA3A9FA2C79D90E;
->>>>>>> 93f1c7ad
+			remoteGlobalIDString = 60CBB09803334455FC49602829A05784;
 			remoteInfo = TumblrTheme;
 		};
 		FE56C1FEF003759A8A01BAD483A21420 /* PBXContainerItemProxy */ = {
 			isa = PBXContainerItemProxy;
 			containerPortal = BFDFE7DC352907FC980B868725387E98 /* Project object */;
 			proxyType = 1;
-<<<<<<< HEAD
-			remoteGlobalIDString = B95B8A8328854477A783856263D1CD99;
-=======
-			remoteGlobalIDString = 7B732781A5E88589DB011A1244BB8F49;
->>>>>>> 93f1c7ad
+			remoteGlobalIDString = CB2C9F9D05EFD99DBFBAD97E27CDA4A2;
 			remoteInfo = KanvasCamera;
+		};
+		FED705839B5DB884A65BD915513A0860 /* PBXContainerItemProxy */ = {
+			isa = PBXContainerItemProxy;
+			containerPortal = BFDFE7DC352907FC980B868725387E98 /* Project object */;
+			proxyType = 1;
+			remoteGlobalIDString = 60CBB09803334455FC49602829A05784;
+			remoteInfo = TumblrTheme;
 		};
 /* End PBXContainerItemProxy section */
 
 /* Begin PBXFileReference section */
-<<<<<<< HEAD
-		01B32061D32ED50529C82261ED9EF65C /* ModeSelectorAndShootView.swift */ = {isa = PBXFileReference; includeInIndex = 1; lastKnownFileType = sourcecode.swift; path = ModeSelectorAndShootView.swift; sourceTree = "<group>"; };
-		033E0701BDCD83D4CEBDBEDDAA8AB101 /* MediaClipsEditorViewController.swift */ = {isa = PBXFileReference; includeInIndex = 1; lastKnownFileType = sourcecode.swift; path = MediaClipsEditorViewController.swift; sourceTree = "<group>"; };
-		03D910903FC30E4FA579E21D585DCBB6 /* UIFont+PostFonts.h */ = {isa = PBXFileReference; includeInIndex = 1; lastKnownFileType = sourcecode.c.h; name = "UIFont+PostFonts.h"; path = "Source/UIFont+PostFonts.h"; sourceTree = "<group>"; };
-		042E2A851144B229F493F4D635AB5F99 /* CameraPreviewViewController.swift */ = {isa = PBXFileReference; includeInIndex = 1; lastKnownFileType = sourcecode.swift; path = CameraPreviewViewController.swift; sourceTree = "<group>"; };
-		044369AEF5E26B64FDABF582426D4C11 /* KanvasCamera-umbrella.h */ = {isa = PBXFileReference; includeInIndex = 1; lastKnownFileType = sourcecode.c.h; path = "KanvasCamera-umbrella.h"; sourceTree = "<group>"; };
-		04801DE6F8B0B9B1CB76971EF9EBCD99 /* IgnoreTouchesCollectionView.swift */ = {isa = PBXFileReference; includeInIndex = 1; lastKnownFileType = sourcecode.swift; path = IgnoreTouchesCollectionView.swift; sourceTree = "<group>"; };
-		052258A488A96C35531FAC73C4F42924 /* FBSnapshotTestController.m */ = {isa = PBXFileReference; includeInIndex = 1; lastKnownFileType = sourcecode.c.objc; name = FBSnapshotTestController.m; path = FBSnapshotTestCase/FBSnapshotTestController.m; sourceTree = "<group>"; };
-		0564C0661F43F0D6D0C6349827EBC1D5 /* CameraInputControllerDelegate.swift */ = {isa = PBXFileReference; includeInIndex = 1; lastKnownFileType = sourcecode.swift; path = CameraInputControllerDelegate.swift; sourceTree = "<group>"; };
-		0A452DFC4BC3CF49417213724D2647FF /* PhotoOutputHandler.swift */ = {isa = PBXFileReference; includeInIndex = 1; lastKnownFileType = sourcecode.swift; path = PhotoOutputHandler.swift; sourceTree = "<group>"; };
-		0AFA7BC251578096F2FF88512ADE1E6D /* Queue.swift */ = {isa = PBXFileReference; includeInIndex = 1; lastKnownFileType = sourcecode.swift; path = Queue.swift; sourceTree = "<group>"; };
-		0B161931541BFE46DFEA2092EDDDA815 /* UIImage+Snapshot.h */ = {isa = PBXFileReference; includeInIndex = 1; lastKnownFileType = sourcecode.c.h; name = "UIImage+Snapshot.h"; path = "FBSnapshotTestCase/Categories/UIImage+Snapshot.h"; sourceTree = "<group>"; };
-		0B499D640103037E86832BCA986D7418 /* Pods-KanvasCameraExample-acknowledgements.markdown */ = {isa = PBXFileReference; includeInIndex = 1; lastKnownFileType = text; path = "Pods-KanvasCameraExample-acknowledgements.markdown"; sourceTree = "<group>"; };
-		0D17B673DD4A2DCCFC53B22801F2C8E7 /* NumTypes+Conversion.swift */ = {isa = PBXFileReference; includeInIndex = 1; lastKnownFileType = sourcecode.swift; path = "NumTypes+Conversion.swift"; sourceTree = "<group>"; };
-		0E7FC74CD4E043A71E2E17AF12D56AA8 /* OptionsStackView.swift */ = {isa = PBXFileReference; includeInIndex = 1; lastKnownFileType = sourcecode.swift; path = OptionsStackView.swift; sourceTree = "<group>"; };
-		0EFBC0DE267CEE0EAD329103EF8149E5 /* CVPixelBuffer+copy.swift */ = {isa = PBXFileReference; includeInIndex = 1; lastKnownFileType = sourcecode.swift; path = "CVPixelBuffer+copy.swift"; sourceTree = "<group>"; };
-		1069FB9C59C299A2BD285A31CDF7ADAB /* GLPixelBufferView.swift */ = {isa = PBXFileReference; includeInIndex = 1; lastKnownFileType = sourcecode.swift; path = GLPixelBufferView.swift; sourceTree = "<group>"; };
-		1345C5BE3FFCD22C187B587BEB23EA8E /* ModalPresentationController.swift */ = {isa = PBXFileReference; includeInIndex = 1; lastKnownFileType = sourcecode.swift; path = ModalPresentationController.swift; sourceTree = "<group>"; };
-		1374B79237CAC07693E99442FBED1F15 /* FBSnapshotTestController.h */ = {isa = PBXFileReference; includeInIndex = 1; lastKnownFileType = sourcecode.c.h; name = FBSnapshotTestController.h; path = FBSnapshotTestCase/FBSnapshotTestController.h; sourceTree = "<group>"; };
-		17733D07BE24C76BD49B02187B583C89 /* OptionsController.swift */ = {isa = PBXFileReference; includeInIndex = 1; lastKnownFileType = sourcecode.swift; path = OptionsController.swift; sourceTree = "<group>"; };
-		17FF7BA7607B1EE62CE78872732F0057 /* XCTest.framework */ = {isa = PBXFileReference; lastKnownFileType = wrapper.framework; name = XCTest.framework; path = Platforms/iPhoneOS.platform/Developer/SDKs/iPhoneOS12.0.sdk/System/Library/Frameworks/XCTest.framework; sourceTree = DEVELOPER_DIR; };
-		18536A384618ED6FBD5DFD1144BDAB1F /* UIButton+Shadows.swift */ = {isa = PBXFileReference; includeInIndex = 1; lastKnownFileType = sourcecode.swift; path = "UIButton+Shadows.swift"; sourceTree = "<group>"; };
-		1866F6CC47A18CCA38D013320949E88C /* Foundation.framework */ = {isa = PBXFileReference; lastKnownFileType = wrapper.framework; name = Foundation.framework; path = Platforms/iPhoneOS.platform/Developer/SDKs/iPhoneOS12.0.sdk/System/Library/Frameworks/Foundation.framework; sourceTree = DEVELOPER_DIR; };
-		1A5374F6F16CC64FC6DEA061758F73FF /* CameraInputOutput.swift */ = {isa = PBXFileReference; includeInIndex = 1; lastKnownFileType = sourcecode.swift; path = CameraInputOutput.swift; sourceTree = "<group>"; };
-		1FE098D68707F19706FD7B938D90A62A /* FBSnapshotTestCase.framework */ = {isa = PBXFileReference; explicitFileType = wrapper.framework; includeInIndex = 0; name = FBSnapshotTestCase.framework; path = FBSnapshotTestCase.framework; sourceTree = BUILT_PRODUCTS_DIR; };
-		1FEB5EBCBE0A81390E6EC299E06B1E6D /* ModeButtonView.swift */ = {isa = PBXFileReference; includeInIndex = 1; lastKnownFileType = sourcecode.swift; path = ModeButtonView.swift; sourceTree = "<group>"; };
-		21A226B706A9275B5F7485CF68ACDCE2 /* MediaClip.swift */ = {isa = PBXFileReference; includeInIndex = 1; lastKnownFileType = sourcecode.swift; path = MediaClip.swift; sourceTree = "<group>"; };
-		22653DDB949DF2878C63F0BF540B8C37 /* KanvasCameraTimes.swift */ = {isa = PBXFileReference; includeInIndex = 1; lastKnownFileType = sourcecode.swift; path = KanvasCameraTimes.swift; sourceTree = "<group>"; };
-		237433C92C647842A1CAEDC9BAAD14A6 /* Shader.swift */ = {isa = PBXFileReference; includeInIndex = 1; lastKnownFileType = sourcecode.swift; path = Shader.swift; sourceTree = "<group>"; };
-		2431DA944FACCCCEEBC3388A96EE92F1 /* Pods-KanvasCameraExample-umbrella.h */ = {isa = PBXFileReference; includeInIndex = 1; lastKnownFileType = sourcecode.c.h; path = "Pods-KanvasCameraExample-umbrella.h"; sourceTree = "<group>"; };
-		2511FF92A73BCEC8695FE321B75FF7CD /* Filter.swift */ = {isa = PBXFileReference; includeInIndex = 1; lastKnownFileType = sourcecode.swift; path = Filter.swift; sourceTree = "<group>"; };
-		256355F7D50C91E43AA546641F00EF80 /* Shaders */ = {isa = PBXFileReference; includeInIndex = 1; name = Shaders; path = Resources/Shaders; sourceTree = "<group>"; };
-		25B135A745FD8CEF98AF073DB7E9D1A2 /* TumblrTheme-dummy.m */ = {isa = PBXFileReference; includeInIndex = 1; lastKnownFileType = sourcecode.c.objc; path = "TumblrTheme-dummy.m"; sourceTree = "<group>"; };
-		2609807BD81E240EAD3C5B1B3E45C941 /* ShaderUtilities.swift */ = {isa = PBXFileReference; includeInIndex = 1; lastKnownFileType = sourcecode.swift; path = ShaderUtilities.swift; sourceTree = "<group>"; };
-		264662BDDEEA3794C99A4701D2E245B1 /* LoadingIndicatorView.swift */ = {isa = PBXFileReference; includeInIndex = 1; lastKnownFileType = sourcecode.swift; path = LoadingIndicatorView.swift; sourceTree = "<group>"; };
-		28382264689C3CF579008869FDDF31BD /* GLError.swift */ = {isa = PBXFileReference; includeInIndex = 1; lastKnownFileType = sourcecode.swift; path = GLError.swift; sourceTree = "<group>"; };
-		291802AAAC68CAEDFCDA7ED917605D3C /* UIImage+PixelBuffer.swift */ = {isa = PBXFileReference; includeInIndex = 1; lastKnownFileType = sourcecode.swift; path = "UIImage+PixelBuffer.swift"; sourceTree = "<group>"; };
-		2A8EDE213E423D8B5E8571EC4493F8B0 /* MediaClipsCollectionView.swift */ = {isa = PBXFileReference; includeInIndex = 1; lastKnownFileType = sourcecode.swift; path = MediaClipsCollectionView.swift; sourceTree = "<group>"; };
-		2C9AB4ACA10B6109C20538C67B557AFE /* GLTexture.swift */ = {isa = PBXFileReference; includeInIndex = 1; lastKnownFileType = sourcecode.swift; path = GLTexture.swift; sourceTree = "<group>"; };
-		2DF0FEA70C7D9D9C7101316AA3E7F597 /* CGRect+Center.swift */ = {isa = PBXFileReference; includeInIndex = 1; lastKnownFileType = sourcecode.swift; path = "CGRect+Center.swift"; sourceTree = "<group>"; };
-		2EECE81A9AEC1ED1057A9C3C88DBCEBE /* UIApplication+StrictKeyWindow.m */ = {isa = PBXFileReference; includeInIndex = 1; lastKnownFileType = sourcecode.c.objc; name = "UIApplication+StrictKeyWindow.m"; path = "FBSnapshotTestCase/Categories/UIApplication+StrictKeyWindow.m"; sourceTree = "<group>"; };
-		354742EAA141B7CD062B70C42AE5EB07 /* ImagePreviewController.swift */ = {isa = PBXFileReference; includeInIndex = 1; lastKnownFileType = sourcecode.swift; path = ImagePreviewController.swift; sourceTree = "<group>"; };
-		39577E2B806B8B2D019998DE60728F63 /* FBSnapshotTestCase.m */ = {isa = PBXFileReference; includeInIndex = 1; lastKnownFileType = sourcecode.c.objc; name = FBSnapshotTestCase.m; path = FBSnapshotTestCase/FBSnapshotTestCase.m; sourceTree = "<group>"; };
-		399EAB67311FC95EDFA6F340FED784C1 /* ModalController.swift */ = {isa = PBXFileReference; includeInIndex = 1; lastKnownFileType = sourcecode.swift; path = ModalController.swift; sourceTree = "<group>"; };
-		3AB52A1E24B8C21D7069CF49F4F477CC /* ActionsView.swift */ = {isa = PBXFileReference; includeInIndex = 1; lastKnownFileType = sourcecode.swift; path = ActionsView.swift; sourceTree = "<group>"; };
-		3B5E22F9517F21D3A0251F88FCAB281E /* UIImage+Compare.m */ = {isa = PBXFileReference; includeInIndex = 1; lastKnownFileType = sourcecode.c.objc; name = "UIImage+Compare.m"; path = "FBSnapshotTestCase/Categories/UIImage+Compare.m"; sourceTree = "<group>"; };
-		3DBFBDCC891B770A2AC9EF0FB164B751 /* UIImage+Snapshot.m */ = {isa = PBXFileReference; includeInIndex = 1; lastKnownFileType = sourcecode.c.objc; name = "UIImage+Snapshot.m"; path = "FBSnapshotTestCase/Categories/UIImage+Snapshot.m"; sourceTree = "<group>"; };
-		419D1141FF6C97B8CB90579DA25C3F4A /* ShootButtonView.swift */ = {isa = PBXFileReference; includeInIndex = 1; lastKnownFileType = sourcecode.swift; path = ShootButtonView.swift; sourceTree = "<group>"; };
-		432938111B6FF0189EFFEDF2F845B308 /* UIImage+Compare.h */ = {isa = PBXFileReference; includeInIndex = 1; lastKnownFileType = sourcecode.c.h; name = "UIImage+Compare.h"; path = "FBSnapshotTestCase/Categories/UIImage+Compare.h"; sourceTree = "<group>"; };
-		4792533D7EE0F440EE722DA4999E845C /* FBSnapshotTestCase-dummy.m */ = {isa = PBXFileReference; includeInIndex = 1; lastKnownFileType = sourcecode.c.objc; path = "FBSnapshotTestCase-dummy.m"; sourceTree = "<group>"; };
-		4C17DA8FD76B879002D669BAA48B1E6E /* Pods-KanvasCameraExampleTests-frameworks.sh */ = {isa = PBXFileReference; includeInIndex = 1; lastKnownFileType = text.script.sh; path = "Pods-KanvasCameraExampleTests-frameworks.sh"; sourceTree = "<group>"; };
-		4E636D8CC0AEC870BFC6CDC710F5E823 /* CameraRecordingProtocol.swift */ = {isa = PBXFileReference; includeInIndex = 1; lastKnownFileType = sourcecode.swift; path = CameraRecordingProtocol.swift; sourceTree = "<group>"; };
-		56A143BDB3C4C9494A7EB0A874253C34 /* Pods-KanvasCameraExampleTests.debug.xcconfig */ = {isa = PBXFileReference; includeInIndex = 1; lastKnownFileType = text.xcconfig; path = "Pods-KanvasCameraExampleTests.debug.xcconfig"; sourceTree = "<group>"; };
-		570C8B2CE87E47FBD6EB555D507285D5 /* Pods-KanvasCameraExample-dummy.m */ = {isa = PBXFileReference; includeInIndex = 1; lastKnownFileType = sourcecode.c.objc; path = "Pods-KanvasCameraExample-dummy.m"; sourceTree = "<group>"; };
-		584BC4A4CC3E55A9E59C2B865EAEFB01 /* Info.plist */ = {isa = PBXFileReference; includeInIndex = 1; lastKnownFileType = text.plist.xml; path = Info.plist; sourceTree = "<group>"; };
-		586C927EB62F939BE159B57EA8E65356 /* Pods-KanvasCameraExampleTests-dummy.m */ = {isa = PBXFileReference; includeInIndex = 1; lastKnownFileType = sourcecode.c.objc; path = "Pods-KanvasCameraExampleTests-dummy.m"; sourceTree = "<group>"; };
-		58A2557E7CE20AACCD1B28B1CD1F920D /* FBSnapshotTestCasePlatform.m */ = {isa = PBXFileReference; includeInIndex = 1; lastKnownFileType = sourcecode.c.objc; name = FBSnapshotTestCasePlatform.m; path = FBSnapshotTestCase/FBSnapshotTestCasePlatform.m; sourceTree = "<group>"; };
-		590042F713D2498CD774DB12CFADF88B /* AVURLAsset+Thumbnail.swift */ = {isa = PBXFileReference; includeInIndex = 1; lastKnownFileType = sourcecode.swift; path = "AVURLAsset+Thumbnail.swift"; sourceTree = "<group>"; };
-		5954D69523C791D8541761349CE19359 /* KanvasCamera-prefix.pch */ = {isa = PBXFileReference; includeInIndex = 1; lastKnownFileType = sourcecode.c.h; path = "KanvasCamera-prefix.pch"; sourceTree = "<group>"; };
-		5BC664C85329FD55B760756EF56CAE31 /* OpenGLES.framework */ = {isa = PBXFileReference; lastKnownFileType = wrapper.framework; name = OpenGLES.framework; path = Platforms/iPhoneOS.platform/Developer/SDKs/iPhoneOS12.0.sdk/System/Library/Frameworks/OpenGLES.framework; sourceTree = DEVELOPER_DIR; };
-		5BFCA9023F6C126D3B556F45F99C97B4 /* KanvasCameraAnalyticsProvider.swift */ = {isa = PBXFileReference; includeInIndex = 1; lastKnownFileType = sourcecode.swift; path = KanvasCameraAnalyticsProvider.swift; sourceTree = "<group>"; };
-		5D626675E897A5762866169054588BE1 /* IgnoreTouchesView.swift */ = {isa = PBXFileReference; includeInIndex = 1; lastKnownFileType = sourcecode.swift; path = IgnoreTouchesView.swift; sourceTree = "<group>"; };
-		5FD68ADA6A7326A841BA2B837E414976 /* KanvasCamera.framework */ = {isa = PBXFileReference; explicitFileType = wrapper.framework; includeInIndex = 0; name = KanvasCamera.framework; path = KanvasCamera.framework; sourceTree = BUILT_PRODUCTS_DIR; };
-		6097F2E5D0D986D66C00D8A73168C908 /* CameraZoomHandler.swift */ = {isa = PBXFileReference; includeInIndex = 1; lastKnownFileType = sourcecode.swift; path = CameraZoomHandler.swift; sourceTree = "<group>"; };
-		614AFA741B3BF95F024B962BE0B902B3 /* KanvasCameraStrings.swift */ = {isa = PBXFileReference; includeInIndex = 1; lastKnownFileType = sourcecode.swift; path = KanvasCameraStrings.swift; sourceTree = "<group>"; };
-		63377C220E90B4D05971DFC31FFCF899 /* Info.plist */ = {isa = PBXFileReference; includeInIndex = 1; lastKnownFileType = text.plist.xml; path = Info.plist; sourceTree = "<group>"; };
-		668757AAA1D40CA4736E47460468E96B /* Pods_KanvasCameraExampleTests.framework */ = {isa = PBXFileReference; explicitFileType = wrapper.framework; includeInIndex = 0; name = Pods_KanvasCameraExampleTests.framework; path = "Pods-KanvasCameraExampleTests.framework"; sourceTree = BUILT_PRODUCTS_DIR; };
-		67E276593855381568F725E69496F29C /* Info.plist */ = {isa = PBXFileReference; includeInIndex = 1; lastKnownFileType = text.plist.xml; path = Info.plist; sourceTree = "<group>"; };
-		72C53841066D8F735DEEC8097BAD1C6B /* TumblrTheme.xcconfig */ = {isa = PBXFileReference; includeInIndex = 1; lastKnownFileType = text.xcconfig; path = TumblrTheme.xcconfig; sourceTree = "<group>"; };
-		73760231042E4E5235E47CEE8A6E93BE /* Pods-KanvasCameraExample-resources.sh */ = {isa = PBXFileReference; includeInIndex = 1; lastKnownFileType = text.script.sh; path = "Pods-KanvasCameraExample-resources.sh"; sourceTree = "<group>"; };
-		743A41EC2D80ACCAC1AE64DF14D06778 /* ExtendedStackView.swift */ = {isa = PBXFileReference; includeInIndex = 1; lastKnownFileType = sourcecode.swift; path = ExtendedStackView.swift; sourceTree = "<group>"; };
-		7445877A3FE8E73B6395E3F8B28635DD /* TumblrTheme-prefix.pch */ = {isa = PBXFileReference; includeInIndex = 1; lastKnownFileType = sourcecode.c.h; path = "TumblrTheme-prefix.pch"; sourceTree = "<group>"; };
-		744890EC42A8053B9CCA2AF99655E55B /* FilteredInputViewController.swift */ = {isa = PBXFileReference; includeInIndex = 1; lastKnownFileType = sourcecode.swift; path = FilteredInputViewController.swift; sourceTree = "<group>"; };
-		7452229C1F2020FFCCB15F955B48FD46 /* Assets.xcassets */ = {isa = PBXFileReference; includeInIndex = 1; lastKnownFileType = folder.assetcatalog; name = Assets.xcassets; path = Resources/Assets.xcassets; sourceTree = "<group>"; };
-		779650F2C880923589622A4EB996027C /* KanvasCameraImages.swift */ = {isa = PBXFileReference; includeInIndex = 1; lastKnownFileType = sourcecode.swift; path = KanvasCameraImages.swift; sourceTree = "<group>"; };
-		77C7FB4E26E0B660EA70F30F1D52A9CD /* UIFont+PostFonts.m */ = {isa = PBXFileReference; includeInIndex = 1; lastKnownFileType = sourcecode.c.objc; name = "UIFont+PostFonts.m"; path = "Source/UIFont+PostFonts.m"; sourceTree = "<group>"; };
-		79297FA1DFA1AE8FFCC7B89F301FC064 /* UIKit.framework */ = {isa = PBXFileReference; lastKnownFileType = wrapper.framework; name = UIKit.framework; path = Platforms/iPhoneOS.platform/Developer/SDKs/iPhoneOS12.0.sdk/System/Library/Frameworks/UIKit.framework; sourceTree = DEVELOPER_DIR; };
-		7B37D7C695D5C6C47A7C093595CD4F06 /* FBSnapshotTestCase.xcconfig */ = {isa = PBXFileReference; includeInIndex = 1; lastKnownFileType = text.xcconfig; path = FBSnapshotTestCase.xcconfig; sourceTree = "<group>"; };
-		7DDF12DFB905E8F4E6C52F9DA9990913 /* Pods-KanvasCameraExampleTests.release.xcconfig */ = {isa = PBXFileReference; includeInIndex = 1; lastKnownFileType = text.xcconfig; path = "Pods-KanvasCameraExampleTests.release.xcconfig"; sourceTree = "<group>"; };
-		7DFE16BAF6941E2758F350A1E835A0CA /* UIViewController+Load.swift */ = {isa = PBXFileReference; includeInIndex = 1; lastKnownFileType = sourcecode.swift; path = "UIViewController+Load.swift"; sourceTree = "<group>"; };
-		7E3DB4D092B985E76E227F7F313C6981 /* FBSnapshotTestCasePlatform.h */ = {isa = PBXFileReference; includeInIndex = 1; lastKnownFileType = sourcecode.c.h; name = FBSnapshotTestCasePlatform.h; path = FBSnapshotTestCase/FBSnapshotTestCasePlatform.h; sourceTree = "<group>"; };
-		7EA742132C0679C65F96BC65E83615B0 /* CameraRecorder.swift */ = {isa = PBXFileReference; includeInIndex = 1; lastKnownFileType = sourcecode.swift; path = CameraRecorder.swift; sourceTree = "<group>"; };
-		805D9BCED64189B958D432394790E003 /* UIUpdate.swift */ = {isa = PBXFileReference; includeInIndex = 1; lastKnownFileType = sourcecode.swift; path = UIUpdate.swift; sourceTree = "<group>"; };
-		8174CDD62BAD7573AABA35CEF14107C9 /* KanvasCameraColors.swift */ = {isa = PBXFileReference; includeInIndex = 1; lastKnownFileType = sourcecode.swift; path = KanvasCameraColors.swift; sourceTree = "<group>"; };
-		81D15ADD4B6969E6994FA98B7C2B9712 /* ExtendedButton.swift */ = {isa = PBXFileReference; includeInIndex = 1; lastKnownFileType = sourcecode.swift; path = ExtendedButton.swift; sourceTree = "<group>"; };
-		84EB052BE7A30AF30E92391351B7B0D5 /* GifVideoOutputHandler.swift */ = {isa = PBXFileReference; includeInIndex = 1; lastKnownFileType = sourcecode.swift; path = GifVideoOutputHandler.swift; sourceTree = "<group>"; };
-		85E250EF19C5B5671AEC10BEB508D087 /* UIImage+Diff.h */ = {isa = PBXFileReference; includeInIndex = 1; lastKnownFileType = sourcecode.c.h; name = "UIImage+Diff.h"; path = "FBSnapshotTestCase/Categories/UIImage+Diff.h"; sourceTree = "<group>"; };
-		85F315C0AA26109750779DE67185C9AA /* CameraOption.swift */ = {isa = PBXFileReference; includeInIndex = 1; lastKnownFileType = sourcecode.swift; path = CameraOption.swift; sourceTree = "<group>"; };
-		8683FD17E5C0DA60CD3DE90D22C1BC17 /* Pods-KanvasCameraExampleTests-umbrella.h */ = {isa = PBXFileReference; includeInIndex = 1; lastKnownFileType = sourcecode.c.h; path = "Pods-KanvasCameraExampleTests-umbrella.h"; sourceTree = "<group>"; };
-		87446662A8B8CAFA1F05B464D0357FC0 /* OptionView.swift */ = {isa = PBXFileReference; includeInIndex = 1; lastKnownFileType = sourcecode.swift; path = OptionView.swift; sourceTree = "<group>"; };
-		8A324B5154D40297605D2CE643CDD18D /* UIFont+Utils.swift */ = {isa = PBXFileReference; includeInIndex = 1; lastKnownFileType = sourcecode.swift; path = "UIFont+Utils.swift"; sourceTree = "<group>"; };
-		8DA1BFF1FE8DD801D8C7142CA61F5A73 /* ClosedRange+Clamp.swift */ = {isa = PBXFileReference; includeInIndex = 1; lastKnownFileType = sourcecode.swift; path = "ClosedRange+Clamp.swift"; sourceTree = "<group>"; };
-		8E0B4E8BB54B3F238B791B69619451B6 /* CameraController.swift */ = {isa = PBXFileReference; includeInIndex = 1; lastKnownFileType = sourcecode.swift; path = CameraController.swift; sourceTree = "<group>"; };
-		918E465C4EA63D7ADF8492C742DD5F5E /* Array+Move.swift */ = {isa = PBXFileReference; includeInIndex = 1; lastKnownFileType = sourcecode.swift; path = "Array+Move.swift"; sourceTree = "<group>"; };
-		92D4B69B4174155803F1F2ABE0CD00BB /* UIImage+Camera.swift */ = {isa = PBXFileReference; includeInIndex = 1; lastKnownFileType = sourcecode.swift; path = "UIImage+Camera.swift"; sourceTree = "<group>"; };
-		93A4A3777CF96A4AAC1D13BA6DCCEA73 /* Podfile */ = {isa = PBXFileReference; explicitFileType = text.script.ruby; includeInIndex = 1; lastKnownFileType = text; name = Podfile; path = ../Podfile; sourceTree = SOURCE_ROOT; xcLanguageSpecificationIdentifier = xcode.lang.ruby; };
-		95794D3FB849587A032349B0BBE9ED22 /* GLKit.framework */ = {isa = PBXFileReference; lastKnownFileType = wrapper.framework; name = GLKit.framework; path = Platforms/iPhoneOS.platform/Developer/SDKs/iPhoneOS12.0.sdk/System/Library/Frameworks/GLKit.framework; sourceTree = DEVELOPER_DIR; };
-		98068587E13F894BA6332E29FC39F909 /* silence.aac */ = {isa = PBXFileReference; includeInIndex = 1; name = silence.aac; path = Resources/silence.aac; sourceTree = "<group>"; };
-		9E67355D97B92369EBB1E2535CC57969 /* TumblrTheme-umbrella.h */ = {isa = PBXFileReference; includeInIndex = 1; lastKnownFileType = sourcecode.c.h; path = "TumblrTheme-umbrella.h"; sourceTree = "<group>"; };
-		A11D5B54955E3381F067364E427B571A /* FBSnapshotTestCase-umbrella.h */ = {isa = PBXFileReference; includeInIndex = 1; lastKnownFileType = sourcecode.c.h; path = "FBSnapshotTestCase-umbrella.h"; sourceTree = "<group>"; };
-		A2FD23660136E399428FC196B8A69B5E /* Device.swift */ = {isa = PBXFileReference; includeInIndex = 1; lastKnownFileType = sourcecode.swift; path = Device.swift; sourceTree = "<group>"; };
-		A42C520556325D8B278955534C439F99 /* GLRenderer.swift */ = {isa = PBXFileReference; includeInIndex = 1; lastKnownFileType = sourcecode.swift; path = GLRenderer.swift; sourceTree = "<group>"; };
-		A66726FF7C86DC925D3ADC286894D365 /* ModeSelectorAndShootController.swift */ = {isa = PBXFileReference; includeInIndex = 1; lastKnownFileType = sourcecode.swift; path = ModeSelectorAndShootController.swift; sourceTree = "<group>"; };
-		A8D801EF0BA5C7A2B433C405AE9AF1CF /* QuartzCore.framework */ = {isa = PBXFileReference; lastKnownFileType = wrapper.framework; name = QuartzCore.framework; path = Platforms/iPhoneOS.platform/Developer/SDKs/iPhoneOS12.0.sdk/System/Library/Frameworks/QuartzCore.framework; sourceTree = DEVELOPER_DIR; };
-		AEFCBAE1724345B7A9E724F0A6E72BA9 /* FilterProtocol.swift */ = {isa = PBXFileReference; includeInIndex = 1; lastKnownFileType = sourcecode.swift; path = FilterProtocol.swift; sourceTree = "<group>"; };
-		AF043B1189EAD36CDC369F81F8880362 /* Pods-KanvasCameraExample-frameworks.sh */ = {isa = PBXFileReference; includeInIndex = 1; lastKnownFileType = text.script.sh; path = "Pods-KanvasCameraExample-frameworks.sh"; sourceTree = "<group>"; };
-		AF62481016D813BB2B50FE55F5B55531 /* UIColor+Util.swift */ = {isa = PBXFileReference; includeInIndex = 1; lastKnownFileType = sourcecode.swift; name = "UIColor+Util.swift"; path = "Source/UIColor+Util.swift"; sourceTree = "<group>"; };
-		AF8F1CB5AB4A7D1985CF4C901CF19AE7 /* KanvasCamera.podspec.json */ = {isa = PBXFileReference; includeInIndex = 1; path = KanvasCamera.podspec.json; sourceTree = "<group>"; };
-		B0BE276487390B07FEF54F79D43F25EB /* MediaClipsCollectionCell.swift */ = {isa = PBXFileReference; includeInIndex = 1; lastKnownFileType = sourcecode.swift; path = MediaClipsCollectionCell.swift; sourceTree = "<group>"; };
-		B207BE0C6A06FA9C25671EBB6D0F6919 /* Pods_KanvasCameraExample.framework */ = {isa = PBXFileReference; explicitFileType = wrapper.framework; includeInIndex = 0; name = Pods_KanvasCameraExample.framework; path = "Pods-KanvasCameraExample.framework"; sourceTree = BUILT_PRODUCTS_DIR; };
-		B4E250B3DA52C934E368CF4F584599A5 /* TumblrTheme.framework */ = {isa = PBXFileReference; explicitFileType = wrapper.framework; includeInIndex = 0; path = TumblrTheme.framework; sourceTree = BUILT_PRODUCTS_DIR; };
-		B65D1DFA459F44E317166718275F3AF5 /* Info.plist */ = {isa = PBXFileReference; includeInIndex = 1; lastKnownFileType = text.plist.xml; path = Info.plist; sourceTree = "<group>"; };
-		B88D15887CAC257861643B053551AF3E /* KanvasCamera.modulemap */ = {isa = PBXFileReference; includeInIndex = 1; lastKnownFileType = sourcecode.module; path = KanvasCamera.modulemap; sourceTree = "<group>"; };
-		B9109B8B333B5A1A3E92EFC09EDC10AC /* UIApplication+StrictKeyWindow.h */ = {isa = PBXFileReference; includeInIndex = 1; lastKnownFileType = sourcecode.c.h; name = "UIApplication+StrictKeyWindow.h"; path = "FBSnapshotTestCase/Categories/UIApplication+StrictKeyWindow.h"; sourceTree = "<group>"; };
-		B9CEF7D6C5E08AB80E58DABC75D882BC /* UIImage+Diff.m */ = {isa = PBXFileReference; includeInIndex = 1; lastKnownFileType = sourcecode.c.objc; name = "UIImage+Diff.m"; path = "FBSnapshotTestCase/Categories/UIImage+Diff.m"; sourceTree = "<group>"; };
-		BD0D6BEC86D938F12F411E208821277C /* UIFont+TumblrTheme.swift */ = {isa = PBXFileReference; includeInIndex = 1; lastKnownFileType = sourcecode.swift; name = "UIFont+TumblrTheme.swift"; path = "Source/UIFont+TumblrTheme.swift"; sourceTree = "<group>"; };
-		C1C47A48C5D0A9494D8F4EE88DB1772B /* KanvasCamera-dummy.m */ = {isa = PBXFileReference; includeInIndex = 1; lastKnownFileType = sourcecode.c.objc; path = "KanvasCamera-dummy.m"; sourceTree = "<group>"; };
-		C3A80E3E05EC3E8332FF2C7B55CDDE72 /* UIView+Layout.swift */ = {isa = PBXFileReference; includeInIndex = 1; lastKnownFileType = sourcecode.swift; path = "UIView+Layout.swift"; sourceTree = "<group>"; };
-		C3FB9AECB725014E6B95D42C9B8F4451 /* Pods-KanvasCameraExampleTests.modulemap */ = {isa = PBXFileReference; includeInIndex = 1; lastKnownFileType = sourcecode.module; path = "Pods-KanvasCameraExampleTests.modulemap"; sourceTree = "<group>"; };
-		C7B3F00154ABE3B9D91E409D4E043628 /* CameraPreviewView.swift */ = {isa = PBXFileReference; includeInIndex = 1; lastKnownFileType = sourcecode.swift; path = CameraPreviewView.swift; sourceTree = "<group>"; };
-		C964E0CA61DB346E4DAFA5D3E54BF3AB /* UIFont+ComposeFonts.h */ = {isa = PBXFileReference; includeInIndex = 1; lastKnownFileType = sourcecode.c.h; name = "UIFont+ComposeFonts.h"; path = "Source/UIFont+ComposeFonts.h"; sourceTree = "<group>"; };
-		CA3170FC59A10F5B44F55FD885027806 /* TumblrTheme.framework */ = {isa = PBXFileReference; explicitFileType = wrapper.framework; includeInIndex = 0; name = TumblrTheme.framework; path = TumblrTheme.framework; sourceTree = BUILT_PRODUCTS_DIR; };
-		CD7A7D56274444DC032E52FD1FFDA8C5 /* Pods-KanvasCameraExample-acknowledgements.plist */ = {isa = PBXFileReference; includeInIndex = 1; lastKnownFileType = text.plist.xml; path = "Pods-KanvasCameraExample-acknowledgements.plist"; sourceTree = "<group>"; };
-		CE8CAC64316023AC8EB9805F664F9560 /* CameraView.swift */ = {isa = PBXFileReference; includeInIndex = 1; lastKnownFileType = sourcecode.swift; path = CameraView.swift; sourceTree = "<group>"; };
-		CEE9AAC8CCF769899CA0588B60D4653C /* VideoOutputHandler.swift */ = {isa = PBXFileReference; includeInIndex = 1; lastKnownFileType = sourcecode.swift; path = VideoOutputHandler.swift; sourceTree = "<group>"; };
-		CF8F47E85A15EBE63A6F24B9B02D878D /* CameraInputController.swift */ = {isa = PBXFileReference; includeInIndex = 1; lastKnownFileType = sourcecode.swift; path = CameraInputController.swift; sourceTree = "<group>"; };
-		D09D522799416963DE46C97492016E18 /* Info.plist */ = {isa = PBXFileReference; includeInIndex = 1; lastKnownFileType = text.plist.xml; path = Info.plist; sourceTree = "<group>"; };
-		D3B6CE6612AF52A4ACEDD89B5022D0C0 /* Pods-KanvasCameraExampleTests-resources.sh */ = {isa = PBXFileReference; includeInIndex = 1; lastKnownFileType = text.script.sh; path = "Pods-KanvasCameraExampleTests-resources.sh"; sourceTree = "<group>"; };
-		D53ADED161A7FF7BC09BE72928D34924 /* MediaClipsEditorView.swift */ = {isa = PBXFileReference; includeInIndex = 1; lastKnownFileType = sourcecode.swift; path = MediaClipsEditorView.swift; sourceTree = "<group>"; };
-		D7F632A97B7692C316CD411ADC1D57D8 /* Pods-KanvasCameraExampleTests-acknowledgements.markdown */ = {isa = PBXFileReference; includeInIndex = 1; lastKnownFileType = text; path = "Pods-KanvasCameraExampleTests-acknowledgements.markdown"; sourceTree = "<group>"; };
-		D97545C39C4A5EE2631DD9FFECE76A40 /* SwiftSupport.swift */ = {isa = PBXFileReference; includeInIndex = 1; lastKnownFileType = sourcecode.swift; name = SwiftSupport.swift; path = FBSnapshotTestCase/SwiftSupport.swift; sourceTree = "<group>"; };
-		DC6B6863AD6E65251BE6D0F1BFE1843D /* Pods-KanvasCameraExample.release.xcconfig */ = {isa = PBXFileReference; includeInIndex = 1; lastKnownFileType = text.xcconfig; path = "Pods-KanvasCameraExample.release.xcconfig"; sourceTree = "<group>"; };
-		DCE6629F12D536EB688DA604AEA7FCE4 /* UIColor+SharedColors.swift */ = {isa = PBXFileReference; includeInIndex = 1; lastKnownFileType = sourcecode.swift; name = "UIColor+SharedColors.swift"; path = "Source/UIColor+SharedColors.swift"; sourceTree = "<group>"; };
-		DEE57CF79C7D800BB702A1575C891CA9 /* CameraSettings.swift */ = {isa = PBXFileReference; includeInIndex = 1; lastKnownFileType = sourcecode.swift; path = CameraSettings.swift; sourceTree = "<group>"; };
-		DF31131682150AD89A5FF0378570537E /* UICollectionView+Cells.swift */ = {isa = PBXFileReference; includeInIndex = 1; lastKnownFileType = sourcecode.swift; path = "UICollectionView+Cells.swift"; sourceTree = "<group>"; };
-		E17BE53D4D894B8FF493044F7B81955C /* Pods-KanvasCameraExampleTests-acknowledgements.plist */ = {isa = PBXFileReference; includeInIndex = 1; lastKnownFileType = text.plist.xml; path = "Pods-KanvasCameraExampleTests-acknowledgements.plist"; sourceTree = "<group>"; };
-		E1B80E521FB0A7F94710B65F51FD0C56 /* ModalViewModel.swift */ = {isa = PBXFileReference; includeInIndex = 1; lastKnownFileType = sourcecode.swift; path = ModalViewModel.swift; sourceTree = "<group>"; };
-		E249024FEB36B1209AA6D28A5C410522 /* KanvasCamera.xcconfig */ = {isa = PBXFileReference; includeInIndex = 1; lastKnownFileType = text.xcconfig; path = KanvasCamera.xcconfig; sourceTree = "<group>"; };
-		E2DA4736D8B2D77492D7112CF3B0C300 /* UIFont+Orangina.m */ = {isa = PBXFileReference; includeInIndex = 1; lastKnownFileType = sourcecode.c.objc; name = "UIFont+Orangina.m"; path = "Source/UIFont+Orangina.m"; sourceTree = "<group>"; };
-		E2FD6B97D06043D465A77BCA36574142 /* CameraSegmentHandler.swift */ = {isa = PBXFileReference; includeInIndex = 1; lastKnownFileType = sourcecode.swift; path = CameraSegmentHandler.swift; sourceTree = "<group>"; };
-		E37899BD4B349060AA147E2A3721D3A2 /* FBSnapshotTestCase.h */ = {isa = PBXFileReference; includeInIndex = 1; lastKnownFileType = sourcecode.c.h; name = FBSnapshotTestCase.h; path = FBSnapshotTestCase/FBSnapshotTestCase.h; sourceTree = "<group>"; };
-		E497ECD46608F76D96947AB4DC55F1C1 /* MediaClipsCollectionController.swift */ = {isa = PBXFileReference; includeInIndex = 1; lastKnownFileType = sourcecode.swift; path = MediaClipsCollectionController.swift; sourceTree = "<group>"; };
-		E6AE733B07F41B24ADB8D1521DFF6430 /* Pods-KanvasCameraExample.modulemap */ = {isa = PBXFileReference; includeInIndex = 1; lastKnownFileType = sourcecode.module; path = "Pods-KanvasCameraExample.modulemap"; sourceTree = "<group>"; };
-		EAA67366C4BDDC7830C36DF6A9FD1E9D /* UIImage+FlipLeftMirrored.swift */ = {isa = PBXFileReference; includeInIndex = 1; lastKnownFileType = sourcecode.swift; path = "UIImage+FlipLeftMirrored.swift"; sourceTree = "<group>"; };
-		EB7302AE4D38399630DF1880C029D72B /* NSURL+Media.swift */ = {isa = PBXFileReference; includeInIndex = 1; lastKnownFileType = sourcecode.swift; path = "NSURL+Media.swift"; sourceTree = "<group>"; };
-		EE01FAD0B1ADB8ECD52E2C89FC0EE97A /* Pods-KanvasCameraExample.debug.xcconfig */ = {isa = PBXFileReference; includeInIndex = 1; lastKnownFileType = text.xcconfig; path = "Pods-KanvasCameraExample.debug.xcconfig"; sourceTree = "<group>"; };
-		EF519A026B10AC73ABBE6E658308B29D /* FBSnapshotTestCase-prefix.pch */ = {isa = PBXFileReference; includeInIndex = 1; lastKnownFileType = sourcecode.c.h; path = "FBSnapshotTestCase-prefix.pch"; sourceTree = "<group>"; };
-		F10CBDEE32E5F6BDECFB3D41F7DD0B03 /* FBSnapshotTestCase.modulemap */ = {isa = PBXFileReference; includeInIndex = 1; lastKnownFileType = sourcecode.module; path = FBSnapshotTestCase.modulemap; sourceTree = "<group>"; };
-		F5DD4E259691DA4CEDA4BA63A3FF1015 /* TumblrTheme.modulemap */ = {isa = PBXFileReference; includeInIndex = 1; lastKnownFileType = sourcecode.module; path = TumblrTheme.modulemap; sourceTree = "<group>"; };
-		F7A49948CE52CC9AC100C8C5870BFCB6 /* UIFont+Orangina.h */ = {isa = PBXFileReference; includeInIndex = 1; lastKnownFileType = sourcecode.c.h; name = "UIFont+Orangina.h"; path = "Source/UIFont+Orangina.h"; sourceTree = "<group>"; };
-		F8AA37BE843F9F1257726A89A1F0A715 /* ModalPresentationAnimationController.swift */ = {isa = PBXFileReference; includeInIndex = 1; lastKnownFileType = sourcecode.swift; path = ModalPresentationAnimationController.swift; sourceTree = "<group>"; };
-		F96EDBC22FBE0A9AD00F78FC234DA42D /* TumblrTheme.podspec */ = {isa = PBXFileReference; explicitFileType = text.script.ruby; includeInIndex = 1; lastKnownFileType = text; path = TumblrTheme.podspec; sourceTree = "<group>"; xcLanguageSpecificationIdentifier = xcode.lang.ruby; };
-		FCDE128923D027CF2FDF01C4E085AF22 /* UIFont+ComposeFonts.m */ = {isa = PBXFileReference; includeInIndex = 1; lastKnownFileType = sourcecode.c.objc; name = "UIFont+ComposeFonts.m"; path = "Source/UIFont+ComposeFonts.m"; sourceTree = "<group>"; };
-		FFBF6BCC3E68A7E130ECC5F1F3386683 /* ModalView.swift */ = {isa = PBXFileReference; includeInIndex = 1; lastKnownFileType = sourcecode.swift; path = ModalView.swift; sourceTree = "<group>"; };
-=======
-		034775B17D39750A66EE3CB90C11A1F4 /* OptionsController.swift */ = {isa = PBXFileReference; includeInIndex = 1; lastKnownFileType = sourcecode.swift; path = OptionsController.swift; sourceTree = "<group>"; };
-		04A06E19AE4C230B8B9E2428386713CC /* UICollectionView+Cells.swift */ = {isa = PBXFileReference; includeInIndex = 1; lastKnownFileType = sourcecode.swift; path = "UICollectionView+Cells.swift"; sourceTree = "<group>"; };
-		04B084596EB50AD6E87A7C91D5D8F60B /* ExtendedStackView.swift */ = {isa = PBXFileReference; includeInIndex = 1; lastKnownFileType = sourcecode.swift; path = ExtendedStackView.swift; sourceTree = "<group>"; };
+		025C37986048731112839081208CD91B /* KanvasCamera.xcconfig */ = {isa = PBXFileReference; includeInIndex = 1; lastKnownFileType = text.xcconfig; path = KanvasCamera.xcconfig; sourceTree = "<group>"; };
+		0322288C44EC30CA7A90D0D0D09A1E6D /* CameraPreviewViewController.swift */ = {isa = PBXFileReference; includeInIndex = 1; lastKnownFileType = sourcecode.swift; path = CameraPreviewViewController.swift; sourceTree = "<group>"; };
+		052ADDF836AD409B44F7BF2010227D8E /* MediaClipsEditorViewController.swift */ = {isa = PBXFileReference; includeInIndex = 1; lastKnownFileType = sourcecode.swift; path = MediaClipsEditorViewController.swift; sourceTree = "<group>"; };
 		05734EA760D464EE6F6CB085C52CB063 /* FBSnapshotTestCase-Info.plist */ = {isa = PBXFileReference; includeInIndex = 1; lastKnownFileType = text.plist.xml; path = "FBSnapshotTestCase-Info.plist"; sourceTree = "<group>"; };
+		066FEB0C4CD5FE17943A31BEF9C1E8F3 /* OptionView.swift */ = {isa = PBXFileReference; includeInIndex = 1; lastKnownFileType = sourcecode.swift; path = OptionView.swift; sourceTree = "<group>"; };
+		070B405FEE43E1C5639D40BC44DF2F45 /* CameraInputControllerDelegate.swift */ = {isa = PBXFileReference; includeInIndex = 1; lastKnownFileType = sourcecode.swift; path = CameraInputControllerDelegate.swift; sourceTree = "<group>"; };
 		0748BD44EB8A7E1F29B9327BBD4FFCC9 /* Pods-KanvasCameraExample-umbrella.h */ = {isa = PBXFileReference; includeInIndex = 1; lastKnownFileType = sourcecode.c.h; path = "Pods-KanvasCameraExample-umbrella.h"; sourceTree = "<group>"; };
-		07DBAAD86C60E17C967A2F61DDC21432 /* UIViewController+Load.swift */ = {isa = PBXFileReference; includeInIndex = 1; lastKnownFileType = sourcecode.swift; path = "UIViewController+Load.swift"; sourceTree = "<group>"; };
-		08DD63D4988F44A360DF653A72C87AE8 /* ModalViewModel.swift */ = {isa = PBXFileReference; includeInIndex = 1; lastKnownFileType = sourcecode.swift; path = ModalViewModel.swift; sourceTree = "<group>"; };
-		0ACD9AF2DF681452679192419D47B43A /* IgnoreTouchesView.swift */ = {isa = PBXFileReference; includeInIndex = 1; lastKnownFileType = sourcecode.swift; path = IgnoreTouchesView.swift; sourceTree = "<group>"; };
-		0F791DAD22BBDEC7DC96587B25B3E0A5 /* ModeSelectorAndShootController.swift */ = {isa = PBXFileReference; includeInIndex = 1; lastKnownFileType = sourcecode.swift; path = ModeSelectorAndShootController.swift; sourceTree = "<group>"; };
-		0F9855F605C12A7FB2E7E0E118D4BEB6 /* ShootButtonView.swift */ = {isa = PBXFileReference; includeInIndex = 1; lastKnownFileType = sourcecode.swift; path = ShootButtonView.swift; sourceTree = "<group>"; };
-		12F1EE65D6E7DB3A26D312926D030A67 /* Foundation.framework */ = {isa = PBXFileReference; lastKnownFileType = wrapper.framework; name = Foundation.framework; path = Platforms/iPhoneOS.platform/Developer/SDKs/iPhoneOS12.0.sdk/System/Library/Frameworks/Foundation.framework; sourceTree = DEVELOPER_DIR; };
-		182D875803E5CEAFB38662E01C91BCFA /* ImagePreviewController.swift */ = {isa = PBXFileReference; includeInIndex = 1; lastKnownFileType = sourcecode.swift; path = ImagePreviewController.swift; sourceTree = "<group>"; };
+		076150A715A8D13F4AE62E26539D104D /* CameraController.swift */ = {isa = PBXFileReference; includeInIndex = 1; lastKnownFileType = sourcecode.swift; path = CameraController.swift; sourceTree = "<group>"; };
+		07B8A2A87802B67978474404213BBC46 /* UIButton+Shadows.swift */ = {isa = PBXFileReference; includeInIndex = 1; lastKnownFileType = sourcecode.swift; path = "UIButton+Shadows.swift"; sourceTree = "<group>"; };
+		13944E0C87CB2C001C8BE64508FE745E /* ModalView.swift */ = {isa = PBXFileReference; includeInIndex = 1; lastKnownFileType = sourcecode.swift; path = ModalView.swift; sourceTree = "<group>"; };
+		181A400159056014266AE353D801FAF4 /* UIView+Layout.swift */ = {isa = PBXFileReference; includeInIndex = 1; lastKnownFileType = sourcecode.swift; path = "UIView+Layout.swift"; sourceTree = "<group>"; };
+		18CE79B01280CC200700086F2BD31F01 /* Queue.swift */ = {isa = PBXFileReference; includeInIndex = 1; lastKnownFileType = sourcecode.swift; path = Queue.swift; sourceTree = "<group>"; };
+		1B264DC4340A5FE4BEF8546D1CD3BBD8 /* ActionsView.swift */ = {isa = PBXFileReference; includeInIndex = 1; lastKnownFileType = sourcecode.swift; path = ActionsView.swift; sourceTree = "<group>"; };
 		1B89C323C789A72335F3693734707F15 /* FBSnapshotTestCasePlatform.m */ = {isa = PBXFileReference; includeInIndex = 1; lastKnownFileType = sourcecode.c.objc; name = FBSnapshotTestCasePlatform.m; path = FBSnapshotTestCase/FBSnapshotTestCasePlatform.m; sourceTree = "<group>"; };
+		1C51E07BFA8A116810B3FB26449B64C4 /* CameraZoomHandler.swift */ = {isa = PBXFileReference; includeInIndex = 1; lastKnownFileType = sourcecode.swift; path = CameraZoomHandler.swift; sourceTree = "<group>"; };
+		1D9277EB26AF63834F9BA94427E8E76B /* OptionsController.swift */ = {isa = PBXFileReference; includeInIndex = 1; lastKnownFileType = sourcecode.swift; path = OptionsController.swift; sourceTree = "<group>"; };
+		1E8AEA10F32C4EC300DFCC447F625CD0 /* TumblrTheme-prefix.pch */ = {isa = PBXFileReference; includeInIndex = 1; lastKnownFileType = sourcecode.c.h; path = "TumblrTheme-prefix.pch"; sourceTree = "<group>"; };
 		1E9D514CBBB19FED1529827296B83314 /* Pods-KanvasCameraExample-frameworks.sh */ = {isa = PBXFileReference; includeInIndex = 1; lastKnownFileType = text.script.sh; path = "Pods-KanvasCameraExample-frameworks.sh"; sourceTree = "<group>"; };
-		200476C4A7CAE794B2764011B53290E5 /* OptionView.swift */ = {isa = PBXFileReference; includeInIndex = 1; lastKnownFileType = sourcecode.swift; path = OptionView.swift; sourceTree = "<group>"; };
+		1F00A401EEAC600AF736D5FF3C6AEC7C /* Array+Move.swift */ = {isa = PBXFileReference; includeInIndex = 1; lastKnownFileType = sourcecode.swift; path = "Array+Move.swift"; sourceTree = "<group>"; };
 		2015821C6F52E13E032E0E4B9D53AFE7 /* UIImage+Diff.m */ = {isa = PBXFileReference; includeInIndex = 1; lastKnownFileType = sourcecode.c.objc; name = "UIImage+Diff.m"; path = "FBSnapshotTestCase/Categories/UIImage+Diff.m"; sourceTree = "<group>"; };
-		20C4D9B8E016B07C7DCDDBB139D7E4FA /* CameraRecorder.swift */ = {isa = PBXFileReference; includeInIndex = 1; lastKnownFileType = sourcecode.swift; path = CameraRecorder.swift; sourceTree = "<group>"; };
-		25295E4D28803B3FC67C0B3669274370 /* UIFont+PostFonts.h */ = {isa = PBXFileReference; includeInIndex = 1; lastKnownFileType = sourcecode.c.h; name = "UIFont+PostFonts.h"; path = "Source/UIFont+PostFonts.h"; sourceTree = "<group>"; };
+		219E467418B6D8161FD4E41A062E96F5 /* OptionsStackView.swift */ = {isa = PBXFileReference; includeInIndex = 1; lastKnownFileType = sourcecode.swift; path = OptionsStackView.swift; sourceTree = "<group>"; };
+		2245CABB08A32D1CC92757E1249EC731 /* CameraInputController.swift */ = {isa = PBXFileReference; includeInIndex = 1; lastKnownFileType = sourcecode.swift; path = CameraInputController.swift; sourceTree = "<group>"; };
 		265DC60F5871575FF908A7C1AF91A133 /* UIImage+Compare.m */ = {isa = PBXFileReference; includeInIndex = 1; lastKnownFileType = sourcecode.c.objc; name = "UIImage+Compare.m"; path = "FBSnapshotTestCase/Categories/UIImage+Compare.m"; sourceTree = "<group>"; };
-		267DC7F3F50C14DBDDCA5CA12297570A /* KanvasCamera-prefix.pch */ = {isa = PBXFileReference; includeInIndex = 1; lastKnownFileType = sourcecode.c.h; path = "KanvasCamera-prefix.pch"; sourceTree = "<group>"; };
-		268675DC9E4E52119BBB8F80BD4029F0 /* OptionsStackView.swift */ = {isa = PBXFileReference; includeInIndex = 1; lastKnownFileType = sourcecode.swift; path = OptionsStackView.swift; sourceTree = "<group>"; };
-		276B6E8C841A4E76D82C06D1DF890E1A /* Assets.xcassets */ = {isa = PBXFileReference; includeInIndex = 1; lastKnownFileType = folder.assetcatalog; name = Assets.xcassets; path = Resources/Assets.xcassets; sourceTree = "<group>"; };
+		287E6C7A5DAA9901D102268D937D021A /* ClosedRange+Clamp.swift */ = {isa = PBXFileReference; includeInIndex = 1; lastKnownFileType = sourcecode.swift; path = "ClosedRange+Clamp.swift"; sourceTree = "<group>"; };
 		290D40DB23B0E1E833EB7F996C615341 /* FBSnapshotTestCase.m */ = {isa = PBXFileReference; includeInIndex = 1; lastKnownFileType = sourcecode.c.objc; name = FBSnapshotTestCase.m; path = FBSnapshotTestCase/FBSnapshotTestCase.m; sourceTree = "<group>"; };
+		293B9A99BC4353BEFC3D23EEACF2491F /* GLKit.framework */ = {isa = PBXFileReference; lastKnownFileType = wrapper.framework; name = GLKit.framework; path = Platforms/iPhoneOS.platform/Developer/SDKs/iPhoneOS12.0.sdk/System/Library/Frameworks/GLKit.framework; sourceTree = DEVELOPER_DIR; };
 		2B0390FC11C3671BEC209EA6F6AE8033 /* FBSnapshotTestController.h */ = {isa = PBXFileReference; includeInIndex = 1; lastKnownFileType = sourcecode.c.h; name = FBSnapshotTestController.h; path = FBSnapshotTestCase/FBSnapshotTestController.h; sourceTree = "<group>"; };
-		3236E197AD74C38DC8BA5870D4FBE0F6 /* CGRect+Center.swift */ = {isa = PBXFileReference; includeInIndex = 1; lastKnownFileType = sourcecode.swift; path = "CGRect+Center.swift"; sourceTree = "<group>"; };
-		38D13B793D5825777B8133068C3282DF /* UIColor+SharedColors.swift */ = {isa = PBXFileReference; includeInIndex = 1; lastKnownFileType = sourcecode.swift; name = "UIColor+SharedColors.swift"; path = "Source/UIColor+SharedColors.swift"; sourceTree = "<group>"; };
-		3958A7C71253EFF9E8E154A9588DB145 /* Queue.swift */ = {isa = PBXFileReference; includeInIndex = 1; lastKnownFileType = sourcecode.swift; path = Queue.swift; sourceTree = "<group>"; };
-		3BD0DBD8223FC2A902E0C6350B6DCEF5 /* TumblrTheme-dummy.m */ = {isa = PBXFileReference; includeInIndex = 1; lastKnownFileType = sourcecode.c.objc; path = "TumblrTheme-dummy.m"; sourceTree = "<group>"; };
+		2E7FF5FF1C5A1C45AB8A978EEB128B37 /* UIKit.framework */ = {isa = PBXFileReference; lastKnownFileType = wrapper.framework; name = UIKit.framework; path = Platforms/iPhoneOS.platform/Developer/SDKs/iPhoneOS12.0.sdk/System/Library/Frameworks/UIKit.framework; sourceTree = DEVELOPER_DIR; };
+		300E9DF7E6C75F620EF7242238EA79C1 /* IgnoreTouchesCollectionView.swift */ = {isa = PBXFileReference; includeInIndex = 1; lastKnownFileType = sourcecode.swift; path = IgnoreTouchesCollectionView.swift; sourceTree = "<group>"; };
+		329D3A41B750A503E8284CC1FAE163D3 /* KanvasCameraImages.swift */ = {isa = PBXFileReference; includeInIndex = 1; lastKnownFileType = sourcecode.swift; path = KanvasCameraImages.swift; sourceTree = "<group>"; };
+		32D3F1FEACC59D5231854253812C4E33 /* PhotoOutputHandler.swift */ = {isa = PBXFileReference; includeInIndex = 1; lastKnownFileType = sourcecode.swift; path = PhotoOutputHandler.swift; sourceTree = "<group>"; };
+		33E15046358ECF1F9C5A7675A82CF2D1 /* QuartzCore.framework */ = {isa = PBXFileReference; lastKnownFileType = wrapper.framework; name = QuartzCore.framework; path = Platforms/iPhoneOS.platform/Developer/SDKs/iPhoneOS12.0.sdk/System/Library/Frameworks/QuartzCore.framework; sourceTree = DEVELOPER_DIR; };
+		33EF6C4A41A570F3BDE71F3456DAD574 /* NSURL+Media.swift */ = {isa = PBXFileReference; includeInIndex = 1; lastKnownFileType = sourcecode.swift; path = "NSURL+Media.swift"; sourceTree = "<group>"; };
+		37F61DD03BEFC831BDCD062A558B9FFF /* TumblrTheme.podspec */ = {isa = PBXFileReference; explicitFileType = text.script.ruby; includeInIndex = 1; indentWidth = 2; lastKnownFileType = text; path = TumblrTheme.podspec; sourceTree = "<group>"; tabWidth = 2; xcLanguageSpecificationIdentifier = xcode.lang.ruby; };
+		381F098E6DBD9D0B0EC71BC73B64B8FD /* NumTypes+Conversion.swift */ = {isa = PBXFileReference; includeInIndex = 1; lastKnownFileType = sourcecode.swift; path = "NumTypes+Conversion.swift"; sourceTree = "<group>"; };
+		3B1DDF7D9AF16B63B0E0BF451BC9CCAE /* UIImage+PixelBuffer.swift */ = {isa = PBXFileReference; includeInIndex = 1; lastKnownFileType = sourcecode.swift; path = "UIImage+PixelBuffer.swift"; sourceTree = "<group>"; };
 		40C111494557E79A2578DE96391B581E /* Pods-KanvasCameraExampleTests-umbrella.h */ = {isa = PBXFileReference; includeInIndex = 1; lastKnownFileType = sourcecode.c.h; path = "Pods-KanvasCameraExampleTests-umbrella.h"; sourceTree = "<group>"; };
-		45EBDD2FA74E66156165E9FB3838CC0E /* TumblrTheme-Info.plist */ = {isa = PBXFileReference; includeInIndex = 1; lastKnownFileType = text.plist.xml; path = "TumblrTheme-Info.plist"; sourceTree = "<group>"; };
-		4657B0BBA5FE24CE886DB8B19B07B2F4 /* KanvasCamera.modulemap */ = {isa = PBXFileReference; includeInIndex = 1; lastKnownFileType = sourcecode.module; path = KanvasCamera.modulemap; sourceTree = "<group>"; };
-		46F06C5DECC87B125F6AC9A961527274 /* UIKit.framework */ = {isa = PBXFileReference; lastKnownFileType = wrapper.framework; name = UIKit.framework; path = Platforms/iPhoneOS.platform/Developer/SDKs/iPhoneOS12.0.sdk/System/Library/Frameworks/UIKit.framework; sourceTree = DEVELOPER_DIR; };
-		4803E067C144ABA1B2DB6750F421D3B4 /* UIFont+Orangina.h */ = {isa = PBXFileReference; includeInIndex = 1; lastKnownFileType = sourcecode.c.h; name = "UIFont+Orangina.h"; path = "Source/UIFont+Orangina.h"; sourceTree = "<group>"; };
+		4614391F70BD1DDF7C39C80AAC750AA0 /* CameraSettings.swift */ = {isa = PBXFileReference; includeInIndex = 1; lastKnownFileType = sourcecode.swift; path = CameraSettings.swift; sourceTree = "<group>"; };
+		48EA81E61F02CAA64A6D2070C699DA0E /* CVPixelBuffer+copy.swift */ = {isa = PBXFileReference; includeInIndex = 1; lastKnownFileType = sourcecode.swift; path = "CVPixelBuffer+copy.swift"; sourceTree = "<group>"; };
+		4983B968BA455BBD7E0265D0F4D4D27C /* CameraSegmentHandler.swift */ = {isa = PBXFileReference; includeInIndex = 1; lastKnownFileType = sourcecode.swift; path = CameraSegmentHandler.swift; sourceTree = "<group>"; };
 		499BB97C946EF5DFF46CB40D7D685EE1 /* SwiftSupport.swift */ = {isa = PBXFileReference; includeInIndex = 1; lastKnownFileType = sourcecode.swift; name = SwiftSupport.swift; path = FBSnapshotTestCase/SwiftSupport.swift; sourceTree = "<group>"; };
 		49BCD4B3A02767ECAAE890F5252DE098 /* Pods-KanvasCameraExample.release.xcconfig */ = {isa = PBXFileReference; includeInIndex = 1; lastKnownFileType = text.xcconfig; path = "Pods-KanvasCameraExample.release.xcconfig"; sourceTree = "<group>"; };
-		4ECF243BB2692D230DFD4A32CDB64BB8 /* CameraSegmentHandler.swift */ = {isa = PBXFileReference; includeInIndex = 1; lastKnownFileType = sourcecode.swift; path = CameraSegmentHandler.swift; sourceTree = "<group>"; };
+		4A203D5A0F407B92829BE2DFDD8B6493 /* CameraView.swift */ = {isa = PBXFileReference; includeInIndex = 1; lastKnownFileType = sourcecode.swift; path = CameraView.swift; sourceTree = "<group>"; };
+		4AAF0939B988AE1169F51641E4927EBF /* UIFont+ComposeFonts.h */ = {isa = PBXFileReference; includeInIndex = 1; lastKnownFileType = sourcecode.c.h; name = "UIFont+ComposeFonts.h"; path = "Source/UIFont+ComposeFonts.h"; sourceTree = "<group>"; };
 		4F87850D339D5C513189AA83920DE976 /* Pods_KanvasCameraExampleTests.framework */ = {isa = PBXFileReference; explicitFileType = wrapper.framework; includeInIndex = 0; name = Pods_KanvasCameraExampleTests.framework; path = "Pods-KanvasCameraExampleTests.framework"; sourceTree = BUILT_PRODUCTS_DIR; };
 		4FB23A7A321BFD09B0985E94534A5272 /* FBSnapshotTestCasePlatform.h */ = {isa = PBXFileReference; includeInIndex = 1; lastKnownFileType = sourcecode.c.h; name = FBSnapshotTestCasePlatform.h; path = FBSnapshotTestCase/FBSnapshotTestCasePlatform.h; sourceTree = "<group>"; };
-		50E842FD6A099D1C5029B48CEC051867 /* ExtendedButton.swift */ = {isa = PBXFileReference; includeInIndex = 1; lastKnownFileType = sourcecode.swift; path = ExtendedButton.swift; sourceTree = "<group>"; };
-		51F45B6D836E8E520B837A605ACAA726 /* TumblrTheme-prefix.pch */ = {isa = PBXFileReference; includeInIndex = 1; lastKnownFileType = sourcecode.c.h; path = "TumblrTheme-prefix.pch"; sourceTree = "<group>"; };
-		53DCB742ABBCC72E030DE48315E9ABBC /* MediaClipsCollectionController.swift */ = {isa = PBXFileReference; includeInIndex = 1; lastKnownFileType = sourcecode.swift; path = MediaClipsCollectionController.swift; sourceTree = "<group>"; };
-		53ED0A6EC5574847F91D33879E9F0F5F /* AVURLAsset+Thumbnail.swift */ = {isa = PBXFileReference; includeInIndex = 1; lastKnownFileType = sourcecode.swift; path = "AVURLAsset+Thumbnail.swift"; sourceTree = "<group>"; };
-		54F164EFF64EE40DA21D244AC706E1C7 /* KanvasCamera.xcconfig */ = {isa = PBXFileReference; includeInIndex = 1; lastKnownFileType = text.xcconfig; path = KanvasCamera.xcconfig; sourceTree = "<group>"; };
-		55BD043F5C4DE5E6DBA7812D263E6B20 /* CameraInputController.swift */ = {isa = PBXFileReference; includeInIndex = 1; lastKnownFileType = sourcecode.swift; path = CameraInputController.swift; sourceTree = "<group>"; };
+		507FB3691FCA012F843513ED3D4D5132 /* GifVideoOutputHandler.swift */ = {isa = PBXFileReference; includeInIndex = 1; lastKnownFileType = sourcecode.swift; path = GifVideoOutputHandler.swift; sourceTree = "<group>"; };
+		55F967A985B8DC6EA12C7C9422194C2D /* MediaClipsEditorView.swift */ = {isa = PBXFileReference; includeInIndex = 1; lastKnownFileType = sourcecode.swift; path = MediaClipsEditorView.swift; sourceTree = "<group>"; };
+		575CB117DF3D31314970572E952DE74A /* ImagePreviewController.swift */ = {isa = PBXFileReference; includeInIndex = 1; lastKnownFileType = sourcecode.swift; path = ImagePreviewController.swift; sourceTree = "<group>"; };
+		5863C0330D2FF7BB8969CD13241DD666 /* UICollectionView+Cells.swift */ = {isa = PBXFileReference; includeInIndex = 1; lastKnownFileType = sourcecode.swift; path = "UICollectionView+Cells.swift"; sourceTree = "<group>"; };
 		586DBF1F8BFB989DBBD8A1DEC191B5E7 /* Pods-KanvasCameraExample.debug.xcconfig */ = {isa = PBXFileReference; includeInIndex = 1; lastKnownFileType = text.xcconfig; path = "Pods-KanvasCameraExample.debug.xcconfig"; sourceTree = "<group>"; };
-		5D8604F42D3ED58A4BB3AD02270B0F01 /* KanvasCamera-Info.plist */ = {isa = PBXFileReference; includeInIndex = 1; lastKnownFileType = text.plist.xml; path = "KanvasCamera-Info.plist"; sourceTree = "<group>"; };
+		587C7EE0CE2F5254AC149B154B09E44F /* MediaClipsCollectionController.swift */ = {isa = PBXFileReference; includeInIndex = 1; lastKnownFileType = sourcecode.swift; path = MediaClipsCollectionController.swift; sourceTree = "<group>"; };
+		5993BD54547A171F82495C36A475B92C /* Foundation.framework */ = {isa = PBXFileReference; lastKnownFileType = wrapper.framework; name = Foundation.framework; path = Platforms/iPhoneOS.platform/Developer/SDKs/iPhoneOS12.0.sdk/System/Library/Frameworks/Foundation.framework; sourceTree = DEVELOPER_DIR; };
+		5B37C3EE626982E2B8459F8E7BB7C20C /* OpenGLES.framework */ = {isa = PBXFileReference; lastKnownFileType = wrapper.framework; name = OpenGLES.framework; path = Platforms/iPhoneOS.platform/Developer/SDKs/iPhoneOS12.0.sdk/System/Library/Frameworks/OpenGLES.framework; sourceTree = DEVELOPER_DIR; };
+		5B9D185E67A0F16B89D9A20E9A425A4B /* TumblrTheme-umbrella.h */ = {isa = PBXFileReference; includeInIndex = 1; lastKnownFileType = sourcecode.c.h; path = "TumblrTheme-umbrella.h"; sourceTree = "<group>"; };
+		60969AEE1CB2D639175BAB2BFE1E1B4E /* UIColor+Util.swift */ = {isa = PBXFileReference; includeInIndex = 1; lastKnownFileType = sourcecode.swift; name = "UIColor+Util.swift"; path = "Source/UIColor+Util.swift"; sourceTree = "<group>"; };
+		60ACBCCC3653961EC3A2406D1125AC82 /* KanvasCamera.podspec.json */ = {isa = PBXFileReference; includeInIndex = 1; path = KanvasCamera.podspec.json; sourceTree = "<group>"; };
 		630DD64AF6E511A9DCCA74D5ED44A3D8 /* Pods-KanvasCameraExample-Info.plist */ = {isa = PBXFileReference; includeInIndex = 1; lastKnownFileType = text.plist.xml; path = "Pods-KanvasCameraExample-Info.plist"; sourceTree = "<group>"; };
-		631F15C5948FFC569F4ADF1819917E75 /* ModalPresentationAnimationController.swift */ = {isa = PBXFileReference; includeInIndex = 1; lastKnownFileType = sourcecode.swift; path = ModalPresentationAnimationController.swift; sourceTree = "<group>"; };
-		6C622B14A1373AF68B1F7E5D5C40DF18 /* TumblrTheme.framework */ = {isa = PBXFileReference; explicitFileType = wrapper.framework; includeInIndex = 0; path = TumblrTheme.framework; sourceTree = BUILT_PRODUCTS_DIR; };
-		6CE7C3E3A8F16E854D9E12E0DD0AA609 /* CameraInputOutput.swift */ = {isa = PBXFileReference; includeInIndex = 1; lastKnownFileType = sourcecode.swift; path = CameraInputOutput.swift; sourceTree = "<group>"; };
+		647CEFF87E0240485EF58FF35EF571AA /* Assets.xcassets */ = {isa = PBXFileReference; includeInIndex = 1; lastKnownFileType = folder.assetcatalog; name = Assets.xcassets; path = Resources/Assets.xcassets; sourceTree = "<group>"; };
+		69E8AECDC1046BF1138EE46BDB723FFE /* ModeSelectorAndShootController.swift */ = {isa = PBXFileReference; includeInIndex = 1; lastKnownFileType = sourcecode.swift; path = ModeSelectorAndShootController.swift; sourceTree = "<group>"; };
 		6D11A917E16D537C3E7109B520EA4E28 /* Pods-KanvasCameraExampleTests-dummy.m */ = {isa = PBXFileReference; includeInIndex = 1; lastKnownFileType = sourcecode.c.objc; path = "Pods-KanvasCameraExampleTests-dummy.m"; sourceTree = "<group>"; };
-		6ECE485283B375B9A8F6D8C733606BC9 /* PhotoOutputHandler.swift */ = {isa = PBXFileReference; includeInIndex = 1; lastKnownFileType = sourcecode.swift; path = PhotoOutputHandler.swift; sourceTree = "<group>"; };
-		7188D40F7B6D6507BE0DE09D8BFC8FF9 /* ModeSelectorAndShootView.swift */ = {isa = PBXFileReference; includeInIndex = 1; lastKnownFileType = sourcecode.swift; path = ModeSelectorAndShootView.swift; sourceTree = "<group>"; };
+		6F8C44B40B1A73B473753528065634AC /* KanvasCamera-Info.plist */ = {isa = PBXFileReference; includeInIndex = 1; lastKnownFileType = text.plist.xml; path = "KanvasCamera-Info.plist"; sourceTree = "<group>"; };
 		721613CB9729A1D201FFF3FB055D4202 /* Pods-KanvasCameraExampleTests.debug.xcconfig */ = {isa = PBXFileReference; includeInIndex = 1; lastKnownFileType = text.xcconfig; path = "Pods-KanvasCameraExampleTests.debug.xcconfig"; sourceTree = "<group>"; };
-		7289092334800C68FDA4C1E27C3814A2 /* ModalPresentationController.swift */ = {isa = PBXFileReference; includeInIndex = 1; lastKnownFileType = sourcecode.swift; path = ModalPresentationController.swift; sourceTree = "<group>"; };
 		72C449A409BC30841DD84D8701A3966D /* Pods-KanvasCameraExampleTests-frameworks.sh */ = {isa = PBXFileReference; includeInIndex = 1; lastKnownFileType = text.script.sh; path = "Pods-KanvasCameraExampleTests-frameworks.sh"; sourceTree = "<group>"; };
-		75EECF2CDB8263F54878BECEF9027C4A /* QuartzCore.framework */ = {isa = PBXFileReference; lastKnownFileType = wrapper.framework; name = QuartzCore.framework; path = Platforms/iPhoneOS.platform/Developer/SDKs/iPhoneOS12.0.sdk/System/Library/Frameworks/QuartzCore.framework; sourceTree = DEVELOPER_DIR; };
 		76D045A466A845C24D363E74691CB4DC /* FBSnapshotTestCase.framework */ = {isa = PBXFileReference; explicitFileType = wrapper.framework; includeInIndex = 0; name = FBSnapshotTestCase.framework; path = FBSnapshotTestCase.framework; sourceTree = BUILT_PRODUCTS_DIR; };
 		76E63973A7386B51619029224BC76046 /* Pods_KanvasCameraExample.framework */ = {isa = PBXFileReference; explicitFileType = wrapper.framework; includeInIndex = 0; name = Pods_KanvasCameraExample.framework; path = "Pods-KanvasCameraExample.framework"; sourceTree = BUILT_PRODUCTS_DIR; };
-		7ABEE4CFB6AD4A2A7FAB2B71CDDE39DC /* MediaClipsEditorViewController.swift */ = {isa = PBXFileReference; includeInIndex = 1; lastKnownFileType = sourcecode.swift; path = MediaClipsEditorViewController.swift; sourceTree = "<group>"; };
-		8418835C90F58C70600E6FCB56CA294F /* MediaClipsCollectionView.swift */ = {isa = PBXFileReference; includeInIndex = 1; lastKnownFileType = sourcecode.swift; path = MediaClipsCollectionView.swift; sourceTree = "<group>"; };
+		79E6F38171689C2FE65CFE00761315FE /* KanvasCameraTimes.swift */ = {isa = PBXFileReference; includeInIndex = 1; lastKnownFileType = sourcecode.swift; path = KanvasCameraTimes.swift; sourceTree = "<group>"; };
+		7BF8B9B7D3741388CB02BF9C39F20A21 /* MediaClip.swift */ = {isa = PBXFileReference; includeInIndex = 1; lastKnownFileType = sourcecode.swift; path = MediaClip.swift; sourceTree = "<group>"; };
+		7E6B4EAD26AC1EE2662140C3705C23F4 /* Filter.swift */ = {isa = PBXFileReference; includeInIndex = 1; lastKnownFileType = sourcecode.swift; path = Filter.swift; sourceTree = "<group>"; };
+		7E8184252DDC4695D0207690975A1CA6 /* Device.swift */ = {isa = PBXFileReference; includeInIndex = 1; lastKnownFileType = sourcecode.swift; path = Device.swift; sourceTree = "<group>"; };
+		8249146BD2ECAC4FAE9F2A09A8500294 /* VideoOutputHandler.swift */ = {isa = PBXFileReference; includeInIndex = 1; lastKnownFileType = sourcecode.swift; path = VideoOutputHandler.swift; sourceTree = "<group>"; };
 		841F562A950BC3B0D9DB87C857D478D7 /* FBSnapshotTestController.m */ = {isa = PBXFileReference; includeInIndex = 1; lastKnownFileType = sourcecode.c.objc; name = FBSnapshotTestController.m; path = FBSnapshotTestCase/FBSnapshotTestController.m; sourceTree = "<group>"; };
-		8705A40B3B53F55CBEE6662AAE47E471 /* XCTest.framework */ = {isa = PBXFileReference; lastKnownFileType = wrapper.framework; name = XCTest.framework; path = Platforms/iPhoneOS.platform/Developer/SDKs/iPhoneOS12.0.sdk/System/Library/Frameworks/XCTest.framework; sourceTree = DEVELOPER_DIR; };
-		8746509A84B845A2C19335886625163C /* KanvasCameraImages.swift */ = {isa = PBXFileReference; includeInIndex = 1; lastKnownFileType = sourcecode.swift; path = KanvasCameraImages.swift; sourceTree = "<group>"; };
-		874FBB0148DEC39FEAD5DA6FBEEBABCF /* KanvasCameraAnalyticsProvider.swift */ = {isa = PBXFileReference; includeInIndex = 1; lastKnownFileType = sourcecode.swift; path = KanvasCameraAnalyticsProvider.swift; sourceTree = "<group>"; };
+		843C58592E19CE01303C3AC63EF05635 /* MediaClipsCollectionView.swift */ = {isa = PBXFileReference; includeInIndex = 1; lastKnownFileType = sourcecode.swift; path = MediaClipsCollectionView.swift; sourceTree = "<group>"; };
+		8C4883D0D05848F3B539373025D81AC0 /* ModeButtonView.swift */ = {isa = PBXFileReference; includeInIndex = 1; lastKnownFileType = sourcecode.swift; path = ModeButtonView.swift; sourceTree = "<group>"; };
+		8CA4735B5ECB8C700C83EB1F4DE0078D /* KanvasCameraStrings.swift */ = {isa = PBXFileReference; includeInIndex = 1; lastKnownFileType = sourcecode.swift; path = KanvasCameraStrings.swift; sourceTree = "<group>"; };
+		9028367C73792597357CBB6E6A90CA69 /* KanvasCameraAnalyticsProvider.swift */ = {isa = PBXFileReference; includeInIndex = 1; lastKnownFileType = sourcecode.swift; path = KanvasCameraAnalyticsProvider.swift; sourceTree = "<group>"; };
 		9086746C9C84253F3F2FEAFC20905062 /* TumblrTheme.framework */ = {isa = PBXFileReference; explicitFileType = wrapper.framework; includeInIndex = 0; name = TumblrTheme.framework; path = TumblrTheme.framework; sourceTree = BUILT_PRODUCTS_DIR; };
-		91276AA2811A2D80053D2F29CEE2F8E9 /* KanvasCameraColors.swift */ = {isa = PBXFileReference; includeInIndex = 1; lastKnownFileType = sourcecode.swift; path = KanvasCameraColors.swift; sourceTree = "<group>"; };
 		912F5BE09296F333F87046761D662D18 /* UIApplication+StrictKeyWindow.h */ = {isa = PBXFileReference; includeInIndex = 1; lastKnownFileType = sourcecode.c.h; name = "UIApplication+StrictKeyWindow.h"; path = "FBSnapshotTestCase/Categories/UIApplication+StrictKeyWindow.h"; sourceTree = "<group>"; };
 		9130788C1868864EE6812E3BFDE59C73 /* Pods-KanvasCameraExampleTests-Info.plist */ = {isa = PBXFileReference; includeInIndex = 1; lastKnownFileType = text.plist.xml; path = "Pods-KanvasCameraExampleTests-Info.plist"; sourceTree = "<group>"; };
+		91FEA6C1361091C6A8C899E2D5963F24 /* TumblrTheme-Info.plist */ = {isa = PBXFileReference; includeInIndex = 1; lastKnownFileType = text.plist.xml; path = "TumblrTheme-Info.plist"; sourceTree = "<group>"; };
 		93221711894899A0B45B4E35F4B54984 /* UIApplication+StrictKeyWindow.m */ = {isa = PBXFileReference; includeInIndex = 1; lastKnownFileType = sourcecode.c.objc; name = "UIApplication+StrictKeyWindow.m"; path = "FBSnapshotTestCase/Categories/UIApplication+StrictKeyWindow.m"; sourceTree = "<group>"; };
-		951A5B22BC20AF34983EF305491F758C /* MediaClipsCollectionCell.swift */ = {isa = PBXFileReference; includeInIndex = 1; lastKnownFileType = sourcecode.swift; path = MediaClipsCollectionCell.swift; sourceTree = "<group>"; };
-		97E787A5EFA764C3EABC76F5DC7E4B66 /* CameraZoomHandler.swift */ = {isa = PBXFileReference; includeInIndex = 1; lastKnownFileType = sourcecode.swift; path = CameraZoomHandler.swift; sourceTree = "<group>"; };
-		980CCB8C11382D24F0115FB462DEAC43 /* UIFont+PostFonts.m */ = {isa = PBXFileReference; includeInIndex = 1; lastKnownFileType = sourcecode.c.objc; name = "UIFont+PostFonts.m"; path = "Source/UIFont+PostFonts.m"; sourceTree = "<group>"; };
+		9354499206410F84A9B8A189D39476E2 /* TumblrTheme.framework */ = {isa = PBXFileReference; explicitFileType = wrapper.framework; includeInIndex = 0; path = TumblrTheme.framework; sourceTree = BUILT_PRODUCTS_DIR; };
 		9A648BA81C182E1424B9B336EA8F50B1 /* FBSnapshotTestCase.h */ = {isa = PBXFileReference; includeInIndex = 1; lastKnownFileType = sourcecode.c.h; name = FBSnapshotTestCase.h; path = FBSnapshotTestCase/FBSnapshotTestCase.h; sourceTree = "<group>"; };
+		9A6D7F15EA35B281027362D9B920028A /* ModalPresentationController.swift */ = {isa = PBXFileReference; includeInIndex = 1; lastKnownFileType = sourcecode.swift; path = ModalPresentationController.swift; sourceTree = "<group>"; };
 		9B5CCB48F56ED269319730EEE31A4315 /* Pods-KanvasCameraExample-acknowledgements.markdown */ = {isa = PBXFileReference; includeInIndex = 1; lastKnownFileType = text; path = "Pods-KanvasCameraExample-acknowledgements.markdown"; sourceTree = "<group>"; };
-		9BD58388F3E9245A8C03C20204EE4CD9 /* CameraView.swift */ = {isa = PBXFileReference; includeInIndex = 1; lastKnownFileType = sourcecode.swift; path = CameraView.swift; sourceTree = "<group>"; };
+		9C21EF789A3FCFE6A1C04BE6BD1E198D /* KanvasCamera-umbrella.h */ = {isa = PBXFileReference; includeInIndex = 1; lastKnownFileType = sourcecode.c.h; path = "KanvasCamera-umbrella.h"; sourceTree = "<group>"; };
+		9CC5BA5802676D3BF73405D8E5294D95 /* ShaderUtilities.swift */ = {isa = PBXFileReference; includeInIndex = 1; lastKnownFileType = sourcecode.swift; path = ShaderUtilities.swift; sourceTree = "<group>"; };
+		9D0678692B234EF094EF6C7CCED2A8C8 /* KanvasCamera.modulemap */ = {isa = PBXFileReference; includeInIndex = 1; lastKnownFileType = sourcecode.module; path = KanvasCamera.modulemap; sourceTree = "<group>"; };
 		9D940727FF8FB9C785EB98E56350EF41 /* Podfile */ = {isa = PBXFileReference; explicitFileType = text.script.ruby; includeInIndex = 1; indentWidth = 2; lastKnownFileType = text; name = Podfile; path = ../Podfile; sourceTree = SOURCE_ROOT; tabWidth = 2; xcLanguageSpecificationIdentifier = xcode.lang.ruby; };
-		9F2512C58D0C215A2CB821A9006AC5C9 /* ClosedRange+Clamp.swift */ = {isa = PBXFileReference; includeInIndex = 1; lastKnownFileType = sourcecode.swift; path = "ClosedRange+Clamp.swift"; sourceTree = "<group>"; };
-		A022F28E57B04184618EA90852945FA8 /* CameraInputControllerDelegate.swift */ = {isa = PBXFileReference; includeInIndex = 1; lastKnownFileType = sourcecode.swift; path = CameraInputControllerDelegate.swift; sourceTree = "<group>"; };
+		9EED93EE7765265C9FE427318E2A14B7 /* Shader.swift */ = {isa = PBXFileReference; includeInIndex = 1; lastKnownFileType = sourcecode.swift; path = Shader.swift; sourceTree = "<group>"; };
+		9FB8971EFF011E3DE54BA141D1F236A6 /* ModalPresentationAnimationController.swift */ = {isa = PBXFileReference; includeInIndex = 1; lastKnownFileType = sourcecode.swift; path = ModalPresentationAnimationController.swift; sourceTree = "<group>"; };
+		9FD8E1F84A0C9390AD703D2E6A02823A /* XCTest.framework */ = {isa = PBXFileReference; lastKnownFileType = wrapper.framework; name = XCTest.framework; path = Platforms/iPhoneOS.platform/Developer/SDKs/iPhoneOS12.0.sdk/System/Library/Frameworks/XCTest.framework; sourceTree = DEVELOPER_DIR; };
 		A0C349B55D5DD901862F42E94F25DADB /* Pods-KanvasCameraExampleTests-acknowledgements.plist */ = {isa = PBXFileReference; includeInIndex = 1; lastKnownFileType = text.plist.xml; path = "Pods-KanvasCameraExampleTests-acknowledgements.plist"; sourceTree = "<group>"; };
+		A0E2D9C614EC4971D25F994A299C311E /* Shaders */ = {isa = PBXFileReference; includeInIndex = 1; name = Shaders; path = Resources/Shaders; sourceTree = "<group>"; };
+		A13598994D2940F0D3A677EE7D74312A /* UIFont+Orangina.m */ = {isa = PBXFileReference; includeInIndex = 1; lastKnownFileType = sourcecode.c.objc; name = "UIFont+Orangina.m"; path = "Source/UIFont+Orangina.m"; sourceTree = "<group>"; };
 		A1DB66BABDE59E5B326284AAD222B6B9 /* FBSnapshotTestCase.xcconfig */ = {isa = PBXFileReference; includeInIndex = 1; lastKnownFileType = text.xcconfig; path = FBSnapshotTestCase.xcconfig; sourceTree = "<group>"; };
-		A3E695DA8FCBF37901A2F3846BFA65CF /* TumblrTheme.xcconfig */ = {isa = PBXFileReference; includeInIndex = 1; lastKnownFileType = text.xcconfig; path = TumblrTheme.xcconfig; sourceTree = "<group>"; };
 		A4209C2D7929DC95F0AD404009CF3FE6 /* UIImage+Diff.h */ = {isa = PBXFileReference; includeInIndex = 1; lastKnownFileType = sourcecode.c.h; name = "UIImage+Diff.h"; path = "FBSnapshotTestCase/Categories/UIImage+Diff.h"; sourceTree = "<group>"; };
-		A560ADC4F82A45D3253DC92C4C5FA0CA /* UIView+Layout.swift */ = {isa = PBXFileReference; includeInIndex = 1; lastKnownFileType = sourcecode.swift; path = "UIView+Layout.swift"; sourceTree = "<group>"; };
-		A83E8622BA930BB17FBCCA8D76AF15CE /* ModalController.swift */ = {isa = PBXFileReference; includeInIndex = 1; lastKnownFileType = sourcecode.swift; path = ModalController.swift; sourceTree = "<group>"; };
-		AC9ABFF13F497E2E3D441CA44AD10885 /* UIFont+TumblrTheme.swift */ = {isa = PBXFileReference; includeInIndex = 1; lastKnownFileType = sourcecode.swift; name = "UIFont+TumblrTheme.swift"; path = "Source/UIFont+TumblrTheme.swift"; sourceTree = "<group>"; };
-		ACA15ACCA8CC5BE384E459DB6A4B8357 /* CameraOption.swift */ = {isa = PBXFileReference; includeInIndex = 1; lastKnownFileType = sourcecode.swift; path = CameraOption.swift; sourceTree = "<group>"; };
-		ACB43A6FC368840DAAE69E925D1E5A23 /* ActionsView.swift */ = {isa = PBXFileReference; includeInIndex = 1; lastKnownFileType = sourcecode.swift; path = ActionsView.swift; sourceTree = "<group>"; };
-		AD50B7A9FA71AB801E9459D90F1EBB91 /* ModeButtonView.swift */ = {isa = PBXFileReference; includeInIndex = 1; lastKnownFileType = sourcecode.swift; path = ModeButtonView.swift; sourceTree = "<group>"; };
+		A4506045041D296BDC1974B3BBF20AF1 /* ShootButtonView.swift */ = {isa = PBXFileReference; includeInIndex = 1; lastKnownFileType = sourcecode.swift; path = ShootButtonView.swift; sourceTree = "<group>"; };
+		A6E7BC50576490973B9789477FE51224 /* UIFont+PostFonts.h */ = {isa = PBXFileReference; includeInIndex = 1; lastKnownFileType = sourcecode.c.h; name = "UIFont+PostFonts.h"; path = "Source/UIFont+PostFonts.h"; sourceTree = "<group>"; };
+		A7349C4C60AC3035C931CF3994C250E3 /* CGRect+Center.swift */ = {isa = PBXFileReference; includeInIndex = 1; lastKnownFileType = sourcecode.swift; path = "CGRect+Center.swift"; sourceTree = "<group>"; };
+		A78EB58EB24E2CCAAB63BB493E39423C /* LoadingIndicatorView.swift */ = {isa = PBXFileReference; includeInIndex = 1; lastKnownFileType = sourcecode.swift; path = LoadingIndicatorView.swift; sourceTree = "<group>"; };
+		AA9C5551BCE8AFAA98E142C0EAE0E908 /* UIFont+ComposeFonts.m */ = {isa = PBXFileReference; includeInIndex = 1; lastKnownFileType = sourcecode.c.objc; name = "UIFont+ComposeFonts.m"; path = "Source/UIFont+ComposeFonts.m"; sourceTree = "<group>"; };
 		AE3DCF249162884598075883138BE477 /* Pods-KanvasCameraExample.modulemap */ = {isa = PBXFileReference; includeInIndex = 1; lastKnownFileType = sourcecode.module; path = "Pods-KanvasCameraExample.modulemap"; sourceTree = "<group>"; };
-		B0708D36136CFF195BB846F2CF4B2334 /* Array+Move.swift */ = {isa = PBXFileReference; includeInIndex = 1; lastKnownFileType = sourcecode.swift; path = "Array+Move.swift"; sourceTree = "<group>"; };
-		B44E314C1179164EBFC8BFC3A3E9040E /* CameraPreviewViewController.swift */ = {isa = PBXFileReference; includeInIndex = 1; lastKnownFileType = sourcecode.swift; path = CameraPreviewViewController.swift; sourceTree = "<group>"; };
+		AFA65979E223F9792B63BB1150F73F7F /* UIFont+Utils.swift */ = {isa = PBXFileReference; includeInIndex = 1; lastKnownFileType = sourcecode.swift; path = "UIFont+Utils.swift"; sourceTree = "<group>"; };
+		B128EAFBF79C62F5AAEA207CBE0F2CF7 /* ModalController.swift */ = {isa = PBXFileReference; includeInIndex = 1; lastKnownFileType = sourcecode.swift; path = ModalController.swift; sourceTree = "<group>"; };
+		B14ED1D1C8F510A024B7DA8CD6AA4E06 /* IgnoreTouchesView.swift */ = {isa = PBXFileReference; includeInIndex = 1; lastKnownFileType = sourcecode.swift; path = IgnoreTouchesView.swift; sourceTree = "<group>"; };
+		B3DA26C2566F6FF32F0A630526F2831E /* GLTexture.swift */ = {isa = PBXFileReference; includeInIndex = 1; lastKnownFileType = sourcecode.swift; path = GLTexture.swift; sourceTree = "<group>"; };
 		B611EAB7F7AC5135D6E65CAF0C2688BA /* FBSnapshotTestCase-prefix.pch */ = {isa = PBXFileReference; includeInIndex = 1; lastKnownFileType = sourcecode.c.h; path = "FBSnapshotTestCase-prefix.pch"; sourceTree = "<group>"; };
-		B86BAD36CA57D4D3B79E2C40FD3E8EED /* IgnoreTouchesCollectionView.swift */ = {isa = PBXFileReference; includeInIndex = 1; lastKnownFileType = sourcecode.swift; path = IgnoreTouchesCollectionView.swift; sourceTree = "<group>"; };
-		B8F19E191F07694743AB2B2276F37ACD /* KanvasCameraTimes.swift */ = {isa = PBXFileReference; includeInIndex = 1; lastKnownFileType = sourcecode.swift; path = KanvasCameraTimes.swift; sourceTree = "<group>"; };
-		BB1A6C919D833E4B0DA03FCE3787679E /* TumblrTheme.podspec */ = {isa = PBXFileReference; explicitFileType = text.script.ruby; includeInIndex = 1; indentWidth = 2; lastKnownFileType = text; path = TumblrTheme.podspec; sourceTree = "<group>"; tabWidth = 2; xcLanguageSpecificationIdentifier = xcode.lang.ruby; };
-		BCB4B05A8F7C613A044B1F1B4F646F22 /* UIImage+Camera.swift */ = {isa = PBXFileReference; includeInIndex = 1; lastKnownFileType = sourcecode.swift; path = "UIImage+Camera.swift"; sourceTree = "<group>"; };
-		BD098B56851778F9229474FE484399EF /* CameraRecordingProtocol.swift */ = {isa = PBXFileReference; includeInIndex = 1; lastKnownFileType = sourcecode.swift; path = CameraRecordingProtocol.swift; sourceTree = "<group>"; };
+		BB81F1AC9F694D122E3633E7FA5EC7F9 /* KanvasCamera-dummy.m */ = {isa = PBXFileReference; includeInIndex = 1; lastKnownFileType = sourcecode.c.objc; path = "KanvasCamera-dummy.m"; sourceTree = "<group>"; };
 		BD0DC36564E70A3883594421DA9FDC77 /* Pods-KanvasCameraExample-dummy.m */ = {isa = PBXFileReference; includeInIndex = 1; lastKnownFileType = sourcecode.c.objc; path = "Pods-KanvasCameraExample-dummy.m"; sourceTree = "<group>"; };
-		C0270F91B7EA4AFD5729D9AD818B0AC6 /* UIButton+Shadows.swift */ = {isa = PBXFileReference; includeInIndex = 1; lastKnownFileType = sourcecode.swift; path = "UIButton+Shadows.swift"; sourceTree = "<group>"; };
 		C095B69FB8375794D8236558C70DAAE0 /* UIImage+Compare.h */ = {isa = PBXFileReference; includeInIndex = 1; lastKnownFileType = sourcecode.c.h; name = "UIImage+Compare.h"; path = "FBSnapshotTestCase/Categories/UIImage+Compare.h"; sourceTree = "<group>"; };
-		C0A7167DA8EB272AC97DA471D082471A /* UIUpdate.swift */ = {isa = PBXFileReference; includeInIndex = 1; lastKnownFileType = sourcecode.swift; path = UIUpdate.swift; sourceTree = "<group>"; };
 		C3FB5D637CA8F60B2B16F9375DFCA3FE /* FBSnapshotTestCase-dummy.m */ = {isa = PBXFileReference; includeInIndex = 1; lastKnownFileType = sourcecode.c.objc; path = "FBSnapshotTestCase-dummy.m"; sourceTree = "<group>"; };
-		C5BC9E9E0918216AAE98C513964307F4 /* TumblrTheme.modulemap */ = {isa = PBXFileReference; includeInIndex = 1; lastKnownFileType = sourcecode.module; path = TumblrTheme.modulemap; sourceTree = "<group>"; };
-		C6DB0460B7542AD34AB02BBDD6C1F1FA /* MediaClipsEditorView.swift */ = {isa = PBXFileReference; includeInIndex = 1; lastKnownFileType = sourcecode.swift; path = MediaClipsEditorView.swift; sourceTree = "<group>"; };
-		C6DC7CAE2D4B546DDEFB79AE2530F721 /* CameraController.swift */ = {isa = PBXFileReference; includeInIndex = 1; lastKnownFileType = sourcecode.swift; path = CameraController.swift; sourceTree = "<group>"; };
+		C5055E140B1BBB19DAD46F8E0E400182 /* CameraOption.swift */ = {isa = PBXFileReference; includeInIndex = 1; lastKnownFileType = sourcecode.swift; path = CameraOption.swift; sourceTree = "<group>"; };
+		C6C927BC8056057696287D4F5420B59E /* ModeSelectorAndShootView.swift */ = {isa = PBXFileReference; includeInIndex = 1; lastKnownFileType = sourcecode.swift; path = ModeSelectorAndShootView.swift; sourceTree = "<group>"; };
+		C72757EFC98ED27E136181B54FE36AE1 /* silence.aac */ = {isa = PBXFileReference; includeInIndex = 1; name = silence.aac; path = Resources/silence.aac; sourceTree = "<group>"; };
+		C7A921AAD35E835CF871213D63129DBD /* UIColor+SharedColors.swift */ = {isa = PBXFileReference; includeInIndex = 1; lastKnownFileType = sourcecode.swift; name = "UIColor+SharedColors.swift"; path = "Source/UIColor+SharedColors.swift"; sourceTree = "<group>"; };
+		CB62152D3EAB7E8EF655BEC790DCF889 /* CameraRecordingProtocol.swift */ = {isa = PBXFileReference; includeInIndex = 1; lastKnownFileType = sourcecode.swift; path = CameraRecordingProtocol.swift; sourceTree = "<group>"; };
 		CBE4EA1756325767F72616D3CD687833 /* FBSnapshotTestCase-umbrella.h */ = {isa = PBXFileReference; includeInIndex = 1; lastKnownFileType = sourcecode.c.h; path = "FBSnapshotTestCase-umbrella.h"; sourceTree = "<group>"; };
-		CE3D31256BA477D41BABCF23F54F021A /* Device.swift */ = {isa = PBXFileReference; includeInIndex = 1; lastKnownFileType = sourcecode.swift; path = Device.swift; sourceTree = "<group>"; };
+		CC09D736E959FBEC5750A43B28108E98 /* ExtendedStackView.swift */ = {isa = PBXFileReference; includeInIndex = 1; lastKnownFileType = sourcecode.swift; path = ExtendedStackView.swift; sourceTree = "<group>"; };
+		CC0E9220166421C56EDAD570D82BA9FF /* UIUpdate.swift */ = {isa = PBXFileReference; includeInIndex = 1; lastKnownFileType = sourcecode.swift; path = UIUpdate.swift; sourceTree = "<group>"; };
+		CD585CE3C1B092D81F2E6AEACE79DC5F /* UIFont+TumblrTheme.swift */ = {isa = PBXFileReference; includeInIndex = 1; lastKnownFileType = sourcecode.swift; name = "UIFont+TumblrTheme.swift"; path = "Source/UIFont+TumblrTheme.swift"; sourceTree = "<group>"; };
+		CDA756F6D74E3CBCB36A71F209D115A7 /* FilterProtocol.swift */ = {isa = PBXFileReference; includeInIndex = 1; lastKnownFileType = sourcecode.swift; path = FilterProtocol.swift; sourceTree = "<group>"; };
+		CE45FC2573FC51036264C69977CEEECB /* CameraInputOutput.swift */ = {isa = PBXFileReference; includeInIndex = 1; lastKnownFileType = sourcecode.swift; path = CameraInputOutput.swift; sourceTree = "<group>"; };
+		CEBE06FCA52D803BF26CE4093F3FD1FB /* KanvasCamera-prefix.pch */ = {isa = PBXFileReference; includeInIndex = 1; lastKnownFileType = sourcecode.c.h; path = "KanvasCamera-prefix.pch"; sourceTree = "<group>"; };
+		CFE2794C4745BFF3D40E07DAE474EFE6 /* GLError.swift */ = {isa = PBXFileReference; includeInIndex = 1; lastKnownFileType = sourcecode.swift; path = GLError.swift; sourceTree = "<group>"; };
+		CFE83DBAC2130375C1A59A3226BAA5FD /* ExtendedButton.swift */ = {isa = PBXFileReference; includeInIndex = 1; lastKnownFileType = sourcecode.swift; path = ExtendedButton.swift; sourceTree = "<group>"; };
 		D27261B8A1194AC1410A2283338BBDD5 /* Pods-KanvasCameraExampleTests.release.xcconfig */ = {isa = PBXFileReference; includeInIndex = 1; lastKnownFileType = text.xcconfig; path = "Pods-KanvasCameraExampleTests.release.xcconfig"; sourceTree = "<group>"; };
-		D3B33F968B7A56DFDA0A5CAB9ECF4FEE /* UIFont+ComposeFonts.h */ = {isa = PBXFileReference; includeInIndex = 1; lastKnownFileType = sourcecode.c.h; name = "UIFont+ComposeFonts.h"; path = "Source/UIFont+ComposeFonts.h"; sourceTree = "<group>"; };
+		D4412E5BC704BFD7291702FCDB5E6A2A /* CameraRecorder.swift */ = {isa = PBXFileReference; includeInIndex = 1; lastKnownFileType = sourcecode.swift; path = CameraRecorder.swift; sourceTree = "<group>"; };
+		D79F6BE1947D74C1D59C7CA779369BA6 /* GLRenderer.swift */ = {isa = PBXFileReference; includeInIndex = 1; lastKnownFileType = sourcecode.swift; path = GLRenderer.swift; sourceTree = "<group>"; };
 		D7B529483604801ABB9AB87D9F1FFAD9 /* UIImage+Snapshot.h */ = {isa = PBXFileReference; includeInIndex = 1; lastKnownFileType = sourcecode.c.h; name = "UIImage+Snapshot.h"; path = "FBSnapshotTestCase/Categories/UIImage+Snapshot.h"; sourceTree = "<group>"; };
-		DA303CC1FE7114A5EFEF57878947ECD8 /* GifVideoOutputHandler.swift */ = {isa = PBXFileReference; includeInIndex = 1; lastKnownFileType = sourcecode.swift; path = GifVideoOutputHandler.swift; sourceTree = "<group>"; };
-		DB50E9FBE5A94469109E714664E24880 /* LoadingIndicatorView.swift */ = {isa = PBXFileReference; includeInIndex = 1; lastKnownFileType = sourcecode.swift; path = LoadingIndicatorView.swift; sourceTree = "<group>"; };
-		DC50984C28C1667868E15ED38195B6CB /* MediaClip.swift */ = {isa = PBXFileReference; includeInIndex = 1; lastKnownFileType = sourcecode.swift; path = MediaClip.swift; sourceTree = "<group>"; };
-		DCF17C51A02DFE1EDADB7A264A4D3E8B /* KanvasCamera-dummy.m */ = {isa = PBXFileReference; includeInIndex = 1; lastKnownFileType = sourcecode.c.objc; path = "KanvasCamera-dummy.m"; sourceTree = "<group>"; };
-		DD9ED37E653191FC99204E503938EDAD /* UIFont+ComposeFonts.m */ = {isa = PBXFileReference; includeInIndex = 1; lastKnownFileType = sourcecode.c.objc; name = "UIFont+ComposeFonts.m"; path = "Source/UIFont+ComposeFonts.m"; sourceTree = "<group>"; };
+		DA8ABFB7EBD2AAF0B6703AC400E709ED /* UIImage+Camera.swift */ = {isa = PBXFileReference; includeInIndex = 1; lastKnownFileType = sourcecode.swift; path = "UIImage+Camera.swift"; sourceTree = "<group>"; };
 		DED1F21EB73DE9F743371D70B849C29F /* Pods-KanvasCameraExample-acknowledgements.plist */ = {isa = PBXFileReference; includeInIndex = 1; lastKnownFileType = text.plist.xml; path = "Pods-KanvasCameraExample-acknowledgements.plist"; sourceTree = "<group>"; };
-		E0BB2C7D6D153D606F159998232743F0 /* KanvasCamera.podspec.json */ = {isa = PBXFileReference; includeInIndex = 1; path = KanvasCamera.podspec.json; sourceTree = "<group>"; };
+		DFE46B389C7ECF3A4E740002F100CB5F /* TumblrTheme.xcconfig */ = {isa = PBXFileReference; includeInIndex = 1; lastKnownFileType = text.xcconfig; path = TumblrTheme.xcconfig; sourceTree = "<group>"; };
 		E0E5A2E78850F3BBD84F28BD1601F236 /* Pods-KanvasCameraExampleTests-acknowledgements.markdown */ = {isa = PBXFileReference; includeInIndex = 1; lastKnownFileType = text; path = "Pods-KanvasCameraExampleTests-acknowledgements.markdown"; sourceTree = "<group>"; };
-		E54864DF06DC25D09B8B696B3B46BF89 /* CameraPreviewView.swift */ = {isa = PBXFileReference; includeInIndex = 1; lastKnownFileType = sourcecode.swift; path = CameraPreviewView.swift; sourceTree = "<group>"; };
-		E801A06F7886FE12304A8D46EB18C72B /* KanvasCameraStrings.swift */ = {isa = PBXFileReference; includeInIndex = 1; lastKnownFileType = sourcecode.swift; path = KanvasCameraStrings.swift; sourceTree = "<group>"; };
-		E8F08C9A04B8D23351E124D30D409E3D /* TumblrTheme-umbrella.h */ = {isa = PBXFileReference; includeInIndex = 1; lastKnownFileType = sourcecode.c.h; path = "TumblrTheme-umbrella.h"; sourceTree = "<group>"; };
-		EA1AA77EFB44132BDA61EFD04C5AFA0A /* ModalView.swift */ = {isa = PBXFileReference; includeInIndex = 1; lastKnownFileType = sourcecode.swift; path = ModalView.swift; sourceTree = "<group>"; };
-		ED539058ADDF96FCAAF69B10AFADDFE7 /* UIColor+Util.swift */ = {isa = PBXFileReference; includeInIndex = 1; lastKnownFileType = sourcecode.swift; name = "UIColor+Util.swift"; path = "Source/UIColor+Util.swift"; sourceTree = "<group>"; };
-		EE8FDC0F2349C9B74E73D55862D8E5DF /* NSURL+Media.swift */ = {isa = PBXFileReference; includeInIndex = 1; lastKnownFileType = sourcecode.swift; path = "NSURL+Media.swift"; sourceTree = "<group>"; };
-		EF2F6539977752D658BB362FB623A6DA /* CameraSettings.swift */ = {isa = PBXFileReference; includeInIndex = 1; lastKnownFileType = sourcecode.swift; path = CameraSettings.swift; sourceTree = "<group>"; };
+		E19AC04E88221F04F1F3E7E7CE33BB16 /* MediaClipsCollectionCell.swift */ = {isa = PBXFileReference; includeInIndex = 1; lastKnownFileType = sourcecode.swift; path = MediaClipsCollectionCell.swift; sourceTree = "<group>"; };
+		E36756DF533EAE75113294670D81FD40 /* FilteredInputViewController.swift */ = {isa = PBXFileReference; includeInIndex = 1; lastKnownFileType = sourcecode.swift; path = FilteredInputViewController.swift; sourceTree = "<group>"; };
+		E540CEDB74BFA33746BAD3479844B8F7 /* UIImage+FlipLeftMirrored.swift */ = {isa = PBXFileReference; includeInIndex = 1; lastKnownFileType = sourcecode.swift; path = "UIImage+FlipLeftMirrored.swift"; sourceTree = "<group>"; };
+		E89ED7889E285A853D9683C29A7BC52D /* UIViewController+Load.swift */ = {isa = PBXFileReference; includeInIndex = 1; lastKnownFileType = sourcecode.swift; path = "UIViewController+Load.swift"; sourceTree = "<group>"; };
+		EB3344F7547C472B09CA3FBA774F4096 /* UIFont+Orangina.h */ = {isa = PBXFileReference; includeInIndex = 1; lastKnownFileType = sourcecode.c.h; name = "UIFont+Orangina.h"; path = "Source/UIFont+Orangina.h"; sourceTree = "<group>"; };
+		EC1F63742CC4A15E41FF51B5C6A5E5A6 /* GLPixelBufferView.swift */ = {isa = PBXFileReference; includeInIndex = 1; lastKnownFileType = sourcecode.swift; path = GLPixelBufferView.swift; sourceTree = "<group>"; };
+		ECFC7EB33FC35612625DA043F52457BB /* ModalViewModel.swift */ = {isa = PBXFileReference; includeInIndex = 1; lastKnownFileType = sourcecode.swift; path = ModalViewModel.swift; sourceTree = "<group>"; };
+		ED179854F639D6773CDDDBAB520407F8 /* AVURLAsset+Thumbnail.swift */ = {isa = PBXFileReference; includeInIndex = 1; lastKnownFileType = sourcecode.swift; path = "AVURLAsset+Thumbnail.swift"; sourceTree = "<group>"; };
+		EE4E98DA298A6BAFDB35F16F51D380C3 /* TumblrTheme.modulemap */ = {isa = PBXFileReference; includeInIndex = 1; lastKnownFileType = sourcecode.module; path = TumblrTheme.modulemap; sourceTree = "<group>"; };
 		EF5C7C8B1F553296C78495F0D00AFF06 /* FBSnapshotTestCase.modulemap */ = {isa = PBXFileReference; includeInIndex = 1; lastKnownFileType = sourcecode.module; path = FBSnapshotTestCase.modulemap; sourceTree = "<group>"; };
-		F34943364791E16EDE7D2622153EA5A8 /* UIFont+Utils.swift */ = {isa = PBXFileReference; includeInIndex = 1; lastKnownFileType = sourcecode.swift; path = "UIFont+Utils.swift"; sourceTree = "<group>"; };
+		F881DF63974B85BF2E965AE08BBF9248 /* TumblrTheme-dummy.m */ = {isa = PBXFileReference; includeInIndex = 1; lastKnownFileType = sourcecode.c.objc; path = "TumblrTheme-dummy.m"; sourceTree = "<group>"; };
 		F8C6B5B52CC901F5885D18CF24C891AE /* Pods-KanvasCameraExampleTests.modulemap */ = {isa = PBXFileReference; includeInIndex = 1; lastKnownFileType = sourcecode.module; path = "Pods-KanvasCameraExampleTests.modulemap"; sourceTree = "<group>"; };
-		F9692961D8A838505D240B36F9F5D81B /* KanvasCamera-umbrella.h */ = {isa = PBXFileReference; includeInIndex = 1; lastKnownFileType = sourcecode.c.h; path = "KanvasCamera-umbrella.h"; sourceTree = "<group>"; };
-		FB1060371A308518C86B8BA8E7E1AC7F /* UIImage+FlipLeftMirrored.swift */ = {isa = PBXFileReference; includeInIndex = 1; lastKnownFileType = sourcecode.swift; path = "UIImage+FlipLeftMirrored.swift"; sourceTree = "<group>"; };
-		FCF948CC777AEBC536861CD3519708DA /* silence.aac */ = {isa = PBXFileReference; includeInIndex = 1; name = silence.aac; path = Resources/silence.aac; sourceTree = "<group>"; };
-		FD53E558AD89AA744FB4AA5BFFAA403D /* UIFont+Orangina.m */ = {isa = PBXFileReference; includeInIndex = 1; lastKnownFileType = sourcecode.c.objc; name = "UIFont+Orangina.m"; path = "Source/UIFont+Orangina.m"; sourceTree = "<group>"; };
+		FA2B4C84C8581D9D4DE3DC0423FB4688 /* KanvasCameraColors.swift */ = {isa = PBXFileReference; includeInIndex = 1; lastKnownFileType = sourcecode.swift; path = KanvasCameraColors.swift; sourceTree = "<group>"; };
+		FBAF001525074B781928FC47B380CBAE /* CameraPreviewView.swift */ = {isa = PBXFileReference; includeInIndex = 1; lastKnownFileType = sourcecode.swift; path = CameraPreviewView.swift; sourceTree = "<group>"; };
 		FE05DAD5186CEC183AAD0BC4D2F6297C /* UIImage+Snapshot.m */ = {isa = PBXFileReference; includeInIndex = 1; lastKnownFileType = sourcecode.c.objc; name = "UIImage+Snapshot.m"; path = "FBSnapshotTestCase/Categories/UIImage+Snapshot.m"; sourceTree = "<group>"; };
-		FF7D9A01AC006783F6B09EAE6FD8FC83 /* VideoOutputHandler.swift */ = {isa = PBXFileReference; includeInIndex = 1; lastKnownFileType = sourcecode.swift; path = VideoOutputHandler.swift; sourceTree = "<group>"; };
+		FE1D7176433888B7448500B7D74CE988 /* UIFont+PostFonts.m */ = {isa = PBXFileReference; includeInIndex = 1; lastKnownFileType = sourcecode.c.objc; name = "UIFont+PostFonts.m"; path = "Source/UIFont+PostFonts.m"; sourceTree = "<group>"; };
 		FF7DAC5807A1E0065701E750047CAD57 /* KanvasCamera.framework */ = {isa = PBXFileReference; explicitFileType = wrapper.framework; includeInIndex = 0; name = KanvasCamera.framework; path = KanvasCamera.framework; sourceTree = BUILT_PRODUCTS_DIR; };
->>>>>>> 93f1c7ad
 /* End PBXFileReference section */
 
 /* Begin PBXFrameworksBuildPhase section */
-		497ABDF8C7E51B7E83F5FFE2A6865EEB /* Frameworks */ = {
+		415B83D5656F1F0CB8843CCB6AC39A1B /* Frameworks */ = {
 			isa = PBXFrameworksBuildPhase;
 			buildActionMask = 2147483647;
 			files = (
-				64E7E0F74197A8D39674B7C92835047A /* Foundation.framework in Frameworks */,
-				961079C97F0EA9176318F03A62D22EB1 /* TumblrTheme.framework in Frameworks */,
-				921B8F5DC413BF4B458BF4CFBE72A51A /* UIKit.framework in Frameworks */,
-			);
-			runOnlyForDeploymentPostprocessing = 0;
-		};
-<<<<<<< HEAD
-		515CFF1D986C27FD4F77F9915A293A05 /* Frameworks */ = {
-			isa = PBXFrameworksBuildPhase;
-			buildActionMask = 2147483647;
-			files = (
-				D697A2B1FFA60FADDD4DD4A64C649281 /* Foundation.framework in Frameworks */,
-				15AB79B802C75725EB499DFE8F8D7D5B /* GLKit.framework in Frameworks */,
-				8F1BCF00E6605280D736BDF46CD81698 /* OpenGLES.framework in Frameworks */,
-				3A5545F80D585E08CC616A5876E56ECA /* TumblrTheme.framework in Frameworks */,
-				841F3659EB832B892626AE4843D380B3 /* UIKit.framework in Frameworks */,
-=======
+				911EDA93002DB2AC0ABB8495EEB422D4 /* Foundation.framework in Frameworks */,
+				041A3B5AD5FD1A96049A816D08DE7900 /* UIKit.framework in Frameworks */,
+			);
+			runOnlyForDeploymentPostprocessing = 0;
+		};
 		927FE7C162AC0C9B92452EC961D030A9 /* Frameworks */ = {
 			isa = PBXFrameworksBuildPhase;
 			buildActionMask = 2147483647;
@@ -642,7 +349,6 @@
 				8E08BAF7E7CF8950BF8E17F6620BD6EC /* QuartzCore.framework in Frameworks */,
 				DBADABF56FC0675DEE45B90CE6AFA4E7 /* UIKit.framework in Frameworks */,
 				7E6E7BD910E2FA446CEBB40A9EDC1A9A /* XCTest.framework in Frameworks */,
->>>>>>> 93f1c7ad
 			);
 			runOnlyForDeploymentPostprocessing = 0;
 		};
@@ -654,44 +360,29 @@
 			);
 			runOnlyForDeploymentPostprocessing = 0;
 		};
+		D50BF29645E914D4B505D985D6ADEB35 /* Frameworks */ = {
+			isa = PBXFrameworksBuildPhase;
+			buildActionMask = 2147483647;
+			files = (
+				C07B9F26D18D60B63212BEF2D86A911B /* Foundation.framework in Frameworks */,
+				4BBC17AC2CEDD4EFBD0829F0E30E3855 /* GLKit.framework in Frameworks */,
+				A276CF8F7C78FBF70EB7E64C1793842D /* OpenGLES.framework in Frameworks */,
+				648C895821ADB50B77B93E561F2352CB /* TumblrTheme.framework in Frameworks */,
+				C909F244E65A75DABE00CC1F0EEEEE51 /* UIKit.framework in Frameworks */,
+			);
+			runOnlyForDeploymentPostprocessing = 0;
+		};
 		F7C1F90D237CFD1836498B7ED271AC7B /* Frameworks */ = {
 			isa = PBXFrameworksBuildPhase;
 			buildActionMask = 2147483647;
 			files = (
 				E287914A932161FCE4E5A842382E412F /* Foundation.framework in Frameworks */,
-			);
-			runOnlyForDeploymentPostprocessing = 0;
-		};
-<<<<<<< HEAD
-		BBD54E5545640F63FA256FB701FF17BD /* Frameworks */ = {
-			isa = PBXFrameworksBuildPhase;
-			buildActionMask = 2147483647;
-			files = (
-				DF3F6503FF8014FE03E8925559D3B475 /* Foundation.framework in Frameworks */,
-				4F906A20D56DFC15722D267873CA3E71 /* UIKit.framework in Frameworks */,
-=======
-		FDEB74159886CA24835CA7C55EBD061B /* Frameworks */ = {
-			isa = PBXFrameworksBuildPhase;
-			buildActionMask = 2147483647;
-			files = (
-				0840A4154ED309B8DBC1C42A1DD0D0D8 /* Foundation.framework in Frameworks */,
-				CA0EC3C6A95F291DC9EA39568917ED65 /* UIKit.framework in Frameworks */,
->>>>>>> 93f1c7ad
 			);
 			runOnlyForDeploymentPostprocessing = 0;
 		};
 /* End PBXFrameworksBuildPhase section */
 
 /* Begin PBXGroup section */
-<<<<<<< HEAD
-		0E7E91D40483C63D9CB6CC3F15A90E55 /* Constants */ = {
-			isa = PBXGroup;
-			children = (
-				8174CDD62BAD7573AABA35CEF14107C9 /* KanvasCameraColors.swift */,
-				779650F2C880923589622A4EB996027C /* KanvasCameraImages.swift */,
-				614AFA741B3BF95F024B962BE0B902B3 /* KanvasCameraStrings.swift */,
-				22653DDB949DF2878C63F0BF540B8C37 /* KanvasCameraTimes.swift */,
-=======
 		07E1D0F55C8C11335E6C783ED617B567 /* Pods-KanvasCameraExampleTests */ = {
 			isa = PBXGroup;
 			children = (
@@ -709,56 +400,42 @@
 			path = "Target Support Files/Pods-KanvasCameraExampleTests";
 			sourceTree = "<group>";
 		};
-		13CE81A6599B5B9BF2723F79F1D91DED /* TumblrTheme */ = {
-			isa = PBXGroup;
-			children = (
-				38D13B793D5825777B8133068C3282DF /* UIColor+SharedColors.swift */,
-				ED539058ADDF96FCAAF69B10AFADDFE7 /* UIColor+Util.swift */,
-				D3B33F968B7A56DFDA0A5CAB9ECF4FEE /* UIFont+ComposeFonts.h */,
-				DD9ED37E653191FC99204E503938EDAD /* UIFont+ComposeFonts.m */,
-				4803E067C144ABA1B2DB6750F421D3B4 /* UIFont+Orangina.h */,
-				FD53E558AD89AA744FB4AA5BFFAA403D /* UIFont+Orangina.m */,
-				25295E4D28803B3FC67C0B3669274370 /* UIFont+PostFonts.h */,
-				980CCB8C11382D24F0115FB462DEAC43 /* UIFont+PostFonts.m */,
-				AC9ABFF13F497E2E3D441CA44AD10885 /* UIFont+TumblrTheme.swift */,
-				42520CDB7259507B2ECA46D3F8C7BD67 /* Pod */,
-				4565CFFF140AE449415CDBF13C765FFD /* Support Files */,
->>>>>>> 93f1c7ad
-			);
-			name = TumblrTheme;
-			path = ../../../TumblrTheme;
-			sourceTree = "<group>";
-		};
-<<<<<<< HEAD
-		1136B11E89B34574890110C7F921E081 /* Recording */ = {
-			isa = PBXGroup;
-			children = (
-				7EA742132C0679C65F96BC65E83615B0 /* CameraRecorder.swift */,
-				4E636D8CC0AEC870BFC6CDC710F5E823 /* CameraRecordingProtocol.swift */,
-				E2FD6B97D06043D465A77BCA36574142 /* CameraSegmentHandler.swift */,
-				84EB052BE7A30AF30E92391351B7B0D5 /* GifVideoOutputHandler.swift */,
-				0A452DFC4BC3CF49417213724D2647FF /* PhotoOutputHandler.swift */,
-				CEE9AAC8CCF769899CA0588B60D4653C /* VideoOutputHandler.swift */,
-			);
-			name = Recording;
-			path = Classes/Recording;
-			sourceTree = "<group>";
-		};
-		1B22AE08875742C3AD602F34DB7556D3 /* OpenGL */ = {
-			isa = PBXGroup;
-			children = (
-				0EFBC0DE267CEE0EAD329103EF8149E5 /* CVPixelBuffer+copy.swift */,
-				1069FB9C59C299A2BD285A31CDF7ADAB /* GLPixelBufferView.swift */,
-				A42C520556325D8B278955534C439F99 /* GLRenderer.swift */,
-				0D17B673DD4A2DCCFC53B22801F2C8E7 /* NumTypes+Conversion.swift */,
-				237433C92C647842A1CAEDC9BAAD14A6 /* Shader.swift */,
-				2609807BD81E240EAD3C5B1B3E45C941 /* ShaderUtilities.swift */,
-				291802AAAC68CAEDFCDA7ED917605D3C /* UIImage+PixelBuffer.swift */,
-				723B7EC8E33B453853A08A0883F4013D /* Filters */,
-			);
-			name = OpenGL;
-			path = Classes/OpenGL;
-=======
+		0B0964176220DA7132E84C882E837756 /* KanvasCamera */ = {
+			isa = PBXGroup;
+			children = (
+				3FDB3A9D7D89FB59629092EFB3F04FF1 /* Analytics */,
+				B9AC180435218275B54012FA3CE08C64 /* Camera */,
+				B8DD95DFB29A901A79F136567FD28173 /* Constants */,
+				FCA4C68A7C12DAA8F95A7555D386C65A /* Extensions */,
+				7A9940E8CCB8F260257E1BFACC3C3617 /* MediaClips */,
+				DF924716699FC3B737D29C263179B00A /* Modal */,
+				0CCAA89220EAE606C09B43E3C46F62DB /* ModeSelector */,
+				BF70173D1A99C9ED8BE8BC65932CF76B /* OpenGL */,
+				E2E782113AAB7294D46BFC9DDA65C453 /* Options */,
+				4993E4E27815E361224C9527BAEDA888 /* Pod */,
+				AC8D427E2558D00CF20C4E9E4400F175 /* Preview */,
+				CEB31D4F55BC8F504102FD1DEFF59620 /* Recording */,
+				FAF45F0F522DE53F136D5F6A51B733DD /* Resources */,
+				294C068D9B7CDA7B73EFF4F4FAFBEA54 /* Settings */,
+				9348042E0C2E2009885E41ED24D13ED9 /* Support Files */,
+				24F8006D02E8E153BFD0B244DE55D332 /* Utility */,
+			);
+			name = KanvasCamera;
+			path = ../..;
+			sourceTree = "<group>";
+		};
+		0CCAA89220EAE606C09B43E3C46F62DB /* ModeSelector */ = {
+			isa = PBXGroup;
+			children = (
+				8C4883D0D05848F3B539373025D81AC0 /* ModeButtonView.swift */,
+				69E8AECDC1046BF1138EE46BDB723FFE /* ModeSelectorAndShootController.swift */,
+				C6C927BC8056057696287D4F5420B59E /* ModeSelectorAndShootView.swift */,
+				A4506045041D296BDC1974B3BBF20AF1 /* ShootButtonView.swift */,
+			);
+			name = ModeSelector;
+			path = Classes/ModeSelector;
+			sourceTree = "<group>";
+		};
 		16B8D657ED78864429DA904F420CBF27 /* Support Files */ = {
 			isa = PBXGroup;
 			children = (
@@ -773,311 +450,107 @@
 			path = "../Target Support Files/FBSnapshotTestCase";
 			sourceTree = "<group>";
 		};
-		1AC65DB6AA15B8E00B0942F948A03986 /* Extensions */ = {
-			isa = PBXGroup;
-			children = (
-				B0708D36136CFF195BB846F2CF4B2334 /* Array+Move.swift */,
-				53ED0A6EC5574847F91D33879E9F0F5F /* AVURLAsset+Thumbnail.swift */,
-				3236E197AD74C38DC8BA5870D4FBE0F6 /* CGRect+Center.swift */,
-				9F2512C58D0C215A2CB821A9006AC5C9 /* ClosedRange+Clamp.swift */,
-				EE8FDC0F2349C9B74E73D55862D8E5DF /* NSURL+Media.swift */,
-				C0270F91B7EA4AFD5729D9AD818B0AC6 /* UIButton+Shadows.swift */,
-				04A06E19AE4C230B8B9E2428386713CC /* UICollectionView+Cells.swift */,
-				F34943364791E16EDE7D2622153EA5A8 /* UIFont+Utils.swift */,
-				BCB4B05A8F7C613A044B1F1B4F646F22 /* UIImage+Camera.swift */,
-				FB1060371A308518C86B8BA8E7E1AC7F /* UIImage+FlipLeftMirrored.swift */,
-				A560ADC4F82A45D3253DC92C4C5FA0CA /* UIView+Layout.swift */,
-				07DBAAD86C60E17C967A2F61DDC21432 /* UIViewController+Load.swift */,
-			);
-			name = Extensions;
-			path = Classes/Extensions;
->>>>>>> 93f1c7ad
-			sourceTree = "<group>";
-		};
-		234329C19DA1B0D5C25D66FD7370994F /* Preview */ = {
-			isa = PBXGroup;
-			children = (
-				E54864DF06DC25D09B8B696B3B46BF89 /* CameraPreviewView.swift */,
-				B44E314C1179164EBFC8BFC3A3E9040E /* CameraPreviewViewController.swift */,
-				DB50E9FBE5A94469109E714664E24880 /* LoadingIndicatorView.swift */,
-			);
-			name = Preview;
-			path = Classes/Preview;
-			sourceTree = "<group>";
-		};
-<<<<<<< HEAD
-		270878DADDCF8BA96E86B659B6148862 /* Extensions */ = {
-			isa = PBXGroup;
-			children = (
-				918E465C4EA63D7ADF8492C742DD5F5E /* Array+Move.swift */,
-				590042F713D2498CD774DB12CFADF88B /* AVURLAsset+Thumbnail.swift */,
-				2DF0FEA70C7D9D9C7101316AA3E7F597 /* CGRect+Center.swift */,
-				8DA1BFF1FE8DD801D8C7142CA61F5A73 /* ClosedRange+Clamp.swift */,
-				EB7302AE4D38399630DF1880C029D72B /* NSURL+Media.swift */,
-				18536A384618ED6FBD5DFD1144BDAB1F /* UIButton+Shadows.swift */,
-				DF31131682150AD89A5FF0378570537E /* UICollectionView+Cells.swift */,
-				8A324B5154D40297605D2CE643CDD18D /* UIFont+Utils.swift */,
-				92D4B69B4174155803F1F2ABE0CD00BB /* UIImage+Camera.swift */,
-				EAA67366C4BDDC7830C36DF6A9FD1E9D /* UIImage+FlipLeftMirrored.swift */,
-				C3A80E3E05EC3E8332FF2C7B55CDDE72 /* UIView+Layout.swift */,
-				7DFE16BAF6941E2758F350A1E835A0CA /* UIViewController+Load.swift */,
-			);
-			name = Extensions;
-			path = Classes/Extensions;
-			sourceTree = "<group>";
-		};
-		29344AA2498DDEEBE9BD82492DD27A1B /* Products */ = {
-=======
-		2428D94210534BBCC3A8B6B8FAD30989 /* iOS */ = {
->>>>>>> 93f1c7ad
-			isa = PBXGroup;
-			children = (
-				12F1EE65D6E7DB3A26D312926D030A67 /* Foundation.framework */,
-				75EECF2CDB8263F54878BECEF9027C4A /* QuartzCore.framework */,
-				46F06C5DECC87B125F6AC9A961527274 /* UIKit.framework */,
-				8705A40B3B53F55CBEE6662AAE47E471 /* XCTest.framework */,
-			);
-			name = iOS;
-			sourceTree = "<group>";
-		};
-<<<<<<< HEAD
-		2B6826C2AF72C518D6ECA5E3F3D878AD /* Pod */ = {
-			isa = PBXGroup;
-			children = (
-				AF8F1CB5AB4A7D1985CF4C901CF19AE7 /* KanvasCamera.podspec.json */,
-			);
-			name = Pod;
-=======
-		31214CF30AD1249E16ADFD0923DD4FD4 /* SwiftSupport */ = {
-			isa = PBXGroup;
-			children = (
-				499BB97C946EF5DFF46CB40D7D685EE1 /* SwiftSupport.swift */,
-			);
-			name = SwiftSupport;
-			sourceTree = "<group>";
-		};
-		3CB585B401FB60FE5EAC159739B4F167 /* Constants */ = {
-			isa = PBXGroup;
-			children = (
-				91276AA2811A2D80053D2F29CEE2F8E9 /* KanvasCameraColors.swift */,
-				8746509A84B845A2C19335886625163C /* KanvasCameraImages.swift */,
-				E801A06F7886FE12304A8D46EB18C72B /* KanvasCameraStrings.swift */,
-				B8F19E191F07694743AB2B2276F37ACD /* KanvasCameraTimes.swift */,
-			);
-			name = Constants;
-			path = Classes/Constants;
->>>>>>> 93f1c7ad
-			sourceTree = "<group>";
-		};
-		42520CDB7259507B2ECA46D3F8C7BD67 /* Pod */ = {
-			isa = PBXGroup;
-			children = (
-				BB1A6C919D833E4B0DA03FCE3787679E /* TumblrTheme.podspec */,
-			);
-			name = Pod;
-			sourceTree = "<group>";
-		};
-<<<<<<< HEAD
-		3E680576FE4FBC119F683122F6ABE59F /* Targets Support Files */ = {
-			isa = PBXGroup;
-			children = (
-				FAF3FCC35BF5C221DAEB1E75A525AED3 /* Pods-KanvasCameraExample */,
-				75260D2C5426C4665F833899D66A431C /* Pods-KanvasCameraExampleTests */,
-			);
-			name = "Targets Support Files";
-			sourceTree = "<group>";
-		};
-		472A7EEBBDC1F66652597DEC4773B9F1 /* Support Files */ = {
-			isa = PBXGroup;
-			children = (
-				584BC4A4CC3E55A9E59C2B865EAEFB01 /* Info.plist */,
-				B88D15887CAC257861643B053551AF3E /* KanvasCamera.modulemap */,
-				E249024FEB36B1209AA6D28A5C410522 /* KanvasCamera.xcconfig */,
-				C1C47A48C5D0A9494D8F4EE88DB1772B /* KanvasCamera-dummy.m */,
-				5954D69523C791D8541761349CE19359 /* KanvasCamera-prefix.pch */,
-				044369AEF5E26B64FDABF582426D4C11 /* KanvasCamera-umbrella.h */,
-			);
-			name = "Support Files";
-			path = "KanvasCameraExample/Pods/Target Support Files/KanvasCamera";
-			sourceTree = "<group>";
-		};
-		4AD960E5AE2173868D0609B17E88C706 /* ModeSelector */ = {
-			isa = PBXGroup;
-			children = (
-				1FEB5EBCBE0A81390E6EC299E06B1E6D /* ModeButtonView.swift */,
-				A66726FF7C86DC925D3ADC286894D365 /* ModeSelectorAndShootController.swift */,
-				01B32061D32ED50529C82261ED9EF65C /* ModeSelectorAndShootView.swift */,
-				419D1141FF6C97B8CB90579DA25C3F4A /* ShootButtonView.swift */,
-			);
-			name = ModeSelector;
-			path = Classes/ModeSelector;
-			sourceTree = "<group>";
-		};
-		4DB518CBAABD38D931305A64E08F7D86 /* MediaClips */ = {
-			isa = PBXGroup;
-			children = (
-				21A226B706A9275B5F7485CF68ACDCE2 /* MediaClip.swift */,
-				B0BE276487390B07FEF54F79D43F25EB /* MediaClipsCollectionCell.swift */,
-				E497ECD46608F76D96947AB4DC55F1C1 /* MediaClipsCollectionController.swift */,
-				2A8EDE213E423D8B5E8571EC4493F8B0 /* MediaClipsCollectionView.swift */,
-				D53ADED161A7FF7BC09BE72928D34924 /* MediaClipsEditorView.swift */,
-				033E0701BDCD83D4CEBDBEDDAA8AB101 /* MediaClipsEditorViewController.swift */,
-=======
-		4565CFFF140AE449415CDBF13C765FFD /* Support Files */ = {
-			isa = PBXGroup;
-			children = (
-				C5BC9E9E0918216AAE98C513964307F4 /* TumblrTheme.modulemap */,
-				A3E695DA8FCBF37901A2F3846BFA65CF /* TumblrTheme.xcconfig */,
-				3BD0DBD8223FC2A902E0C6350B6DCEF5 /* TumblrTheme-dummy.m */,
-				45EBDD2FA74E66156165E9FB3838CC0E /* TumblrTheme-Info.plist */,
-				51F45B6D836E8E520B837A605ACAA726 /* TumblrTheme-prefix.pch */,
-				E8F08C9A04B8D23351E124D30D409E3D /* TumblrTheme-umbrella.h */,
-			);
-			name = "Support Files";
-			path = "../KanvasCamera/KanvasCameraExample/Pods/Target Support Files/TumblrTheme";
-			sourceTree = "<group>";
-		};
-		50B016C6E1711736C8F1C65BBD681DA2 /* Utility */ = {
-			isa = PBXGroup;
-			children = (
-				CE3D31256BA477D41BABCF23F54F021A /* Device.swift */,
-				B86BAD36CA57D4D3B79E2C40FD3E8EED /* IgnoreTouchesCollectionView.swift */,
-				0ACD9AF2DF681452679192419D47B43A /* IgnoreTouchesView.swift */,
-				3958A7C71253EFF9E8E154A9588DB145 /* Queue.swift */,
-				C0A7167DA8EB272AC97DA471D082471A /* UIUpdate.swift */,
+		24F8006D02E8E153BFD0B244DE55D332 /* Utility */ = {
+			isa = PBXGroup;
+			children = (
+				7E8184252DDC4695D0207690975A1CA6 /* Device.swift */,
+				300E9DF7E6C75F620EF7242238EA79C1 /* IgnoreTouchesCollectionView.swift */,
+				B14ED1D1C8F510A024B7DA8CD6AA4E06 /* IgnoreTouchesView.swift */,
+				18CE79B01280CC200700086F2BD31F01 /* Queue.swift */,
+				CC0E9220166421C56EDAD570D82BA9FF /* UIUpdate.swift */,
 			);
 			name = Utility;
 			path = Classes/Utility;
 			sourceTree = "<group>";
 		};
-		540B6D6A5629106F855DF5CBA5F2A780 /* Camera */ = {
-			isa = PBXGroup;
-			children = (
-				ACB43A6FC368840DAAE69E925D1E5A23 /* ActionsView.swift */,
-				C6DC7CAE2D4B546DDEFB79AE2530F721 /* CameraController.swift */,
-				55BD043F5C4DE5E6DBA7812D263E6B20 /* CameraInputController.swift */,
-				A022F28E57B04184618EA90852945FA8 /* CameraInputControllerDelegate.swift */,
-				6CE7C3E3A8F16E854D9E12E0DD0AA609 /* CameraInputOutput.swift */,
-				9BD58388F3E9245A8C03C20204EE4CD9 /* CameraView.swift */,
-				97E787A5EFA764C3EABC76F5DC7E4B66 /* CameraZoomHandler.swift */,
-				182D875803E5CEAFB38662E01C91BCFA /* ImagePreviewController.swift */,
-			);
-			name = Camera;
-			path = Classes/Camera;
-			sourceTree = "<group>";
-		};
-		55B1B3ED880CC89A5D3B4D6328FFFF81 /* Modal */ = {
-			isa = PBXGroup;
-			children = (
-				A83E8622BA930BB17FBCCA8D76AF15CE /* ModalController.swift */,
-				631F15C5948FFC569F4ADF1819917E75 /* ModalPresentationAnimationController.swift */,
-				7289092334800C68FDA4C1E27C3814A2 /* ModalPresentationController.swift */,
-				EA1AA77EFB44132BDA61EFD04C5AFA0A /* ModalView.swift */,
-				08DD63D4988F44A360DF653A72C87AE8 /* ModalViewModel.swift */,
->>>>>>> 93f1c7ad
+		294C068D9B7CDA7B73EFF4F4FAFBEA54 /* Settings */ = {
+			isa = PBXGroup;
+			children = (
+				4614391F70BD1DDF7C39C80AAC750AA0 /* CameraSettings.swift */,
+			);
+			name = Settings;
+			path = Classes/Settings;
+			sourceTree = "<group>";
+		};
+		31214CF30AD1249E16ADFD0923DD4FD4 /* SwiftSupport */ = {
+			isa = PBXGroup;
+			children = (
+				499BB97C946EF5DFF46CB40D7D685EE1 /* SwiftSupport.swift */,
+			);
+			name = SwiftSupport;
+			sourceTree = "<group>";
+		};
+		3FDB3A9D7D89FB59629092EFB3F04FF1 /* Analytics */ = {
+			isa = PBXGroup;
+			children = (
+				9028367C73792597357CBB6E6A90CA69 /* KanvasCameraAnalyticsProvider.swift */,
+			);
+			name = Analytics;
+			path = Classes/Analytics;
+			sourceTree = "<group>";
+		};
+		4993E4E27815E361224C9527BAEDA888 /* Pod */ = {
+			isa = PBXGroup;
+			children = (
+				60ACBCCC3653961EC3A2406D1125AC82 /* KanvasCamera.podspec.json */,
+			);
+			name = Pod;
+			sourceTree = "<group>";
+		};
+		4D859523D2B04D491E9DD4E28DC1A30B /* Filters */ = {
+			isa = PBXGroup;
+			children = (
+				7E6B4EAD26AC1EE2662140C3705C23F4 /* Filter.swift */,
+				CDA756F6D74E3CBCB36A71F209D115A7 /* FilterProtocol.swift */,
+				CFE2794C4745BFF3D40E07DAE474EFE6 /* GLError.swift */,
+				B3DA26C2566F6FF32F0A630526F2831E /* GLTexture.swift */,
+			);
+			name = Filters;
+			path = Filters;
+			sourceTree = "<group>";
+		};
+		5C3FD0DA2C9872539BB10DC481C87B90 /* iOS */ = {
+			isa = PBXGroup;
+			children = (
+				5993BD54547A171F82495C36A475B92C /* Foundation.framework */,
+				293B9A99BC4353BEFC3D23EEACF2491F /* GLKit.framework */,
+				5B37C3EE626982E2B8459F8E7BB7C20C /* OpenGLES.framework */,
+				33E15046358ECF1F9C5A7675A82CF2D1 /* QuartzCore.framework */,
+				2E7FF5FF1C5A1C45AB8A978EEB128B37 /* UIKit.framework */,
+				9FD8E1F84A0C9390AD703D2E6A02823A /* XCTest.framework */,
+			);
+			name = iOS;
+			sourceTree = "<group>";
+		};
+		617DC8B9AD8E91E7AEA66867350F30E1 /* Targets Support Files */ = {
+			isa = PBXGroup;
+			children = (
+				A46BDCF1D06EEE77E8652BC92613C32E /* Pods-KanvasCameraExample */,
+				07E1D0F55C8C11335E6C783ED617B567 /* Pods-KanvasCameraExampleTests */,
+			);
+			name = "Targets Support Files";
+			sourceTree = "<group>";
+		};
+		6A19112444B1D2A7AA0F02C9D8AFE240 /* Pod */ = {
+			isa = PBXGroup;
+			children = (
+				37F61DD03BEFC831BDCD062A558B9FFF /* TumblrTheme.podspec */,
+			);
+			name = Pod;
+			sourceTree = "<group>";
+		};
+		7A9940E8CCB8F260257E1BFACC3C3617 /* MediaClips */ = {
+			isa = PBXGroup;
+			children = (
+				7BF8B9B7D3741388CB02BF9C39F20A21 /* MediaClip.swift */,
+				E19AC04E88221F04F1F3E7E7CE33BB16 /* MediaClipsCollectionCell.swift */,
+				587C7EE0CE2F5254AC149B154B09E44F /* MediaClipsCollectionController.swift */,
+				843C58592E19CE01303C3AC63EF05635 /* MediaClipsCollectionView.swift */,
+				55F967A985B8DC6EA12C7C9422194C2D /* MediaClipsEditorView.swift */,
+				052ADDF836AD409B44F7BF2010227D8E /* MediaClipsEditorViewController.swift */,
 			);
 			name = MediaClips;
 			path = Classes/MediaClips;
-			sourceTree = "<group>";
-		};
-<<<<<<< HEAD
-		531A9FB81D70D1359AE1CC9DC21D48E3 /* Analytics */ = {
-			isa = PBXGroup;
-			children = (
-				5BFCA9023F6C126D3B556F45F99C97B4 /* KanvasCameraAnalyticsProvider.swift */,
-			);
-			name = Analytics;
-			path = Classes/Analytics;
-			sourceTree = "<group>";
-		};
-		5A676B4170BC73510584A4CA6DB549AD /* TumblrTheme */ = {
-			isa = PBXGroup;
-			children = (
-				DCE6629F12D536EB688DA604AEA7FCE4 /* UIColor+SharedColors.swift */,
-				AF62481016D813BB2B50FE55F5B55531 /* UIColor+Util.swift */,
-				C964E0CA61DB346E4DAFA5D3E54BF3AB /* UIFont+ComposeFonts.h */,
-				FCDE128923D027CF2FDF01C4E085AF22 /* UIFont+ComposeFonts.m */,
-				F7A49948CE52CC9AC100C8C5870BFCB6 /* UIFont+Orangina.h */,
-				E2DA4736D8B2D77492D7112CF3B0C300 /* UIFont+Orangina.m */,
-				03D910903FC30E4FA579E21D585DCBB6 /* UIFont+PostFonts.h */,
-				77C7FB4E26E0B660EA70F30F1D52A9CD /* UIFont+PostFonts.m */,
-				BD0D6BEC86D938F12F411E208821277C /* UIFont+TumblrTheme.swift */,
-				E317F31CD9FDFF5F2E851016AA8E2017 /* Pod */,
-				6E80249EDCDB1CC7D38CC307E78BECC2 /* Support Files */,
-			);
-			name = TumblrTheme;
-			path = ../../../TumblrTheme;
-			sourceTree = "<group>";
-		};
-		68B84E21314E83D9CD1BA0E744029B3E /* Settings */ = {
-			isa = PBXGroup;
-			children = (
-				DEE57CF79C7D800BB702A1575C891CA9 /* CameraSettings.swift */,
-			);
-			name = Settings;
-			path = Classes/Settings;
-			sourceTree = "<group>";
-		};
-		6E80249EDCDB1CC7D38CC307E78BECC2 /* Support Files */ = {
-			isa = PBXGroup;
-			children = (
-				D09D522799416963DE46C97492016E18 /* Info.plist */,
-				F5DD4E259691DA4CEDA4BA63A3FF1015 /* TumblrTheme.modulemap */,
-				72C53841066D8F735DEEC8097BAD1C6B /* TumblrTheme.xcconfig */,
-				25B135A745FD8CEF98AF073DB7E9D1A2 /* TumblrTheme-dummy.m */,
-				7445877A3FE8E73B6395E3F8B28635DD /* TumblrTheme-prefix.pch */,
-				9E67355D97B92369EBB1E2535CC57969 /* TumblrTheme-umbrella.h */,
-			);
-			name = "Support Files";
-			path = "../KanvasCamera/KanvasCameraExample/Pods/Target Support Files/TumblrTheme";
-			sourceTree = "<group>";
-		};
-		723B7EC8E33B453853A08A0883F4013D /* Filters */ = {
-			isa = PBXGroup;
-			children = (
-				2511FF92A73BCEC8695FE321B75FF7CD /* Filter.swift */,
-				AEFCBAE1724345B7A9E724F0A6E72BA9 /* FilterProtocol.swift */,
-				28382264689C3CF579008869FDDF31BD /* GLError.swift */,
-				2C9AB4ACA10B6109C20538C67B557AFE /* GLTexture.swift */,
-			);
-			name = Filters;
-			path = Filters;
-=======
-		5BF12319F5BB760A26FFE53B485B8FB9 /* Development Pods */ = {
-			isa = PBXGroup;
-			children = (
-				84D1015343D59C3B9AE3446D1F963F17 /* KanvasCamera */,
-				13CE81A6599B5B9BF2723F79F1D91DED /* TumblrTheme */,
-			);
-			name = "Development Pods";
-			sourceTree = "<group>";
-		};
-		617DC8B9AD8E91E7AEA66867350F30E1 /* Targets Support Files */ = {
-			isa = PBXGroup;
-			children = (
-				A46BDCF1D06EEE77E8652BC92613C32E /* Pods-KanvasCameraExample */,
-				07E1D0F55C8C11335E6C783ED617B567 /* Pods-KanvasCameraExampleTests */,
-			);
-			name = "Targets Support Files";
-			sourceTree = "<group>";
-		};
-		670458BEE63CC824DCE93C780B16A8A2 /* Analytics */ = {
-			isa = PBXGroup;
-			children = (
-				874FBB0148DEC39FEAD5DA6FBEEBABCF /* KanvasCameraAnalyticsProvider.swift */,
-			);
-			name = Analytics;
-			path = Classes/Analytics;
-			sourceTree = "<group>";
-		};
-		6BEBB58C8D66F02DD7BCF935218D2BD9 /* Frameworks */ = {
-			isa = PBXGroup;
-			children = (
-				6C622B14A1373AF68B1F7E5D5C40DF18 /* TumblrTheme.framework */,
-				2428D94210534BBCC3A8B6B8FAD30989 /* iOS */,
-			);
-			name = Frameworks;
->>>>>>> 93f1c7ad
 			sourceTree = "<group>";
 		};
 		83ADAD803F6E1772C40974BBFC93D36F /* Products */ = {
@@ -1092,38 +565,32 @@
 			name = Products;
 			sourceTree = "<group>";
 		};
-<<<<<<< HEAD
-		7DB346D0F39D3F0E887471402A8071AB = {
-			isa = PBXGroup;
-			children = (
-				93A4A3777CF96A4AAC1D13BA6DCCEA73 /* Podfile */,
-				973F50E4613F361D9F6E1CD2DDD85B19 /* Development Pods */,
-				AEAAEEB83EA20E84324C3E06565D0129 /* Frameworks */,
-				FBD2D672921284E66F309CA3462F84D6 /* Pods */,
-				29344AA2498DDEEBE9BD82492DD27A1B /* Products */,
-				3E680576FE4FBC119F683122F6ABE59F /* Targets Support Files */,
-=======
-		84D1015343D59C3B9AE3446D1F963F17 /* KanvasCamera */ = {
-			isa = PBXGroup;
-			children = (
-				670458BEE63CC824DCE93C780B16A8A2 /* Analytics */,
-				540B6D6A5629106F855DF5CBA5F2A780 /* Camera */,
-				3CB585B401FB60FE5EAC159739B4F167 /* Constants */,
-				1AC65DB6AA15B8E00B0942F948A03986 /* Extensions */,
-				D8363458E1B9621B0207FFB58D75ED96 /* MediaClips */,
-				55B1B3ED880CC89A5D3B4D6328FFFF81 /* Modal */,
-				CFF28951DCA6EE801876269CD9AC77AB /* ModeSelector */,
-				C1F01AFB6756A29BC70B651941E82E5A /* Options */,
-				AD54747D2B4165C6D8977456DFAB2873 /* Pod */,
-				234329C19DA1B0D5C25D66FD7370994F /* Preview */,
-				F1E90520B5E45FD3BE3939C0197C14EC /* Recording */,
-				A539BBB6C0640362F352576324EB0482 /* Resources */,
-				EF69629F048B8F5753360513A32B6EEE /* Settings */,
-				EF8DDEFA0E65DB4F0494F231DE65E7FB /* Support Files */,
-				50B016C6E1711736C8F1C65BBD681DA2 /* Utility */,
-			);
-			name = KanvasCamera;
-			path = ../..;
+		9348042E0C2E2009885E41ED24D13ED9 /* Support Files */ = {
+			isa = PBXGroup;
+			children = (
+				9D0678692B234EF094EF6C7CCED2A8C8 /* KanvasCamera.modulemap */,
+				025C37986048731112839081208CD91B /* KanvasCamera.xcconfig */,
+				BB81F1AC9F694D122E3633E7FA5EC7F9 /* KanvasCamera-dummy.m */,
+				6F8C44B40B1A73B473753528065634AC /* KanvasCamera-Info.plist */,
+				CEBE06FCA52D803BF26CE4093F3FD1FB /* KanvasCamera-prefix.pch */,
+				9C21EF789A3FCFE6A1C04BE6BD1E198D /* KanvasCamera-umbrella.h */,
+			);
+			name = "Support Files";
+			path = "KanvasCameraExample/Pods/Target Support Files/KanvasCamera";
+			sourceTree = "<group>";
+		};
+		9A7C69A0E01562BB3B80A8241B305128 /* Support Files */ = {
+			isa = PBXGroup;
+			children = (
+				EE4E98DA298A6BAFDB35F16F51D380C3 /* TumblrTheme.modulemap */,
+				DFE46B389C7ECF3A4E740002F100CB5F /* TumblrTheme.xcconfig */,
+				F881DF63974B85BF2E965AE08BBF9248 /* TumblrTheme-dummy.m */,
+				91FEA6C1361091C6A8C899E2D5963F24 /* TumblrTheme-Info.plist */,
+				1E8AEA10F32C4EC300DFCC447F625CD0 /* TumblrTheme-prefix.pch */,
+				5B9D185E67A0F16B89D9A20E9A425A4B /* TumblrTheme-umbrella.h */,
+			);
+			name = "Support Files";
+			path = "../KanvasCamera/KanvasCameraExample/Pods/Target Support Files/TumblrTheme";
 			sourceTree = "<group>";
 		};
 		A46BDCF1D06EEE77E8652BC92613C32E /* Pods-KanvasCameraExample */ = {
@@ -1138,176 +605,128 @@
 				0748BD44EB8A7E1F29B9327BBD4FFCC9 /* Pods-KanvasCameraExample-umbrella.h */,
 				586DBF1F8BFB989DBBD8A1DEC191B5E7 /* Pods-KanvasCameraExample.debug.xcconfig */,
 				49BCD4B3A02767ECAAE890F5252DE098 /* Pods-KanvasCameraExample.release.xcconfig */,
->>>>>>> 93f1c7ad
 			);
 			name = "Pods-KanvasCameraExample";
 			path = "Target Support Files/Pods-KanvasCameraExample";
 			sourceTree = "<group>";
 		};
-<<<<<<< HEAD
-		8BB2DA676808BBD56F396106BF87A95C /* Modal */ = {
-			isa = PBXGroup;
-			children = (
-				399EAB67311FC95EDFA6F340FED784C1 /* ModalController.swift */,
-				F8AA37BE843F9F1257726A89A1F0A715 /* ModalPresentationAnimationController.swift */,
-				1345C5BE3FFCD22C187B587BEB23EA8E /* ModalPresentationController.swift */,
-				FFBF6BCC3E68A7E130ECC5F1F3386683 /* ModalView.swift */,
-				E1B80E521FB0A7F94710B65F51FD0C56 /* ModalViewModel.swift */,
-			);
-			name = Modal;
-			path = Classes/Modal;
-			sourceTree = "<group>";
-		};
-		8F287448473452E02723E468771376FE /* Camera */ = {
-			isa = PBXGroup;
-			children = (
-				3AB52A1E24B8C21D7069CF49F4F477CC /* ActionsView.swift */,
-				8E0B4E8BB54B3F238B791B69619451B6 /* CameraController.swift */,
-				CF8F47E85A15EBE63A6F24B9B02D878D /* CameraInputController.swift */,
-				0564C0661F43F0D6D0C6349827EBC1D5 /* CameraInputControllerDelegate.swift */,
-				1A5374F6F16CC64FC6DEA061758F73FF /* CameraInputOutput.swift */,
-				CE8CAC64316023AC8EB9805F664F9560 /* CameraView.swift */,
-				6097F2E5D0D986D66C00D8A73168C908 /* CameraZoomHandler.swift */,
-				744890EC42A8053B9CCA2AF99655E55B /* FilteredInputViewController.swift */,
-				354742EAA141B7CD062B70C42AE5EB07 /* ImagePreviewController.swift */,
+		AC8D427E2558D00CF20C4E9E4400F175 /* Preview */ = {
+			isa = PBXGroup;
+			children = (
+				FBAF001525074B781928FC47B380CBAE /* CameraPreviewView.swift */,
+				0322288C44EC30CA7A90D0D0D09A1E6D /* CameraPreviewViewController.swift */,
+				A78EB58EB24E2CCAAB63BB493E39423C /* LoadingIndicatorView.swift */,
+			);
+			name = Preview;
+			path = Classes/Preview;
+			sourceTree = "<group>";
+		};
+		B003C71C17C0E2E6086651E9D8067017 /* TumblrTheme */ = {
+			isa = PBXGroup;
+			children = (
+				C7A921AAD35E835CF871213D63129DBD /* UIColor+SharedColors.swift */,
+				60969AEE1CB2D639175BAB2BFE1E1B4E /* UIColor+Util.swift */,
+				4AAF0939B988AE1169F51641E4927EBF /* UIFont+ComposeFonts.h */,
+				AA9C5551BCE8AFAA98E142C0EAE0E908 /* UIFont+ComposeFonts.m */,
+				EB3344F7547C472B09CA3FBA774F4096 /* UIFont+Orangina.h */,
+				A13598994D2940F0D3A677EE7D74312A /* UIFont+Orangina.m */,
+				A6E7BC50576490973B9789477FE51224 /* UIFont+PostFonts.h */,
+				FE1D7176433888B7448500B7D74CE988 /* UIFont+PostFonts.m */,
+				CD585CE3C1B092D81F2E6AEACE79DC5F /* UIFont+TumblrTheme.swift */,
+				6A19112444B1D2A7AA0F02C9D8AFE240 /* Pod */,
+				9A7C69A0E01562BB3B80A8241B305128 /* Support Files */,
+			);
+			name = TumblrTheme;
+			path = ../../../TumblrTheme;
+			sourceTree = "<group>";
+		};
+		B8DD95DFB29A901A79F136567FD28173 /* Constants */ = {
+			isa = PBXGroup;
+			children = (
+				FA2B4C84C8581D9D4DE3DC0423FB4688 /* KanvasCameraColors.swift */,
+				329D3A41B750A503E8284CC1FAE163D3 /* KanvasCameraImages.swift */,
+				8CA4735B5ECB8C700C83EB1F4DE0078D /* KanvasCameraStrings.swift */,
+				79E6F38171689C2FE65CFE00761315FE /* KanvasCameraTimes.swift */,
+			);
+			name = Constants;
+			path = Classes/Constants;
+			sourceTree = "<group>";
+		};
+		B9AC180435218275B54012FA3CE08C64 /* Camera */ = {
+			isa = PBXGroup;
+			children = (
+				1B264DC4340A5FE4BEF8546D1CD3BBD8 /* ActionsView.swift */,
+				076150A715A8D13F4AE62E26539D104D /* CameraController.swift */,
+				2245CABB08A32D1CC92757E1249EC731 /* CameraInputController.swift */,
+				070B405FEE43E1C5639D40BC44DF2F45 /* CameraInputControllerDelegate.swift */,
+				CE45FC2573FC51036264C69977CEEECB /* CameraInputOutput.swift */,
+				4A203D5A0F407B92829BE2DFDD8B6493 /* CameraView.swift */,
+				1C51E07BFA8A116810B3FB26449B64C4 /* CameraZoomHandler.swift */,
+				E36756DF533EAE75113294670D81FD40 /* FilteredInputViewController.swift */,
+				575CB117DF3D31314970572E952DE74A /* ImagePreviewController.swift */,
 			);
 			name = Camera;
 			path = Classes/Camera;
 			sourceTree = "<group>";
 		};
-		973F50E4613F361D9F6E1CD2DDD85B19 /* Development Pods */ = {
-			isa = PBXGroup;
-			children = (
-				B4804FB01424265EAF58EE2268BDCADF /* KanvasCamera */,
-				5A676B4170BC73510584A4CA6DB549AD /* TumblrTheme */,
-			);
-			name = "Development Pods";
-			sourceTree = "<group>";
-		};
-		99E46DD4AB2256791F111C718CB0EEF8 /* SwiftSupport */ = {
-			isa = PBXGroup;
-			children = (
-				D97545C39C4A5EE2631DD9FFECE76A40 /* SwiftSupport.swift */,
-			);
-			name = SwiftSupport;
-			sourceTree = "<group>";
-		};
-		9BC9685C72B2E5BF32B18D0170FCA0A5 /* Resources */ = {
-			isa = PBXGroup;
-			children = (
-				7452229C1F2020FFCCB15F955B48FD46 /* Assets.xcassets */,
-				256355F7D50C91E43AA546641F00EF80 /* Shaders */,
-				98068587E13F894BA6332E29FC39F909 /* silence.aac */,
-			);
-			name = Resources;
-			sourceTree = "<group>";
-		};
-		AD5975E066CC177607CF65618388C7B1 /* Preview */ = {
-			isa = PBXGroup;
-			children = (
-				C7B3F00154ABE3B9D91E409D4E043628 /* CameraPreviewView.swift */,
-				042E2A851144B229F493F4D635AB5F99 /* CameraPreviewViewController.swift */,
-				264662BDDEEA3794C99A4701D2E245B1 /* LoadingIndicatorView.swift */,
-			);
-			name = Preview;
-			path = Classes/Preview;
-			sourceTree = "<group>";
-		};
-		AEAAEEB83EA20E84324C3E06565D0129 /* Frameworks */ = {
-			isa = PBXGroup;
-			children = (
-				B4E250B3DA52C934E368CF4F584599A5 /* TumblrTheme.framework */,
-				B1C0E933FDE39B3AD6A07EE2BADE2827 /* iOS */,
+		BF70173D1A99C9ED8BE8BC65932CF76B /* OpenGL */ = {
+			isa = PBXGroup;
+			children = (
+				48EA81E61F02CAA64A6D2070C699DA0E /* CVPixelBuffer+copy.swift */,
+				EC1F63742CC4A15E41FF51B5C6A5E5A6 /* GLPixelBufferView.swift */,
+				D79F6BE1947D74C1D59C7CA779369BA6 /* GLRenderer.swift */,
+				381F098E6DBD9D0B0EC71BC73B64B8FD /* NumTypes+Conversion.swift */,
+				9EED93EE7765265C9FE427318E2A14B7 /* Shader.swift */,
+				9CC5BA5802676D3BF73405D8E5294D95 /* ShaderUtilities.swift */,
+				3B1DDF7D9AF16B63B0E0BF451BC9CCAE /* UIImage+PixelBuffer.swift */,
+				4D859523D2B04D491E9DD4E28DC1A30B /* Filters */,
+			);
+			name = OpenGL;
+			path = Classes/OpenGL;
+			sourceTree = "<group>";
+		};
+		CD3E5731EC595FDFE1315BF8A3A9D269 /* Frameworks */ = {
+			isa = PBXGroup;
+			children = (
+				9354499206410F84A9B8A189D39476E2 /* TumblrTheme.framework */,
+				5C3FD0DA2C9872539BB10DC481C87B90 /* iOS */,
 			);
 			name = Frameworks;
 			sourceTree = "<group>";
 		};
-		B1C0E933FDE39B3AD6A07EE2BADE2827 /* iOS */ = {
-			isa = PBXGroup;
-			children = (
-				1866F6CC47A18CCA38D013320949E88C /* Foundation.framework */,
-				95794D3FB849587A032349B0BBE9ED22 /* GLKit.framework */,
-				5BC664C85329FD55B760756EF56CAE31 /* OpenGLES.framework */,
-				A8D801EF0BA5C7A2B433C405AE9AF1CF /* QuartzCore.framework */,
-				79297FA1DFA1AE8FFCC7B89F301FC064 /* UIKit.framework */,
-				17FF7BA7607B1EE62CE78872732F0057 /* XCTest.framework */,
-			);
-			name = iOS;
-			sourceTree = "<group>";
-		};
-		B4804FB01424265EAF58EE2268BDCADF /* KanvasCamera */ = {
-			isa = PBXGroup;
-			children = (
-				531A9FB81D70D1359AE1CC9DC21D48E3 /* Analytics */,
-				8F287448473452E02723E468771376FE /* Camera */,
-				0E7E91D40483C63D9CB6CC3F15A90E55 /* Constants */,
-				270878DADDCF8BA96E86B659B6148862 /* Extensions */,
-				4DB518CBAABD38D931305A64E08F7D86 /* MediaClips */,
-				8BB2DA676808BBD56F396106BF87A95C /* Modal */,
-				4AD960E5AE2173868D0609B17E88C706 /* ModeSelector */,
-				1B22AE08875742C3AD602F34DB7556D3 /* OpenGL */,
-				DF501EA96A3CEF9BD27C01FF91CFA4DC /* Options */,
-				2B6826C2AF72C518D6ECA5E3F3D878AD /* Pod */,
-				AD5975E066CC177607CF65618388C7B1 /* Preview */,
-				1136B11E89B34574890110C7F921E081 /* Recording */,
-				9BC9685C72B2E5BF32B18D0170FCA0A5 /* Resources */,
-				68B84E21314E83D9CD1BA0E744029B3E /* Settings */,
-				472A7EEBBDC1F66652597DEC4773B9F1 /* Support Files */,
-				B5D046F62D188D9919AE08C039659279 /* Utility */,
-=======
-		A539BBB6C0640362F352576324EB0482 /* Resources */ = {
-			isa = PBXGroup;
-			children = (
-				276B6E8C841A4E76D82C06D1DF890E1A /* Assets.xcassets */,
-				FCF948CC777AEBC536861CD3519708DA /* silence.aac */,
-			);
-			name = Resources;
-			sourceTree = "<group>";
-		};
-		AD54747D2B4165C6D8977456DFAB2873 /* Pod */ = {
-			isa = PBXGroup;
-			children = (
-				E0BB2C7D6D153D606F159998232743F0 /* KanvasCamera.podspec.json */,
-			);
-			name = Pod;
-			sourceTree = "<group>";
-		};
-		C1F01AFB6756A29BC70B651941E82E5A /* Options */ = {
-			isa = PBXGroup;
-			children = (
-				ACA15ACCA8CC5BE384E459DB6A4B8357 /* CameraOption.swift */,
-				50E842FD6A099D1C5029B48CEC051867 /* ExtendedButton.swift */,
-				04B084596EB50AD6E87A7C91D5D8F60B /* ExtendedStackView.swift */,
-				034775B17D39750A66EE3CB90C11A1F4 /* OptionsController.swift */,
-				268675DC9E4E52119BBB8F80BD4029F0 /* OptionsStackView.swift */,
-				200476C4A7CAE794B2764011B53290E5 /* OptionView.swift */,
-			);
-			name = Options;
-			path = Classes/Options;
+		CEB31D4F55BC8F504102FD1DEFF59620 /* Recording */ = {
+			isa = PBXGroup;
+			children = (
+				D4412E5BC704BFD7291702FCDB5E6A2A /* CameraRecorder.swift */,
+				CB62152D3EAB7E8EF655BEC790DCF889 /* CameraRecordingProtocol.swift */,
+				4983B968BA455BBD7E0265D0F4D4D27C /* CameraSegmentHandler.swift */,
+				507FB3691FCA012F843513ED3D4D5132 /* GifVideoOutputHandler.swift */,
+				32D3F1FEACC59D5231854253812C4E33 /* PhotoOutputHandler.swift */,
+				8249146BD2ECAC4FAE9F2A09A8500294 /* VideoOutputHandler.swift */,
+			);
+			name = Recording;
+			path = Classes/Recording;
 			sourceTree = "<group>";
 		};
 		CF1408CF629C7361332E53B88F7BD30C = {
 			isa = PBXGroup;
 			children = (
 				9D940727FF8FB9C785EB98E56350EF41 /* Podfile */,
-				5BF12319F5BB760A26FFE53B485B8FB9 /* Development Pods */,
-				6BEBB58C8D66F02DD7BCF935218D2BD9 /* Frameworks */,
+				D08FE8F86D380BD5C493B74E65C17B7A /* Development Pods */,
+				CD3E5731EC595FDFE1315BF8A3A9D269 /* Frameworks */,
 				E81A37DBDE41E671312C56736544E2FA /* Pods */,
 				83ADAD803F6E1772C40974BBFC93D36F /* Products */,
 				617DC8B9AD8E91E7AEA66867350F30E1 /* Targets Support Files */,
 			);
 			sourceTree = "<group>";
 		};
-		CFF28951DCA6EE801876269CD9AC77AB /* ModeSelector */ = {
-			isa = PBXGroup;
-			children = (
-				AD50B7A9FA71AB801E9459D90F1EBB91 /* ModeButtonView.swift */,
-				0F791DAD22BBDEC7DC96587B25B3E0A5 /* ModeSelectorAndShootController.swift */,
-				7188D40F7B6D6507BE0DE09D8BFC8FF9 /* ModeSelectorAndShootView.swift */,
-				0F9855F605C12A7FB2E7E0E118D4BEB6 /* ShootButtonView.swift */,
-			);
-			name = ModeSelector;
-			path = Classes/ModeSelector;
+		D08FE8F86D380BD5C493B74E65C17B7A /* Development Pods */ = {
+			isa = PBXGroup;
+			children = (
+				0B0964176220DA7132E84C882E837756 /* KanvasCamera */,
+				B003C71C17C0E2E6086651E9D8067017 /* TumblrTheme */,
+			);
+			name = "Development Pods";
 			sourceTree = "<group>";
 		};
 		D2120C1FCA13B157B7B296C8361068FD /* FBSnapshotTestCase */ = {
@@ -1319,20 +738,6 @@
 			);
 			name = FBSnapshotTestCase;
 			path = FBSnapshotTestCase;
-			sourceTree = "<group>";
-		};
-		D8363458E1B9621B0207FFB58D75ED96 /* MediaClips */ = {
-			isa = PBXGroup;
-			children = (
-				DC50984C28C1667868E15ED38195B6CB /* MediaClip.swift */,
-				951A5B22BC20AF34983EF305491F758C /* MediaClipsCollectionCell.swift */,
-				53DCB742ABBCC72E030DE48315E9ABBC /* MediaClipsCollectionController.swift */,
-				8418835C90F58C70600E6FCB56CA294F /* MediaClipsCollectionView.swift */,
-				C6DB0460B7542AD34AB02BBDD6C1F1FA /* MediaClipsEditorView.swift */,
-				7ABEE4CFB6AD4A2A7FAB2B71CDDE39DC /* MediaClipsEditorViewController.swift */,
-			);
-			name = MediaClips;
-			path = Classes/MediaClips;
 			sourceTree = "<group>";
 		};
 		DE396F8CBAADE75BB26EFDB38317C298 /* Core */ = {
@@ -1352,109 +757,91 @@
 				2015821C6F52E13E032E0E4B9D53AFE7 /* UIImage+Diff.m */,
 				D7B529483604801ABB9AB87D9F1FFAD9 /* UIImage+Snapshot.h */,
 				FE05DAD5186CEC183AAD0BC4D2F6297C /* UIImage+Snapshot.m */,
->>>>>>> 93f1c7ad
 			);
 			name = Core;
 			sourceTree = "<group>";
 		};
-<<<<<<< HEAD
-		B5D046F62D188D9919AE08C039659279 /* Utility */ = {
-			isa = PBXGroup;
-			children = (
-				A2FD23660136E399428FC196B8A69B5E /* Device.swift */,
-				04801DE6F8B0B9B1CB76971EF9EBCD99 /* IgnoreTouchesCollectionView.swift */,
-				5D626675E897A5762866169054588BE1 /* IgnoreTouchesView.swift */,
-				0AFA7BC251578096F2FF88512ADE1E6D /* Queue.swift */,
-				805D9BCED64189B958D432394790E003 /* UIUpdate.swift */,
-=======
-		E81A37DBDE41E671312C56736544E2FA /* Pods */ = {
-			isa = PBXGroup;
-			children = (
-				D2120C1FCA13B157B7B296C8361068FD /* FBSnapshotTestCase */,
->>>>>>> 93f1c7ad
-			);
-			name = Pods;
-			sourceTree = "<group>";
-		};
-<<<<<<< HEAD
-		DF501EA96A3CEF9BD27C01FF91CFA4DC /* Options */ = {
-			isa = PBXGroup;
-			children = (
-				85F315C0AA26109750779DE67185C9AA /* CameraOption.swift */,
-				81D15ADD4B6969E6994FA98B7C2B9712 /* ExtendedButton.swift */,
-				743A41EC2D80ACCAC1AE64DF14D06778 /* ExtendedStackView.swift */,
-				17733D07BE24C76BD49B02187B583C89 /* OptionsController.swift */,
-				0E7FC74CD4E043A71E2E17AF12D56AA8 /* OptionsStackView.swift */,
-				87446662A8B8CAFA1F05B464D0357FC0 /* OptionView.swift */,
+		DF924716699FC3B737D29C263179B00A /* Modal */ = {
+			isa = PBXGroup;
+			children = (
+				B128EAFBF79C62F5AAEA207CBE0F2CF7 /* ModalController.swift */,
+				9FB8971EFF011E3DE54BA141D1F236A6 /* ModalPresentationAnimationController.swift */,
+				9A6D7F15EA35B281027362D9B920028A /* ModalPresentationController.swift */,
+				13944E0C87CB2C001C8BE64508FE745E /* ModalView.swift */,
+				ECFC7EB33FC35612625DA043F52457BB /* ModalViewModel.swift */,
+			);
+			name = Modal;
+			path = Classes/Modal;
+			sourceTree = "<group>";
+		};
+		E2E782113AAB7294D46BFC9DDA65C453 /* Options */ = {
+			isa = PBXGroup;
+			children = (
+				C5055E140B1BBB19DAD46F8E0E400182 /* CameraOption.swift */,
+				CFE83DBAC2130375C1A59A3226BAA5FD /* ExtendedButton.swift */,
+				CC09D736E959FBEC5750A43B28108E98 /* ExtendedStackView.swift */,
+				1D9277EB26AF63834F9BA94427E8E76B /* OptionsController.swift */,
+				219E467418B6D8161FD4E41A062E96F5 /* OptionsStackView.swift */,
+				066FEB0C4CD5FE17943A31BEF9C1E8F3 /* OptionView.swift */,
 			);
 			name = Options;
 			path = Classes/Options;
 			sourceTree = "<group>";
 		};
-		E317F31CD9FDFF5F2E851016AA8E2017 /* Pod */ = {
-			isa = PBXGroup;
-			children = (
-				F96EDBC22FBE0A9AD00F78FC234DA42D /* TumblrTheme.podspec */,
-			);
-			name = Pod;
-			sourceTree = "<group>";
-		};
-		F35791481CAFDD8E7715AE1B44687328 /* Core */ = {
-=======
-		EF69629F048B8F5753360513A32B6EEE /* Settings */ = {
->>>>>>> 93f1c7ad
-			isa = PBXGroup;
-			children = (
-				EF2F6539977752D658BB362FB623A6DA /* CameraSettings.swift */,
-			);
-			name = Settings;
-			path = Classes/Settings;
-			sourceTree = "<group>";
-		};
-		EF8DDEFA0E65DB4F0494F231DE65E7FB /* Support Files */ = {
-			isa = PBXGroup;
-			children = (
-				4657B0BBA5FE24CE886DB8B19B07B2F4 /* KanvasCamera.modulemap */,
-				54F164EFF64EE40DA21D244AC706E1C7 /* KanvasCamera.xcconfig */,
-				DCF17C51A02DFE1EDADB7A264A4D3E8B /* KanvasCamera-dummy.m */,
-				5D8604F42D3ED58A4BB3AD02270B0F01 /* KanvasCamera-Info.plist */,
-				267DC7F3F50C14DBDDCA5CA12297570A /* KanvasCamera-prefix.pch */,
-				F9692961D8A838505D240B36F9F5D81B /* KanvasCamera-umbrella.h */,
-			);
-			name = "Support Files";
-			path = "KanvasCameraExample/Pods/Target Support Files/KanvasCamera";
-			sourceTree = "<group>";
-		};
-		F1E90520B5E45FD3BE3939C0197C14EC /* Recording */ = {
-			isa = PBXGroup;
-			children = (
-				20C4D9B8E016B07C7DCDDBB139D7E4FA /* CameraRecorder.swift */,
-				BD098B56851778F9229474FE484399EF /* CameraRecordingProtocol.swift */,
-				4ECF243BB2692D230DFD4A32CDB64BB8 /* CameraSegmentHandler.swift */,
-				DA303CC1FE7114A5EFEF57878947ECD8 /* GifVideoOutputHandler.swift */,
-				6ECE485283B375B9A8F6D8C733606BC9 /* PhotoOutputHandler.swift */,
-				FF7D9A01AC006783F6B09EAE6FD8FC83 /* VideoOutputHandler.swift */,
-			);
-			name = Recording;
-			path = Classes/Recording;
+		E81A37DBDE41E671312C56736544E2FA /* Pods */ = {
+			isa = PBXGroup;
+			children = (
+				D2120C1FCA13B157B7B296C8361068FD /* FBSnapshotTestCase */,
+			);
+			name = Pods;
+			sourceTree = "<group>";
+		};
+		FAF45F0F522DE53F136D5F6A51B733DD /* Resources */ = {
+			isa = PBXGroup;
+			children = (
+				647CEFF87E0240485EF58FF35EF571AA /* Assets.xcassets */,
+				A0E2D9C614EC4971D25F994A299C311E /* Shaders */,
+				C72757EFC98ED27E136181B54FE36AE1 /* silence.aac */,
+			);
+			name = Resources;
+			sourceTree = "<group>";
+		};
+		FCA4C68A7C12DAA8F95A7555D386C65A /* Extensions */ = {
+			isa = PBXGroup;
+			children = (
+				1F00A401EEAC600AF736D5FF3C6AEC7C /* Array+Move.swift */,
+				ED179854F639D6773CDDDBAB520407F8 /* AVURLAsset+Thumbnail.swift */,
+				A7349C4C60AC3035C931CF3994C250E3 /* CGRect+Center.swift */,
+				287E6C7A5DAA9901D102268D937D021A /* ClosedRange+Clamp.swift */,
+				33EF6C4A41A570F3BDE71F3456DAD574 /* NSURL+Media.swift */,
+				07B8A2A87802B67978474404213BBC46 /* UIButton+Shadows.swift */,
+				5863C0330D2FF7BB8969CD13241DD666 /* UICollectionView+Cells.swift */,
+				AFA65979E223F9792B63BB1150F73F7F /* UIFont+Utils.swift */,
+				DA8ABFB7EBD2AAF0B6703AC400E709ED /* UIImage+Camera.swift */,
+				E540CEDB74BFA33746BAD3479844B8F7 /* UIImage+FlipLeftMirrored.swift */,
+				181A400159056014266AE353D801FAF4 /* UIView+Layout.swift */,
+				E89ED7889E285A853D9683C29A7BC52D /* UIViewController+Load.swift */,
+			);
+			name = Extensions;
+			path = Classes/Extensions;
 			sourceTree = "<group>";
 		};
 /* End PBXGroup section */
 
 /* Begin PBXHeadersBuildPhase section */
-<<<<<<< HEAD
-		57578AB321B3611D9AF4EC44F80E2732 /* Headers */ = {
+		04E34EB943486BE44F6E0FD0BDC13A27 /* Headers */ = {
 			isa = PBXHeadersBuildPhase;
 			buildActionMask = 2147483647;
 			files = (
-				9E6EDA4B2BA89FD045B294578B32FAFF /* KanvasCamera-umbrella.h in Headers */,
-=======
+				82F561FE51A8C89065C9D97DDCB8199C /* KanvasCamera-umbrella.h in Headers */,
+			);
+			runOnlyForDeploymentPostprocessing = 0;
+		};
 		2689EAB19A43A21656CEB912135DB78A /* Headers */ = {
 			isa = PBXHeadersBuildPhase;
 			buildActionMask = 2147483647;
 			files = (
 				263A0CC69E231F4AC788384FBC792C65 /* Pods-KanvasCameraExampleTests-umbrella.h in Headers */,
->>>>>>> 93f1c7ad
 			);
 			runOnlyForDeploymentPostprocessing = 0;
 		};
@@ -1466,48 +853,14 @@
 			);
 			runOnlyForDeploymentPostprocessing = 0;
 		};
-<<<<<<< HEAD
-		A3D1953093084DB5D755D46653E034F1 /* Headers */ = {
+		C075176167C2CCE5B05193ECC2C12B34 /* Headers */ = {
 			isa = PBXHeadersBuildPhase;
 			buildActionMask = 2147483647;
 			files = (
-				3E68E44898994237FD44618DDA22F2CC /* TumblrTheme-umbrella.h in Headers */,
-				8332911229C98977EDB38CAF3512732D /* UIFont+ComposeFonts.h in Headers */,
-				AC50268765DC91B33F7BDF180844147F /* UIFont+Orangina.h in Headers */,
-				FAA3D18EF636DF7B7C66CF8ACB6AED20 /* UIFont+PostFonts.h in Headers */,
-			);
-			runOnlyForDeploymentPostprocessing = 0;
-		};
-		B891C48D2F3EBB8027AA7FF10243492A /* Headers */ = {
-			isa = PBXHeadersBuildPhase;
-			buildActionMask = 2147483647;
-			files = (
-				B8435B7140BDCA41540F056604B2386D /* Pods-KanvasCameraExampleTests-umbrella.h in Headers */,
-			);
-			runOnlyForDeploymentPostprocessing = 0;
-		};
-		EB95CE38E0AFD56F38DE44E70F35BD2B /* Headers */ = {
-			isa = PBXHeadersBuildPhase;
-			buildActionMask = 2147483647;
-			files = (
-				11F5E2D14E719781997BDB0F500796AD /* Pods-KanvasCameraExample-umbrella.h in Headers */,
-=======
-		96391C6F63830AF6C579DAE42E408698 /* Headers */ = {
-			isa = PBXHeadersBuildPhase;
-			buildActionMask = 2147483647;
-			files = (
-				E991B966771CF26086A5A341D3B6EB80 /* TumblrTheme-umbrella.h in Headers */,
-				EC834D442C01171D53CCBA523878C338 /* UIFont+ComposeFonts.h in Headers */,
-				5D7E38866F0A6E2F3CAC084C9975BD6C /* UIFont+Orangina.h in Headers */,
-				D073C3C1E8F73E9CD4C716400F037ED0 /* UIFont+PostFonts.h in Headers */,
-			);
-			runOnlyForDeploymentPostprocessing = 0;
-		};
-		D2F77C384D8BE42DD54680394172ECDD /* Headers */ = {
-			isa = PBXHeadersBuildPhase;
-			buildActionMask = 2147483647;
-			files = (
-				C814350810A66253BC81837C2327EA74 /* KanvasCamera-umbrella.h in Headers */,
+				8B53ED90E3EAEB669E7B96FA1984AF7B /* TumblrTheme-umbrella.h in Headers */,
+				C71A4F437075B5D65629F8EC0685014C /* UIFont+ComposeFonts.h in Headers */,
+				4665DC5296184586D72BF91E407D76A7 /* UIFont+Orangina.h in Headers */,
+				31808414A6CB19FCB1D25B067EAB3B77 /* UIFont+PostFonts.h in Headers */,
 			);
 			runOnlyForDeploymentPostprocessing = 0;
 		};
@@ -1523,24 +876,20 @@
 				D6B1B0AC7F376A0FC6DADEEAA737E508 /* UIImage+Compare.h in Headers */,
 				16B6CB23794D995D807EA10E7CEF065E /* UIImage+Diff.h in Headers */,
 				700E8CE0FDD79F21D428FC3D54D36C0E /* UIImage+Snapshot.h in Headers */,
->>>>>>> 93f1c7ad
 			);
 			runOnlyForDeploymentPostprocessing = 0;
 		};
 /* End PBXHeadersBuildPhase section */
 
 /* Begin PBXNativeTarget section */
-<<<<<<< HEAD
-		9208F82521C84CC962FB475DC38D3371 /* FBSnapshotTestCase */ = {
-=======
-		0DA8CB3E5997990B4CA3A9FA2C79D90E /* TumblrTheme */ = {
+		60CBB09803334455FC49602829A05784 /* TumblrTheme */ = {
 			isa = PBXNativeTarget;
-			buildConfigurationList = 8EF5EB7643580D4DCD3454E3C2DDD476 /* Build configuration list for PBXNativeTarget "TumblrTheme" */;
+			buildConfigurationList = 8C8C9A96E449BFF844AE7BF62BFDA66D /* Build configuration list for PBXNativeTarget "TumblrTheme" */;
 			buildPhases = (
-				96391C6F63830AF6C579DAE42E408698 /* Headers */,
-				9AEE1FFA09F96A8B8EC05D851D919D81 /* Sources */,
-				FDEB74159886CA24835CA7C55EBD061B /* Frameworks */,
-				56172828B62205C4866A1BF5AA9CEC8D /* Resources */,
+				C075176167C2CCE5B05193ECC2C12B34 /* Headers */,
+				55DBD43C7A9CF04E77593E8C1619D8F3 /* Sources */,
+				415B83D5656F1F0CB8843CCB6AC39A1B /* Frameworks */,
+				C3BF00B55D1AA5AC1C8082623FE2027F /* Resources */,
 			);
 			buildRules = (
 			);
@@ -1570,7 +919,6 @@
 			productType = "com.apple.product-type.framework";
 		};
 		6F9CF3FDD855BFE38222D0D2684C0CF1 /* Pods-KanvasCameraExample */ = {
->>>>>>> 93f1c7ad
 			isa = PBXNativeTarget;
 			buildConfigurationList = 42FFEA4CCDCA88B6B44DBAB528563BB0 /* Build configuration list for PBXNativeTarget "Pods-KanvasCameraExample" */;
 			buildPhases = (
@@ -1588,25 +936,6 @@
 			name = "Pods-KanvasCameraExample";
 			productName = "Pods-KanvasCameraExample";
 			productReference = 76E63973A7386B51619029224BC76046 /* Pods_KanvasCameraExample.framework */;
-			productType = "com.apple.product-type.framework";
-		};
-		7B732781A5E88589DB011A1244BB8F49 /* KanvasCamera */ = {
-			isa = PBXNativeTarget;
-			buildConfigurationList = 36AC774CC866CB95439C152A5A73C261 /* Build configuration list for PBXNativeTarget "KanvasCamera" */;
-			buildPhases = (
-				D2F77C384D8BE42DD54680394172ECDD /* Headers */,
-				5F32A547B5B56AEE3252B538E6610FDA /* Sources */,
-				497ABDF8C7E51B7E83F5FFE2A6865EEB /* Frameworks */,
-				BB424415D498E092B599D884AF388F7B /* Resources */,
-			);
-			buildRules = (
-			);
-			dependencies = (
-				AFC148D05CBD9537ED03EE331CF5BFB8 /* PBXTargetDependency */,
-			);
-			name = KanvasCamera;
-			productName = KanvasCamera;
-			productReference = FF7DAC5807A1E0065701E750047CAD57 /* KanvasCamera.framework */;
 			productType = "com.apple.product-type.framework";
 		};
 		98A79B39739AB3278C3621A18061F8C9 /* Pods-KanvasCameraExampleTests */ = {
@@ -1630,41 +959,23 @@
 			productReference = 4F87850D339D5C513189AA83920DE976 /* Pods_KanvasCameraExampleTests.framework */;
 			productType = "com.apple.product-type.framework";
 		};
-		B95B8A8328854477A783856263D1CD99 /* KanvasCamera */ = {
+		CB2C9F9D05EFD99DBFBAD97E27CDA4A2 /* KanvasCamera */ = {
 			isa = PBXNativeTarget;
-			buildConfigurationList = 536F23B20D4FE1D59A40DC11E443F6DE /* Build configuration list for PBXNativeTarget "KanvasCamera" */;
+			buildConfigurationList = 1054822B39E0DAFE1ECB6086CCAB9F68 /* Build configuration list for PBXNativeTarget "KanvasCamera" */;
 			buildPhases = (
-				57578AB321B3611D9AF4EC44F80E2732 /* Headers */,
-				E4617611467B0D51E2C56231DFB36159 /* Sources */,
-				515CFF1D986C27FD4F77F9915A293A05 /* Frameworks */,
-				93BC456E7D715F32FF5956D91A19E32E /* Resources */,
+				04E34EB943486BE44F6E0FD0BDC13A27 /* Headers */,
+				3578BD005FCBE5F33B1B29F782CD9A45 /* Sources */,
+				D50BF29645E914D4B505D985D6ADEB35 /* Frameworks */,
+				A3949706A3D6FF6E1D0F29C9C37F9153 /* Resources */,
 			);
 			buildRules = (
 			);
 			dependencies = (
-				60ABDA5A1180C8E99EEF9594E422EE37 /* PBXTargetDependency */,
+				21D468A259C76A14CE4970E3685A13CB /* PBXTargetDependency */,
 			);
 			name = KanvasCamera;
 			productName = KanvasCamera;
-			productReference = 5FD68ADA6A7326A841BA2B837E414976 /* KanvasCamera.framework */;
-			productType = "com.apple.product-type.framework";
-		};
-		FF327441E13505E930F290DDA5E08B32 /* TumblrTheme */ = {
-			isa = PBXNativeTarget;
-			buildConfigurationList = ABD379375B0ED2B9E6DB8F6CB1B42352 /* Build configuration list for PBXNativeTarget "TumblrTheme" */;
-			buildPhases = (
-				A3D1953093084DB5D755D46653E034F1 /* Headers */,
-				A570A445CB212FDE449EFC5B8BBD261B /* Sources */,
-				BBD54E5545640F63FA256FB701FF17BD /* Frameworks */,
-				DAEFE8C3E89B5E5579CB9869CD5EC35B /* Resources */,
-			);
-			buildRules = (
-			);
-			dependencies = (
-			);
-			name = TumblrTheme;
-			productName = TumblrTheme;
-			productReference = CA3170FC59A10F5B44F55FD885027806 /* TumblrTheme.framework */;
+			productReference = FF7DAC5807A1E0065701E750047CAD57 /* KanvasCamera.framework */;
 			productType = "com.apple.product-type.framework";
 		};
 /* End PBXNativeTarget section */
@@ -1688,77 +999,48 @@
 			projectDirPath = "";
 			projectRoot = "";
 			targets = (
-<<<<<<< HEAD
-				9208F82521C84CC962FB475DC38D3371 /* FBSnapshotTestCase */,
-				B95B8A8328854477A783856263D1CD99 /* KanvasCamera */,
-				964B949F0C56BD5F5E9C82F32D232C81 /* Pods-KanvasCameraExample */,
-				A07CC9037210A2846F795985F4A3CF11 /* Pods-KanvasCameraExampleTests */,
-				FF327441E13505E930F290DDA5E08B32 /* TumblrTheme */,
-=======
 				6D3ACFDE390FE76465A1132EC9A7DF15 /* FBSnapshotTestCase */,
-				7B732781A5E88589DB011A1244BB8F49 /* KanvasCamera */,
+				CB2C9F9D05EFD99DBFBAD97E27CDA4A2 /* KanvasCamera */,
 				6F9CF3FDD855BFE38222D0D2684C0CF1 /* Pods-KanvasCameraExample */,
 				98A79B39739AB3278C3621A18061F8C9 /* Pods-KanvasCameraExampleTests */,
-				0DA8CB3E5997990B4CA3A9FA2C79D90E /* TumblrTheme */,
->>>>>>> 93f1c7ad
+				60CBB09803334455FC49602829A05784 /* TumblrTheme */,
 			);
 		};
 /* End PBXProject section */
 
 /* Begin PBXResourcesBuildPhase section */
-		56172828B62205C4866A1BF5AA9CEC8D /* Resources */ = {
+		A3949706A3D6FF6E1D0F29C9C37F9153 /* Resources */ = {
 			isa = PBXResourcesBuildPhase;
 			buildActionMask = 2147483647;
 			files = (
-			);
-			runOnlyForDeploymentPostprocessing = 0;
-		};
-<<<<<<< HEAD
-		907C480FFE645376A8A13CD2651B601D /* Resources */ = {
+				2AE0B675A719E425A1DB552336664EE1 /* Assets.xcassets in Resources */,
+				F6007669D231B716A884DBA8D6B8BDF9 /* Shaders in Resources */,
+				3879F9FAE5F0E9BC5649D2D4D69A84E3 /* silence.aac in Resources */,
+			);
+			runOnlyForDeploymentPostprocessing = 0;
+		};
+		C20BC1D935444D17A5853789DD25EC37 /* Resources */ = {
 			isa = PBXResourcesBuildPhase;
 			buildActionMask = 2147483647;
 			files = (
 			);
 			runOnlyForDeploymentPostprocessing = 0;
 		};
-		93BC456E7D715F32FF5956D91A19E32E /* Resources */ = {
-=======
-		BB424415D498E092B599D884AF388F7B /* Resources */ = {
+		C3BF00B55D1AA5AC1C8082623FE2027F /* Resources */ = {
 			isa = PBXResourcesBuildPhase;
 			buildActionMask = 2147483647;
 			files = (
-				6C76BCBB3EE0D39192CFFD810DC4465B /* Assets.xcassets in Resources */,
-				BD35F7CDF7742DAD63CBB4AFEF5B440F /* silence.aac in Resources */,
-			);
-			runOnlyForDeploymentPostprocessing = 0;
-		};
-		C20BC1D935444D17A5853789DD25EC37 /* Resources */ = {
->>>>>>> 93f1c7ad
+			);
+			runOnlyForDeploymentPostprocessing = 0;
+		};
+		C43D50E36635C8CD569F7590BB7B6F1E /* Resources */ = {
 			isa = PBXResourcesBuildPhase;
 			buildActionMask = 2147483647;
 			files = (
-				26C2E5782C988186D02FFA29C1EC605D /* Assets.xcassets in Resources */,
-				8653F3143B4A73C4B5D0EA6C36C64DEC /* Shaders in Resources */,
-				528020F7FF085F75591980D7891A87C6 /* silence.aac in Resources */,
-			);
-			runOnlyForDeploymentPostprocessing = 0;
-		};
-<<<<<<< HEAD
-		AD4E4321B395852DC07143FDAF5069AF /* Resources */ = {
-=======
-		C43D50E36635C8CD569F7590BB7B6F1E /* Resources */ = {
->>>>>>> 93f1c7ad
-			isa = PBXResourcesBuildPhase;
-			buildActionMask = 2147483647;
-			files = (
-			);
-			runOnlyForDeploymentPostprocessing = 0;
-		};
-<<<<<<< HEAD
-		DAEFE8C3E89B5E5579CB9869CD5EC35B /* Resources */ = {
-=======
+			);
+			runOnlyForDeploymentPostprocessing = 0;
+		};
 		F60B73BD76BA6D49ADA1A7618A78389F /* Resources */ = {
->>>>>>> 93f1c7ad
 			isa = PBXResourcesBuildPhase;
 			buildActionMask = 2147483647;
 			files = (
@@ -1776,19 +1058,6 @@
 			);
 			runOnlyForDeploymentPostprocessing = 0;
 		};
-<<<<<<< HEAD
-		A570A445CB212FDE449EFC5B8BBD261B /* Sources */ = {
-			isa = PBXSourcesBuildPhase;
-			buildActionMask = 2147483647;
-			files = (
-				AA894279E086CCE5DB509B4D05A3D073 /* TumblrTheme-dummy.m in Sources */,
-				96DCE640098BA1AA8E20F43EF9DA8BE1 /* UIColor+SharedColors.swift in Sources */,
-				50A356C51FF47F95834DF26ABFA93A75 /* UIColor+Util.swift in Sources */,
-				0D835438842E5A4AE57DD052BA5BD3CE /* UIFont+ComposeFonts.m in Sources */,
-				7AAF3F816743490C387722672CD00359 /* UIFont+Orangina.m in Sources */,
-				94CDB9F27A532501BCDF2958F41B772C /* UIFont+PostFonts.m in Sources */,
-				778D7B0201A2F7E5E390D35F26118655 /* UIFont+TumblrTheme.swift in Sources */,
-=======
 		2CD5F61591AA8042F095AF1CA65FB559 /* Sources */ = {
 			isa = PBXSourcesBuildPhase;
 			buildActionMask = 2147483647;
@@ -1802,179 +1071,109 @@
 				D428498A1A70F3DB2F9D9C921989E6B8 /* UIImage+Compare.m in Sources */,
 				E7F0B09F899DBFE173736F8AE258ED48 /* UIImage+Diff.m in Sources */,
 				24DEF3AF3296F229268D80B50E433240 /* UIImage+Snapshot.m in Sources */,
->>>>>>> 93f1c7ad
-			);
-			runOnlyForDeploymentPostprocessing = 0;
-		};
-		5F32A547B5B56AEE3252B538E6610FDA /* Sources */ = {
+			);
+			runOnlyForDeploymentPostprocessing = 0;
+		};
+		3578BD005FCBE5F33B1B29F782CD9A45 /* Sources */ = {
 			isa = PBXSourcesBuildPhase;
 			buildActionMask = 2147483647;
 			files = (
-				227F2FFE950E5A4751D64EAE5120E820 /* ActionsView.swift in Sources */,
-				37502C1949ABBEDC4C805E72E4574810 /* Array+Move.swift in Sources */,
-				BE357877E1A26D927C7E96481C2B4501 /* AVURLAsset+Thumbnail.swift in Sources */,
-				4D46B502041E1C627CF4B5FEA6A1C0DF /* CameraController.swift in Sources */,
-				654AE7D899DE02262A56BCA46499B72B /* CameraInputController.swift in Sources */,
-				DCC057D4516B46B2D4E3ED86A88B1811 /* CameraInputControllerDelegate.swift in Sources */,
-				59A71123327AB31F7769F7CBF780C24C /* CameraInputOutput.swift in Sources */,
-				9EB28D5805ED91DBA03B97BBFBC0EC9D /* CameraOption.swift in Sources */,
-				36A83097D9EC4C9F97B4A33BDC7BB054 /* CameraPreviewView.swift in Sources */,
-				BAB8F59FAE5E0C141E49540069AC7437 /* CameraPreviewViewController.swift in Sources */,
-				41A0E10161A3EE0A9B2BE8223217748B /* CameraRecorder.swift in Sources */,
-				5BB043F4CE90E9BED120891C94F6F71C /* CameraRecordingProtocol.swift in Sources */,
-				55F52986AF50AEE562B49AA9E0699730 /* CameraSegmentHandler.swift in Sources */,
-				FEEDC20245AE3E01DC4C35CA7275592D /* CameraSettings.swift in Sources */,
-				F74F49A1A821ECF9762425AFF149105E /* CameraView.swift in Sources */,
-				F7F6A0BB7455CE334AD1DCED0E9313D3 /* CameraZoomHandler.swift in Sources */,
-				C0594657CDFBAC13228249D2C4599438 /* CGRect+Center.swift in Sources */,
-				3C6759C21EFAFC7DA51BB33746BE89C4 /* ClosedRange+Clamp.swift in Sources */,
-				C090A9CD27B25F273AF7C299BA2B9AEC /* Device.swift in Sources */,
-				5D0064173CC0B3670AF0FC5B7B89DB23 /* ExtendedButton.swift in Sources */,
-				DCF16A78B04FF957A9366292726D05AB /* ExtendedStackView.swift in Sources */,
-				15A30D675C88B264E7E638A3EF4F7174 /* GifVideoOutputHandler.swift in Sources */,
-				CB303DD7CD7DA8BC5C64CD0FCA077C3E /* IgnoreTouchesCollectionView.swift in Sources */,
-				5205EA930BF1E8F1CDBBBC03B57F8F69 /* IgnoreTouchesView.swift in Sources */,
-				3EFC6131D980DBE882070F767E9212A6 /* ImagePreviewController.swift in Sources */,
-				B79087472EE2706FBD7A8CAD06344975 /* KanvasCamera-dummy.m in Sources */,
-				2C6849CB506C59DC63A572A8FD80791C /* KanvasCameraAnalyticsProvider.swift in Sources */,
-				68AADB812BBA784C31696DEAE9B3787C /* KanvasCameraColors.swift in Sources */,
-				AFAFB7DD52F8DD25A25846CB13AB87B6 /* KanvasCameraImages.swift in Sources */,
-				70013CBBF1B0025CC4766D8ED32A48B4 /* KanvasCameraStrings.swift in Sources */,
-				CDA3B93C5274343C1F7C75840CA6AFC7 /* KanvasCameraTimes.swift in Sources */,
-				5D8F69DF4E833EE5119CCDF2E67FB49D /* LoadingIndicatorView.swift in Sources */,
-				C7C1BCD8B904A7A21AEC58260F2C6445 /* MediaClip.swift in Sources */,
-				C64329276707E1BD7AFED8086A28153A /* MediaClipsCollectionCell.swift in Sources */,
-				ACBC1C1F1FD205B8504BA3EBCBFFC03E /* MediaClipsCollectionController.swift in Sources */,
-				F2ACDD83719A68854AAB8EFC18461EFC /* MediaClipsCollectionView.swift in Sources */,
-				9E4C5464AC0415C60E00C9E9481B2B9B /* MediaClipsEditorView.swift in Sources */,
-				7E38B2BD0E32DC9DD8BEBD3675C62A27 /* MediaClipsEditorViewController.swift in Sources */,
-				0AD660D360680F8174EFA9B1D483E134 /* ModalController.swift in Sources */,
-				7F87F0D99875F7B71D9D7D9286FD73C5 /* ModalPresentationAnimationController.swift in Sources */,
-				724394BA86606324489FEC4583779028 /* ModalPresentationController.swift in Sources */,
-				22AFF704C58CE21D6D1F33DFE4EF374D /* ModalView.swift in Sources */,
-				A87668869A4CE80F8C44E0610589F942 /* ModalViewModel.swift in Sources */,
-				B1A81BEAE54DF888FF9281E917A74BC6 /* ModeButtonView.swift in Sources */,
-				0DC2CE7F22939511D769A59DE54FC2E9 /* ModeSelectorAndShootController.swift in Sources */,
-				8E4219DF1201C6090A3636552723467C /* ModeSelectorAndShootView.swift in Sources */,
-				548D7967079CFDEB4A51948E10B8022E /* NSURL+Media.swift in Sources */,
-				F60C3BF019C30AC5A3E02C5A9AF47185 /* OptionsController.swift in Sources */,
-				0FDE377EE37A3372AFDE4369A34D1318 /* OptionsStackView.swift in Sources */,
-				4E8D9B1BC679B3550EA0CDECE8449ECE /* OptionView.swift in Sources */,
-				E61D12C5E6F306AD14D6187C92A237E4 /* PhotoOutputHandler.swift in Sources */,
-				4E7C0C3B143C93DE410D84270676CDC7 /* Queue.swift in Sources */,
-				09F264B0CFA3C0D8416C3E826327776A /* ShootButtonView.swift in Sources */,
-				94E6E11BD9B2F2D58ED67C7C9992F01D /* UIButton+Shadows.swift in Sources */,
-				83FBA1B20157B1E1B6F8FAC92C660183 /* UICollectionView+Cells.swift in Sources */,
-				220566475C4A56FDF20F0E2693501373 /* UIFont+Utils.swift in Sources */,
-				CB36CA7085B2C1E2BDACC33A447E7A63 /* UIImage+Camera.swift in Sources */,
-				A879B5AF2651CAD3FCC8736AAD12D317 /* UIImage+FlipLeftMirrored.swift in Sources */,
-				0BD18FDEB8980219D3732E22DEC1635B /* UIUpdate.swift in Sources */,
-				7F0F7A996AC45F58950E9BBD493520E4 /* UIView+Layout.swift in Sources */,
-				886C5BE6BACD12645605F46159FD0DAA /* UIViewController+Load.swift in Sources */,
-				5958094DFAA4F27963F6F44BA545D25B /* VideoOutputHandler.swift in Sources */,
-			);
-			runOnlyForDeploymentPostprocessing = 0;
-		};
-<<<<<<< HEAD
-		E4617611467B0D51E2C56231DFB36159 /* Sources */ = {
+				37100C228B78AD10ACDD11AC4F576BFC /* ActionsView.swift in Sources */,
+				A3E2207EAD48AFAA6C14C676209EDCAC /* Array+Move.swift in Sources */,
+				0338EB0F9E39779052703539F7883EC4 /* AVURLAsset+Thumbnail.swift in Sources */,
+				31A9CA735C2B1BEAF81AAFB9A941A394 /* CameraController.swift in Sources */,
+				BEE8FE329424B04032C1F7EB403EB120 /* CameraInputController.swift in Sources */,
+				6CE517C5DA2E067E01496FC7B03E6C77 /* CameraInputControllerDelegate.swift in Sources */,
+				7DCB9E22D628EBF5B0A213A6A48FADDC /* CameraInputOutput.swift in Sources */,
+				9E06D8840A9B18D0A3F4660019A9B58C /* CameraOption.swift in Sources */,
+				5868E25E2B65C5CCDC74CD9AFB8534F1 /* CameraPreviewView.swift in Sources */,
+				355E0A90F88028608868F49FAF17CBB5 /* CameraPreviewViewController.swift in Sources */,
+				6CD8EFDE6DE9D7E8FBB74FF11A62A212 /* CameraRecorder.swift in Sources */,
+				95DDB023F8ACA6BE8372F49485671392 /* CameraRecordingProtocol.swift in Sources */,
+				9A1F28372D146F5A1E7C12EBBE534D49 /* CameraSegmentHandler.swift in Sources */,
+				BE92FC5B8A9E5C31FFABBF603BBE6B38 /* CameraSettings.swift in Sources */,
+				C7C30064E9130F554A4B2AA9A37E0093 /* CameraView.swift in Sources */,
+				E06C86AE1B5201B8369B15BDC6A588C3 /* CameraZoomHandler.swift in Sources */,
+				2A01407C42CDEC3EA3FC99FF0FA6FF90 /* CGRect+Center.swift in Sources */,
+				3470738684ED7211C11485F91FA1EF33 /* ClosedRange+Clamp.swift in Sources */,
+				D021300DBD329FDEE0788179E1E93262 /* CVPixelBuffer+copy.swift in Sources */,
+				C51A97DE9FA4D8BAA82F4A50F4B94C79 /* Device.swift in Sources */,
+				D7782D715AF0572484D99E9784F5718E /* ExtendedButton.swift in Sources */,
+				8515321DD2EE784A28B3BD7A0BDF4181 /* ExtendedStackView.swift in Sources */,
+				2E31D85A8C4BC86AE2E4EABCA068140A /* Filter.swift in Sources */,
+				E4F7EBD41C80C8458C224B7528AD3D26 /* FilteredInputViewController.swift in Sources */,
+				D5B7BAB853DCE2D8AA0FC6C7C5DBEB63 /* FilterProtocol.swift in Sources */,
+				61BDD99F2347DF29FC0DE15B60B698B3 /* GifVideoOutputHandler.swift in Sources */,
+				6CADF7B82996718D28822BAD03F01C14 /* GLError.swift in Sources */,
+				58671F55BB15E3BBCF3A2702319AAF68 /* GLPixelBufferView.swift in Sources */,
+				D5D435E084F577752AB8C3FB874CEE1F /* GLRenderer.swift in Sources */,
+				F49873B2E890D0A6E92CEEFF23DB9B2C /* GLTexture.swift in Sources */,
+				42F4FF8A0B57AFFD1D395F6FC74CFEA8 /* IgnoreTouchesCollectionView.swift in Sources */,
+				BE8A01CFB2C41D3AE8388A5EC30FF7CB /* IgnoreTouchesView.swift in Sources */,
+				EC1B77BBD7037C1B6A29A088B694ABF5 /* ImagePreviewController.swift in Sources */,
+				4EBB92E91660A0ED6EE6668658976E78 /* KanvasCamera-dummy.m in Sources */,
+				50AAB1529B84E54FB68698345A21702D /* KanvasCameraAnalyticsProvider.swift in Sources */,
+				514BC3E68B895ACE08657BF9E41CAD5E /* KanvasCameraColors.swift in Sources */,
+				12656242D598BE0635CE2162A5A0BFC2 /* KanvasCameraImages.swift in Sources */,
+				3685482F7C768D96EB9017B74132801E /* KanvasCameraStrings.swift in Sources */,
+				ECDE9573A4823D72304616CDBAF22292 /* KanvasCameraTimes.swift in Sources */,
+				68371738F7BA0AA0E5F4E77AC0C81749 /* LoadingIndicatorView.swift in Sources */,
+				C69028BDF4CB16D3B0B13DC88A9BA55C /* MediaClip.swift in Sources */,
+				79F8DB9340A3705CC2D29D07E17192AD /* MediaClipsCollectionCell.swift in Sources */,
+				C6CAA1F9763B437E63D7F7AE13FE6FA0 /* MediaClipsCollectionController.swift in Sources */,
+				56ADD9002234D79C2692ECFBA07BB2D0 /* MediaClipsCollectionView.swift in Sources */,
+				789589FDF894AD0EFF61A69FC560ECD0 /* MediaClipsEditorView.swift in Sources */,
+				1FE67611CAA846B5DE230747E8614B65 /* MediaClipsEditorViewController.swift in Sources */,
+				5D5D91391C49E372B9585DB5AEE81DB6 /* ModalController.swift in Sources */,
+				3C9002C65287E7E61BA2F2DE87302DA2 /* ModalPresentationAnimationController.swift in Sources */,
+				93284C2FE2147172AA5A9958AD507F90 /* ModalPresentationController.swift in Sources */,
+				B14619B97297E3D480634F10C5731A5B /* ModalView.swift in Sources */,
+				7A3EBA65EA05E48830595A95BB3082F0 /* ModalViewModel.swift in Sources */,
+				04927ED42EFBBB43988BA1053D89AB1C /* ModeButtonView.swift in Sources */,
+				256647F97818BA611BC877C540B124DE /* ModeSelectorAndShootController.swift in Sources */,
+				0AEB686A1AB134387947C9496DD2A791 /* ModeSelectorAndShootView.swift in Sources */,
+				50AB9C231CCF0791E4BC881B3EDA31E7 /* NSURL+Media.swift in Sources */,
+				4CD27127E6971D2EB9D526ACD484E322 /* NumTypes+Conversion.swift in Sources */,
+				BAFB79AE5B6184678F48CC75C6A05491 /* OptionsController.swift in Sources */,
+				80BFE55B459A25B1A418E202F289F8FE /* OptionsStackView.swift in Sources */,
+				F4377804ED975094CC0E273B3B117E29 /* OptionView.swift in Sources */,
+				94337D7C45CEBD3733813F3A26CA99FF /* PhotoOutputHandler.swift in Sources */,
+				50F6DBEA09EC278148335355B0144D27 /* Queue.swift in Sources */,
+				9771221C0A88ED523D597073567EDF61 /* Shader.swift in Sources */,
+				59BFDA80260214CA4EDD67F47E7DA185 /* ShaderUtilities.swift in Sources */,
+				F1829FA4A8235571C458DD2CB88F4809 /* ShootButtonView.swift in Sources */,
+				CE6F25DD55330DF21CC178FEA555DDF1 /* UIButton+Shadows.swift in Sources */,
+				CE4BC2B5EDD353A9B06E976CCE874526 /* UICollectionView+Cells.swift in Sources */,
+				39839C083AB86249BD0D7BD56924FAA3 /* UIFont+Utils.swift in Sources */,
+				31AF0A83E548219C2D72A1F70F56F1F4 /* UIImage+Camera.swift in Sources */,
+				857EFFAEB2E126EDF03044EF99314802 /* UIImage+FlipLeftMirrored.swift in Sources */,
+				462F521F089C0ACBBFA6598E1B37E781 /* UIImage+PixelBuffer.swift in Sources */,
+				7138F33B0A97A3A6FD0058473491209B /* UIUpdate.swift in Sources */,
+				047E626CE953B6720DF7FE50977B9B9F /* UIView+Layout.swift in Sources */,
+				A0DE2842BAFF68CADE4E0332F319D02E /* UIViewController+Load.swift in Sources */,
+				18A7E85D147357FF0D2D4CA992D8BE7A /* VideoOutputHandler.swift in Sources */,
+			);
+			runOnlyForDeploymentPostprocessing = 0;
+		};
+		55DBD43C7A9CF04E77593E8C1619D8F3 /* Sources */ = {
 			isa = PBXSourcesBuildPhase;
 			buildActionMask = 2147483647;
 			files = (
-				0894B7A431E961B8682D7CC42C1C0E3D /* ActionsView.swift in Sources */,
-				538D333457DBC97309002924B4200906 /* Array+Move.swift in Sources */,
-				8EB9C652C9C678BB0B72B4ECB4C27B3B /* AVURLAsset+Thumbnail.swift in Sources */,
-				2C3F90A559F9CF89BD07B09861C7DCDD /* CameraController.swift in Sources */,
-				3A9FF525667FFDAB45EE2B6F57158E28 /* CameraInputController.swift in Sources */,
-				A6B77ED6EFB58879E75F86966530F76D /* CameraInputControllerDelegate.swift in Sources */,
-				C111D45F709F2F2D5AE895A53E43534C /* CameraInputOutput.swift in Sources */,
-				D86EB6C4175BA8BC5B54994B881AB053 /* CameraOption.swift in Sources */,
-				CB8EBBE0F841C1CB4A4BCCCD3C15E7E3 /* CameraPreviewView.swift in Sources */,
-				FF58EC7090BACAE19DFAD013965F3FA0 /* CameraPreviewViewController.swift in Sources */,
-				2E5B3630307F2949434E7452CB3C80F9 /* CameraRecorder.swift in Sources */,
-				2D1CB3A6B05EEAD251ABBF82CD8009A2 /* CameraRecordingProtocol.swift in Sources */,
-				A60D2EC94A6B1C45182C2A6BD6C0F5CC /* CameraSegmentHandler.swift in Sources */,
-				09DBCF9ECA4A19D699B65842A5BECBE8 /* CameraSettings.swift in Sources */,
-				B9EDAB4E5492384B04203685F88B8155 /* CameraView.swift in Sources */,
-				F2D0D4ED15DDE72FD2E3A7B6849ACB7C /* CameraZoomHandler.swift in Sources */,
-				231A148778F77BF4D065503DA90484F9 /* CGRect+Center.swift in Sources */,
-				4A8CE6E3D56AB715FE2B2A1ED369C256 /* ClosedRange+Clamp.swift in Sources */,
-				15D2181A97BA0CB4E23EC2E4D48AA470 /* CVPixelBuffer+copy.swift in Sources */,
-				B2C85129ED0501EA2187D8B7EF42A1F2 /* Device.swift in Sources */,
-				8D9D9758ED9BC46E60539190C2A8BAB3 /* ExtendedButton.swift in Sources */,
-				F544DD2C1CC59FD2046CD70092E91ED2 /* ExtendedStackView.swift in Sources */,
-				B460691C68A388D9778873194E827B2F /* Filter.swift in Sources */,
-				D2B6BD360B3E59F6FA4B482E0E4A96FB /* FilteredInputViewController.swift in Sources */,
-				781081C2FFCD6983532C73F19D663E19 /* FilterProtocol.swift in Sources */,
-				DC6802AF87855BC6AD57E6130B2CDDCA /* GifVideoOutputHandler.swift in Sources */,
-				37E0FC5F658B7147EF81089C9CC652BE /* GLError.swift in Sources */,
-				D89DBB1B60BA3127D4A23F047A9656EE /* GLPixelBufferView.swift in Sources */,
-				D1225BE1F4D069845D09A42056A9F4EE /* GLRenderer.swift in Sources */,
-				A9E2F380B12DE77CE2D83AD13B279C6C /* GLTexture.swift in Sources */,
-				F7DC4EE1D51879248C34631A724411E1 /* IgnoreTouchesCollectionView.swift in Sources */,
-				FD7753A12CB10BA80B30E1584C31F945 /* IgnoreTouchesView.swift in Sources */,
-				CE92A9E07C2815233C3B67B51386272B /* ImagePreviewController.swift in Sources */,
-				01D2315655C5831F13DC487D33B64C6C /* KanvasCamera-dummy.m in Sources */,
-				E1DF20A3013A62824CE857281583A30D /* KanvasCameraAnalyticsProvider.swift in Sources */,
-				EEDD287FD6E183441E92ECDE6AE7E688 /* KanvasCameraColors.swift in Sources */,
-				3CFCF020F478BD4DAB95C216CBEBFF56 /* KanvasCameraImages.swift in Sources */,
-				729F57D4368AA5B237ABE3D25D250907 /* KanvasCameraStrings.swift in Sources */,
-				9A14D54EF5D684C89B7A64A0922EA87C /* KanvasCameraTimes.swift in Sources */,
-				3CA2DD628E9008160301ECF2474D2AC0 /* LoadingIndicatorView.swift in Sources */,
-				ADA7B87E56D433708DA83723C270AB9B /* MediaClip.swift in Sources */,
-				A5F0568330AC9CCFBE7F46D31AF43394 /* MediaClipsCollectionCell.swift in Sources */,
-				5123D07F48CB5C6B740E430F4913F89B /* MediaClipsCollectionController.swift in Sources */,
-				8C949C4AA53E0CA8231168286A6392E6 /* MediaClipsCollectionView.swift in Sources */,
-				F1C2C12404558D384B7F54CBCBEF3935 /* MediaClipsEditorView.swift in Sources */,
-				706C7F604CC012E936461B48B951814B /* MediaClipsEditorViewController.swift in Sources */,
-				8935B7DF82BA23DB02119BDFA601FD76 /* ModalController.swift in Sources */,
-				AA0CB73FF7485FA47907F821B2DB13CC /* ModalPresentationAnimationController.swift in Sources */,
-				A521DD5DC047992621107DE0E03879F8 /* ModalPresentationController.swift in Sources */,
-				51EE66E001F0F59182F57AE43577896F /* ModalView.swift in Sources */,
-				834BFEBCA8B4F7C399EAC6AABB9BBC58 /* ModalViewModel.swift in Sources */,
-				B7013E3424568158900249080629B961 /* ModeButtonView.swift in Sources */,
-				975CABF7B969BAE3877B969409B9E267 /* ModeSelectorAndShootController.swift in Sources */,
-				5682FBBE7F82C19D89DDAB7027DF353E /* ModeSelectorAndShootView.swift in Sources */,
-				9367373FECF3B2C2EC1519B138AB078E /* NSURL+Media.swift in Sources */,
-				D4A1C90F263DF4219E675B84249795B9 /* NumTypes+Conversion.swift in Sources */,
-				03C8526A283A68B14E03DED1E64335ED /* OptionsController.swift in Sources */,
-				C89B78956242CFEE58FB1F6353E78154 /* OptionsStackView.swift in Sources */,
-				0EB343CE8FA2A114152DBA00765323E1 /* OptionView.swift in Sources */,
-				44EC8030267F472F0DAD94D75A30F27F /* PhotoOutputHandler.swift in Sources */,
-				AC0E44CD96FFAD86CC76BCC942882C35 /* Queue.swift in Sources */,
-				23E2CDF9FD5F79FE5666898063309452 /* Shader.swift in Sources */,
-				6C72D6BED8D1581FFE47F7B2DDE6AFCC /* ShaderUtilities.swift in Sources */,
-				05B959747A12A9AEF2AC8FF4E484B193 /* ShootButtonView.swift in Sources */,
-				6A2913B3A2F5797546B8E4EEC97C4CBB /* UIButton+Shadows.swift in Sources */,
-				7C690BA33DC80CAD42E559BDDBF9C774 /* UICollectionView+Cells.swift in Sources */,
-				F7C93F655E48B6725D9463A5BF411F92 /* UIFont+Utils.swift in Sources */,
-				85FEA57FC978E5A67BDABFB2B556AEC0 /* UIImage+Camera.swift in Sources */,
-				5653DCDF2E8D544A3C42EC264A84D6EF /* UIImage+FlipLeftMirrored.swift in Sources */,
-				6F68AFAADB75958D79DB796304621470 /* UIImage+PixelBuffer.swift in Sources */,
-				CBA11A753AF5CBDC4DC10F0C7A2B6658 /* UIUpdate.swift in Sources */,
-				78DFA18135F874077D08F9263CE66C3D /* UIView+Layout.swift in Sources */,
-				0F7D4AF43125DC7F4964179EA0C3B892 /* UIViewController+Load.swift in Sources */,
-				2E7B270303289B4C81F800984B3E1325 /* VideoOutputHandler.swift in Sources */,
-=======
+				F9A886E4FE12E0AD7C6BFE88E3DB3BC6 /* TumblrTheme-dummy.m in Sources */,
+				DEBFC335BCB0018255D4E16A008BDEF5 /* UIColor+SharedColors.swift in Sources */,
+				7BA0D29CDBC14939EA4726A2591C1423 /* UIColor+Util.swift in Sources */,
+				5D20E4F569776BFBB56277CFEB1AF048 /* UIFont+ComposeFonts.m in Sources */,
+				0E0D47B9CC8C9067EC9C9D11BC3081C1 /* UIFont+Orangina.m in Sources */,
+				4311990740C2DA082468D33C90521C5F /* UIFont+PostFonts.m in Sources */,
+				15CB9B0DC29B66232B2C9853F21FD2F9 /* UIFont+TumblrTheme.swift in Sources */,
+			);
+			runOnlyForDeploymentPostprocessing = 0;
+		};
 		6535DE544C1A5A183D02FFEB5CFFA29B /* Sources */ = {
 			isa = PBXSourcesBuildPhase;
 			buildActionMask = 2147483647;
 			files = (
 				CC06C4112E127C5262D5911F76903BC4 /* Pods-KanvasCameraExample-dummy.m in Sources */,
->>>>>>> 93f1c7ad
-			);
-			runOnlyForDeploymentPostprocessing = 0;
-		};
-		9AEE1FFA09F96A8B8EC05D851D919D81 /* Sources */ = {
-			isa = PBXSourcesBuildPhase;
-			buildActionMask = 2147483647;
-			files = (
-				694B0E00FA3413E2D8677893F29031C7 /* TumblrTheme-dummy.m in Sources */,
-				D1CBB4E9C162CF4D035C0318192BBC39 /* UIColor+SharedColors.swift in Sources */,
-				D1377D3C8F57A0510272241231AC9103 /* UIColor+Util.swift in Sources */,
-				8162651CBCAF2476108144D838909522 /* UIFont+ComposeFonts.m in Sources */,
-				CEA467F242778D595730E60505262E5B /* UIFont+Orangina.m in Sources */,
-				B3A105C6A5F4D4904621AED1035E241D /* UIFont+PostFonts.m in Sources */,
-				617760D80C4E5A356E61541937AD8EA1 /* UIFont+TumblrTheme.swift in Sources */,
 			);
 			runOnlyForDeploymentPostprocessing = 0;
 		};
@@ -1984,73 +1183,45 @@
 		1FD2B968DC0DD574B1A3D4D41D1AF874 /* PBXTargetDependency */ = {
 			isa = PBXTargetDependency;
 			name = KanvasCamera;
-<<<<<<< HEAD
-			target = B95B8A8328854477A783856263D1CD99 /* KanvasCamera */;
-			targetProxy = F70DF6599B0193D89BCBB284F3F9AFBD /* PBXContainerItemProxy */;
-=======
-			target = 7B732781A5E88589DB011A1244BB8F49 /* KanvasCamera */;
+			target = CB2C9F9D05EFD99DBFBAD97E27CDA4A2 /* KanvasCamera */;
 			targetProxy = 4BF99FB77AD2F931D3FADE629B362E34 /* PBXContainerItemProxy */;
->>>>>>> 93f1c7ad
+		};
+		21D468A259C76A14CE4970E3685A13CB /* PBXTargetDependency */ = {
+			isa = PBXTargetDependency;
+			name = TumblrTheme;
+			target = 60CBB09803334455FC49602829A05784 /* TumblrTheme */;
+			targetProxy = FED705839B5DB884A65BD915513A0860 /* PBXContainerItemProxy */;
 		};
 		364B8F878D7CB3330F745993405D49FC /* PBXTargetDependency */ = {
 			isa = PBXTargetDependency;
 			name = TumblrTheme;
-			target = 0DA8CB3E5997990B4CA3A9FA2C79D90E /* TumblrTheme */;
+			target = 60CBB09803334455FC49602829A05784 /* TumblrTheme */;
 			targetProxy = 5F1DD224199DC1A7A6191AA723291E34 /* PBXContainerItemProxy */;
 		};
 		6F80448E773C8E4C6E026D7FF161348D /* PBXTargetDependency */ = {
 			isa = PBXTargetDependency;
-<<<<<<< HEAD
-			name = KanvasCamera;
-			target = B95B8A8328854477A783856263D1CD99 /* KanvasCamera */;
-			targetProxy = 05BAA9A24FD9321C0C2BEB5CF4F58B96 /* PBXContainerItemProxy */;
-		};
-		60ABDA5A1180C8E99EEF9594E422EE37 /* PBXTargetDependency */ = {
-			isa = PBXTargetDependency;
-			name = TumblrTheme;
-			target = FF327441E13505E930F290DDA5E08B32 /* TumblrTheme */;
-			targetProxy = 911F4C65FD2E1165443C6EC05FDB670A /* PBXContainerItemProxy */;
-=======
 			name = FBSnapshotTestCase;
 			target = 6D3ACFDE390FE76465A1132EC9A7DF15 /* FBSnapshotTestCase */;
 			targetProxy = 215EBA8D406B58C0B52DA5446C57E5BB /* PBXContainerItemProxy */;
 		};
-		AFC148D05CBD9537ED03EE331CF5BFB8 /* PBXTargetDependency */ = {
-			isa = PBXTargetDependency;
-			name = TumblrTheme;
-			target = 0DA8CB3E5997990B4CA3A9FA2C79D90E /* TumblrTheme */;
-			targetProxy = BF54BB1D570A3F6BCCE3EBD72944CBD6 /* PBXContainerItemProxy */;
->>>>>>> 93f1c7ad
-		};
 		B7AF182087F1D9E2FB5158C04D8B63E5 /* PBXTargetDependency */ = {
 			isa = PBXTargetDependency;
 			name = TumblrTheme;
-<<<<<<< HEAD
-			target = FF327441E13505E930F290DDA5E08B32 /* TumblrTheme */;
-			targetProxy = 89A27D0BAA1B9CAF2F16D5FD3A07915B /* PBXContainerItemProxy */;
-=======
-			target = 0DA8CB3E5997990B4CA3A9FA2C79D90E /* TumblrTheme */;
+			target = 60CBB09803334455FC49602829A05784 /* TumblrTheme */;
 			targetProxy = F33EDCC1F8D0B10535F0BB3F7B51EDCF /* PBXContainerItemProxy */;
->>>>>>> 93f1c7ad
 		};
 		ED787FDB81F1CA0BF15BD8D0A1145EFF /* PBXTargetDependency */ = {
 			isa = PBXTargetDependency;
-<<<<<<< HEAD
-			name = TumblrTheme;
-			target = FF327441E13505E930F290DDA5E08B32 /* TumblrTheme */;
-			targetProxy = 0CF11EEE895819E925851559B81635C9 /* PBXContainerItemProxy */;
-=======
 			name = KanvasCamera;
-			target = 7B732781A5E88589DB011A1244BB8F49 /* KanvasCamera */;
+			target = CB2C9F9D05EFD99DBFBAD97E27CDA4A2 /* KanvasCamera */;
 			targetProxy = FE56C1FEF003759A8A01BAD483A21420 /* PBXContainerItemProxy */;
->>>>>>> 93f1c7ad
 		};
 /* End PBXTargetDependency section */
 
 /* Begin XCBuildConfiguration section */
-		207F489896E009F18561A6D63B797534 /* Debug */ = {
+		124C7C3226E65B2F6DD388E2D2FBA943 /* Debug */ = {
 			isa = XCBuildConfiguration;
-			baseConfigurationReference = A3E695DA8FCBF37901A2F3846BFA65CF /* TumblrTheme.xcconfig */;
+			baseConfigurationReference = DFE46B389C7ECF3A4E740002F100CB5F /* TumblrTheme.xcconfig */;
 			buildSettings = {
 				CLANG_ENABLE_OBJC_WEAK = NO;
 				CODE_SIGN_IDENTITY = "";
@@ -2144,11 +1315,6 @@
 			};
 			name = Release;
 		};
-<<<<<<< HEAD
-		1F35EE7FC4A6C60CE650488EFE214ECE /* Debug */ = {
-			isa = XCBuildConfiguration;
-			baseConfigurationReference = 72C53841066D8F735DEEC8097BAD1C6B /* TumblrTheme.xcconfig */;
-=======
 		6DFA1578582149B7E24AD55CBA30F07A /* Debug */ = {
 			isa = XCBuildConfiguration;
 			buildSettings = {
@@ -2213,10 +1379,9 @@
 			};
 			name = Debug;
 		};
-		7310346C5A7EBF87CB59C82C40B38FD5 /* Release */ = {
+		7F921C18F5470AF8EFCE3309BF7EE9E4 /* Release */ = {
 			isa = XCBuildConfiguration;
-			baseConfigurationReference = A3E695DA8FCBF37901A2F3846BFA65CF /* TumblrTheme.xcconfig */;
->>>>>>> 93f1c7ad
+			baseConfigurationReference = 025C37986048731112839081208CD91B /* KanvasCamera.xcconfig */;
 			buildSettings = {
 				CLANG_ENABLE_OBJC_WEAK = NO;
 				CODE_SIGN_IDENTITY = "";
@@ -2228,12 +1393,8 @@
 				DYLIB_COMPATIBILITY_VERSION = 1;
 				DYLIB_CURRENT_VERSION = 1;
 				DYLIB_INSTALL_NAME_BASE = "@rpath";
-				GCC_PREFIX_HEADER = "Target Support Files/TumblrTheme/TumblrTheme-prefix.pch";
-<<<<<<< HEAD
-				INFOPLIST_FILE = "Target Support Files/TumblrTheme/Info.plist";
-=======
-				INFOPLIST_FILE = "Target Support Files/TumblrTheme/TumblrTheme-Info.plist";
->>>>>>> 93f1c7ad
+				GCC_PREFIX_HEADER = "Target Support Files/KanvasCamera/KanvasCamera-prefix.pch";
+				INFOPLIST_FILE = "Target Support Files/KanvasCamera/KanvasCamera-Info.plist";
 				INSTALL_PATH = "$(LOCAL_LIBRARY_DIR)/Frameworks";
 				IPHONEOS_DEPLOYMENT_TARGET = 11.0;
 				LD_RUNPATH_SEARCH_PATHS = (
@@ -2241,24 +1402,21 @@
 					"@executable_path/Frameworks",
 					"@loader_path/Frameworks",
 				);
-				MODULEMAP_FILE = "Target Support Files/TumblrTheme/TumblrTheme.modulemap";
-				PRODUCT_MODULE_NAME = TumblrTheme;
-				PRODUCT_NAME = TumblrTheme;
+				MODULEMAP_FILE = "Target Support Files/KanvasCamera/KanvasCamera.modulemap";
+				PRODUCT_MODULE_NAME = KanvasCamera;
+				PRODUCT_NAME = KanvasCamera;
 				SDKROOT = iphoneos;
 				SKIP_INSTALL = YES;
 				SWIFT_ACTIVE_COMPILATION_CONDITIONS = "$(inherited) ";
 				SWIFT_VERSION = 4.2;
 				TARGETED_DEVICE_FAMILY = "1,2";
+				VALIDATE_PRODUCT = YES;
 				VERSIONING_SYSTEM = "apple-generic";
 				VERSION_INFO_PREFIX = "";
 			};
-			name = Debug;
-		};
-<<<<<<< HEAD
-		415F6533F7C7A23BBDA2EAEE0DBC64C9 /* Release */ = {
-=======
+			name = Release;
+		};
 		8094F0B0475A3BC0CC3A1CC7BF86718C /* Release */ = {
->>>>>>> 93f1c7ad
 			isa = XCBuildConfiguration;
 			baseConfigurationReference = D27261B8A1194AC1410A2283338BBDD5 /* Pods-KanvasCameraExampleTests.release.xcconfig */;
 			buildSettings = {
@@ -2297,15 +1455,45 @@
 			};
 			name = Release;
 		};
-<<<<<<< HEAD
-		5030E5589494174B3037E73C42AD99F2 /* Release */ = {
+		86F220905A7349225640667B4EC7362A /* Debug */ = {
 			isa = XCBuildConfiguration;
-			baseConfigurationReference = 72C53841066D8F735DEEC8097BAD1C6B /* TumblrTheme.xcconfig */;
-=======
+			baseConfigurationReference = 025C37986048731112839081208CD91B /* KanvasCamera.xcconfig */;
+			buildSettings = {
+				CLANG_ENABLE_OBJC_WEAK = NO;
+				CODE_SIGN_IDENTITY = "";
+				"CODE_SIGN_IDENTITY[sdk=appletvos*]" = "";
+				"CODE_SIGN_IDENTITY[sdk=iphoneos*]" = "";
+				"CODE_SIGN_IDENTITY[sdk=watchos*]" = "";
+				CURRENT_PROJECT_VERSION = 1;
+				DEFINES_MODULE = YES;
+				DYLIB_COMPATIBILITY_VERSION = 1;
+				DYLIB_CURRENT_VERSION = 1;
+				DYLIB_INSTALL_NAME_BASE = "@rpath";
+				GCC_PREFIX_HEADER = "Target Support Files/KanvasCamera/KanvasCamera-prefix.pch";
+				INFOPLIST_FILE = "Target Support Files/KanvasCamera/KanvasCamera-Info.plist";
+				INSTALL_PATH = "$(LOCAL_LIBRARY_DIR)/Frameworks";
+				IPHONEOS_DEPLOYMENT_TARGET = 11.0;
+				LD_RUNPATH_SEARCH_PATHS = (
+					"$(inherited)",
+					"@executable_path/Frameworks",
+					"@loader_path/Frameworks",
+				);
+				MODULEMAP_FILE = "Target Support Files/KanvasCamera/KanvasCamera.modulemap";
+				PRODUCT_MODULE_NAME = KanvasCamera;
+				PRODUCT_NAME = KanvasCamera;
+				SDKROOT = iphoneos;
+				SKIP_INSTALL = YES;
+				SWIFT_ACTIVE_COMPILATION_CONDITIONS = "$(inherited) ";
+				SWIFT_VERSION = 4.2;
+				TARGETED_DEVICE_FAMILY = "1,2";
+				VERSIONING_SYSTEM = "apple-generic";
+				VERSION_INFO_PREFIX = "";
+			};
+			name = Debug;
+		};
 		88327BE137AB9A8F40DF32785829046C /* Debug */ = {
 			isa = XCBuildConfiguration;
 			baseConfigurationReference = A1DB66BABDE59E5B326284AAD222B6B9 /* FBSnapshotTestCase.xcconfig */;
->>>>>>> 93f1c7ad
 			buildSettings = {
 				CODE_SIGN_IDENTITY = "";
 				"CODE_SIGN_IDENTITY[sdk=appletvos*]" = "";
@@ -2338,15 +1526,46 @@
 			};
 			name = Debug;
 		};
-<<<<<<< HEAD
-		57469C8580FEB52784BE983F01C5A04E /* Debug */ = {
+		9639A27CFA6B035B2E5D6A304ED4AC4C /* Release */ = {
 			isa = XCBuildConfiguration;
-			baseConfigurationReference = 7B37D7C695D5C6C47A7C093595CD4F06 /* FBSnapshotTestCase.xcconfig */;
-=======
+			baseConfigurationReference = DFE46B389C7ECF3A4E740002F100CB5F /* TumblrTheme.xcconfig */;
+			buildSettings = {
+				CLANG_ENABLE_OBJC_WEAK = NO;
+				CODE_SIGN_IDENTITY = "";
+				"CODE_SIGN_IDENTITY[sdk=appletvos*]" = "";
+				"CODE_SIGN_IDENTITY[sdk=iphoneos*]" = "";
+				"CODE_SIGN_IDENTITY[sdk=watchos*]" = "";
+				CURRENT_PROJECT_VERSION = 1;
+				DEFINES_MODULE = YES;
+				DYLIB_COMPATIBILITY_VERSION = 1;
+				DYLIB_CURRENT_VERSION = 1;
+				DYLIB_INSTALL_NAME_BASE = "@rpath";
+				GCC_PREFIX_HEADER = "Target Support Files/TumblrTheme/TumblrTheme-prefix.pch";
+				INFOPLIST_FILE = "Target Support Files/TumblrTheme/TumblrTheme-Info.plist";
+				INSTALL_PATH = "$(LOCAL_LIBRARY_DIR)/Frameworks";
+				IPHONEOS_DEPLOYMENT_TARGET = 11.0;
+				LD_RUNPATH_SEARCH_PATHS = (
+					"$(inherited)",
+					"@executable_path/Frameworks",
+					"@loader_path/Frameworks",
+				);
+				MODULEMAP_FILE = "Target Support Files/TumblrTheme/TumblrTheme.modulemap";
+				PRODUCT_MODULE_NAME = TumblrTheme;
+				PRODUCT_NAME = TumblrTheme;
+				SDKROOT = iphoneos;
+				SKIP_INSTALL = YES;
+				SWIFT_ACTIVE_COMPILATION_CONDITIONS = "$(inherited) ";
+				SWIFT_VERSION = 4.2;
+				TARGETED_DEVICE_FAMILY = "1,2";
+				VALIDATE_PRODUCT = YES;
+				VERSIONING_SYSTEM = "apple-generic";
+				VERSION_INFO_PREFIX = "";
+			};
+			name = Release;
+		};
 		B8FD726FCF1E75B3AAF4CAF987A09CEF /* Release */ = {
 			isa = XCBuildConfiguration;
 			baseConfigurationReference = A1DB66BABDE59E5B326284AAD222B6B9 /* FBSnapshotTestCase.xcconfig */;
->>>>>>> 93f1c7ad
 			buildSettings = {
 				CODE_SIGN_IDENTITY = "";
 				"CODE_SIGN_IDENTITY[sdk=appletvos*]" = "";
@@ -2358,11 +1577,7 @@
 				DYLIB_CURRENT_VERSION = 1;
 				DYLIB_INSTALL_NAME_BASE = "@rpath";
 				GCC_PREFIX_HEADER = "Target Support Files/FBSnapshotTestCase/FBSnapshotTestCase-prefix.pch";
-<<<<<<< HEAD
-				INFOPLIST_FILE = "Target Support Files/FBSnapshotTestCase/Info.plist";
-=======
 				INFOPLIST_FILE = "Target Support Files/FBSnapshotTestCase/FBSnapshotTestCase-Info.plist";
->>>>>>> 93f1c7ad
 				INSTALL_PATH = "$(LOCAL_LIBRARY_DIR)/Frameworks";
 				IPHONEOS_DEPLOYMENT_TARGET = 8.0;
 				LD_RUNPATH_SEARCH_PATHS = (
@@ -2384,15 +1599,9 @@
 			};
 			name = Release;
 		};
-<<<<<<< HEAD
-		724EF24D5B8E3C0E56D29265F816DB80 /* Debug */ = {
-			isa = XCBuildConfiguration;
-			baseConfigurationReference = 56A143BDB3C4C9494A7EB0A874253C34 /* Pods-KanvasCameraExampleTests.debug.xcconfig */;
-=======
 		BF8FCB1E74C29326D51FF22A2408E468 /* Release */ = {
 			isa = XCBuildConfiguration;
 			baseConfigurationReference = 49BCD4B3A02767ECAAE890F5252DE098 /* Pods-KanvasCameraExample.release.xcconfig */;
->>>>>>> 93f1c7ad
 			buildSettings = {
 				ALWAYS_EMBED_SWIFT_STANDARD_LIBRARIES = NO;
 				CLANG_ENABLE_OBJC_WEAK = NO;
@@ -2405,11 +1614,7 @@
 				DYLIB_COMPATIBILITY_VERSION = 1;
 				DYLIB_CURRENT_VERSION = 1;
 				DYLIB_INSTALL_NAME_BASE = "@rpath";
-<<<<<<< HEAD
-				INFOPLIST_FILE = "Target Support Files/Pods-KanvasCameraExampleTests/Info.plist";
-=======
 				INFOPLIST_FILE = "Target Support Files/Pods-KanvasCameraExample/Pods-KanvasCameraExample-Info.plist";
->>>>>>> 93f1c7ad
 				INSTALL_PATH = "$(LOCAL_LIBRARY_DIR)/Frameworks";
 				IPHONEOS_DEPLOYMENT_TARGET = 11.0;
 				LD_RUNPATH_SEARCH_PATHS = (
@@ -2418,7 +1623,7 @@
 					"@loader_path/Frameworks",
 				);
 				MACH_O_TYPE = staticlib;
-				MODULEMAP_FILE = "Target Support Files/Pods-KanvasCameraExampleTests/Pods-KanvasCameraExampleTests.modulemap";
+				MODULEMAP_FILE = "Target Support Files/Pods-KanvasCameraExample/Pods-KanvasCameraExample.modulemap";
 				OTHER_LDFLAGS = "";
 				OTHER_LIBTOOLFLAGS = "";
 				PODS_ROOT = "$(SRCROOT)";
@@ -2432,61 +1637,6 @@
 				VERSION_INFO_PREFIX = "";
 			};
 			name = Release;
-		};
-<<<<<<< HEAD
-		74CE490A7F9FEADF8F8E0A01AFA78FED /* Debug */ = {
-			isa = XCBuildConfiguration;
-			baseConfigurationReference = EE01FAD0B1ADB8ECD52E2C89FC0EE97A /* Pods-KanvasCameraExample.debug.xcconfig */;
-=======
-		C05F995D7950787EF6190D4734F2EE1B /* Debug */ = {
-			isa = XCBuildConfiguration;
-			baseConfigurationReference = 54F164EFF64EE40DA21D244AC706E1C7 /* KanvasCamera.xcconfig */;
->>>>>>> 93f1c7ad
-			buildSettings = {
-				ALWAYS_EMBED_SWIFT_STANDARD_LIBRARIES = NO;
-				CLANG_ENABLE_OBJC_WEAK = NO;
-				CODE_SIGN_IDENTITY = "";
-				"CODE_SIGN_IDENTITY[sdk=appletvos*]" = "";
-				"CODE_SIGN_IDENTITY[sdk=iphoneos*]" = "";
-				"CODE_SIGN_IDENTITY[sdk=watchos*]" = "";
-				CURRENT_PROJECT_VERSION = 1;
-				DEFINES_MODULE = YES;
-				DYLIB_COMPATIBILITY_VERSION = 1;
-				DYLIB_CURRENT_VERSION = 1;
-				DYLIB_INSTALL_NAME_BASE = "@rpath";
-<<<<<<< HEAD
-				INFOPLIST_FILE = "Target Support Files/Pods-KanvasCameraExample/Info.plist";
-=======
-				GCC_PREFIX_HEADER = "Target Support Files/KanvasCamera/KanvasCamera-prefix.pch";
-				INFOPLIST_FILE = "Target Support Files/KanvasCamera/KanvasCamera-Info.plist";
->>>>>>> 93f1c7ad
-				INSTALL_PATH = "$(LOCAL_LIBRARY_DIR)/Frameworks";
-				IPHONEOS_DEPLOYMENT_TARGET = 11.0;
-				LD_RUNPATH_SEARCH_PATHS = (
-					"$(inherited)",
-					"@executable_path/Frameworks",
-					"@loader_path/Frameworks",
-				);
-<<<<<<< HEAD
-				MACH_O_TYPE = staticlib;
-				MODULEMAP_FILE = "Target Support Files/Pods-KanvasCameraExample/Pods-KanvasCameraExample.modulemap";
-				OTHER_LDFLAGS = "";
-				OTHER_LIBTOOLFLAGS = "";
-				PODS_ROOT = "$(SRCROOT)";
-				PRODUCT_BUNDLE_IDENTIFIER = "org.cocoapods.${PRODUCT_NAME:rfc1034identifier}";
-				PRODUCT_NAME = "$(TARGET_NAME:c99extidentifier)";
-=======
-				MODULEMAP_FILE = "Target Support Files/KanvasCamera/KanvasCamera.modulemap";
-				PRODUCT_MODULE_NAME = KanvasCamera;
-				PRODUCT_NAME = KanvasCamera;
->>>>>>> 93f1c7ad
-				SDKROOT = iphoneos;
-				SKIP_INSTALL = YES;
-				TARGETED_DEVICE_FAMILY = "1,2";
-				VERSIONING_SYSTEM = "apple-generic";
-				VERSION_INFO_PREFIX = "";
-			};
-			name = Debug;
 		};
 		C14E22C81DFA7471631EE645BDCAF012 /* Debug */ = {
 			isa = XCBuildConfiguration;
@@ -2526,15 +1676,9 @@
 			};
 			name = Debug;
 		};
-<<<<<<< HEAD
-		C172A0D1220380D1BAE0707E95111109 /* Debug */ = {
-			isa = XCBuildConfiguration;
-			baseConfigurationReference = E249024FEB36B1209AA6D28A5C410522 /* KanvasCamera.xcconfig */;
-=======
 		C660D0ACCE76A69FB98DC357334DE199 /* Debug */ = {
 			isa = XCBuildConfiguration;
 			baseConfigurationReference = 721613CB9729A1D201FFF3FB055D4202 /* Pods-KanvasCameraExampleTests.debug.xcconfig */;
->>>>>>> 93f1c7ad
 			buildSettings = {
 				ALWAYS_EMBED_SWIFT_STANDARD_LIBRARIES = NO;
 				CLANG_ENABLE_OBJC_WEAK = NO;
@@ -2570,82 +1714,23 @@
 			};
 			name = Debug;
 		};
-<<<<<<< HEAD
-		C2D7F65B938BBB1ED4B51EB4F4DB4F8F /* Release */ = {
-			isa = XCBuildConfiguration;
-			baseConfigurationReference = E249024FEB36B1209AA6D28A5C410522 /* KanvasCamera.xcconfig */;
-=======
-		CF8CA575181E7C1B8BDDAD2C1BA0D851 /* Release */ = {
-			isa = XCBuildConfiguration;
-			baseConfigurationReference = 54F164EFF64EE40DA21D244AC706E1C7 /* KanvasCamera.xcconfig */;
->>>>>>> 93f1c7ad
-			buildSettings = {
-				CLANG_ENABLE_OBJC_WEAK = NO;
-				CODE_SIGN_IDENTITY = "";
-				"CODE_SIGN_IDENTITY[sdk=appletvos*]" = "";
-				"CODE_SIGN_IDENTITY[sdk=iphoneos*]" = "";
-				"CODE_SIGN_IDENTITY[sdk=watchos*]" = "";
-				CURRENT_PROJECT_VERSION = 1;
-				DEFINES_MODULE = YES;
-				DYLIB_COMPATIBILITY_VERSION = 1;
-				DYLIB_CURRENT_VERSION = 1;
-				DYLIB_INSTALL_NAME_BASE = "@rpath";
-				GCC_PREFIX_HEADER = "Target Support Files/KanvasCamera/KanvasCamera-prefix.pch";
-				INFOPLIST_FILE = "Target Support Files/KanvasCamera/KanvasCamera-Info.plist";
-				INSTALL_PATH = "$(LOCAL_LIBRARY_DIR)/Frameworks";
-				IPHONEOS_DEPLOYMENT_TARGET = 11.0;
-				LD_RUNPATH_SEARCH_PATHS = (
-					"$(inherited)",
-					"@executable_path/Frameworks",
-					"@loader_path/Frameworks",
-				);
-				MODULEMAP_FILE = "Target Support Files/KanvasCamera/KanvasCamera.modulemap";
-				PRODUCT_MODULE_NAME = KanvasCamera;
-				PRODUCT_NAME = KanvasCamera;
-				SDKROOT = iphoneos;
-				SKIP_INSTALL = YES;
-				SWIFT_ACTIVE_COMPILATION_CONDITIONS = "$(inherited) ";
-				SWIFT_VERSION = 4.2;
-				TARGETED_DEVICE_FAMILY = "1,2";
-				VALIDATE_PRODUCT = YES;
-				VERSIONING_SYSTEM = "apple-generic";
-				VERSION_INFO_PREFIX = "";
-			};
-			name = Release;
-		};
 /* End XCBuildConfiguration section */
 
 /* Begin XCConfigurationList section */
-<<<<<<< HEAD
-		2D8E8EC45A3A1A1D94AE762CB5028504 /* Build configuration list for PBXProject "Pods" */ = {
-			isa = XCConfigurationList;
-			buildConfigurations = (
-				E19471FE7E209D0818DAFB22D649A6E9 /* Debug */,
-				8DFC9796FA9E6BCF680E1E0B1780DD0D /* Release */,
-=======
 		03D68F182B52805E401158BD5F41DB73 /* Build configuration list for PBXNativeTarget "FBSnapshotTestCase" */ = {
 			isa = XCConfigurationList;
 			buildConfigurations = (
 				88327BE137AB9A8F40DF32785829046C /* Debug */,
 				B8FD726FCF1E75B3AAF4CAF987A09CEF /* Release */,
->>>>>>> 93f1c7ad
 			);
 			defaultConfigurationIsVisible = 0;
 			defaultConfigurationName = Release;
 		};
-<<<<<<< HEAD
-		536F23B20D4FE1D59A40DC11E443F6DE /* Build configuration list for PBXNativeTarget "KanvasCamera" */ = {
+		1054822B39E0DAFE1ECB6086CCAB9F68 /* Build configuration list for PBXNativeTarget "KanvasCamera" */ = {
 			isa = XCConfigurationList;
 			buildConfigurations = (
-				C172A0D1220380D1BAE0707E95111109 /* Debug */,
-				C2D7F65B938BBB1ED4B51EB4F4DB4F8F /* Release */,
-=======
-		36AC774CC866CB95439C152A5A73C261 /* Build configuration list for PBXNativeTarget "KanvasCamera" */ = {
-			isa = XCConfigurationList;
-			buildConfigurations = (
-				C05F995D7950787EF6190D4734F2EE1B /* Debug */,
-				CF8CA575181E7C1B8BDDAD2C1BA0D851 /* Release */,
->>>>>>> 93f1c7ad
+				86F220905A7349225640667B4EC7362A /* Debug */,
+				7F921C18F5470AF8EFCE3309BF7EE9E4 /* Release */,
 			);
 			defaultConfigurationIsVisible = 0;
 			defaultConfigurationName = Release;
@@ -2668,36 +1753,20 @@
 			defaultConfigurationIsVisible = 0;
 			defaultConfigurationName = Release;
 		};
-<<<<<<< HEAD
-		A29E421B6055A6736F9C641A3C81AC16 /* Build configuration list for PBXNativeTarget "Pods-KanvasCameraExampleTests" */ = {
+		8C8C9A96E449BFF844AE7BF62BFDA66D /* Build configuration list for PBXNativeTarget "TumblrTheme" */ = {
 			isa = XCConfigurationList;
 			buildConfigurations = (
-				724EF24D5B8E3C0E56D29265F816DB80 /* Debug */,
-				0BF6F0D619C52E010DD8DAF73CA8A29B /* Release */,
-=======
-		8EF5EB7643580D4DCD3454E3C2DDD476 /* Build configuration list for PBXNativeTarget "TumblrTheme" */ = {
-			isa = XCConfigurationList;
-			buildConfigurations = (
-				207F489896E009F18561A6D63B797534 /* Debug */,
-				7310346C5A7EBF87CB59C82C40B38FD5 /* Release */,
->>>>>>> 93f1c7ad
+				124C7C3226E65B2F6DD388E2D2FBA943 /* Debug */,
+				9639A27CFA6B035B2E5D6A304ED4AC4C /* Release */,
 			);
 			defaultConfigurationIsVisible = 0;
 			defaultConfigurationName = Release;
 		};
-<<<<<<< HEAD
-		ABD379375B0ED2B9E6DB8F6CB1B42352 /* Build configuration list for PBXNativeTarget "TumblrTheme" */ = {
-			isa = XCConfigurationList;
-			buildConfigurations = (
-				1F35EE7FC4A6C60CE650488EFE214ECE /* Debug */,
-				5030E5589494174B3037E73C42AD99F2 /* Release */,
-=======
 		B2DFD4E2B2C681CD6ED42AD4B356A993 /* Build configuration list for PBXNativeTarget "Pods-KanvasCameraExampleTests" */ = {
 			isa = XCConfigurationList;
 			buildConfigurations = (
 				C660D0ACCE76A69FB98DC357334DE199 /* Debug */,
 				8094F0B0475A3BC0CC3A1CC7BF86718C /* Release */,
->>>>>>> 93f1c7ad
 			);
 			defaultConfigurationIsVisible = 0;
 			defaultConfigurationName = Release;
