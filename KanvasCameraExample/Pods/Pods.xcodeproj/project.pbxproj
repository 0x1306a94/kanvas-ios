--- conflicted
+++ resolved
@@ -7,170 +7,88 @@
 	objects = {
 
 /* Begin PBXBuildFile section */
+		04322D8E2F1F1CF93CBD6EDB5ECCDD48 /* ModalViewModel.swift in Sources */ = {isa = PBXBuildFile; fileRef = 3B4772FB371382FBB788817335E32BD3 /* ModalViewModel.swift */; };
 		051A816D6DD0CAE13496DDCFE0829167 /* UIImage+Diff.h in Headers */ = {isa = PBXBuildFile; fileRef = 85E250EF19C5B5671AEC10BEB508D087 /* UIImage+Diff.h */; settings = {ATTRIBUTES = (Private, ); }; };
-<<<<<<< HEAD
+		05982119A31DFDA0E2446656F5A2170C /* KanvasCameraImages.swift in Sources */ = {isa = PBXBuildFile; fileRef = B733334794480FE93134DD674DF33BD4 /* KanvasCameraImages.swift */; };
 		074D097FA1A384F21C35B5970C7056A3 /* Foundation.framework in Frameworks */ = {isa = PBXBuildFile; fileRef = C1A94602875A48A997AD3F08A33E6EAA /* Foundation.framework */; };
+		0915BB2387177308D8BED988A99CF4D4 /* PhotoOutputHandler.swift in Sources */ = {isa = PBXBuildFile; fileRef = 6815CCD19E103C03DB8F583FC7C7D1AE /* PhotoOutputHandler.swift */; };
 		094973D2D2F1E3B2E772F93C8147C6B9 /* UIApplication+StrictKeyWindow.m in Sources */ = {isa = PBXBuildFile; fileRef = 2EECE81A9AEC1ED1057A9C3C88DBCEBE /* UIApplication+StrictKeyWindow.m */; };
-		15958163867E185D1AE6332806954B5D /* UICollectionView+Cells.swift in Sources */ = {isa = PBXBuildFile; fileRef = E0FA27698112A5DE7F4303AAA023FB5C /* UICollectionView+Cells.swift */; };
-		15F29BCFC30132CCC746B14188F3305E /* CameraInputController.swift in Sources */ = {isa = PBXBuildFile; fileRef = 34AAC6A88849285E62450F831CACD490 /* CameraInputController.swift */; };
+		0D246C444D595C17EB61F3E677EEBC20 /* MediaClipsCollectionCell.swift in Sources */ = {isa = PBXBuildFile; fileRef = 95C1153EAFB5F7DF51E5F464F000881E /* MediaClipsCollectionCell.swift */; };
+		1443F1B4C6579747FB134ADA3BD87B8D /* ModeButtonView.swift in Sources */ = {isa = PBXBuildFile; fileRef = B7D078BD030A8B19DE9627C47F440223 /* ModeButtonView.swift */; };
 		18EA4E0D8B74F2B2BBF8F39B49F49BF9 /* XCTest.framework in Frameworks */ = {isa = PBXBuildFile; fileRef = E7843C520ED7D11392D872D57034A1BC /* XCTest.framework */; };
 		1AB7934C16CE49DE196FFC7BE7278287 /* SwiftSupport.swift in Sources */ = {isa = PBXBuildFile; fileRef = D97545C39C4A5EE2631DD9FFECE76A40 /* SwiftSupport.swift */; };
-		1D4643A02B5CA2665243B15BE8AB4912 /* CameraView.swift in Sources */ = {isa = PBXBuildFile; fileRef = A2B02D0A6B399161952A82A4A4FC1334 /* CameraView.swift */; };
-		212C331CEE9296188949DD75C1FE3C9A /* VideoOutputHandler.swift in Sources */ = {isa = PBXBuildFile; fileRef = 539DA6039FBA319143ABAB75545B5D19 /* VideoOutputHandler.swift */; };
-		230F22C03277020C604DE539511DF7D6 /* NSURL+Media.swift in Sources */ = {isa = PBXBuildFile; fileRef = 7C43C47C61E8F89B6D1A057B30FD9821 /* NSURL+Media.swift */; };
+		24142D22DC03EA2CA741BA632E500298 /* CameraPreviewViewController.swift in Sources */ = {isa = PBXBuildFile; fileRef = C3DED85CFC5815E0FC3A2193EFE245A3 /* CameraPreviewViewController.swift */; };
+		25CC0586D0E1ADB7DF24A5EE8B6D09A7 /* KanvasCameraTimes.swift in Sources */ = {isa = PBXBuildFile; fileRef = F1C648564D9107F7B93B5CA108231BA4 /* KanvasCameraTimes.swift */; };
+		27B1F4B34E00861DB4B17CB81CE802B8 /* ModeSelectorAndShootView.swift in Sources */ = {isa = PBXBuildFile; fileRef = 9EC70EF9223C51D9BC6FA9F91C8393F5 /* ModeSelectorAndShootView.swift */; };
+		27DFBBEA35D9A9CB0D2533087169ADE6 /* MediaClipsCollectionView.swift in Sources */ = {isa = PBXBuildFile; fileRef = BF67E2972C2EF2B741CEAC26A7A3B3DD /* MediaClipsCollectionView.swift */; };
+		2921DD81BC14CCC4BFF0202BC206419C /* UIFont+Utils.swift in Sources */ = {isa = PBXBuildFile; fileRef = 32D07FEB002A81FDFCCF1F4407AF1F98 /* UIFont+Utils.swift */; };
+		2AB3F80ED696FA78CE8837280A57E0DF /* ActionsView.swift in Sources */ = {isa = PBXBuildFile; fileRef = 65D1897727A130E85356D7B1A1B957DB /* ActionsView.swift */; };
 		2F485B69F51E4F723A38410F31F08550 /* FBSnapshotTestController.h in Headers */ = {isa = PBXBuildFile; fileRef = 1374B79237CAC07693E99442FBED1F15 /* FBSnapshotTestController.h */; settings = {ATTRIBUTES = (Public, ); }; };
-		3231AA71216313DADFC8B81B2B8FE2DD /* KanvasCameraImages.swift in Sources */ = {isa = PBXBuildFile; fileRef = B733334794480FE93134DD674DF33BD4 /* KanvasCameraImages.swift */; };
-		3243164C147941B9B9501C544E061DFF /* CameraPreviewViewController.swift in Sources */ = {isa = PBXBuildFile; fileRef = C3DED85CFC5815E0FC3A2193EFE245A3 /* CameraPreviewViewController.swift */; };
-		3378AAD42035EF47A7A33146C37A60A4 /* ModeSelectorAndShootView.swift in Sources */ = {isa = PBXBuildFile; fileRef = 9EC70EF9223C51D9BC6FA9F91C8393F5 /* ModeSelectorAndShootView.swift */; };
-		34EAC56C74301D9EAB52C3BA658EC76E /* KanvasCameraColors.swift in Sources */ = {isa = PBXBuildFile; fileRef = F6BA1DF104D691A478DC74B352699747 /* KanvasCameraColors.swift */; };
+		3151A87D02582F5AC6ED5AFB6CAFDA9A /* CameraView.swift in Sources */ = {isa = PBXBuildFile; fileRef = A2B02D0A6B399161952A82A4A4FC1334 /* CameraView.swift */; };
+		31844A71987CBB2D7742C0DCC5F3926C /* CameraInputController.swift in Sources */ = {isa = PBXBuildFile; fileRef = 34AAC6A88849285E62450F831CACD490 /* CameraInputController.swift */; };
+		32897125CC77E5DF237A7F0DC83A6EF0 /* MediaClipsEditorView.swift in Sources */ = {isa = PBXBuildFile; fileRef = 0712DC7B69D4CB940F2C102BB8AF485E /* MediaClipsEditorView.swift */; };
+		32939469343F0423211002A1963E15CB /* NSURL+Media.swift in Sources */ = {isa = PBXBuildFile; fileRef = 7C43C47C61E8F89B6D1A057B30FD9821 /* NSURL+Media.swift */; };
+		32EC71C89FA0CFA8047E85FBC9C83073 /* ModalPresentationAnimationController.swift in Sources */ = {isa = PBXBuildFile; fileRef = 9DFCF579A86C59784C5E0CD5F675E47F /* ModalPresentationAnimationController.swift */; };
+		34D0D02DD0B3D99B2DED7BD4F6B2BC04 /* MediaClipsEditorViewController.swift in Sources */ = {isa = PBXBuildFile; fileRef = 106C2021EC418ACBACC425A94C4D7F07 /* MediaClipsEditorViewController.swift */; };
 		35DD05FD595A6FE7F5A0692D12E319DC /* UIImage+Diff.m in Sources */ = {isa = PBXBuildFile; fileRef = B9CEF7D6C5E08AB80E58DABC75D882BC /* UIImage+Diff.m */; };
-		3847E3619D5F69707A70B8C907AF91D2 /* PhotoOutputHandler.swift in Sources */ = {isa = PBXBuildFile; fileRef = 6815CCD19E103C03DB8F583FC7C7D1AE /* PhotoOutputHandler.swift */; };
+		39DB529974DB87670EE57BB32D65A263 /* OptionsStackView.swift in Sources */ = {isa = PBXBuildFile; fileRef = FF4FB67379C15E2E0F62ECC319FD4846 /* OptionsStackView.swift */; };
 		3DAF7AEA1190B29D728CD2B36CE678D6 /* UIKit.framework in Frameworks */ = {isa = PBXBuildFile; fileRef = BBB6A925DF90E5500E7BDCC094FEBEA7 /* UIKit.framework */; };
+		3DB361484E0687E2FE0730E00AA5FBA3 /* UIButton+Shadows.swift in Sources */ = {isa = PBXBuildFile; fileRef = E3C2FD67748E4600B6B6A3318D4787EA /* UIButton+Shadows.swift */; };
+		3FC299B2801E35CFC6F987689FB5D088 /* KanvasCamera-dummy.m in Sources */ = {isa = PBXBuildFile; fileRef = ED61752864F1BBEDE9CA630930CEA36A /* KanvasCamera-dummy.m */; };
+		3FDD45715A66F60425D1966FEBA90231 /* CameraSettings.swift in Sources */ = {isa = PBXBuildFile; fileRef = D81C234A3506B878F6B3660B15CA0038 /* CameraSettings.swift */; };
 		421CDD701AEE0F2458A84200366CDD0F /* UIImage+Snapshot.h in Headers */ = {isa = PBXBuildFile; fileRef = 0B161931541BFE46DFEA2092EDDDA815 /* UIImage+Snapshot.h */; settings = {ATTRIBUTES = (Private, ); }; };
-		459F3AEFDF766715CE7FCC217CBC07F4 /* ModalView.swift in Sources */ = {isa = PBXBuildFile; fileRef = B89E90FD710FF62E50720BE37AEED60E /* ModalView.swift */; };
-		4653849296C1E478DF1D2A5683885BC8 /* UIView+Layout.swift in Sources */ = {isa = PBXBuildFile; fileRef = 894C7506B8F9A22C53F1644D3E540FFA /* UIView+Layout.swift */; };
-		46CC665C3F7F3BEEAEB84B267C7D5B9B /* CameraRecorder.swift in Sources */ = {isa = PBXBuildFile; fileRef = 3E6925246F6419EDF48612C177139254 /* CameraRecorder.swift */; };
 		47DEE95708BDBD11436162D166CD192E /* UIKit.framework in Frameworks */ = {isa = PBXBuildFile; fileRef = BBB6A925DF90E5500E7BDCC094FEBEA7 /* UIKit.framework */; };
-		5039FB7BD9889546DCD92A586BDD3C62 /* CameraSegmentHandler.swift in Sources */ = {isa = PBXBuildFile; fileRef = 579A31B628062314364D9977C927C4F0 /* CameraSegmentHandler.swift */; };
+		48433117A6A48A4BBAF29A6BE6CE6AF6 /* LoadingIndicatorView.swift in Sources */ = {isa = PBXBuildFile; fileRef = 4B0C903AF77DA13C0363D3A3F941D688 /* LoadingIndicatorView.swift */; };
 		506D761F91EC3583789A837C559972FE /* FBSnapshotTestCase-dummy.m in Sources */ = {isa = PBXBuildFile; fileRef = 4792533D7EE0F440EE722DA4999E845C /* FBSnapshotTestCase-dummy.m */; };
-		5B9059DAAEE2576276B40938A7013980 /* KanvasCameraStrings.swift in Sources */ = {isa = PBXBuildFile; fileRef = 58326EE3B5AD54F5045FBB7C00734317 /* KanvasCameraStrings.swift */; };
+		55FAEC696A814C1093C1D57F0B648FA1 /* ModalPresentationController.swift in Sources */ = {isa = PBXBuildFile; fileRef = 9F3D27B81538B89EAED776C6C7540E4E /* ModalPresentationController.swift */; };
 		5BC12F69E33ABA27B9E0B78128CE336D /* QuartzCore.framework in Frameworks */ = {isa = PBXBuildFile; fileRef = D77B07CA7D221E3EC46B93C00BF37CDE /* QuartzCore.framework */; };
-		613F355748EA15795925FCBEFEFB0B8C /* IgnoreTouchesView.swift in Sources */ = {isa = PBXBuildFile; fileRef = 079DC46FBD16E11EDF3917D5A4BB043D /* IgnoreTouchesView.swift */; };
-		67EB97769433B205A69B72187E1F6A6A /* Queue.swift in Sources */ = {isa = PBXBuildFile; fileRef = C8D6D8A4FC20DC17642770B658898131 /* Queue.swift */; };
+		5CEB680C18CAFD51FAD38AB6ABBC7A14 /* UICollectionView+Cells.swift in Sources */ = {isa = PBXBuildFile; fileRef = E0FA27698112A5DE7F4303AAA023FB5C /* UICollectionView+Cells.swift */; };
+		5E7418F1761DC0AD3D5D7B453C669B43 /* OptionsController.swift in Sources */ = {isa = PBXBuildFile; fileRef = 19FCC94042B0D3E2B033DBDCC2F6240A /* OptionsController.swift */; };
+		690E0DF954054E6B8F3DB55FA7F43DF3 /* ModalView.swift in Sources */ = {isa = PBXBuildFile; fileRef = B89E90FD710FF62E50720BE37AEED60E /* ModalView.swift */; };
 		69DA8B003216466C60F029CBD79897F1 /* UIImage+Compare.m in Sources */ = {isa = PBXBuildFile; fileRef = 3B5E22F9517F21D3A0251F88FCAB281E /* UIImage+Compare.m */; };
-		6CDA46EE8544595FA83B0999D346D3F4 /* TopOption.swift in Sources */ = {isa = PBXBuildFile; fileRef = 69DB29EC9226041827FB3C00E171DE53 /* TopOption.swift */; };
-		6D48B524B3CE7C362EFA31538D5BEF87 /* CameraPreviewView.swift in Sources */ = {isa = PBXBuildFile; fileRef = 13A73181B3129C3CF4A9185F73B91663 /* CameraPreviewView.swift */; };
-		6E8307CA4BF0B3878645B0E42D03FFB6 /* GifVideoOutputHandler.swift in Sources */ = {isa = PBXBuildFile; fileRef = ADE4B240F8B3C979C00D31D077825551 /* GifVideoOutputHandler.swift */; };
-		72898F6CE6EE380DE8A297CB3B0580E8 /* MediaClipsEditorView.swift in Sources */ = {isa = PBXBuildFile; fileRef = CFE218732F99C6A2CFFA76FEF4647783 /* MediaClipsEditorView.swift */; };
-		7429964F1426311D7465B1B49A506E4E /* ModalPresentationController.swift in Sources */ = {isa = PBXBuildFile; fileRef = 9F3D27B81538B89EAED776C6C7540E4E /* ModalPresentationController.swift */; };
+		74E857FDA22F3DE0ED38213491077327 /* UIView+Layout.swift in Sources */ = {isa = PBXBuildFile; fileRef = 894C7506B8F9A22C53F1644D3E540FFA /* UIView+Layout.swift */; };
 		756564ABAF2892FE7140C92A1CDDCF65 /* UIImage+Snapshot.m in Sources */ = {isa = PBXBuildFile; fileRef = 3DBFBDCC891B770A2AC9EF0FB164B751 /* UIImage+Snapshot.m */; };
-		75D0BFCC716EB9BE06AE7E553612E068 /* KanvasCamera-dummy.m in Sources */ = {isa = PBXBuildFile; fileRef = ED61752864F1BBEDE9CA630930CEA36A /* KanvasCamera-dummy.m */; };
-=======
-		077B4617C8C3A79A9CF57A1519306289 /* UIFont+Utils.swift in Sources */ = {isa = PBXBuildFile; fileRef = F44A8B128B4200385144D8206088F44F /* UIFont+Utils.swift */; };
-		094973D2D2F1E3B2E772F93C8147C6B9 /* UIApplication+StrictKeyWindow.m in Sources */ = {isa = PBXBuildFile; fileRef = 2EECE81A9AEC1ED1057A9C3C88DBCEBE /* UIApplication+StrictKeyWindow.m */; };
-		099F32809ADA7BDCC337966CBB365F03 /* CameraRecordingProtocol.swift in Sources */ = {isa = PBXBuildFile; fileRef = 5B50B83CCF3DAFECC1E2F1A2404105B2 /* CameraRecordingProtocol.swift */; };
-		09F40E06D85C5A602FA684DE034A6A16 /* KanvasCamera-dummy.m in Sources */ = {isa = PBXBuildFile; fileRef = 5689C34557E877570C7F0DA8BC5739AF /* KanvasCamera-dummy.m */; };
-		1042C6CFF46DF3B1EB85DC615DADAB47 /* AVAssetWriterInputPixelBufferAdaptor+Append.swift in Sources */ = {isa = PBXBuildFile; fileRef = 5AD5BA6B5BE2C078F5240D6F24F2588E /* AVAssetWriterInputPixelBufferAdaptor+Append.swift */; };
-		150434FE91BDB8D6450B9DC67189DE79 /* NSURL+Media.swift in Sources */ = {isa = PBXBuildFile; fileRef = 745CD46D29101B4A2875638CB6EA7DA9 /* NSURL+Media.swift */; };
-		1743AFAB57199BCE161543E10D09262C /* UIKit.framework in Frameworks */ = {isa = PBXBuildFile; fileRef = BBB6A925DF90E5500E7BDCC094FEBEA7 /* UIKit.framework */; };
-		18EA4E0D8B74F2B2BBF8F39B49F49BF9 /* XCTest.framework in Frameworks */ = {isa = PBXBuildFile; fileRef = E7843C520ED7D11392D872D57034A1BC /* XCTest.framework */; };
-		1AB7934C16CE49DE196FFC7BE7278287 /* SwiftSupport.swift in Sources */ = {isa = PBXBuildFile; fileRef = D97545C39C4A5EE2631DD9FFECE76A40 /* SwiftSupport.swift */; };
-		1E42FF4428B1E91F6FAAB02B27AD0C53 /* MediaClipsCollectionView.swift in Sources */ = {isa = PBXBuildFile; fileRef = 78FB5C72C217BC91CCB7B15DE911077F /* MediaClipsCollectionView.swift */; };
-		26618CCEF8346538B68715D39051323F /* KanvasCameraStrings.swift in Sources */ = {isa = PBXBuildFile; fileRef = A14D498FE357489265B64B3898EEC2C7 /* KanvasCameraStrings.swift */; };
-		27D297A3D44E29418F6E1CE6CEBAA8C0 /* OptionsController.swift in Sources */ = {isa = PBXBuildFile; fileRef = 90C6B3CDC73906AE6B06F03774286E56 /* OptionsController.swift */; };
-		2A325E648523A439655FD7AE87941136 /* UIImage+Camera.swift in Sources */ = {isa = PBXBuildFile; fileRef = 26154F5105BFB2A7290401C412716775 /* UIImage+Camera.swift */; };
-		2F485B69F51E4F723A38410F31F08550 /* FBSnapshotTestController.h in Headers */ = {isa = PBXBuildFile; fileRef = 1374B79237CAC07693E99442FBED1F15 /* FBSnapshotTestController.h */; settings = {ATTRIBUTES = (Public, ); }; };
-		322C2D4717FF34B8D0385F19DDDA7D06 /* CameraPreviewView.swift in Sources */ = {isa = PBXBuildFile; fileRef = 2DB50678EB6F93A9423EF1959D3E286B /* CameraPreviewView.swift */; };
-		32A1D985E886ED341F83FFAF8DE0485D /* KanvasCamera-umbrella.h in Headers */ = {isa = PBXBuildFile; fileRef = 1348DCCF0CF3E0617F9EFDBB84738D0A /* KanvasCamera-umbrella.h */; settings = {ATTRIBUTES = (Public, ); }; };
-		34A81A431EEBB2896F7F99BB9AB52C55 /* ShootButtonView.swift in Sources */ = {isa = PBXBuildFile; fileRef = 5FBEF05EF1D3796F84DEEDBB66C7F9E3 /* ShootButtonView.swift */; };
-		35DD05FD595A6FE7F5A0692D12E319DC /* UIImage+Diff.m in Sources */ = {isa = PBXBuildFile; fileRef = B9CEF7D6C5E08AB80E58DABC75D882BC /* UIImage+Diff.m */; };
-		3B99DBA7958C6E224911D2B865A0D92B /* CameraPreviewViewController.swift in Sources */ = {isa = PBXBuildFile; fileRef = 96F53303035737F4279568E2F4745339 /* CameraPreviewViewController.swift */; };
-		403BD4A8E322457BB30DFBBCEA10E7E3 /* LoadingIndicatorView.swift in Sources */ = {isa = PBXBuildFile; fileRef = D221C8DD2FE2ACBE47E4DB5B7D91B5A6 /* LoadingIndicatorView.swift */; };
-		412094CBFE7371B4B2B350C68E0A03E2 /* ActionsView.swift in Sources */ = {isa = PBXBuildFile; fileRef = A67B179B8AB86AAF6160F00297FE1AA0 /* ActionsView.swift */; };
-		421CDD701AEE0F2458A84200366CDD0F /* UIImage+Snapshot.h in Headers */ = {isa = PBXBuildFile; fileRef = 0B161931541BFE46DFEA2092EDDDA815 /* UIImage+Snapshot.h */; settings = {ATTRIBUTES = (Private, ); }; };
-		474D9D60A5CA8F4B4174FD4EF195B341 /* Queue.swift in Sources */ = {isa = PBXBuildFile; fileRef = 3A8D1D7028AE260760DF4213F0E8B216 /* Queue.swift */; };
-		47DEE95708BDBD11436162D166CD192E /* UIKit.framework in Frameworks */ = {isa = PBXBuildFile; fileRef = BBB6A925DF90E5500E7BDCC094FEBEA7 /* UIKit.framework */; };
-		486547931DCA4308E9F0AF1C456727C1 /* ModeSelectorAndShootView.swift in Sources */ = {isa = PBXBuildFile; fileRef = E9B55DE4E6890C2FE7868DB089AF9B5E /* ModeSelectorAndShootView.swift */; };
-		4895E05C8E5C48166FFAD35E8A09D2FF /* TopOption.swift in Sources */ = {isa = PBXBuildFile; fileRef = 2B7B6EC69E556A5D543C7E9F755CC796 /* TopOption.swift */; };
-		4ECF6B0459F73B6E45B2DC8B618B2DE5 /* UICollectionView+Cells.swift in Sources */ = {isa = PBXBuildFile; fileRef = 6CBE92235413B0CA8B705702E720568D /* UICollectionView+Cells.swift */; };
-		506D761F91EC3583789A837C559972FE /* FBSnapshotTestCase-dummy.m in Sources */ = {isa = PBXBuildFile; fileRef = 4792533D7EE0F440EE722DA4999E845C /* FBSnapshotTestCase-dummy.m */; };
-		5142A7CA8E0E15C547A588923ED9A413 /* CameraInputController.swift in Sources */ = {isa = PBXBuildFile; fileRef = 21AE0DD134674939125DF66E6933685B /* CameraInputController.swift */; };
-		5516BC39B4553B94C18710FE46741F8D /* MediaClipsEditorView.swift in Sources */ = {isa = PBXBuildFile; fileRef = 3C9D7CA5ECFA820151939CA4185BB5B2 /* MediaClipsEditorView.swift */; };
-		55FFBEEE90182D312183DD9B112D9C70 /* CGRect+Center.swift in Sources */ = {isa = PBXBuildFile; fileRef = 89BC2076E4C364A8787551E3209CC98D /* CGRect+Center.swift */; };
-		56E4C702BFA8AE9401C8034D0394238F /* IgnoreTouchesView.swift in Sources */ = {isa = PBXBuildFile; fileRef = 93A28C6B17A87061D162AF3644261123 /* IgnoreTouchesView.swift */; };
-		5BC12F69E33ABA27B9E0B78128CE336D /* QuartzCore.framework in Frameworks */ = {isa = PBXBuildFile; fileRef = D77B07CA7D221E3EC46B93C00BF37CDE /* QuartzCore.framework */; };
-		5EAC70DAFCBE76E9D0B4BEB6D4C0F083 /* UIView+Layout.swift in Sources */ = {isa = PBXBuildFile; fileRef = F0BDCA0B4CA7977433AD58DA202468D7 /* UIView+Layout.swift */; };
-		61BE1871EA0CA9465C229691D4CD1693 /* ModeButtonView.swift in Sources */ = {isa = PBXBuildFile; fileRef = 57AB309CB98A82C661FE221993335979 /* ModeButtonView.swift */; };
-		69DA8B003216466C60F029CBD79897F1 /* UIImage+Compare.m in Sources */ = {isa = PBXBuildFile; fileRef = 3B5E22F9517F21D3A0251F88FCAB281E /* UIImage+Compare.m */; };
-		6AB20286DE6F71376BCDC904D61C8BA4 /* ModeSelectorAndShootController.swift in Sources */ = {isa = PBXBuildFile; fileRef = D4660C39CD8B2C032FDB495E37DCE693 /* ModeSelectorAndShootController.swift */; };
-		6C5E2B577774471490E3508F7649BED7 /* Foundation.framework in Frameworks */ = {isa = PBXBuildFile; fileRef = C1A94602875A48A997AD3F08A33E6EAA /* Foundation.framework */; };
-		6D8AC088EF5F5CAFDE483AA66D8B6FF0 /* ModalController.swift in Sources */ = {isa = PBXBuildFile; fileRef = 89A1B4A5ED28E13E73DE21A0A8798717 /* ModalController.swift */; };
-		6F57CE2C0AADF0F12F2D2D063F88932F /* MediaClipsCollectionCell.swift in Sources */ = {isa = PBXBuildFile; fileRef = 982BC460512FA9262758932B44FB53E8 /* MediaClipsCollectionCell.swift */; };
-		75341D2804512E8B68B183C61D5ECAEA /* MediaClip.swift in Sources */ = {isa = PBXBuildFile; fileRef = F3D261FE9D07F059699B37677CC43938 /* MediaClip.swift */; };
-		756564ABAF2892FE7140C92A1CDDCF65 /* UIImage+Snapshot.m in Sources */ = {isa = PBXBuildFile; fileRef = 3DBFBDCC891B770A2AC9EF0FB164B751 /* UIImage+Snapshot.m */; };
-		75FB4C150F8CF256A96321901E9D0B36 /* CameraSettings.swift in Sources */ = {isa = PBXBuildFile; fileRef = 3661A8E7C140CD52E5EB8F3F5C09997F /* CameraSettings.swift */; };
->>>>>>> 90054a16
+		7666B0051FDAC0BE4C9FA61E62AA7BA2 /* MediaClip.swift in Sources */ = {isa = PBXBuildFile; fileRef = D7600A8CEBDF22E01BA88195978CF093 /* MediaClip.swift */; };
+		76A48EEEFDC006E0EE2ED2AC7986780C /* KanvasCameraColors.swift in Sources */ = {isa = PBXBuildFile; fileRef = F6BA1DF104D691A478DC74B352699747 /* KanvasCameraColors.swift */; };
 		7B0E352E589DF8118E2A97A2360B4EAF /* Pods-KanvasCameraExample-dummy.m in Sources */ = {isa = PBXBuildFile; fileRef = 570C8B2CE87E47FBD6EB555D507285D5 /* Pods-KanvasCameraExample-dummy.m */; };
-		7BD1AB8EE29EBA92800A0FE5F1DCF9CF /* AVAssetWriterInputPixelBufferAdaptor+Append.swift in Sources */ = {isa = PBXBuildFile; fileRef = D5B3E37F476F684F2CADA5A6B4AE0E30 /* AVAssetWriterInputPixelBufferAdaptor+Append.swift */; };
-		7C7A09E8579B0C50EAADAEDC7799DD3E /* OptionsStackView.swift in Sources */ = {isa = PBXBuildFile; fileRef = FF4FB67379C15E2E0F62ECC319FD4846 /* OptionsStackView.swift */; };
-		7D78DFD51AC1299EA487C9C24DA2325D /* ModalViewModel.swift in Sources */ = {isa = PBXBuildFile; fileRef = 3B4772FB371382FBB788817335E32BD3 /* ModalViewModel.swift */; };
 		7DEB3F73A53890B315DA3F9EDCDD3FA7 /* Pods-KanvasCameraExampleTests-dummy.m in Sources */ = {isa = PBXBuildFile; fileRef = 586C927EB62F939BE159B57EA8E65356 /* Pods-KanvasCameraExampleTests-dummy.m */; };
-<<<<<<< HEAD
-		8368B7C4A33A9C00C11AD7ABF703EBD5 /* CameraRecordingProtocol.swift in Sources */ = {isa = PBXBuildFile; fileRef = 38DDEE482F44B76FAC949545F86D1FE5 /* CameraRecordingProtocol.swift */; };
-		857069DE45E64F884DDEF631773B66E7 /* CameraController.swift in Sources */ = {isa = PBXBuildFile; fileRef = 67F347DDD73D3279911417849F2904AC /* CameraController.swift */; };
-		901267BFEE11B44E1BC404C0B9EFBCE4 /* UIViewController+Load.swift in Sources */ = {isa = PBXBuildFile; fileRef = 88ABD7311BB18DD3FCD96C0E5CB7228D /* UIViewController+Load.swift */; };
-		90DC50AD6E5A7E1601F32637B7D3E7B5 /* ModeButtonView.swift in Sources */ = {isa = PBXBuildFile; fileRef = B7D078BD030A8B19DE9627C47F440223 /* ModeButtonView.swift */; };
+		8642EF7F3EEDA01B21361AC721D512C1 /* CameraRecorder.swift in Sources */ = {isa = PBXBuildFile; fileRef = 3E6925246F6419EDF48612C177139254 /* CameraRecorder.swift */; };
+		90F47EAD5B3153FFE69912F65B167AAE /* CameraPreviewView.swift in Sources */ = {isa = PBXBuildFile; fileRef = 13A73181B3129C3CF4A9185F73B91663 /* CameraPreviewView.swift */; };
+		947F218693606702639ABE51435DFFEB /* MediaClipsCollectionController.swift in Sources */ = {isa = PBXBuildFile; fileRef = A6971FB382200CF26E9A8C27A0FE8E4E /* MediaClipsCollectionController.swift */; };
+		960189C1C5CA40788BF96F431B69CC8A /* TopOption.swift in Sources */ = {isa = PBXBuildFile; fileRef = 69DB29EC9226041827FB3C00E171DE53 /* TopOption.swift */; };
 		9673CF780F48C8E4EC2A331717B1F67C /* FBSnapshotTestCase.h in Headers */ = {isa = PBXBuildFile; fileRef = E37899BD4B349060AA147E2A3721D3A2 /* FBSnapshotTestCase.h */; settings = {ATTRIBUTES = (Public, ); }; };
 		97014CF014F7F382F0CF2A2B025A057C /* Foundation.framework in Frameworks */ = {isa = PBXBuildFile; fileRef = C1A94602875A48A997AD3F08A33E6EAA /* Foundation.framework */; };
-		98E01781419B390BBA65DF328F2C1EF1 /* ModalPresentationAnimationController.swift in Sources */ = {isa = PBXBuildFile; fileRef = 9DFCF579A86C59784C5E0CD5F675E47F /* ModalPresentationAnimationController.swift */; };
+		97673E5856403D8317926CE476CC0576 /* ModalController.swift in Sources */ = {isa = PBXBuildFile; fileRef = 607EA9258080D27A7466233579B361D3 /* ModalController.swift */; };
+		98100A4DC214634A425E9CB7BBF5C273 /* OptionView.swift in Sources */ = {isa = PBXBuildFile; fileRef = 988DDEE3B534639DC3310FE66CA90B1E /* OptionView.swift */; };
+		990F7901352DEA8DE9210EBA849B3D6C /* GifVideoOutputHandler.swift in Sources */ = {isa = PBXBuildFile; fileRef = ADE4B240F8B3C979C00D31D077825551 /* GifVideoOutputHandler.swift */; };
 		999E8B5A4B39049D017530D79051A0AC /* KanvasCamera-umbrella.h in Headers */ = {isa = PBXBuildFile; fileRef = 816C47355E672C3E153D8BBDC7DD8280 /* KanvasCamera-umbrella.h */; settings = {ATTRIBUTES = (Public, ); }; };
-		9B31E10FEBABA58BBD0F30F390A965AA /* UIFont+Utils.swift in Sources */ = {isa = PBXBuildFile; fileRef = 32D07FEB002A81FDFCCF1F4407AF1F98 /* UIFont+Utils.swift */; };
-		9FB83EAE32F43E1756DCF850DEB7C481 /* ShootButtonView.swift in Sources */ = {isa = PBXBuildFile; fileRef = 632FF37AAD79563975616F3BE1DD5A02 /* ShootButtonView.swift */; };
-		A1669D6D68A193FD8E99B16AAC12B2FD /* MediaClipsCollectionView.swift in Sources */ = {isa = PBXBuildFile; fileRef = 495034C0AE4A222DBCE40F34E8260AE9 /* MediaClipsCollectionView.swift */; };
+		9B943E5DF76C249A8BBF75FD678F6506 /* CameraSegmentHandler.swift in Sources */ = {isa = PBXBuildFile; fileRef = 579A31B628062314364D9977C927C4F0 /* CameraSegmentHandler.swift */; };
+		A254C90B1CFA1E8A3E44F6A17A6CFEB3 /* CGRect+Center.swift in Sources */ = {isa = PBXBuildFile; fileRef = 2F1209BAEFC84CB6F44FD80BE12D8A70 /* CGRect+Center.swift */; };
+		A42D6774AD0BFD659B1195D41373A713 /* UIViewController+Load.swift in Sources */ = {isa = PBXBuildFile; fileRef = 88ABD7311BB18DD3FCD96C0E5CB7228D /* UIViewController+Load.swift */; };
 		A4F69F3477A935285620AC3031C5C848 /* FBSnapshotTestController.m in Sources */ = {isa = PBXBuildFile; fileRef = 052258A488A96C35531FAC73C4F42924 /* FBSnapshotTestController.m */; };
 		A83A78AB7374A53FD736A8C2B2481911 /* Assets.xcassets in Resources */ = {isa = PBXBuildFile; fileRef = 9F77A04000F804EC27D35B1D076ADC06 /* Assets.xcassets */; };
 		A9FCEFFF6D37CE68EA8634B71884DEAC /* Foundation.framework in Frameworks */ = {isa = PBXBuildFile; fileRef = C1A94602875A48A997AD3F08A33E6EAA /* Foundation.framework */; };
-		AD6746F023F960996C465DB8D0FAC5B8 /* ActionsView.swift in Sources */ = {isa = PBXBuildFile; fileRef = 65D1897727A130E85356D7B1A1B957DB /* ActionsView.swift */; };
-		AEFB2E11DCE992D07B1ABAF50E720050 /* UIUpdate.swift in Sources */ = {isa = PBXBuildFile; fileRef = F4E4447428A28B075879153AE8197AD4 /* UIUpdate.swift */; };
-=======
-		802AA2814B41CE66EF446B2DEDEA4ECE /* UIViewController+Load.swift in Sources */ = {isa = PBXBuildFile; fileRef = DE5E41B25CA6259EDDC3378409904112 /* UIViewController+Load.swift */; };
-		8947CC990D6150A3025EBFB31F2135A6 /* Assets.xcassets in Resources */ = {isa = PBXBuildFile; fileRef = 6124CC4F6EF0CA5151030CC2B8083C1B /* Assets.xcassets */; };
-		8C9C6CDE42D3BEDC615BAD1825197D87 /* UIButton+Shadows.swift in Sources */ = {isa = PBXBuildFile; fileRef = FCC10B2AAA67EBC503A6B0CF09F740C9 /* UIButton+Shadows.swift */; };
-		8D9455FC1CD7BC2238FE32C1FE42D72D /* KanvasCameraImages.swift in Sources */ = {isa = PBXBuildFile; fileRef = 11D41F3152195383637A19BF32C69ED0 /* KanvasCameraImages.swift */; };
-		8E43895D877B53EE894ABF02CF5DB047 /* ModalView.swift in Sources */ = {isa = PBXBuildFile; fileRef = B5F0D86AD4D847CD18CDB4BF48D8A393 /* ModalView.swift */; };
-		9121FB7C254CD4FCC0C5CFAC4C7D8335 /* OptionsStackView.swift in Sources */ = {isa = PBXBuildFile; fileRef = 667DC42F316F04612BD883C93DAB36D3 /* OptionsStackView.swift */; };
-		9279D644B85E70F19ED694E1BC2D8571 /* ModalPresentationAnimationController.swift in Sources */ = {isa = PBXBuildFile; fileRef = 3BBFECE833DE9BBA7161C3A35CB08969 /* ModalPresentationAnimationController.swift */; };
-		9673CF780F48C8E4EC2A331717B1F67C /* FBSnapshotTestCase.h in Headers */ = {isa = PBXBuildFile; fileRef = E37899BD4B349060AA147E2A3721D3A2 /* FBSnapshotTestCase.h */; settings = {ATTRIBUTES = (Public, ); }; };
-		97014CF014F7F382F0CF2A2B025A057C /* Foundation.framework in Frameworks */ = {isa = PBXBuildFile; fileRef = C1A94602875A48A997AD3F08A33E6EAA /* Foundation.framework */; };
-		9B9A0F452342E44308A43419F28B87BD /* CameraSegmentHandler.swift in Sources */ = {isa = PBXBuildFile; fileRef = B60D0C956598A25E50970B2CAFA01D27 /* CameraSegmentHandler.swift */; };
-		A436E50F8A2FAE9DD3FD581DB6A3147C /* OptionView.swift in Sources */ = {isa = PBXBuildFile; fileRef = 8B98CBE0BC1B5E875973CF495B831078 /* OptionView.swift */; };
-		A4F69F3477A935285620AC3031C5C848 /* FBSnapshotTestController.m in Sources */ = {isa = PBXBuildFile; fileRef = 052258A488A96C35531FAC73C4F42924 /* FBSnapshotTestController.m */; };
-		A7460D3603F617E81022F1C81738A4EC /* CameraView.swift in Sources */ = {isa = PBXBuildFile; fileRef = C317656E41344BA6506910DB32FEB960 /* CameraView.swift */; };
-		A9FCEFFF6D37CE68EA8634B71884DEAC /* Foundation.framework in Frameworks */ = {isa = PBXBuildFile; fileRef = C1A94602875A48A997AD3F08A33E6EAA /* Foundation.framework */; };
-		B1A4D180ED7A07EEB634A7636CB47A1F /* KanvasCameraColors.swift in Sources */ = {isa = PBXBuildFile; fileRef = 869B05F46D156160A2D95E5A21FD140D /* KanvasCameraColors.swift */; };
->>>>>>> 90054a16
 		B20B51C7CB0497FB5ED3B532F4DF3DC9 /* Pods-KanvasCameraExampleTests-umbrella.h in Headers */ = {isa = PBXBuildFile; fileRef = 8683FD17E5C0DA60CD3DE90D22C1BC17 /* Pods-KanvasCameraExampleTests-umbrella.h */; settings = {ATTRIBUTES = (Public, ); }; };
-		B33CE786BEEC2833B51EF22C1D3D35E7 /* PhotoOutputHandler.swift in Sources */ = {isa = PBXBuildFile; fileRef = 7DC5589005269B03309431B8405E9F49 /* PhotoOutputHandler.swift */; };
+		B58CE17599F1905D706EFF4617980132 /* AVURLAsset+Thumbnail.swift in Sources */ = {isa = PBXBuildFile; fileRef = 0DA6F4FC4344EFD90DA16184272BE386 /* AVURLAsset+Thumbnail.swift */; };
+		B5B2E7BAA82362349F70FCF337EB6631 /* VideoOutputHandler.swift in Sources */ = {isa = PBXBuildFile; fileRef = 539DA6039FBA319143ABAB75545B5D19 /* VideoOutputHandler.swift */; };
 		B758FB09FE2C06C1B8E36A71A9D76D41 /* FBSnapshotTestCase-umbrella.h in Headers */ = {isa = PBXBuildFile; fileRef = A11D5B54955E3381F067364E427B571A /* FBSnapshotTestCase-umbrella.h */; settings = {ATTRIBUTES = (Public, ); }; };
 		BC952FC04FC963C1294DCD619C9B6B3B /* UIApplication+StrictKeyWindow.h in Headers */ = {isa = PBXBuildFile; fileRef = B9109B8B333B5A1A3E92EFC09EDC10AC /* UIApplication+StrictKeyWindow.h */; settings = {ATTRIBUTES = (Project, ); }; };
-		BD48CB4E0B4EBEC1452538C1A5699AE0 /* MediaClipsCollectionCell.swift in Sources */ = {isa = PBXBuildFile; fileRef = 1E12A2DF8177E157BAD383367A853B7A /* MediaClipsCollectionCell.swift */; };
-		BDF21E1E0EFBF654641BFA02FECD944B /* CameraSettings.swift in Sources */ = {isa = PBXBuildFile; fileRef = D81C234A3506B878F6B3660B15CA0038 /* CameraSettings.swift */; };
 		BE14F2198CDB0DAD98A567981D21C7A1 /* FBSnapshotTestCase.m in Sources */ = {isa = PBXBuildFile; fileRef = 39577E2B806B8B2D019998DE60728F63 /* FBSnapshotTestCase.m */; };
-		BFBF61AEE05A415263FE55B55289F924 /* MediaClipsCollectionController.swift in Sources */ = {isa = PBXBuildFile; fileRef = 25AFAB0AC45D057DC5E87AD4B17A9186 /* MediaClipsCollectionController.swift */; };
 		BFCE460CC33E8872B7156D4166340178 /* FBSnapshotTestCasePlatform.h in Headers */ = {isa = PBXBuildFile; fileRef = 7E3DB4D092B985E76E227F7F313C6981 /* FBSnapshotTestCasePlatform.h */; settings = {ATTRIBUTES = (Public, ); }; };
-<<<<<<< HEAD
-		C2A6BA25E6C9FBC1617272D58B55243F /* OptionView.swift in Sources */ = {isa = PBXBuildFile; fileRef = 988DDEE3B534639DC3310FE66CA90B1E /* OptionView.swift */; };
+		C1CC727CE122AD875444868EDCCAA038 /* CameraController.swift in Sources */ = {isa = PBXBuildFile; fileRef = 67F347DDD73D3279911417849F2904AC /* CameraController.swift */; };
+		C63BBC16E277ABAC4AE82927214148F4 /* ShootButtonView.swift in Sources */ = {isa = PBXBuildFile; fileRef = 632FF37AAD79563975616F3BE1DD5A02 /* ShootButtonView.swift */; };
 		CAFA5E486BCE117A7D8C0FBF9DA6666B /* UIImage+Compare.h in Headers */ = {isa = PBXBuildFile; fileRef = 432938111B6FF0189EFFEDF2F845B308 /* UIImage+Compare.h */; settings = {ATTRIBUTES = (Private, ); }; };
-		CBF661D1811584FB0A9840B0B38CA56B /* MediaClipsEditorController.swift in Sources */ = {isa = PBXBuildFile; fileRef = F5FD9EC9A74C2233D8C139CC625A1C51 /* MediaClipsEditorController.swift */; };
-		CDE5B1A4BD480E1A77DEC999F73C8C47 /* ModalController.swift in Sources */ = {isa = PBXBuildFile; fileRef = 607EA9258080D27A7466233579B361D3 /* ModalController.swift */; };
-=======
-		C819B49C65595D4FCDE1326197305AD3 /* MediaClipsEditorViewController.swift in Sources */ = {isa = PBXBuildFile; fileRef = 32E82D90CCAE93C00FB8B37264AADA4B /* MediaClipsEditorViewController.swift */; };
-		C982A2046785ED041B8C1227C6536C05 /* VideoOutputHandler.swift in Sources */ = {isa = PBXBuildFile; fileRef = C74195C36519036EBC85E7CAE6D96F32 /* VideoOutputHandler.swift */; };
-		CAFA5E486BCE117A7D8C0FBF9DA6666B /* UIImage+Compare.h in Headers */ = {isa = PBXBuildFile; fileRef = 432938111B6FF0189EFFEDF2F845B308 /* UIImage+Compare.h */; settings = {ATTRIBUTES = (Private, ); }; };
-		CB387AEBD0B761B5EE9C85F8538613CE /* AVURLAsset+Thumbnail.swift in Sources */ = {isa = PBXBuildFile; fileRef = 0BB286EB7CE23AD7336035E337C09087 /* AVURLAsset+Thumbnail.swift */; };
-		D62E34BF4C18F4F5B280276800099E7D /* ModalPresentationController.swift in Sources */ = {isa = PBXBuildFile; fileRef = F1C62A3226F385A971B79EFA43225588 /* ModalPresentationController.swift */; };
->>>>>>> 90054a16
+		D20280E07822D2925F8239EF0E817AD0 /* AVAssetWriterInputPixelBufferAdaptor+Append.swift in Sources */ = {isa = PBXBuildFile; fileRef = D5B3E37F476F684F2CADA5A6B4AE0E30 /* AVAssetWriterInputPixelBufferAdaptor+Append.swift */; };
+		D56F9F56DAFA5CD3A829F75E660B8F13 /* UIImage+Camera.swift in Sources */ = {isa = PBXBuildFile; fileRef = E32A3ED1A6F8D562F28355E6D9DBF706 /* UIImage+Camera.swift */; };
 		D6714A974991CEA2AD4BD467A50AC690 /* Pods-KanvasCameraExample-umbrella.h in Headers */ = {isa = PBXBuildFile; fileRef = 2431DA944FACCCCEEBC3388A96EE92F1 /* Pods-KanvasCameraExample-umbrella.h */; settings = {ATTRIBUTES = (Public, ); }; };
-		DAC5DEE86D84760F6103340B2B94872B /* AVURLAsset+Thumbnail.swift in Sources */ = {isa = PBXBuildFile; fileRef = 0DA6F4FC4344EFD90DA16184272BE386 /* AVURLAsset+Thumbnail.swift */; };
+		D8292D666CE3F196765355BFF99DE74C /* UIUpdate.swift in Sources */ = {isa = PBXBuildFile; fileRef = F4E4447428A28B075879153AE8197AD4 /* UIUpdate.swift */; };
+		D912B48AF2DD551B676F517F96F28C7F /* CameraRecordingProtocol.swift in Sources */ = {isa = PBXBuildFile; fileRef = 38DDEE482F44B76FAC949545F86D1FE5 /* CameraRecordingProtocol.swift */; };
 		DAD9A0E0F40D3984B78A22F8D3CDAB45 /* Foundation.framework in Frameworks */ = {isa = PBXBuildFile; fileRef = C1A94602875A48A997AD3F08A33E6EAA /* Foundation.framework */; };
 		DB7A106243AC974FC7EBEB00B506C786 /* FBSnapshotTestCasePlatform.m in Sources */ = {isa = PBXBuildFile; fileRef = 58A2557E7CE20AACCD1B28B1CD1F920D /* FBSnapshotTestCasePlatform.m */; };
-<<<<<<< HEAD
-		DD88C14FA9734F08659B67724F1678EE /* LoadingIndicatorView.swift in Sources */ = {isa = PBXBuildFile; fileRef = 4B0C903AF77DA13C0363D3A3F941D688 /* LoadingIndicatorView.swift */; };
-		E67F8B30B14869383AD0969B409C900F /* OptionsController.swift in Sources */ = {isa = PBXBuildFile; fileRef = 19FCC94042B0D3E2B033DBDCC2F6240A /* OptionsController.swift */; };
-		EB9DAD7F451DF2A3F0BC8C8120339C50 /* UIButton+Shadows.swift in Sources */ = {isa = PBXBuildFile; fileRef = E3C2FD67748E4600B6B6A3318D4787EA /* UIButton+Shadows.swift */; };
-		EF8CB3E49EF1699FCA2E035CBA848E73 /* MediaClip.swift in Sources */ = {isa = PBXBuildFile; fileRef = 4061946150BBA6C3EE55F2526935D215 /* MediaClip.swift */; };
-		F1F79989AE0861C76D0BC50C36B0D2A4 /* KanvasCameraTimes.swift in Sources */ = {isa = PBXBuildFile; fileRef = F1C648564D9107F7B93B5CA108231BA4 /* KanvasCameraTimes.swift */; };
-		F56C8E739AE46915D70725204558E324 /* UIImage+Camera.swift in Sources */ = {isa = PBXBuildFile; fileRef = E32A3ED1A6F8D562F28355E6D9DBF706 /* UIImage+Camera.swift */; };
-		F68E23562C9A42DC5E6E7571C627AFA7 /* CGRect+Center.swift in Sources */ = {isa = PBXBuildFile; fileRef = 2F1209BAEFC84CB6F44FD80BE12D8A70 /* CGRect+Center.swift */; };
-		FAFC321F833E8972345E8E55457F887C /* ModeSelectorAndShootController.swift in Sources */ = {isa = PBXBuildFile; fileRef = 873D3D3B4DDA3E3ADA5A8D99D4155E6E /* ModeSelectorAndShootController.swift */; };
-=======
-		F58CB76241EB1442F1263387CBD9DE23 /* MediaClipsCollectionController.swift in Sources */ = {isa = PBXBuildFile; fileRef = 6AA15E1EB0985A162084C7E263AEDEE0 /* MediaClipsCollectionController.swift */; };
-		F91D7742042B85ED2F7ADDD900F1678A /* ModalViewModel.swift in Sources */ = {isa = PBXBuildFile; fileRef = 25525A7349089EF836ABFF2660D68D99 /* ModalViewModel.swift */; };
-		F9D36B1532968A80C238997F40147A31 /* KanvasCameraTimes.swift in Sources */ = {isa = PBXBuildFile; fileRef = 6D98CA28831CF68FEB6BFAE25AEE65BD /* KanvasCameraTimes.swift */; };
-		FBB374B43222322E22F97FA4FFC5A856 /* CameraRecorder.swift in Sources */ = {isa = PBXBuildFile; fileRef = 9D1CD90A8293DE41712D5FA3CE717A8B /* CameraRecorder.swift */; };
-		FCC9151F14CFA46B92D216C81C56C92E /* UIUpdate.swift in Sources */ = {isa = PBXBuildFile; fileRef = 03C2D643FDE1E3BFDBAC580A1BA64CD8 /* UIUpdate.swift */; };
-		FEA161BB2CA8E9C66A0320900C911644 /* GifVideoOutputHandler.swift in Sources */ = {isa = PBXBuildFile; fileRef = 9B56E6EF4491BE0DE53C1614D10A5E3B /* GifVideoOutputHandler.swift */; };
->>>>>>> 90054a16
+		DDC1D07F4DB515BDE51095C31D881DE7 /* IgnoreTouchesView.swift in Sources */ = {isa = PBXBuildFile; fileRef = 079DC46FBD16E11EDF3917D5A4BB043D /* IgnoreTouchesView.swift */; };
+		E649D4E8BB7E4618BDFD475886357D43 /* ModeSelectorAndShootController.swift in Sources */ = {isa = PBXBuildFile; fileRef = 873D3D3B4DDA3E3ADA5A8D99D4155E6E /* ModeSelectorAndShootController.swift */; };
+		EC09A6862B26B921ED80B79C21C07A66 /* KanvasCameraStrings.swift in Sources */ = {isa = PBXBuildFile; fileRef = 58326EE3B5AD54F5045FBB7C00734317 /* KanvasCameraStrings.swift */; };
+		F78575865ADD48B57C381161EEEDFC94 /* Queue.swift in Sources */ = {isa = PBXBuildFile; fileRef = C8D6D8A4FC20DC17642770B658898131 /* Queue.swift */; };
 /* End PBXBuildFile section */
 
 /* Begin PBXContainerItemProxy section */
@@ -199,56 +117,33 @@
 
 /* Begin PBXFileReference section */
 		052258A488A96C35531FAC73C4F42924 /* FBSnapshotTestController.m */ = {isa = PBXFileReference; includeInIndex = 1; lastKnownFileType = sourcecode.c.objc; name = FBSnapshotTestController.m; path = FBSnapshotTestCase/FBSnapshotTestController.m; sourceTree = "<group>"; };
+		0712DC7B69D4CB940F2C102BB8AF485E /* MediaClipsEditorView.swift */ = {isa = PBXFileReference; includeInIndex = 1; lastKnownFileType = sourcecode.swift; path = MediaClipsEditorView.swift; sourceTree = "<group>"; };
 		079DC46FBD16E11EDF3917D5A4BB043D /* IgnoreTouchesView.swift */ = {isa = PBXFileReference; includeInIndex = 1; lastKnownFileType = sourcecode.swift; path = IgnoreTouchesView.swift; sourceTree = "<group>"; };
 		0B161931541BFE46DFEA2092EDDDA815 /* UIImage+Snapshot.h */ = {isa = PBXFileReference; includeInIndex = 1; lastKnownFileType = sourcecode.c.h; name = "UIImage+Snapshot.h"; path = "FBSnapshotTestCase/Categories/UIImage+Snapshot.h"; sourceTree = "<group>"; };
 		0B499D640103037E86832BCA986D7418 /* Pods-KanvasCameraExample-acknowledgements.markdown */ = {isa = PBXFileReference; includeInIndex = 1; lastKnownFileType = text; path = "Pods-KanvasCameraExample-acknowledgements.markdown"; sourceTree = "<group>"; };
-<<<<<<< HEAD
 		0DA6F4FC4344EFD90DA16184272BE386 /* AVURLAsset+Thumbnail.swift */ = {isa = PBXFileReference; includeInIndex = 1; lastKnownFileType = sourcecode.swift; path = "AVURLAsset+Thumbnail.swift"; sourceTree = "<group>"; };
-=======
-		0BB286EB7CE23AD7336035E337C09087 /* AVURLAsset+Thumbnail.swift */ = {isa = PBXFileReference; includeInIndex = 1; lastKnownFileType = sourcecode.swift; path = "AVURLAsset+Thumbnail.swift"; sourceTree = "<group>"; };
-		11D41F3152195383637A19BF32C69ED0 /* KanvasCameraImages.swift */ = {isa = PBXFileReference; includeInIndex = 1; lastKnownFileType = sourcecode.swift; path = KanvasCameraImages.swift; sourceTree = "<group>"; };
-		1348DCCF0CF3E0617F9EFDBB84738D0A /* KanvasCamera-umbrella.h */ = {isa = PBXFileReference; includeInIndex = 1; lastKnownFileType = sourcecode.c.h; path = "KanvasCamera-umbrella.h"; sourceTree = "<group>"; };
->>>>>>> 90054a16
+		106C2021EC418ACBACC425A94C4D7F07 /* MediaClipsEditorViewController.swift */ = {isa = PBXFileReference; includeInIndex = 1; lastKnownFileType = sourcecode.swift; path = MediaClipsEditorViewController.swift; sourceTree = "<group>"; };
 		1374B79237CAC07693E99442FBED1F15 /* FBSnapshotTestController.h */ = {isa = PBXFileReference; includeInIndex = 1; lastKnownFileType = sourcecode.c.h; name = FBSnapshotTestController.h; path = FBSnapshotTestCase/FBSnapshotTestController.h; sourceTree = "<group>"; };
 		13A73181B3129C3CF4A9185F73B91663 /* CameraPreviewView.swift */ = {isa = PBXFileReference; includeInIndex = 1; lastKnownFileType = sourcecode.swift; path = CameraPreviewView.swift; sourceTree = "<group>"; };
 		19FCC94042B0D3E2B033DBDCC2F6240A /* OptionsController.swift */ = {isa = PBXFileReference; includeInIndex = 1; lastKnownFileType = sourcecode.swift; path = OptionsController.swift; sourceTree = "<group>"; };
-		1E12A2DF8177E157BAD383367A853B7A /* MediaClipsCollectionCell.swift */ = {isa = PBXFileReference; includeInIndex = 1; lastKnownFileType = sourcecode.swift; path = MediaClipsCollectionCell.swift; sourceTree = "<group>"; };
 		2431DA944FACCCCEEBC3388A96EE92F1 /* Pods-KanvasCameraExample-umbrella.h */ = {isa = PBXFileReference; includeInIndex = 1; lastKnownFileType = sourcecode.c.h; path = "Pods-KanvasCameraExample-umbrella.h"; sourceTree = "<group>"; };
-		25AFAB0AC45D057DC5E87AD4B17A9186 /* MediaClipsCollectionController.swift */ = {isa = PBXFileReference; includeInIndex = 1; lastKnownFileType = sourcecode.swift; path = MediaClipsCollectionController.swift; sourceTree = "<group>"; };
 		2E337FB8D21E6B805862BE61C445670F /* Pods_KanvasCameraExample.framework */ = {isa = PBXFileReference; explicitFileType = wrapper.framework; includeInIndex = 0; name = Pods_KanvasCameraExample.framework; path = "Pods-KanvasCameraExample.framework"; sourceTree = BUILT_PRODUCTS_DIR; };
 		2EECE81A9AEC1ED1057A9C3C88DBCEBE /* UIApplication+StrictKeyWindow.m */ = {isa = PBXFileReference; includeInIndex = 1; lastKnownFileType = sourcecode.c.objc; name = "UIApplication+StrictKeyWindow.m"; path = "FBSnapshotTestCase/Categories/UIApplication+StrictKeyWindow.m"; sourceTree = "<group>"; };
-<<<<<<< HEAD
 		2F1209BAEFC84CB6F44FD80BE12D8A70 /* CGRect+Center.swift */ = {isa = PBXFileReference; includeInIndex = 1; lastKnownFileType = sourcecode.swift; path = "CGRect+Center.swift"; sourceTree = "<group>"; };
 		32D07FEB002A81FDFCCF1F4407AF1F98 /* UIFont+Utils.swift */ = {isa = PBXFileReference; includeInIndex = 1; lastKnownFileType = sourcecode.swift; path = "UIFont+Utils.swift"; sourceTree = "<group>"; };
 		34AAC6A88849285E62450F831CACD490 /* CameraInputController.swift */ = {isa = PBXFileReference; includeInIndex = 1; lastKnownFileType = sourcecode.swift; path = CameraInputController.swift; sourceTree = "<group>"; };
 		38DDEE482F44B76FAC949545F86D1FE5 /* CameraRecordingProtocol.swift */ = {isa = PBXFileReference; includeInIndex = 1; lastKnownFileType = sourcecode.swift; path = CameraRecordingProtocol.swift; sourceTree = "<group>"; };
-=======
-		32E82D90CCAE93C00FB8B37264AADA4B /* MediaClipsEditorViewController.swift */ = {isa = PBXFileReference; includeInIndex = 1; lastKnownFileType = sourcecode.swift; path = MediaClipsEditorViewController.swift; sourceTree = "<group>"; };
-		3661A8E7C140CD52E5EB8F3F5C09997F /* CameraSettings.swift */ = {isa = PBXFileReference; includeInIndex = 1; lastKnownFileType = sourcecode.swift; path = CameraSettings.swift; sourceTree = "<group>"; };
-		3956A8B499B5D76608941D49D2AE8783 /* KanvasCamera.xcconfig */ = {isa = PBXFileReference; includeInIndex = 1; lastKnownFileType = text.xcconfig; path = KanvasCamera.xcconfig; sourceTree = "<group>"; };
->>>>>>> 90054a16
 		39577E2B806B8B2D019998DE60728F63 /* FBSnapshotTestCase.m */ = {isa = PBXFileReference; includeInIndex = 1; lastKnownFileType = sourcecode.c.objc; name = FBSnapshotTestCase.m; path = FBSnapshotTestCase/FBSnapshotTestCase.m; sourceTree = "<group>"; };
 		3B4772FB371382FBB788817335E32BD3 /* ModalViewModel.swift */ = {isa = PBXFileReference; includeInIndex = 1; lastKnownFileType = sourcecode.swift; path = ModalViewModel.swift; sourceTree = "<group>"; };
 		3B5E22F9517F21D3A0251F88FCAB281E /* UIImage+Compare.m */ = {isa = PBXFileReference; includeInIndex = 1; lastKnownFileType = sourcecode.c.objc; name = "UIImage+Compare.m"; path = "FBSnapshotTestCase/Categories/UIImage+Compare.m"; sourceTree = "<group>"; };
-<<<<<<< HEAD
-=======
-		3BBFECE833DE9BBA7161C3A35CB08969 /* ModalPresentationAnimationController.swift */ = {isa = PBXFileReference; includeInIndex = 1; lastKnownFileType = sourcecode.swift; path = ModalPresentationAnimationController.swift; sourceTree = "<group>"; };
-		3C9D7CA5ECFA820151939CA4185BB5B2 /* MediaClipsEditorView.swift */ = {isa = PBXFileReference; includeInIndex = 1; lastKnownFileType = sourcecode.swift; path = MediaClipsEditorView.swift; sourceTree = "<group>"; };
->>>>>>> 90054a16
 		3DBFBDCC891B770A2AC9EF0FB164B751 /* UIImage+Snapshot.m */ = {isa = PBXFileReference; includeInIndex = 1; lastKnownFileType = sourcecode.c.objc; name = "UIImage+Snapshot.m"; path = "FBSnapshotTestCase/Categories/UIImage+Snapshot.m"; sourceTree = "<group>"; };
 		3E6925246F6419EDF48612C177139254 /* CameraRecorder.swift */ = {isa = PBXFileReference; includeInIndex = 1; lastKnownFileType = sourcecode.swift; path = CameraRecorder.swift; sourceTree = "<group>"; };
-		4061946150BBA6C3EE55F2526935D215 /* MediaClip.swift */ = {isa = PBXFileReference; includeInIndex = 1; lastKnownFileType = sourcecode.swift; path = MediaClip.swift; sourceTree = "<group>"; };
 		432938111B6FF0189EFFEDF2F845B308 /* UIImage+Compare.h */ = {isa = PBXFileReference; includeInIndex = 1; lastKnownFileType = sourcecode.c.h; name = "UIImage+Compare.h"; path = "FBSnapshotTestCase/Categories/UIImage+Compare.h"; sourceTree = "<group>"; };
 		44EDA688CBD7DB8E43750CDEA6E1285E /* Pods_KanvasCameraExampleTests.framework */ = {isa = PBXFileReference; explicitFileType = wrapper.framework; includeInIndex = 0; name = Pods_KanvasCameraExampleTests.framework; path = "Pods-KanvasCameraExampleTests.framework"; sourceTree = BUILT_PRODUCTS_DIR; };
 		4792533D7EE0F440EE722DA4999E845C /* FBSnapshotTestCase-dummy.m */ = {isa = PBXFileReference; includeInIndex = 1; lastKnownFileType = sourcecode.c.objc; path = "FBSnapshotTestCase-dummy.m"; sourceTree = "<group>"; };
-		495034C0AE4A222DBCE40F34E8260AE9 /* MediaClipsCollectionView.swift */ = {isa = PBXFileReference; includeInIndex = 1; lastKnownFileType = sourcecode.swift; path = MediaClipsCollectionView.swift; sourceTree = "<group>"; };
 		4B0C903AF77DA13C0363D3A3F941D688 /* LoadingIndicatorView.swift */ = {isa = PBXFileReference; includeInIndex = 1; lastKnownFileType = sourcecode.swift; path = LoadingIndicatorView.swift; sourceTree = "<group>"; };
 		4C17DA8FD76B879002D669BAA48B1E6E /* Pods-KanvasCameraExampleTests-frameworks.sh */ = {isa = PBXFileReference; includeInIndex = 1; lastKnownFileType = text.script.sh; path = "Pods-KanvasCameraExampleTests-frameworks.sh"; sourceTree = "<group>"; };
-<<<<<<< HEAD
 		539DA6039FBA319143ABAB75545B5D19 /* VideoOutputHandler.swift */ = {isa = PBXFileReference; includeInIndex = 1; lastKnownFileType = sourcecode.swift; path = VideoOutputHandler.swift; sourceTree = "<group>"; };
-=======
-		5689C34557E877570C7F0DA8BC5739AF /* KanvasCamera-dummy.m */ = {isa = PBXFileReference; includeInIndex = 1; lastKnownFileType = sourcecode.c.objc; path = "KanvasCamera-dummy.m"; sourceTree = "<group>"; };
->>>>>>> 90054a16
 		56A143BDB3C4C9494A7EB0A874253C34 /* Pods-KanvasCameraExampleTests.debug.xcconfig */ = {isa = PBXFileReference; includeInIndex = 1; lastKnownFileType = text.xcconfig; path = "Pods-KanvasCameraExampleTests.debug.xcconfig"; sourceTree = "<group>"; };
 		570C8B2CE87E47FBD6EB555D507285D5 /* Pods-KanvasCameraExample-dummy.m */ = {isa = PBXFileReference; includeInIndex = 1; lastKnownFileType = sourcecode.c.objc; path = "Pods-KanvasCameraExample-dummy.m"; sourceTree = "<group>"; };
 		579A31B628062314364D9977C927C4F0 /* CameraSegmentHandler.swift */ = {isa = PBXFileReference; includeInIndex = 1; lastKnownFileType = sourcecode.swift; path = CameraSegmentHandler.swift; sourceTree = "<group>"; };
@@ -258,23 +153,12 @@
 		607EA9258080D27A7466233579B361D3 /* ModalController.swift */ = {isa = PBXFileReference; includeInIndex = 1; lastKnownFileType = sourcecode.swift; path = ModalController.swift; sourceTree = "<group>"; };
 		632FF37AAD79563975616F3BE1DD5A02 /* ShootButtonView.swift */ = {isa = PBXFileReference; includeInIndex = 1; lastKnownFileType = sourcecode.swift; path = ShootButtonView.swift; sourceTree = "<group>"; };
 		63377C220E90B4D05971DFC31FFCF899 /* Info.plist */ = {isa = PBXFileReference; includeInIndex = 1; lastKnownFileType = text.plist.xml; path = Info.plist; sourceTree = "<group>"; };
-<<<<<<< HEAD
 		65D1897727A130E85356D7B1A1B957DB /* ActionsView.swift */ = {isa = PBXFileReference; includeInIndex = 1; lastKnownFileType = sourcecode.swift; path = ActionsView.swift; sourceTree = "<group>"; };
 		67E276593855381568F725E69496F29C /* Info.plist */ = {isa = PBXFileReference; includeInIndex = 1; lastKnownFileType = text.plist.xml; path = Info.plist; sourceTree = "<group>"; };
 		67F347DDD73D3279911417849F2904AC /* CameraController.swift */ = {isa = PBXFileReference; includeInIndex = 1; lastKnownFileType = sourcecode.swift; path = CameraController.swift; sourceTree = "<group>"; };
 		6815CCD19E103C03DB8F583FC7C7D1AE /* PhotoOutputHandler.swift */ = {isa = PBXFileReference; includeInIndex = 1; lastKnownFileType = sourcecode.swift; path = PhotoOutputHandler.swift; sourceTree = "<group>"; };
 		69DB29EC9226041827FB3C00E171DE53 /* TopOption.swift */ = {isa = PBXFileReference; includeInIndex = 1; lastKnownFileType = sourcecode.swift; path = TopOption.swift; sourceTree = "<group>"; };
 		73760231042E4E5235E47CEE8A6E93BE /* Pods-KanvasCameraExample-resources.sh */ = {isa = PBXFileReference; includeInIndex = 1; lastKnownFileType = text.script.sh; path = "Pods-KanvasCameraExample-resources.sh"; sourceTree = "<group>"; };
-=======
-		667DC42F316F04612BD883C93DAB36D3 /* OptionsStackView.swift */ = {isa = PBXFileReference; includeInIndex = 1; lastKnownFileType = sourcecode.swift; path = OptionsStackView.swift; sourceTree = "<group>"; };
-		67E276593855381568F725E69496F29C /* Info.plist */ = {isa = PBXFileReference; includeInIndex = 1; lastKnownFileType = text.plist.xml; path = Info.plist; sourceTree = "<group>"; };
-		6AA15E1EB0985A162084C7E263AEDEE0 /* MediaClipsCollectionController.swift */ = {isa = PBXFileReference; includeInIndex = 1; lastKnownFileType = sourcecode.swift; path = MediaClipsCollectionController.swift; sourceTree = "<group>"; };
-		6CBE92235413B0CA8B705702E720568D /* UICollectionView+Cells.swift */ = {isa = PBXFileReference; includeInIndex = 1; lastKnownFileType = sourcecode.swift; path = "UICollectionView+Cells.swift"; sourceTree = "<group>"; };
-		6D98CA28831CF68FEB6BFAE25AEE65BD /* KanvasCameraTimes.swift */ = {isa = PBXFileReference; includeInIndex = 1; lastKnownFileType = sourcecode.swift; path = KanvasCameraTimes.swift; sourceTree = "<group>"; };
-		73760231042E4E5235E47CEE8A6E93BE /* Pods-KanvasCameraExample-resources.sh */ = {isa = PBXFileReference; includeInIndex = 1; lastKnownFileType = text.script.sh; path = "Pods-KanvasCameraExample-resources.sh"; sourceTree = "<group>"; };
-		745CD46D29101B4A2875638CB6EA7DA9 /* NSURL+Media.swift */ = {isa = PBXFileReference; includeInIndex = 1; lastKnownFileType = sourcecode.swift; path = "NSURL+Media.swift"; sourceTree = "<group>"; };
-		78FB5C72C217BC91CCB7B15DE911077F /* MediaClipsCollectionView.swift */ = {isa = PBXFileReference; includeInIndex = 1; lastKnownFileType = sourcecode.swift; path = MediaClipsCollectionView.swift; sourceTree = "<group>"; };
->>>>>>> 90054a16
 		7B37D7C695D5C6C47A7C093595CD4F06 /* FBSnapshotTestCase.xcconfig */ = {isa = PBXFileReference; includeInIndex = 1; lastKnownFileType = text.xcconfig; path = FBSnapshotTestCase.xcconfig; sourceTree = "<group>"; };
 		7C43C47C61E8F89B6D1A057B30FD9821 /* NSURL+Media.swift */ = {isa = PBXFileReference; includeInIndex = 1; lastKnownFileType = sourcecode.swift; path = "NSURL+Media.swift"; sourceTree = "<group>"; };
 		7DDF12DFB905E8F4E6C52F9DA9990913 /* Pods-KanvasCameraExampleTests.release.xcconfig */ = {isa = PBXFileReference; includeInIndex = 1; lastKnownFileType = text.xcconfig; path = "Pods-KanvasCameraExampleTests.release.xcconfig"; sourceTree = "<group>"; };
@@ -287,22 +171,17 @@
 		894C7506B8F9A22C53F1644D3E540FFA /* UIView+Layout.swift */ = {isa = PBXFileReference; includeInIndex = 1; lastKnownFileType = sourcecode.swift; path = "UIView+Layout.swift"; sourceTree = "<group>"; };
 		9047DF62C9CBD39227C28BDE07F56542 /* KanvasCamera-prefix.pch */ = {isa = PBXFileReference; includeInIndex = 1; lastKnownFileType = sourcecode.c.h; path = "KanvasCamera-prefix.pch"; sourceTree = "<group>"; };
 		93A4A3777CF96A4AAC1D13BA6DCCEA73 /* Podfile */ = {isa = PBXFileReference; explicitFileType = text.script.ruby; includeInIndex = 1; lastKnownFileType = text; name = Podfile; path = ../Podfile; sourceTree = SOURCE_ROOT; xcLanguageSpecificationIdentifier = xcode.lang.ruby; };
+		95C1153EAFB5F7DF51E5F464F000881E /* MediaClipsCollectionCell.swift */ = {isa = PBXFileReference; includeInIndex = 1; lastKnownFileType = sourcecode.swift; path = MediaClipsCollectionCell.swift; sourceTree = "<group>"; };
 		9710A9ABCC87F85543E8DB98EB7905CB /* FBSnapshotTestCase.framework */ = {isa = PBXFileReference; explicitFileType = wrapper.framework; includeInIndex = 0; name = FBSnapshotTestCase.framework; path = FBSnapshotTestCase.framework; sourceTree = BUILT_PRODUCTS_DIR; };
-<<<<<<< HEAD
 		988DDEE3B534639DC3310FE66CA90B1E /* OptionView.swift */ = {isa = PBXFileReference; includeInIndex = 1; lastKnownFileType = sourcecode.swift; path = OptionView.swift; sourceTree = "<group>"; };
 		9DFCF579A86C59784C5E0CD5F675E47F /* ModalPresentationAnimationController.swift */ = {isa = PBXFileReference; includeInIndex = 1; lastKnownFileType = sourcecode.swift; path = ModalPresentationAnimationController.swift; sourceTree = "<group>"; };
 		9EC70EF9223C51D9BC6FA9F91C8393F5 /* ModeSelectorAndShootView.swift */ = {isa = PBXFileReference; includeInIndex = 1; lastKnownFileType = sourcecode.swift; path = ModeSelectorAndShootView.swift; sourceTree = "<group>"; };
 		9F3D27B81538B89EAED776C6C7540E4E /* ModalPresentationController.swift */ = {isa = PBXFileReference; includeInIndex = 1; lastKnownFileType = sourcecode.swift; path = ModalPresentationController.swift; sourceTree = "<group>"; };
 		9F77A04000F804EC27D35B1D076ADC06 /* Assets.xcassets */ = {isa = PBXFileReference; includeInIndex = 1; lastKnownFileType = folder.assetcatalog; name = Assets.xcassets; path = Resources/Assets.xcassets; sourceTree = "<group>"; };
-=======
-		982BC460512FA9262758932B44FB53E8 /* MediaClipsCollectionCell.swift */ = {isa = PBXFileReference; includeInIndex = 1; lastKnownFileType = sourcecode.swift; path = MediaClipsCollectionCell.swift; sourceTree = "<group>"; };
-		9AF63AA32ADD86FE086EC877E49249E2 /* KanvasCamera.podspec.json */ = {isa = PBXFileReference; includeInIndex = 1; path = KanvasCamera.podspec.json; sourceTree = "<group>"; };
-		9B56E6EF4491BE0DE53C1614D10A5E3B /* GifVideoOutputHandler.swift */ = {isa = PBXFileReference; includeInIndex = 1; lastKnownFileType = sourcecode.swift; path = GifVideoOutputHandler.swift; sourceTree = "<group>"; };
-		9D1CD90A8293DE41712D5FA3CE717A8B /* CameraRecorder.swift */ = {isa = PBXFileReference; includeInIndex = 1; lastKnownFileType = sourcecode.swift; path = CameraRecorder.swift; sourceTree = "<group>"; };
->>>>>>> 90054a16
 		A001B444A3514ECF27E76EDDD2DD7388 /* KanvasCamera.framework */ = {isa = PBXFileReference; explicitFileType = wrapper.framework; includeInIndex = 0; name = KanvasCamera.framework; path = KanvasCamera.framework; sourceTree = BUILT_PRODUCTS_DIR; };
 		A11D5B54955E3381F067364E427B571A /* FBSnapshotTestCase-umbrella.h */ = {isa = PBXFileReference; includeInIndex = 1; lastKnownFileType = sourcecode.c.h; path = "FBSnapshotTestCase-umbrella.h"; sourceTree = "<group>"; };
 		A2B02D0A6B399161952A82A4A4FC1334 /* CameraView.swift */ = {isa = PBXFileReference; includeInIndex = 1; lastKnownFileType = sourcecode.swift; path = CameraView.swift; sourceTree = "<group>"; };
+		A6971FB382200CF26E9A8C27A0FE8E4E /* MediaClipsCollectionController.swift */ = {isa = PBXFileReference; includeInIndex = 1; lastKnownFileType = sourcecode.swift; path = MediaClipsCollectionController.swift; sourceTree = "<group>"; };
 		ADE4B240F8B3C979C00D31D077825551 /* GifVideoOutputHandler.swift */ = {isa = PBXFileReference; includeInIndex = 1; lastKnownFileType = sourcecode.swift; path = GifVideoOutputHandler.swift; sourceTree = "<group>"; };
 		AF043B1189EAD36CDC369F81F8880362 /* Pods-KanvasCameraExample-frameworks.sh */ = {isa = PBXFileReference; includeInIndex = 1; lastKnownFileType = text.script.sh; path = "Pods-KanvasCameraExample-frameworks.sh"; sourceTree = "<group>"; };
 		B148A97E28755769024A3EEAA549A253 /* KanvasCamera.xcconfig */ = {isa = PBXFileReference; includeInIndex = 1; lastKnownFileType = text.xcconfig; path = KanvasCamera.xcconfig; sourceTree = "<group>"; };
@@ -313,14 +192,15 @@
 		B9109B8B333B5A1A3E92EFC09EDC10AC /* UIApplication+StrictKeyWindow.h */ = {isa = PBXFileReference; includeInIndex = 1; lastKnownFileType = sourcecode.c.h; name = "UIApplication+StrictKeyWindow.h"; path = "FBSnapshotTestCase/Categories/UIApplication+StrictKeyWindow.h"; sourceTree = "<group>"; };
 		B9CEF7D6C5E08AB80E58DABC75D882BC /* UIImage+Diff.m */ = {isa = PBXFileReference; includeInIndex = 1; lastKnownFileType = sourcecode.c.objc; name = "UIImage+Diff.m"; path = "FBSnapshotTestCase/Categories/UIImage+Diff.m"; sourceTree = "<group>"; };
 		BBB6A925DF90E5500E7BDCC094FEBEA7 /* UIKit.framework */ = {isa = PBXFileReference; lastKnownFileType = wrapper.framework; name = UIKit.framework; path = Platforms/iPhoneOS.platform/Developer/SDKs/iPhoneOS11.3.sdk/System/Library/Frameworks/UIKit.framework; sourceTree = DEVELOPER_DIR; };
+		BF67E2972C2EF2B741CEAC26A7A3B3DD /* MediaClipsCollectionView.swift */ = {isa = PBXFileReference; includeInIndex = 1; lastKnownFileType = sourcecode.swift; path = MediaClipsCollectionView.swift; sourceTree = "<group>"; };
 		C1A94602875A48A997AD3F08A33E6EAA /* Foundation.framework */ = {isa = PBXFileReference; lastKnownFileType = wrapper.framework; name = Foundation.framework; path = Platforms/iPhoneOS.platform/Developer/SDKs/iPhoneOS11.3.sdk/System/Library/Frameworks/Foundation.framework; sourceTree = DEVELOPER_DIR; };
 		C3DED85CFC5815E0FC3A2193EFE245A3 /* CameraPreviewViewController.swift */ = {isa = PBXFileReference; includeInIndex = 1; lastKnownFileType = sourcecode.swift; path = CameraPreviewViewController.swift; sourceTree = "<group>"; };
 		C3FB9AECB725014E6B95D42C9B8F4451 /* Pods-KanvasCameraExampleTests.modulemap */ = {isa = PBXFileReference; includeInIndex = 1; lastKnownFileType = sourcecode.module; path = "Pods-KanvasCameraExampleTests.modulemap"; sourceTree = "<group>"; };
 		C8D6D8A4FC20DC17642770B658898131 /* Queue.swift */ = {isa = PBXFileReference; includeInIndex = 1; lastKnownFileType = sourcecode.swift; path = Queue.swift; sourceTree = "<group>"; };
 		CD7A7D56274444DC032E52FD1FFDA8C5 /* Pods-KanvasCameraExample-acknowledgements.plist */ = {isa = PBXFileReference; includeInIndex = 1; lastKnownFileType = text.plist.xml; path = "Pods-KanvasCameraExample-acknowledgements.plist"; sourceTree = "<group>"; };
-		CFE218732F99C6A2CFFA76FEF4647783 /* MediaClipsEditorView.swift */ = {isa = PBXFileReference; includeInIndex = 1; lastKnownFileType = sourcecode.swift; path = MediaClipsEditorView.swift; sourceTree = "<group>"; };
 		D3B6CE6612AF52A4ACEDD89B5022D0C0 /* Pods-KanvasCameraExampleTests-resources.sh */ = {isa = PBXFileReference; includeInIndex = 1; lastKnownFileType = text.script.sh; path = "Pods-KanvasCameraExampleTests-resources.sh"; sourceTree = "<group>"; };
 		D5B3E37F476F684F2CADA5A6B4AE0E30 /* AVAssetWriterInputPixelBufferAdaptor+Append.swift */ = {isa = PBXFileReference; includeInIndex = 1; lastKnownFileType = sourcecode.swift; path = "AVAssetWriterInputPixelBufferAdaptor+Append.swift"; sourceTree = "<group>"; };
+		D7600A8CEBDF22E01BA88195978CF093 /* MediaClip.swift */ = {isa = PBXFileReference; includeInIndex = 1; lastKnownFileType = sourcecode.swift; path = MediaClip.swift; sourceTree = "<group>"; };
 		D77B07CA7D221E3EC46B93C00BF37CDE /* QuartzCore.framework */ = {isa = PBXFileReference; lastKnownFileType = wrapper.framework; name = QuartzCore.framework; path = Platforms/iPhoneOS.platform/Developer/SDKs/iPhoneOS11.3.sdk/System/Library/Frameworks/QuartzCore.framework; sourceTree = DEVELOPER_DIR; };
 		D7F632A97B7692C316CD411ADC1D57D8 /* Pods-KanvasCameraExampleTests-acknowledgements.markdown */ = {isa = PBXFileReference; includeInIndex = 1; lastKnownFileType = text; path = "Pods-KanvasCameraExampleTests-acknowledgements.markdown"; sourceTree = "<group>"; };
 		D81C234A3506B878F6B3660B15CA0038 /* CameraSettings.swift */ = {isa = PBXFileReference; includeInIndex = 1; lastKnownFileType = sourcecode.swift; path = CameraSettings.swift; sourceTree = "<group>"; };
@@ -338,20 +218,12 @@
 		EE01FAD0B1ADB8ECD52E2C89FC0EE97A /* Pods-KanvasCameraExample.debug.xcconfig */ = {isa = PBXFileReference; includeInIndex = 1; lastKnownFileType = text.xcconfig; path = "Pods-KanvasCameraExample.debug.xcconfig"; sourceTree = "<group>"; };
 		EF519A026B10AC73ABBE6E658308B29D /* FBSnapshotTestCase-prefix.pch */ = {isa = PBXFileReference; includeInIndex = 1; lastKnownFileType = sourcecode.c.h; path = "FBSnapshotTestCase-prefix.pch"; sourceTree = "<group>"; };
 		F10CBDEE32E5F6BDECFB3D41F7DD0B03 /* FBSnapshotTestCase.modulemap */ = {isa = PBXFileReference; includeInIndex = 1; lastKnownFileType = sourcecode.module; path = FBSnapshotTestCase.modulemap; sourceTree = "<group>"; };
-<<<<<<< HEAD
 		F1C648564D9107F7B93B5CA108231BA4 /* KanvasCameraTimes.swift */ = {isa = PBXFileReference; includeInIndex = 1; lastKnownFileType = sourcecode.swift; path = KanvasCameraTimes.swift; sourceTree = "<group>"; };
 		F49BF050E4CCE09A635EF76221E3F096 /* Info.plist */ = {isa = PBXFileReference; includeInIndex = 1; lastKnownFileType = text.plist.xml; path = Info.plist; sourceTree = "<group>"; };
 		F4E4447428A28B075879153AE8197AD4 /* UIUpdate.swift */ = {isa = PBXFileReference; includeInIndex = 1; lastKnownFileType = sourcecode.swift; path = UIUpdate.swift; sourceTree = "<group>"; };
-		F5FD9EC9A74C2233D8C139CC625A1C51 /* MediaClipsEditorController.swift */ = {isa = PBXFileReference; includeInIndex = 1; lastKnownFileType = sourcecode.swift; path = MediaClipsEditorController.swift; sourceTree = "<group>"; };
 		F6BA1DF104D691A478DC74B352699747 /* KanvasCameraColors.swift */ = {isa = PBXFileReference; includeInIndex = 1; lastKnownFileType = sourcecode.swift; path = KanvasCameraColors.swift; sourceTree = "<group>"; };
 		F9FD96B5346332F4EAACE44D21807FC2 /* KanvasCamera.podspec.json */ = {isa = PBXFileReference; includeInIndex = 1; path = KanvasCamera.podspec.json; sourceTree = "<group>"; };
 		FF4FB67379C15E2E0F62ECC319FD4846 /* OptionsStackView.swift */ = {isa = PBXFileReference; includeInIndex = 1; lastKnownFileType = sourcecode.swift; path = OptionsStackView.swift; sourceTree = "<group>"; };
-=======
-		F1C62A3226F385A971B79EFA43225588 /* ModalPresentationController.swift */ = {isa = PBXFileReference; includeInIndex = 1; lastKnownFileType = sourcecode.swift; path = ModalPresentationController.swift; sourceTree = "<group>"; };
-		F3D261FE9D07F059699B37677CC43938 /* MediaClip.swift */ = {isa = PBXFileReference; includeInIndex = 1; lastKnownFileType = sourcecode.swift; path = MediaClip.swift; sourceTree = "<group>"; };
-		F44A8B128B4200385144D8206088F44F /* UIFont+Utils.swift */ = {isa = PBXFileReference; includeInIndex = 1; lastKnownFileType = sourcecode.swift; path = "UIFont+Utils.swift"; sourceTree = "<group>"; };
-		FCC10B2AAA67EBC503A6B0CF09F740C9 /* UIButton+Shadows.swift */ = {isa = PBXFileReference; includeInIndex = 1; lastKnownFileType = sourcecode.swift; path = "UIButton+Shadows.swift"; sourceTree = "<group>"; };
->>>>>>> 90054a16
 /* End PBXFileReference section */
 
 /* Begin PBXFrameworksBuildPhase section */
@@ -394,29 +266,26 @@
 /* End PBXFrameworksBuildPhase section */
 
 /* Begin PBXGroup section */
+		023D9A3BF25792416CA2F6DB5F09CFD5 /* MediaClips */ = {
+			isa = PBXGroup;
+			children = (
+				D7600A8CEBDF22E01BA88195978CF093 /* MediaClip.swift */,
+				95C1153EAFB5F7DF51E5F464F000881E /* MediaClipsCollectionCell.swift */,
+				A6971FB382200CF26E9A8C27A0FE8E4E /* MediaClipsCollectionController.swift */,
+				BF67E2972C2EF2B741CEAC26A7A3B3DD /* MediaClipsCollectionView.swift */,
+				0712DC7B69D4CB940F2C102BB8AF485E /* MediaClipsEditorView.swift */,
+				106C2021EC418ACBACC425A94C4D7F07 /* MediaClipsEditorViewController.swift */,
+			);
+			name = MediaClips;
+			path = Classes/MediaClips;
+			sourceTree = "<group>";
+		};
 		08D4A67B0B36554DDD327AB2BC0D2486 /* Utility */ = {
 			isa = PBXGroup;
 			children = (
-<<<<<<< HEAD
 				079DC46FBD16E11EDF3917D5A4BB043D /* IgnoreTouchesView.swift */,
 				C8D6D8A4FC20DC17642770B658898131 /* Queue.swift */,
 				F4E4447428A28B075879153AE8197AD4 /* UIUpdate.swift */,
-=======
-				4AB8CF7B919F5B77F91D82B2016EE1FD /* Camera */,
-				E780DAD5A5D93AC93BD1BBD1D03B7464 /* Constants */,
-				BB8E7DF53F328B25CA1F85C268908D19 /* Extensions */,
-				4D1BF8A88A3781729B720C1FB0055417 /* MediaClips */,
-				90089E264886BCFDF87BDED6F4844A17 /* Modal */,
-				914F9389BF648447F7865FE2332EC9F3 /* ModeSelector */,
-				F771DD38F49DD9189CC29E3CB85F6C88 /* Options */,
-				DFBB84234E45AD8204AEF91EB438D9B3 /* Pod */,
-				FF3C485BC9148DCFE012EA0B18372935 /* Preview */,
-				348AB68C102124A15815EA8B21603AC3 /* Recording */,
-				CDC020996B4AF490EE05254CE6F7C97C /* Resources */,
-				4B00A5AD3560FB56F620F8A50FA07E5D /* Settings */,
-				3C3E29DDB39E99F7572BA53326579DC7 /* Support Files */,
-				62C49DCE14DB5F70E05989618111C51E /* Utility */,
->>>>>>> 90054a16
 			);
 			name = Utility;
 			path = Classes/Utility;
@@ -444,20 +313,6 @@
 				9F77A04000F804EC27D35B1D076ADC06 /* Assets.xcassets */,
 			);
 			name = Resources;
-			sourceTree = "<group>";
-		};
-		1FD6E11DD5D525CC5429E7251F588AD4 /* MediaClips */ = {
-			isa = PBXGroup;
-			children = (
-				4061946150BBA6C3EE55F2526935D215 /* MediaClip.swift */,
-				1E12A2DF8177E157BAD383367A853B7A /* MediaClipsCollectionCell.swift */,
-				25AFAB0AC45D057DC5E87AD4B17A9186 /* MediaClipsCollectionController.swift */,
-				495034C0AE4A222DBCE40F34E8260AE9 /* MediaClipsCollectionView.swift */,
-				F5FD9EC9A74C2233D8C139CC625A1C51 /* MediaClipsEditorController.swift */,
-				CFE218732F99C6A2CFFA76FEF4647783 /* MediaClipsEditorView.swift */,
-			);
-			name = MediaClips;
-			path = Classes/MediaClips;
 			sourceTree = "<group>";
 		};
 		2287B5EBEAA3C332F8DB9A1E61F5B097 /* FBSnapshotTestCase */ = {
@@ -548,7 +403,7 @@
 				5714B362D91C394A898F0A33B85D90CD /* Camera */,
 				7150376D201274142FE779429AACB17B /* Constants */,
 				7F92592740E7F4CF8E557DAC919A469D /* Extensions */,
-				1FD6E11DD5D525CC5429E7251F588AD4 /* MediaClips */,
+				023D9A3BF25792416CA2F6DB5F09CFD5 /* MediaClips */,
 				5B770FF46A5DADCF7E6AA07099FF1BCE /* Modal */,
 				A8BFBF2FA5F7039F6D7DFE4239BC31D1 /* ModeSelector */,
 				2F52C3303249BB92F57E2487BB306258 /* Options */,
@@ -564,25 +419,7 @@
 			path = ../..;
 			sourceTree = "<group>";
 		};
-<<<<<<< HEAD
 		5714B362D91C394A898F0A33B85D90CD /* Camera */ = {
-=======
-		4D1BF8A88A3781729B720C1FB0055417 /* MediaClips */ = {
-			isa = PBXGroup;
-			children = (
-				F3D261FE9D07F059699B37677CC43938 /* MediaClip.swift */,
-				982BC460512FA9262758932B44FB53E8 /* MediaClipsCollectionCell.swift */,
-				6AA15E1EB0985A162084C7E263AEDEE0 /* MediaClipsCollectionController.swift */,
-				78FB5C72C217BC91CCB7B15DE911077F /* MediaClipsCollectionView.swift */,
-				3C9D7CA5ECFA820151939CA4185BB5B2 /* MediaClipsEditorView.swift */,
-				32E82D90CCAE93C00FB8B37264AADA4B /* MediaClipsEditorViewController.swift */,
-			);
-			name = MediaClips;
-			path = Classes/MediaClips;
-			sourceTree = "<group>";
-		};
-		62C49DCE14DB5F70E05989618111C51E /* Utility */ = {
->>>>>>> 90054a16
 			isa = PBXGroup;
 			children = (
 				65D1897727A130E85356D7B1A1B957DB /* ActionsView.swift */,
@@ -594,7 +431,6 @@
 			path = Classes/Camera;
 			sourceTree = "<group>";
 		};
-<<<<<<< HEAD
 		5B770FF46A5DADCF7E6AA07099FF1BCE /* Modal */ = {
 			isa = PBXGroup;
 			children = (
@@ -620,8 +456,6 @@
 			path = Classes/Constants;
 			sourceTree = "<group>";
 		};
-=======
->>>>>>> 90054a16
 		75260D2C5426C4665F833899D66A431C /* Pods-KanvasCameraExampleTests */ = {
 			isa = PBXGroup;
 			children = (
@@ -863,17 +697,10 @@
 			isa = PBXNativeTarget;
 			buildConfigurationList = 75987013A36368E7C202719E7930159A /* Build configuration list for PBXNativeTarget "KanvasCamera" */;
 			buildPhases = (
-<<<<<<< HEAD
-				1A440A879D51CD87881A89CFB0D83A87 /* Sources */,
+				A8EE58151FFEC28486A0ECB8979CC495 /* Sources */,
 				8FD80B7A9AA4EA4039B56ED32CC4D858 /* Frameworks */,
 				DCECA527904A93F47A4B6F59991D120C /* Resources */,
 				D2A9386C4BD0C122E8CD4F4A9C127C3D /* Headers */,
-=======
-				EE6D97BA8E3F8D1C810A291E93E22FE8 /* Sources */,
-				401A40A563A6761C12518B25B277EE33 /* Frameworks */,
-				E862206BCE4AF2D7531A998D99B884B4 /* Resources */,
-				E5BA4F79CD7671FA5B89AC54F89A7017 /* Headers */,
->>>>>>> 90054a16
 			);
 			buildRules = (
 			);
@@ -944,67 +771,6 @@
 /* End PBXResourcesBuildPhase section */
 
 /* Begin PBXSourcesBuildPhase section */
-<<<<<<< HEAD
-		1A440A879D51CD87881A89CFB0D83A87 /* Sources */ = {
-			isa = PBXSourcesBuildPhase;
-			buildActionMask = 2147483647;
-			files = (
-				AD6746F023F960996C465DB8D0FAC5B8 /* ActionsView.swift in Sources */,
-				7BD1AB8EE29EBA92800A0FE5F1DCF9CF /* AVAssetWriterInputPixelBufferAdaptor+Append.swift in Sources */,
-				DAC5DEE86D84760F6103340B2B94872B /* AVURLAsset+Thumbnail.swift in Sources */,
-				857069DE45E64F884DDEF631773B66E7 /* CameraController.swift in Sources */,
-				15F29BCFC30132CCC746B14188F3305E /* CameraInputController.swift in Sources */,
-				6D48B524B3CE7C362EFA31538D5BEF87 /* CameraPreviewView.swift in Sources */,
-				3243164C147941B9B9501C544E061DFF /* CameraPreviewViewController.swift in Sources */,
-				46CC665C3F7F3BEEAEB84B267C7D5B9B /* CameraRecorder.swift in Sources */,
-				8368B7C4A33A9C00C11AD7ABF703EBD5 /* CameraRecordingProtocol.swift in Sources */,
-				5039FB7BD9889546DCD92A586BDD3C62 /* CameraSegmentHandler.swift in Sources */,
-				BDF21E1E0EFBF654641BFA02FECD944B /* CameraSettings.swift in Sources */,
-				1D4643A02B5CA2665243B15BE8AB4912 /* CameraView.swift in Sources */,
-				F68E23562C9A42DC5E6E7571C627AFA7 /* CGRect+Center.swift in Sources */,
-				6E8307CA4BF0B3878645B0E42D03FFB6 /* GifVideoOutputHandler.swift in Sources */,
-				613F355748EA15795925FCBEFEFB0B8C /* IgnoreTouchesView.swift in Sources */,
-				75D0BFCC716EB9BE06AE7E553612E068 /* KanvasCamera-dummy.m in Sources */,
-				34EAC56C74301D9EAB52C3BA658EC76E /* KanvasCameraColors.swift in Sources */,
-				3231AA71216313DADFC8B81B2B8FE2DD /* KanvasCameraImages.swift in Sources */,
-				5B9059DAAEE2576276B40938A7013980 /* KanvasCameraStrings.swift in Sources */,
-				F1F79989AE0861C76D0BC50C36B0D2A4 /* KanvasCameraTimes.swift in Sources */,
-				DD88C14FA9734F08659B67724F1678EE /* LoadingIndicatorView.swift in Sources */,
-				EF8CB3E49EF1699FCA2E035CBA848E73 /* MediaClip.swift in Sources */,
-				BD48CB4E0B4EBEC1452538C1A5699AE0 /* MediaClipsCollectionCell.swift in Sources */,
-				BFBF61AEE05A415263FE55B55289F924 /* MediaClipsCollectionController.swift in Sources */,
-				A1669D6D68A193FD8E99B16AAC12B2FD /* MediaClipsCollectionView.swift in Sources */,
-				CBF661D1811584FB0A9840B0B38CA56B /* MediaClipsEditorController.swift in Sources */,
-				72898F6CE6EE380DE8A297CB3B0580E8 /* MediaClipsEditorView.swift in Sources */,
-				CDE5B1A4BD480E1A77DEC999F73C8C47 /* ModalController.swift in Sources */,
-				98E01781419B390BBA65DF328F2C1EF1 /* ModalPresentationAnimationController.swift in Sources */,
-				7429964F1426311D7465B1B49A506E4E /* ModalPresentationController.swift in Sources */,
-				459F3AEFDF766715CE7FCC217CBC07F4 /* ModalView.swift in Sources */,
-				7D78DFD51AC1299EA487C9C24DA2325D /* ModalViewModel.swift in Sources */,
-				90DC50AD6E5A7E1601F32637B7D3E7B5 /* ModeButtonView.swift in Sources */,
-				FAFC321F833E8972345E8E55457F887C /* ModeSelectorAndShootController.swift in Sources */,
-				3378AAD42035EF47A7A33146C37A60A4 /* ModeSelectorAndShootView.swift in Sources */,
-				230F22C03277020C604DE539511DF7D6 /* NSURL+Media.swift in Sources */,
-				E67F8B30B14869383AD0969B409C900F /* OptionsController.swift in Sources */,
-				7C7A09E8579B0C50EAADAEDC7799DD3E /* OptionsStackView.swift in Sources */,
-				C2A6BA25E6C9FBC1617272D58B55243F /* OptionView.swift in Sources */,
-				3847E3619D5F69707A70B8C907AF91D2 /* PhotoOutputHandler.swift in Sources */,
-				67EB97769433B205A69B72187E1F6A6A /* Queue.swift in Sources */,
-				9FB83EAE32F43E1756DCF850DEB7C481 /* ShootButtonView.swift in Sources */,
-				6CDA46EE8544595FA83B0999D346D3F4 /* TopOption.swift in Sources */,
-				EB9DAD7F451DF2A3F0BC8C8120339C50 /* UIButton+Shadows.swift in Sources */,
-				15958163867E185D1AE6332806954B5D /* UICollectionView+Cells.swift in Sources */,
-				9B31E10FEBABA58BBD0F30F390A965AA /* UIFont+Utils.swift in Sources */,
-				F56C8E739AE46915D70725204558E324 /* UIImage+Camera.swift in Sources */,
-				AEFB2E11DCE992D07B1ABAF50E720050 /* UIUpdate.swift in Sources */,
-				4653849296C1E478DF1D2A5683885BC8 /* UIView+Layout.swift in Sources */,
-				901267BFEE11B44E1BC404C0B9EFBCE4 /* UIViewController+Load.swift in Sources */,
-				212C331CEE9296188949DD75C1FE3C9A /* VideoOutputHandler.swift in Sources */,
-			);
-			runOnlyForDeploymentPostprocessing = 0;
-		};
-=======
->>>>>>> 90054a16
 		9AE17A55AD1E4E7B937AEC9D1088E639 /* Sources */ = {
 			isa = PBXSourcesBuildPhase;
 			buildActionMask = 2147483647;
@@ -1018,6 +784,64 @@
 			buildActionMask = 2147483647;
 			files = (
 				7B0E352E589DF8118E2A97A2360B4EAF /* Pods-KanvasCameraExample-dummy.m in Sources */,
+			);
+			runOnlyForDeploymentPostprocessing = 0;
+		};
+		A8EE58151FFEC28486A0ECB8979CC495 /* Sources */ = {
+			isa = PBXSourcesBuildPhase;
+			buildActionMask = 2147483647;
+			files = (
+				2AB3F80ED696FA78CE8837280A57E0DF /* ActionsView.swift in Sources */,
+				D20280E07822D2925F8239EF0E817AD0 /* AVAssetWriterInputPixelBufferAdaptor+Append.swift in Sources */,
+				B58CE17599F1905D706EFF4617980132 /* AVURLAsset+Thumbnail.swift in Sources */,
+				C1CC727CE122AD875444868EDCCAA038 /* CameraController.swift in Sources */,
+				31844A71987CBB2D7742C0DCC5F3926C /* CameraInputController.swift in Sources */,
+				90F47EAD5B3153FFE69912F65B167AAE /* CameraPreviewView.swift in Sources */,
+				24142D22DC03EA2CA741BA632E500298 /* CameraPreviewViewController.swift in Sources */,
+				8642EF7F3EEDA01B21361AC721D512C1 /* CameraRecorder.swift in Sources */,
+				D912B48AF2DD551B676F517F96F28C7F /* CameraRecordingProtocol.swift in Sources */,
+				9B943E5DF76C249A8BBF75FD678F6506 /* CameraSegmentHandler.swift in Sources */,
+				3FDD45715A66F60425D1966FEBA90231 /* CameraSettings.swift in Sources */,
+				3151A87D02582F5AC6ED5AFB6CAFDA9A /* CameraView.swift in Sources */,
+				A254C90B1CFA1E8A3E44F6A17A6CFEB3 /* CGRect+Center.swift in Sources */,
+				990F7901352DEA8DE9210EBA849B3D6C /* GifVideoOutputHandler.swift in Sources */,
+				DDC1D07F4DB515BDE51095C31D881DE7 /* IgnoreTouchesView.swift in Sources */,
+				3FC299B2801E35CFC6F987689FB5D088 /* KanvasCamera-dummy.m in Sources */,
+				76A48EEEFDC006E0EE2ED2AC7986780C /* KanvasCameraColors.swift in Sources */,
+				05982119A31DFDA0E2446656F5A2170C /* KanvasCameraImages.swift in Sources */,
+				EC09A6862B26B921ED80B79C21C07A66 /* KanvasCameraStrings.swift in Sources */,
+				25CC0586D0E1ADB7DF24A5EE8B6D09A7 /* KanvasCameraTimes.swift in Sources */,
+				48433117A6A48A4BBAF29A6BE6CE6AF6 /* LoadingIndicatorView.swift in Sources */,
+				7666B0051FDAC0BE4C9FA61E62AA7BA2 /* MediaClip.swift in Sources */,
+				0D246C444D595C17EB61F3E677EEBC20 /* MediaClipsCollectionCell.swift in Sources */,
+				947F218693606702639ABE51435DFFEB /* MediaClipsCollectionController.swift in Sources */,
+				27DFBBEA35D9A9CB0D2533087169ADE6 /* MediaClipsCollectionView.swift in Sources */,
+				32897125CC77E5DF237A7F0DC83A6EF0 /* MediaClipsEditorView.swift in Sources */,
+				34D0D02DD0B3D99B2DED7BD4F6B2BC04 /* MediaClipsEditorViewController.swift in Sources */,
+				97673E5856403D8317926CE476CC0576 /* ModalController.swift in Sources */,
+				32EC71C89FA0CFA8047E85FBC9C83073 /* ModalPresentationAnimationController.swift in Sources */,
+				55FAEC696A814C1093C1D57F0B648FA1 /* ModalPresentationController.swift in Sources */,
+				690E0DF954054E6B8F3DB55FA7F43DF3 /* ModalView.swift in Sources */,
+				04322D8E2F1F1CF93CBD6EDB5ECCDD48 /* ModalViewModel.swift in Sources */,
+				1443F1B4C6579747FB134ADA3BD87B8D /* ModeButtonView.swift in Sources */,
+				E649D4E8BB7E4618BDFD475886357D43 /* ModeSelectorAndShootController.swift in Sources */,
+				27B1F4B34E00861DB4B17CB81CE802B8 /* ModeSelectorAndShootView.swift in Sources */,
+				32939469343F0423211002A1963E15CB /* NSURL+Media.swift in Sources */,
+				5E7418F1761DC0AD3D5D7B453C669B43 /* OptionsController.swift in Sources */,
+				39DB529974DB87670EE57BB32D65A263 /* OptionsStackView.swift in Sources */,
+				98100A4DC214634A425E9CB7BBF5C273 /* OptionView.swift in Sources */,
+				0915BB2387177308D8BED988A99CF4D4 /* PhotoOutputHandler.swift in Sources */,
+				F78575865ADD48B57C381161EEEDFC94 /* Queue.swift in Sources */,
+				C63BBC16E277ABAC4AE82927214148F4 /* ShootButtonView.swift in Sources */,
+				960189C1C5CA40788BF96F431B69CC8A /* TopOption.swift in Sources */,
+				3DB361484E0687E2FE0730E00AA5FBA3 /* UIButton+Shadows.swift in Sources */,
+				5CEB680C18CAFD51FAD38AB6ABBC7A14 /* UICollectionView+Cells.swift in Sources */,
+				2921DD81BC14CCC4BFF0202BC206419C /* UIFont+Utils.swift in Sources */,
+				D56F9F56DAFA5CD3A829F75E660B8F13 /* UIImage+Camera.swift in Sources */,
+				D8292D666CE3F196765355BFF99DE74C /* UIUpdate.swift in Sources */,
+				74E857FDA22F3DE0ED38213491077327 /* UIView+Layout.swift in Sources */,
+				A42D6774AD0BFD659B1195D41373A713 /* UIViewController+Load.swift in Sources */,
+				B5B2E7BAA82362349F70FCF337EB6631 /* VideoOutputHandler.swift in Sources */,
 			);
 			runOnlyForDeploymentPostprocessing = 0;
 		};
@@ -1034,63 +858,6 @@
 				69DA8B003216466C60F029CBD79897F1 /* UIImage+Compare.m in Sources */,
 				35DD05FD595A6FE7F5A0692D12E319DC /* UIImage+Diff.m in Sources */,
 				756564ABAF2892FE7140C92A1CDDCF65 /* UIImage+Snapshot.m in Sources */,
-			);
-			runOnlyForDeploymentPostprocessing = 0;
-		};
-		EE6D97BA8E3F8D1C810A291E93E22FE8 /* Sources */ = {
-			isa = PBXSourcesBuildPhase;
-			buildActionMask = 2147483647;
-			files = (
-				412094CBFE7371B4B2B350C68E0A03E2 /* ActionsView.swift in Sources */,
-				1042C6CFF46DF3B1EB85DC615DADAB47 /* AVAssetWriterInputPixelBufferAdaptor+Append.swift in Sources */,
-				CB387AEBD0B761B5EE9C85F8538613CE /* AVURLAsset+Thumbnail.swift in Sources */,
-				5142A7CA8E0E15C547A588923ED9A413 /* CameraInputController.swift in Sources */,
-				322C2D4717FF34B8D0385F19DDDA7D06 /* CameraPreviewView.swift in Sources */,
-				3B99DBA7958C6E224911D2B865A0D92B /* CameraPreviewViewController.swift in Sources */,
-				FBB374B43222322E22F97FA4FFC5A856 /* CameraRecorder.swift in Sources */,
-				099F32809ADA7BDCC337966CBB365F03 /* CameraRecordingProtocol.swift in Sources */,
-				9B9A0F452342E44308A43419F28B87BD /* CameraSegmentHandler.swift in Sources */,
-				75FB4C150F8CF256A96321901E9D0B36 /* CameraSettings.swift in Sources */,
-				A7460D3603F617E81022F1C81738A4EC /* CameraView.swift in Sources */,
-				55FFBEEE90182D312183DD9B112D9C70 /* CGRect+Center.swift in Sources */,
-				FEA161BB2CA8E9C66A0320900C911644 /* GifVideoOutputHandler.swift in Sources */,
-				56E4C702BFA8AE9401C8034D0394238F /* IgnoreTouchesView.swift in Sources */,
-				09F40E06D85C5A602FA684DE034A6A16 /* KanvasCamera-dummy.m in Sources */,
-				B1A4D180ED7A07EEB634A7636CB47A1F /* KanvasCameraColors.swift in Sources */,
-				8D9455FC1CD7BC2238FE32C1FE42D72D /* KanvasCameraImages.swift in Sources */,
-				26618CCEF8346538B68715D39051323F /* KanvasCameraStrings.swift in Sources */,
-				F9D36B1532968A80C238997F40147A31 /* KanvasCameraTimes.swift in Sources */,
-				403BD4A8E322457BB30DFBBCEA10E7E3 /* LoadingIndicatorView.swift in Sources */,
-				75341D2804512E8B68B183C61D5ECAEA /* MediaClip.swift in Sources */,
-				6F57CE2C0AADF0F12F2D2D063F88932F /* MediaClipsCollectionCell.swift in Sources */,
-				F58CB76241EB1442F1263387CBD9DE23 /* MediaClipsCollectionController.swift in Sources */,
-				1E42FF4428B1E91F6FAAB02B27AD0C53 /* MediaClipsCollectionView.swift in Sources */,
-				5516BC39B4553B94C18710FE46741F8D /* MediaClipsEditorView.swift in Sources */,
-				C819B49C65595D4FCDE1326197305AD3 /* MediaClipsEditorViewController.swift in Sources */,
-				6D8AC088EF5F5CAFDE483AA66D8B6FF0 /* ModalController.swift in Sources */,
-				9279D644B85E70F19ED694E1BC2D8571 /* ModalPresentationAnimationController.swift in Sources */,
-				D62E34BF4C18F4F5B280276800099E7D /* ModalPresentationController.swift in Sources */,
-				8E43895D877B53EE894ABF02CF5DB047 /* ModalView.swift in Sources */,
-				F91D7742042B85ED2F7ADDD900F1678A /* ModalViewModel.swift in Sources */,
-				61BE1871EA0CA9465C229691D4CD1693 /* ModeButtonView.swift in Sources */,
-				6AB20286DE6F71376BCDC904D61C8BA4 /* ModeSelectorAndShootController.swift in Sources */,
-				486547931DCA4308E9F0AF1C456727C1 /* ModeSelectorAndShootView.swift in Sources */,
-				150434FE91BDB8D6450B9DC67189DE79 /* NSURL+Media.swift in Sources */,
-				27D297A3D44E29418F6E1CE6CEBAA8C0 /* OptionsController.swift in Sources */,
-				9121FB7C254CD4FCC0C5CFAC4C7D8335 /* OptionsStackView.swift in Sources */,
-				A436E50F8A2FAE9DD3FD581DB6A3147C /* OptionView.swift in Sources */,
-				B33CE786BEEC2833B51EF22C1D3D35E7 /* PhotoOutputHandler.swift in Sources */,
-				474D9D60A5CA8F4B4174FD4EF195B341 /* Queue.swift in Sources */,
-				34A81A431EEBB2896F7F99BB9AB52C55 /* ShootButtonView.swift in Sources */,
-				4895E05C8E5C48166FFAD35E8A09D2FF /* TopOption.swift in Sources */,
-				8C9C6CDE42D3BEDC615BAD1825197D87 /* UIButton+Shadows.swift in Sources */,
-				4ECF6B0459F73B6E45B2DC8B618B2DE5 /* UICollectionView+Cells.swift in Sources */,
-				077B4617C8C3A79A9CF57A1519306289 /* UIFont+Utils.swift in Sources */,
-				2A325E648523A439655FD7AE87941136 /* UIImage+Camera.swift in Sources */,
-				FCC9151F14CFA46B92D216C81C56C92E /* UIUpdate.swift in Sources */,
-				5EAC70DAFCBE76E9D0B4BEB6D4C0F083 /* UIView+Layout.swift in Sources */,
-				802AA2814B41CE66EF446B2DEDEA4ECE /* UIViewController+Load.swift in Sources */,
-				C982A2046785ED041B8C1227C6536C05 /* VideoOutputHandler.swift in Sources */,
 			);
 			runOnlyForDeploymentPostprocessing = 0;
 		};
