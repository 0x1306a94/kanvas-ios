// !$*UTF8*$!
{
	archiveVersion = 1;
	classes = {
	};
	objectVersion = 50;
	objects = {

/* Begin PBXBuildFile section */
<<<<<<< HEAD
		019AD77C3E23C2DD76CE1F1C494A3B24 /* CGRect+Center.swift in Sources */ = {isa = PBXBuildFile; fileRef = 206D6E9A46DAF866353BD9A6B80A6A4D /* CGRect+Center.swift */; };
=======
>>>>>>> ab3ea11a
		051A816D6DD0CAE13496DDCFE0829167 /* UIImage+Diff.h in Headers */ = {isa = PBXBuildFile; fileRef = 85E250EF19C5B5671AEC10BEB508D087 /* UIImage+Diff.h */; settings = {ATTRIBUTES = (Private, ); }; };
		082F20BF424BAADE26F7C225461ACB65 /* ActionsView.swift in Sources */ = {isa = PBXBuildFile; fileRef = 3D59525132362A93FDCF0AE493CECC84 /* ActionsView.swift */; };
		094973D2D2F1E3B2E772F93C8147C6B9 /* UIApplication+StrictKeyWindow.m in Sources */ = {isa = PBXBuildFile; fileRef = 2EECE81A9AEC1ED1057A9C3C88DBCEBE /* UIApplication+StrictKeyWindow.m */; };
<<<<<<< HEAD
		0992DF2D75AE43FEA8FF7381E6B21AB3 /* Foundation.framework in Frameworks */ = {isa = PBXBuildFile; fileRef = C1A94602875A48A997AD3F08A33E6EAA /* Foundation.framework */; };
		1889707E5A06E2B0BF226BF7E1B2544C /* MediaClipsEditorController.swift in Sources */ = {isa = PBXBuildFile; fileRef = EB3FA008395BB6DF41A180AE6A1A7F89 /* MediaClipsEditorController.swift */; };
=======
>>>>>>> ab3ea11a
		18EA4E0D8B74F2B2BBF8F39B49F49BF9 /* XCTest.framework in Frameworks */ = {isa = PBXBuildFile; fileRef = E7843C520ED7D11392D872D57034A1BC /* XCTest.framework */; };
		196BAA89E546AE9011848048767CA41B /* MediaClipsCollectionView.swift in Sources */ = {isa = PBXBuildFile; fileRef = A574365DDEC161AB966D55FE17495D6E /* MediaClipsCollectionView.swift */; };
		1AB7934C16CE49DE196FFC7BE7278287 /* SwiftSupport.swift in Sources */ = {isa = PBXBuildFile; fileRef = D97545C39C4A5EE2631DD9FFECE76A40 /* SwiftSupport.swift */; };
<<<<<<< HEAD
		1BC96F3C56FE3571101F475D8038C02C /* NSURL+Media.swift in Sources */ = {isa = PBXBuildFile; fileRef = BCC39162EA1AFB8012C10ED2169C4D90 /* NSURL+Media.swift */; };
		24A0A3CAA5881AE5BC9732656C908436 /* ModeSelectorAndShootController.swift in Sources */ = {isa = PBXBuildFile; fileRef = 520C9E13FE8A2F5E036C2966EA858512 /* ModeSelectorAndShootController.swift */; };
		28C4DBB5C030BCCA03630ECA1D7281FD /* AVAssetWriterInputPixelBufferAdaptor+Append.swift in Sources */ = {isa = PBXBuildFile; fileRef = E7BDA4A8DFBF15B451E68F4B5CD8AB74 /* AVAssetWriterInputPixelBufferAdaptor+Append.swift */; };
		2B1C34321B8ECFDCE3A9400D4F650030 /* UIUpdate.swift in Sources */ = {isa = PBXBuildFile; fileRef = A24B475C9635F12895EA691E2EE0D650 /* UIUpdate.swift */; };
		2F485B69F51E4F723A38410F31F08550 /* FBSnapshotTestController.h in Headers */ = {isa = PBXBuildFile; fileRef = 1374B79237CAC07693E99442FBED1F15 /* FBSnapshotTestController.h */; settings = {ATTRIBUTES = (Public, ); }; };
		2FB8F9ACCAFF23C663E47AFED31B2C1E /* KanvasCameraTimes.swift in Sources */ = {isa = PBXBuildFile; fileRef = 56C313A78A1932F356B77E3F217C1593 /* KanvasCameraTimes.swift */; };
		35DD05FD595A6FE7F5A0692D12E319DC /* UIImage+Diff.m in Sources */ = {isa = PBXBuildFile; fileRef = B9CEF7D6C5E08AB80E58DABC75D882BC /* UIImage+Diff.m */; };
		38F7CBE53DDE43A216DE67AA8F7BD8BA /* CameraInputController.swift in Sources */ = {isa = PBXBuildFile; fileRef = 5DDC86E73768182BA33A8A21F898BDA2 /* CameraInputController.swift */; };
		3A5CFA257CEEEAA9E5CBA0531EE69F86 /* VideoOutputHandler.swift in Sources */ = {isa = PBXBuildFile; fileRef = 08195000BE3BEA580A6553F67B9C5ED3 /* VideoOutputHandler.swift */; };
		3B7E111669E1B5F5641326880DBB7D5D /* KanvasCamera-dummy.m in Sources */ = {isa = PBXBuildFile; fileRef = 645005907D6BB9C096BB3D0FBFB06D89 /* KanvasCamera-dummy.m */; };
		41D29CB9A7A4EE4187C54C44CD38C72B /* TopOption.swift in Sources */ = {isa = PBXBuildFile; fileRef = 1D0B17C9CFC563129D23FDBAD699D332 /* TopOption.swift */; };
		421CDD701AEE0F2458A84200366CDD0F /* UIImage+Snapshot.h in Headers */ = {isa = PBXBuildFile; fileRef = 0B161931541BFE46DFEA2092EDDDA815 /* UIImage+Snapshot.h */; settings = {ATTRIBUTES = (Private, ); }; };
		42E90F5FD81AA33D3A80C53A205FF64E /* UIFont+Utils.swift in Sources */ = {isa = PBXBuildFile; fileRef = 8FBEEF9A21B947AF5F25EE5088B369E9 /* UIFont+Utils.swift */; };
		440EAF4A72A08FBA640C02272DAF90A4 /* CameraView.swift in Sources */ = {isa = PBXBuildFile; fileRef = 73C67584B9C85E757CC21AC986CB032E /* CameraView.swift */; };
		47DEE95708BDBD11436162D166CD192E /* UIKit.framework in Frameworks */ = {isa = PBXBuildFile; fileRef = BBB6A925DF90E5500E7BDCC094FEBEA7 /* UIKit.framework */; };
		506D761F91EC3583789A837C559972FE /* FBSnapshotTestCase-dummy.m in Sources */ = {isa = PBXBuildFile; fileRef = 4792533D7EE0F440EE722DA4999E845C /* FBSnapshotTestCase-dummy.m */; };
		50E8B4DEF947EC09F7EF0EE55D046E3F /* KanvasCameraColors.swift in Sources */ = {isa = PBXBuildFile; fileRef = 16D6FE30A04E457D858C040A78A703C7 /* KanvasCameraColors.swift */; };
		5BC12F69E33ABA27B9E0B78128CE336D /* QuartzCore.framework in Frameworks */ = {isa = PBXBuildFile; fileRef = D77B07CA7D221E3EC46B93C00BF37CDE /* QuartzCore.framework */; };
		606717BD61D6B8097A50B52AB2B7EF9E /* MediaClipsCollectionView.swift in Sources */ = {isa = PBXBuildFile; fileRef = 28A1C2E5703C8E42109B139BF352487A /* MediaClipsCollectionView.swift */; };
		628000A187233AEF6C3EB7E2A429F4C6 /* KanvasCameraImages.swift in Sources */ = {isa = PBXBuildFile; fileRef = D92CDC04ACBB666CA8E52BA1AAC564D6 /* KanvasCameraImages.swift */; };
		64EC7BD335251FA92F736BA541FD6288 /* OptionsStackView.swift in Sources */ = {isa = PBXBuildFile; fileRef = 4AD51F0EAFD59D7E0237BB0B44492092 /* OptionsStackView.swift */; };
		677990AE3BA956ED079D6F9CFF22C9C6 /* CameraSettings.swift in Sources */ = {isa = PBXBuildFile; fileRef = 056158F4F696E33C4F58C560DDB06C49 /* CameraSettings.swift */; };
		6815F24B8F87B96934604BDF0D2D9A3B /* KanvasCamera-umbrella.h in Headers */ = {isa = PBXBuildFile; fileRef = 8FB5CE18EB26E53A1559932328FAC719 /* KanvasCamera-umbrella.h */; settings = {ATTRIBUTES = (Public, ); }; };
		69DA8B003216466C60F029CBD79897F1 /* UIImage+Compare.m in Sources */ = {isa = PBXBuildFile; fileRef = 3B5E22F9517F21D3A0251F88FCAB281E /* UIImage+Compare.m */; };
		69FD7F611A7A455B39AFEF7C7D31BAF9 /* PhotoOutputHandler.swift in Sources */ = {isa = PBXBuildFile; fileRef = 574976735846206A7D9A044F85B27635 /* PhotoOutputHandler.swift */; };
		6C5BCEDA117C5A03CFB121A34D51462A /* MediaClipsEditorView.swift in Sources */ = {isa = PBXBuildFile; fileRef = 28FBD12CDFDB366404783996B97E8874 /* MediaClipsEditorView.swift */; };
		756564ABAF2892FE7140C92A1CDDCF65 /* UIImage+Snapshot.m in Sources */ = {isa = PBXBuildFile; fileRef = 3DBFBDCC891B770A2AC9EF0FB164B751 /* UIImage+Snapshot.m */; };
		78743825733B55ECA88367767A666F08 /* CameraSegmentHandler.swift in Sources */ = {isa = PBXBuildFile; fileRef = 700EDC86323FD64C3B0A350D955169CC /* CameraSegmentHandler.swift */; };
=======
		1B1CAADF5BB1B5DA5EBD675C936D2DB0 /* ModeButtonView.swift in Sources */ = {isa = PBXBuildFile; fileRef = 966D636E2D45E92AE60F9A2E9CFA38F8 /* ModeButtonView.swift */; };
		1CA1B1F8DF9C88FAF3274BB9903B0DAA /* UIFont+Utils.swift in Sources */ = {isa = PBXBuildFile; fileRef = 05210B22D1A1172AC98F9BB8BC7AE6A2 /* UIFont+Utils.swift */; };
		218BDA7B4B0FC5F0D243AE8938F7D7EA /* NSURL+Media.swift in Sources */ = {isa = PBXBuildFile; fileRef = E2A03B8E67B7E9BACA8940300AD45504 /* NSURL+Media.swift */; };
		23D6670ACB71ECAF65A2A8717A2A5046 /* GifVideoOutputHandler.swift in Sources */ = {isa = PBXBuildFile; fileRef = 18EDE0D0DB4687D4CCDD99B2156A4928 /* GifVideoOutputHandler.swift */; };
		2F485B69F51E4F723A38410F31F08550 /* FBSnapshotTestController.h in Headers */ = {isa = PBXBuildFile; fileRef = 1374B79237CAC07693E99442FBED1F15 /* FBSnapshotTestController.h */; settings = {ATTRIBUTES = (Public, ); }; };
		35DD05FD595A6FE7F5A0692D12E319DC /* UIImage+Diff.m in Sources */ = {isa = PBXBuildFile; fileRef = B9CEF7D6C5E08AB80E58DABC75D882BC /* UIImage+Diff.m */; };
		3BE366E8AD8208C217A6611472030F01 /* UIKit.framework in Frameworks */ = {isa = PBXBuildFile; fileRef = BBB6A925DF90E5500E7BDCC094FEBEA7 /* UIKit.framework */; };
		3E665F2BB9F61562684577ACB08D558F /* MediaClip.swift in Sources */ = {isa = PBXBuildFile; fileRef = 49AFEAE09EDB663A288D334147EAD887 /* MediaClip.swift */; };
		3E7664906171B9CAEF154163D688EEA7 /* Queue.swift in Sources */ = {isa = PBXBuildFile; fileRef = F18E6B5027BC1E980BB62C40816DDEF7 /* Queue.swift */; };
		421CDD701AEE0F2458A84200366CDD0F /* UIImage+Snapshot.h in Headers */ = {isa = PBXBuildFile; fileRef = 0B161931541BFE46DFEA2092EDDDA815 /* UIImage+Snapshot.h */; settings = {ATTRIBUTES = (Private, ); }; };
		4360EB098AB80140A3DAEBFDE35D5438 /* CameraInputController.swift in Sources */ = {isa = PBXBuildFile; fileRef = 824FF6D81DA3130770EC619679D8A321 /* CameraInputController.swift */; };
		47DEE95708BDBD11436162D166CD192E /* UIKit.framework in Frameworks */ = {isa = PBXBuildFile; fileRef = BBB6A925DF90E5500E7BDCC094FEBEA7 /* UIKit.framework */; };
		4A3B2727CD83B73CBACCD6939D68614F /* KanvasCamera-dummy.m in Sources */ = {isa = PBXBuildFile; fileRef = 3B2EE9F2D4598A8783CAF3FEC53D95E7 /* KanvasCamera-dummy.m */; };
		506D761F91EC3583789A837C559972FE /* FBSnapshotTestCase-dummy.m in Sources */ = {isa = PBXBuildFile; fileRef = 4792533D7EE0F440EE722DA4999E845C /* FBSnapshotTestCase-dummy.m */; };
		59092870ACFEB4EF08C5D8005466FF64 /* UIView+Layout.swift in Sources */ = {isa = PBXBuildFile; fileRef = 1BF66A3D6914FFFFF4F03BA88947C1DD /* UIView+Layout.swift */; };
		5BC12F69E33ABA27B9E0B78128CE336D /* QuartzCore.framework in Frameworks */ = {isa = PBXBuildFile; fileRef = D77B07CA7D221E3EC46B93C00BF37CDE /* QuartzCore.framework */; };
		6399E05A83BCCB287C0FF1299C18AA64 /* CameraSettings.swift in Sources */ = {isa = PBXBuildFile; fileRef = 1436012344F99B66CCD4851D91B7FDC9 /* CameraSettings.swift */; };
		688E4B67E544D7CA51AC6DC70F056570 /* Assets.xcassets in Resources */ = {isa = PBXBuildFile; fileRef = 27BA40540C942887C802F06F60572C1C /* Assets.xcassets */; };
		695952FCC286314B783AFF72E7A44D80 /* PhotoOutputHandler.swift in Sources */ = {isa = PBXBuildFile; fileRef = DF55FCCAE3B9E445B53A3489E8814C6B /* PhotoOutputHandler.swift */; };
		6987E6AD889B0A1B8F2C6C0B12BD514E /* MediaClipsEditorView.swift in Sources */ = {isa = PBXBuildFile; fileRef = C1AAF8311149E344934E4A61AC82F41E /* MediaClipsEditorView.swift */; };
		69DA8B003216466C60F029CBD79897F1 /* UIImage+Compare.m in Sources */ = {isa = PBXBuildFile; fileRef = 3B5E22F9517F21D3A0251F88FCAB281E /* UIImage+Compare.m */; };
		6C5BE7F128D0AE9AF96AE30CB58BD3B2 /* CameraDeviceOption.swift in Sources */ = {isa = PBXBuildFile; fileRef = D6E425322122BB25360718E7D86740F0 /* CameraDeviceOption.swift */; };
		756564ABAF2892FE7140C92A1CDDCF65 /* UIImage+Snapshot.m in Sources */ = {isa = PBXBuildFile; fileRef = 3DBFBDCC891B770A2AC9EF0FB164B751 /* UIImage+Snapshot.m */; };
>>>>>>> ab3ea11a
		7B0E352E589DF8118E2A97A2360B4EAF /* Pods-KanvasCameraExample-dummy.m in Sources */ = {isa = PBXBuildFile; fileRef = 570C8B2CE87E47FBD6EB555D507285D5 /* Pods-KanvasCameraExample-dummy.m */; };
		7CABE7219D8B2C4E03C6A3FB542465C5 /* UIUpdate.swift in Sources */ = {isa = PBXBuildFile; fileRef = F6B7D72BAFD9697940E1424DB68D813F /* UIUpdate.swift */; };
		7DD146866E3171092AA2D47BEAE38651 /* CGRect+Center.swift in Sources */ = {isa = PBXBuildFile; fileRef = 956F514B057FBA429C11B7966E66C925 /* CGRect+Center.swift */; };
		7DEB3F73A53890B315DA3F9EDCDD3FA7 /* Pods-KanvasCameraExampleTests-dummy.m in Sources */ = {isa = PBXBuildFile; fileRef = 586C927EB62F939BE159B57EA8E65356 /* Pods-KanvasCameraExampleTests-dummy.m */; };
<<<<<<< HEAD
		7F5D2FC70C321E23DF9F75CE2337E33B /* UIViewController+Load.swift in Sources */ = {isa = PBXBuildFile; fileRef = 32EBE8F2006385CD941A99D97467B897 /* UIViewController+Load.swift */; };
		800EED15859CE25EBDFAC1AAE78EA275 /* ModeButtonView.swift in Sources */ = {isa = PBXBuildFile; fileRef = D894BB3A4FC7749C61DE0B10071BAB3F /* ModeButtonView.swift */; };
		80679053B16A886B604F419D3A9D3DB6 /* MediaClipsCollectionCell.swift in Sources */ = {isa = PBXBuildFile; fileRef = 6520C460A0736ED6096D12EBBAE818F4 /* MediaClipsCollectionCell.swift */; };
		810A4798F7F783E41D09E093C002537D /* UIView+Layout.swift in Sources */ = {isa = PBXBuildFile; fileRef = CE1C43B142F5FE8A60788ADBFE8CE7F3 /* UIView+Layout.swift */; };
		82E2C9747877E3E29B89B2C76A580AB4 /* ShootButtonView.swift in Sources */ = {isa = PBXBuildFile; fileRef = A48987B042D8A7C9C3368ADC4292C29C /* ShootButtonView.swift */; };
		95B37F694D9ED326E578C3BF073C87CF /* KanvasCameraStrings.swift in Sources */ = {isa = PBXBuildFile; fileRef = 558B72E006CE5E0C841E9F714772F9A7 /* KanvasCameraStrings.swift */; };
		95C1599EA63416896157A095503EC932 /* MediaClip.swift in Sources */ = {isa = PBXBuildFile; fileRef = ABF506D8A8CA0549234B242FE4D37A9E /* MediaClip.swift */; };
		95C4026F9C9E8B04D76F43877ACF5271 /* Queue.swift in Sources */ = {isa = PBXBuildFile; fileRef = 5698B1E586297AFAC15FDB361A833082 /* Queue.swift */; };
		9673CF780F48C8E4EC2A331717B1F67C /* FBSnapshotTestCase.h in Headers */ = {isa = PBXBuildFile; fileRef = E37899BD4B349060AA147E2A3721D3A2 /* FBSnapshotTestCase.h */; settings = {ATTRIBUTES = (Public, ); }; };
		97014CF014F7F382F0CF2A2B025A057C /* Foundation.framework in Frameworks */ = {isa = PBXBuildFile; fileRef = C1A94602875A48A997AD3F08A33E6EAA /* Foundation.framework */; };
		9EFAAF596C10FE9CB33A8A7592ED2336 /* GifVideoOutputHandler.swift in Sources */ = {isa = PBXBuildFile; fileRef = 122F0927EF88359EB14353BE0664D918 /* GifVideoOutputHandler.swift */; };
		A4F69F3477A935285620AC3031C5C848 /* FBSnapshotTestController.m in Sources */ = {isa = PBXBuildFile; fileRef = 052258A488A96C35531FAC73C4F42924 /* FBSnapshotTestController.m */; };
		A9FCEFFF6D37CE68EA8634B71884DEAC /* Foundation.framework in Frameworks */ = {isa = PBXBuildFile; fileRef = C1A94602875A48A997AD3F08A33E6EAA /* Foundation.framework */; };
		AF5EA482887A03976EF6F85BBDBC995B /* CameraRecordingProtocol.swift in Sources */ = {isa = PBXBuildFile; fileRef = 40A28866836983FAAFF3A7496CAD4C9D /* CameraRecordingProtocol.swift */; };
=======
		85BAB4ACE0824A0E4E97B008D36AE835 /* AVAssetWriterInputPixelBufferAdaptor+Append.swift in Sources */ = {isa = PBXBuildFile; fileRef = C114A7EC7F852C8709032BBAC052E946 /* AVAssetWriterInputPixelBufferAdaptor+Append.swift */; };
		8E76A667014DDFC58E114E7D11584D6B /* Foundation.framework in Frameworks */ = {isa = PBXBuildFile; fileRef = C1A94602875A48A997AD3F08A33E6EAA /* Foundation.framework */; };
		92501A2375358230598C55481C2AF45D /* UIImage+Camera.swift in Sources */ = {isa = PBXBuildFile; fileRef = 9AF6C8585FE05811E03ED4C97A3D6EF3 /* UIImage+Camera.swift */; };
		95EE8BBFB5B910B7231FD0A71B7BD1EE /* OptionView.swift in Sources */ = {isa = PBXBuildFile; fileRef = 09122D7399E59E77EE602FB6E54FA191 /* OptionView.swift */; };
		9673CF780F48C8E4EC2A331717B1F67C /* FBSnapshotTestCase.h in Headers */ = {isa = PBXBuildFile; fileRef = E37899BD4B349060AA147E2A3721D3A2 /* FBSnapshotTestCase.h */; settings = {ATTRIBUTES = (Public, ); }; };
		97014CF014F7F382F0CF2A2B025A057C /* Foundation.framework in Frameworks */ = {isa = PBXBuildFile; fileRef = C1A94602875A48A997AD3F08A33E6EAA /* Foundation.framework */; };
		9AB9661FEFDF09E4B47D2EF124DA4230 /* KanvasCameraStrings.swift in Sources */ = {isa = PBXBuildFile; fileRef = 408D626F70EF3894E77850D0E374B997 /* KanvasCameraStrings.swift */; };
		A4F69F3477A935285620AC3031C5C848 /* FBSnapshotTestController.m in Sources */ = {isa = PBXBuildFile; fileRef = 052258A488A96C35531FAC73C4F42924 /* FBSnapshotTestController.m */; };
		A9FCEFFF6D37CE68EA8634B71884DEAC /* Foundation.framework in Frameworks */ = {isa = PBXBuildFile; fileRef = C1A94602875A48A997AD3F08A33E6EAA /* Foundation.framework */; };
		ADBE1BEC9D33C02CE1E8973BCC0DE8FA /* UICollectionView+Cells.swift in Sources */ = {isa = PBXBuildFile; fileRef = 14D11B689CFDD9445C991E54CA39CE4F /* UICollectionView+Cells.swift */; };
>>>>>>> ab3ea11a
		B20B51C7CB0497FB5ED3B532F4DF3DC9 /* Pods-KanvasCameraExampleTests-umbrella.h in Headers */ = {isa = PBXBuildFile; fileRef = 8683FD17E5C0DA60CD3DE90D22C1BC17 /* Pods-KanvasCameraExampleTests-umbrella.h */; settings = {ATTRIBUTES = (Public, ); }; };
		B6027ADA639644432E911404017322F8 /* ModeSelectorAndShootView.swift in Sources */ = {isa = PBXBuildFile; fileRef = E470CCFE9E453F17ADA56441DDE96324 /* ModeSelectorAndShootView.swift */; };
		B707CB3F1FD36C9928091A75BEB4D067 /* ModeSelectorAndShootController.swift in Sources */ = {isa = PBXBuildFile; fileRef = 3C57EAE2B1769964786FC4E358514C0B /* ModeSelectorAndShootController.swift */; };
		B758FB09FE2C06C1B8E36A71A9D76D41 /* FBSnapshotTestCase-umbrella.h in Headers */ = {isa = PBXBuildFile; fileRef = A11D5B54955E3381F067364E427B571A /* FBSnapshotTestCase-umbrella.h */; settings = {ATTRIBUTES = (Public, ); }; };
<<<<<<< HEAD
		BA8E045860AFC3AD133CB48E5F320EE1 /* OptionView.swift in Sources */ = {isa = PBXBuildFile; fileRef = 4869EE9376D57662101DD2A8A28AB334 /* OptionView.swift */; };
		BAF06446B39E0758403E44BBDCEC91CA /* UIImage+Camera.swift in Sources */ = {isa = PBXBuildFile; fileRef = 16A4CAE20E3B4DEE3CB78F863BA390D3 /* UIImage+Camera.swift */; };
=======
>>>>>>> ab3ea11a
		BC952FC04FC963C1294DCD619C9B6B3B /* UIApplication+StrictKeyWindow.h in Headers */ = {isa = PBXBuildFile; fileRef = B9109B8B333B5A1A3E92EFC09EDC10AC /* UIApplication+StrictKeyWindow.h */; settings = {ATTRIBUTES = (Project, ); }; };
		BC99AEFF754D549726D4432A1A665B1B /* AVURLAsset+Thumbnail.swift in Sources */ = {isa = PBXBuildFile; fileRef = BF6F69A09B1249870FC2F71F7C6D36E3 /* AVURLAsset+Thumbnail.swift */; };
		BCD3B8C3C0E414B54EF1C71A5DD90E22 /* UIButton+Shadows.swift in Sources */ = {isa = PBXBuildFile; fileRef = 9797759D9E970ACC6AB2B762100ED2EF /* UIButton+Shadows.swift */; };
		BE085B3DBAC5DCFD669A81146D53996E /* KanvasCameraImages.swift in Sources */ = {isa = PBXBuildFile; fileRef = D329741C7BA9AC1A081435611D5920A3 /* KanvasCameraImages.swift */; };
		BE14F2198CDB0DAD98A567981D21C7A1 /* FBSnapshotTestCase.m in Sources */ = {isa = PBXBuildFile; fileRef = 39577E2B806B8B2D019998DE60728F63 /* FBSnapshotTestCase.m */; };
		BE2BF0956454098C033C07CE3506B9FF /* UICollectionView+Cells.swift in Sources */ = {isa = PBXBuildFile; fileRef = 34578CB3EAB1B23C6382D398309D474A /* UICollectionView+Cells.swift */; };
		BFCE460CC33E8872B7156D4166340178 /* FBSnapshotTestCasePlatform.h in Headers */ = {isa = PBXBuildFile; fileRef = 7E3DB4D092B985E76E227F7F313C6981 /* FBSnapshotTestCasePlatform.h */; settings = {ATTRIBUTES = (Public, ); }; };
		C1323CA11B909FB7A3534F37B062CC83 /* OptionsStackView.swift in Sources */ = {isa = PBXBuildFile; fileRef = 9E496A3FDCDF65747361EF77C85102D2 /* OptionsStackView.swift */; };
		C7ADBE958443B7D904C094B1EE8FFEEE /* CameraSegmentHandler.swift in Sources */ = {isa = PBXBuildFile; fileRef = 6B4761C3FAD95BF6E4D0F671C68F2966 /* CameraSegmentHandler.swift */; };
		CAACAD8814A9B6D41E502CA5C9133FC8 /* CameraRecordingProtocol.swift in Sources */ = {isa = PBXBuildFile; fileRef = 5BB4049B072504395D3D9A32DB12BFC1 /* CameraRecordingProtocol.swift */; };
		CAFA5E486BCE117A7D8C0FBF9DA6666B /* UIImage+Compare.h in Headers */ = {isa = PBXBuildFile; fileRef = 432938111B6FF0189EFFEDF2F845B308 /* UIImage+Compare.h */; settings = {ATTRIBUTES = (Private, ); }; };
<<<<<<< HEAD
		D0931C16B4583E4B3D10DC416D6EB2B5 /* UIKit.framework in Frameworks */ = {isa = PBXBuildFile; fileRef = BBB6A925DF90E5500E7BDCC094FEBEA7 /* UIKit.framework */; };
		D441CBFEBFE32D5EE5A45E33B19965A4 /* UIButton+Shadows.swift in Sources */ = {isa = PBXBuildFile; fileRef = CF32F3EC6F9D978D21101FC9DF72D442 /* UIButton+Shadows.swift */; };
=======
		D06A3BC24AF9365F8902B5FD77123626 /* MediaClipsCollectionController.swift in Sources */ = {isa = PBXBuildFile; fileRef = 41378B2667F5BA82E0DAB88659BF1863 /* MediaClipsCollectionController.swift */; };
		D5445D0476D11D3528EE41E6BB394862 /* CameraRecorder.swift in Sources */ = {isa = PBXBuildFile; fileRef = B0F4C25954EE7052A38539742A737C77 /* CameraRecorder.swift */; };
>>>>>>> ab3ea11a
		D6714A974991CEA2AD4BD467A50AC690 /* Pods-KanvasCameraExample-umbrella.h in Headers */ = {isa = PBXBuildFile; fileRef = 2431DA944FACCCCEEBC3388A96EE92F1 /* Pods-KanvasCameraExample-umbrella.h */; settings = {ATTRIBUTES = (Public, ); }; };
		D79DDBED4F35D748F9675DEEEBA35A42 /* KanvasCameraTimes.swift in Sources */ = {isa = PBXBuildFile; fileRef = 3937C22740DF0716D9872AE50BF7DAD2 /* KanvasCameraTimes.swift */; };
		DAD9A0E0F40D3984B78A22F8D3CDAB45 /* Foundation.framework in Frameworks */ = {isa = PBXBuildFile; fileRef = C1A94602875A48A997AD3F08A33E6EAA /* Foundation.framework */; };
		DB7A106243AC974FC7EBEB00B506C786 /* FBSnapshotTestCasePlatform.m in Sources */ = {isa = PBXBuildFile; fileRef = 58A2557E7CE20AACCD1B28B1CD1F920D /* FBSnapshotTestCasePlatform.m */; };
<<<<<<< HEAD
		E29D7E06F49927FB5953CCE4ACED97ED /* MediaClipsCollectionController.swift in Sources */ = {isa = PBXBuildFile; fileRef = 1FE938437D9B0DBAFE09CFF1450CFB17 /* MediaClipsCollectionController.swift */; };
		E3FB53AEECC0FB17D71C6913A7F2BCD6 /* OptionsController.swift in Sources */ = {isa = PBXBuildFile; fileRef = 0BF29078362692B15AF614F68CDF2A39 /* OptionsController.swift */; };
		EFC97024F88573BB410CE9B38A3C65B7 /* CameraRecorder.swift in Sources */ = {isa = PBXBuildFile; fileRef = 9D9B76FFD9811EA392770C74C161EFFB /* CameraRecorder.swift */; };
		F1E3F4479A62DC8C3B67583838FAEBB3 /* ModeSelectorAndShootView.swift in Sources */ = {isa = PBXBuildFile; fileRef = CC27F7193A85FD12A42D04F94E8ECEDE /* ModeSelectorAndShootView.swift */; };
		F2928880BFCB1630A974CE10B34A5F3D /* Assets.xcassets in Resources */ = {isa = PBXBuildFile; fileRef = CD55CFA05088E51EB92CA63A240A12BB /* Assets.xcassets */; };
		F40FF937C23ECD271B0D704B7A8AF7F1 /* AVURLAsset+Thumbnail.swift in Sources */ = {isa = PBXBuildFile; fileRef = 471BB7A7C388520113A78134421880A0 /* AVURLAsset+Thumbnail.swift */; };
		F5132DE7D272A421204F5684563D019C /* IgnoreTouchesView.swift in Sources */ = {isa = PBXBuildFile; fileRef = DB2157D9589F6D49ABBACA05F073EBC4 /* IgnoreTouchesView.swift */; };
=======
		DCC74B34C1E581D9E2386F6337452815 /* KanvasCameraColors.swift in Sources */ = {isa = PBXBuildFile; fileRef = 9F48F9863EFD043053FF5C4CB18F61CB /* KanvasCameraColors.swift */; };
		E014FDA0DC547D4138A9EA8E03CF6D74 /* UIViewController+Load.swift in Sources */ = {isa = PBXBuildFile; fileRef = 430DD6F14BEE0D4617CC16D099CD9828 /* UIViewController+Load.swift */; };
		E26958D11FF5B6A44193AAF48A0A39C5 /* MediaClipsCollectionCell.swift in Sources */ = {isa = PBXBuildFile; fileRef = 8C4854E2EBBAAC47FD17A10F352D001A /* MediaClipsCollectionCell.swift */; };
		E3D166AD707778B234B66BB968F8D597 /* IgnoreTouchesView.swift in Sources */ = {isa = PBXBuildFile; fileRef = B0601CBA2C2A0F3DC75EF41111832E19 /* IgnoreTouchesView.swift */; };
		EC291203144B32DC5B75C9D4FB217B6C /* OptionsController.swift in Sources */ = {isa = PBXBuildFile; fileRef = DF36A75D5C45BB00DCFDCF46C5E5775B /* OptionsController.swift */; };
		EEA1CB16053134E63D0E73504ECDCA4B /* VideoOutputHandler.swift in Sources */ = {isa = PBXBuildFile; fileRef = C50BE5B6ABF18B42402B09F9D88363BB /* VideoOutputHandler.swift */; };
		F37AE3FEC634DD57CB6DE2B142ADEF44 /* MediaClipsEditorViewController.swift in Sources */ = {isa = PBXBuildFile; fileRef = E1A644B53ADC4055BC10AEDE8D268A13 /* MediaClipsEditorViewController.swift */; };
		FABBEDDBED9157447D7E57A3CDB28854 /* KanvasCamera-umbrella.h in Headers */ = {isa = PBXBuildFile; fileRef = 8E252D39A611BDE3571677AFAB4D99D5 /* KanvasCamera-umbrella.h */; settings = {ATTRIBUTES = (Public, ); }; };
		FF8302C2FB0DC866848670BA867A939F /* ShootButtonView.swift in Sources */ = {isa = PBXBuildFile; fileRef = 9A309CBCE75ACBE02A0269BE9DFFB9E1 /* ShootButtonView.swift */; };
>>>>>>> ab3ea11a
/* End PBXBuildFile section */

/* Begin PBXContainerItemProxy section */
		085484E62C07B85D35F1F387D6A5BEC0 /* PBXContainerItemProxy */ = {
			isa = PBXContainerItemProxy;
			containerPortal = D41D8CD98F00B204E9800998ECF8427E /* Project object */;
			proxyType = 1;
			remoteGlobalIDString = DD38FDCB43785CAED56E7E65CCCA7C23;
			remoteInfo = KanvasCamera;
		};
		8BD051996E13F13A0C4D1697193746EC /* PBXContainerItemProxy */ = {
			isa = PBXContainerItemProxy;
			containerPortal = D41D8CD98F00B204E9800998ECF8427E /* Project object */;
			proxyType = 1;
			remoteGlobalIDString = 34CD2E3428AB802BACA62286FF5074B1;
			remoteInfo = FBSnapshotTestCase;
		};
		E87A5821F22BF8880BCC2AB2FE53835F /* PBXContainerItemProxy */ = {
			isa = PBXContainerItemProxy;
			containerPortal = D41D8CD98F00B204E9800998ECF8427E /* Project object */;
			proxyType = 1;
			remoteGlobalIDString = DD38FDCB43785CAED56E7E65CCCA7C23;
			remoteInfo = KanvasCamera;
		};
/* End PBXContainerItemProxy section */

/* Begin PBXFileReference section */
		052258A488A96C35531FAC73C4F42924 /* FBSnapshotTestController.m */ = {isa = PBXFileReference; includeInIndex = 1; lastKnownFileType = sourcecode.c.objc; name = FBSnapshotTestController.m; path = FBSnapshotTestCase/FBSnapshotTestController.m; sourceTree = "<group>"; };
<<<<<<< HEAD
		056158F4F696E33C4F58C560DDB06C49 /* CameraSettings.swift */ = {isa = PBXFileReference; includeInIndex = 1; lastKnownFileType = sourcecode.swift; path = CameraSettings.swift; sourceTree = "<group>"; };
		08195000BE3BEA580A6553F67B9C5ED3 /* VideoOutputHandler.swift */ = {isa = PBXFileReference; includeInIndex = 1; lastKnownFileType = sourcecode.swift; path = VideoOutputHandler.swift; sourceTree = "<group>"; };
		0AF43957F4EC407146647DDA3D3E72FC /* KanvasCamera.modulemap */ = {isa = PBXFileReference; includeInIndex = 1; lastKnownFileType = sourcecode.module; path = KanvasCamera.modulemap; sourceTree = "<group>"; };
=======
		09122D7399E59E77EE602FB6E54FA191 /* OptionView.swift */ = {isa = PBXFileReference; includeInIndex = 1; lastKnownFileType = sourcecode.swift; path = OptionView.swift; sourceTree = "<group>"; };
>>>>>>> ab3ea11a
		0B161931541BFE46DFEA2092EDDDA815 /* UIImage+Snapshot.h */ = {isa = PBXFileReference; includeInIndex = 1; lastKnownFileType = sourcecode.c.h; name = "UIImage+Snapshot.h"; path = "FBSnapshotTestCase/Categories/UIImage+Snapshot.h"; sourceTree = "<group>"; };
		0B499D640103037E86832BCA986D7418 /* Pods-KanvasCameraExample-acknowledgements.markdown */ = {isa = PBXFileReference; includeInIndex = 1; lastKnownFileType = text; path = "Pods-KanvasCameraExample-acknowledgements.markdown"; sourceTree = "<group>"; };
		0BF29078362692B15AF614F68CDF2A39 /* OptionsController.swift */ = {isa = PBXFileReference; includeInIndex = 1; lastKnownFileType = sourcecode.swift; path = OptionsController.swift; sourceTree = "<group>"; };
		122F0927EF88359EB14353BE0664D918 /* GifVideoOutputHandler.swift */ = {isa = PBXFileReference; includeInIndex = 1; lastKnownFileType = sourcecode.swift; path = GifVideoOutputHandler.swift; sourceTree = "<group>"; };
		1374B79237CAC07693E99442FBED1F15 /* FBSnapshotTestController.h */ = {isa = PBXFileReference; includeInIndex = 1; lastKnownFileType = sourcecode.c.h; name = FBSnapshotTestController.h; path = FBSnapshotTestCase/FBSnapshotTestController.h; sourceTree = "<group>"; };
		16A4CAE20E3B4DEE3CB78F863BA390D3 /* UIImage+Camera.swift */ = {isa = PBXFileReference; includeInIndex = 1; lastKnownFileType = sourcecode.swift; path = "UIImage+Camera.swift"; sourceTree = "<group>"; };
		16D6FE30A04E457D858C040A78A703C7 /* KanvasCameraColors.swift */ = {isa = PBXFileReference; includeInIndex = 1; lastKnownFileType = sourcecode.swift; path = KanvasCameraColors.swift; sourceTree = "<group>"; };
		1D0B17C9CFC563129D23FDBAD699D332 /* TopOption.swift */ = {isa = PBXFileReference; includeInIndex = 1; lastKnownFileType = sourcecode.swift; path = TopOption.swift; sourceTree = "<group>"; };
		1FE938437D9B0DBAFE09CFF1450CFB17 /* MediaClipsCollectionController.swift */ = {isa = PBXFileReference; includeInIndex = 1; lastKnownFileType = sourcecode.swift; path = MediaClipsCollectionController.swift; sourceTree = "<group>"; };
		206D6E9A46DAF866353BD9A6B80A6A4D /* CGRect+Center.swift */ = {isa = PBXFileReference; includeInIndex = 1; lastKnownFileType = sourcecode.swift; path = "CGRect+Center.swift"; sourceTree = "<group>"; };
		2431DA944FACCCCEEBC3388A96EE92F1 /* Pods-KanvasCameraExample-umbrella.h */ = {isa = PBXFileReference; includeInIndex = 1; lastKnownFileType = sourcecode.c.h; path = "Pods-KanvasCameraExample-umbrella.h"; sourceTree = "<group>"; };
<<<<<<< HEAD
		24F3C2A5C757D8EF28FA1FB2C3284C4A /* Info.plist */ = {isa = PBXFileReference; includeInIndex = 1; lastKnownFileType = text.plist.xml; path = Info.plist; sourceTree = "<group>"; };
		28A1C2E5703C8E42109B139BF352487A /* MediaClipsCollectionView.swift */ = {isa = PBXFileReference; includeInIndex = 1; lastKnownFileType = sourcecode.swift; path = MediaClipsCollectionView.swift; sourceTree = "<group>"; };
		28FBD12CDFDB366404783996B97E8874 /* MediaClipsEditorView.swift */ = {isa = PBXFileReference; includeInIndex = 1; lastKnownFileType = sourcecode.swift; path = MediaClipsEditorView.swift; sourceTree = "<group>"; };
=======
		27BA40540C942887C802F06F60572C1C /* Assets.xcassets */ = {isa = PBXFileReference; includeInIndex = 1; lastKnownFileType = folder.assetcatalog; name = Assets.xcassets; path = Resources/Assets.xcassets; sourceTree = "<group>"; };
>>>>>>> ab3ea11a
		2E337FB8D21E6B805862BE61C445670F /* Pods_KanvasCameraExample.framework */ = {isa = PBXFileReference; explicitFileType = wrapper.framework; includeInIndex = 0; name = Pods_KanvasCameraExample.framework; path = "Pods-KanvasCameraExample.framework"; sourceTree = BUILT_PRODUCTS_DIR; };
		2EECE81A9AEC1ED1057A9C3C88DBCEBE /* UIApplication+StrictKeyWindow.m */ = {isa = PBXFileReference; includeInIndex = 1; lastKnownFileType = sourcecode.c.objc; name = "UIApplication+StrictKeyWindow.m"; path = "FBSnapshotTestCase/Categories/UIApplication+StrictKeyWindow.m"; sourceTree = "<group>"; };
		32EBE8F2006385CD941A99D97467B897 /* UIViewController+Load.swift */ = {isa = PBXFileReference; includeInIndex = 1; lastKnownFileType = sourcecode.swift; path = "UIViewController+Load.swift"; sourceTree = "<group>"; };
		34578CB3EAB1B23C6382D398309D474A /* UICollectionView+Cells.swift */ = {isa = PBXFileReference; includeInIndex = 1; lastKnownFileType = sourcecode.swift; path = "UICollectionView+Cells.swift"; sourceTree = "<group>"; };
		38CD11B105000B6A9FAAB352DB5C70DA /* KanvasCamera.podspec.json */ = {isa = PBXFileReference; includeInIndex = 1; path = KanvasCamera.podspec.json; sourceTree = "<group>"; };
		39577E2B806B8B2D019998DE60728F63 /* FBSnapshotTestCase.m */ = {isa = PBXFileReference; includeInIndex = 1; lastKnownFileType = sourcecode.c.objc; name = FBSnapshotTestCase.m; path = FBSnapshotTestCase/FBSnapshotTestCase.m; sourceTree = "<group>"; };
<<<<<<< HEAD
=======
		3A87EA1C8560EF349603BBE34A4A605A /* KanvasCamera.xcconfig */ = {isa = PBXFileReference; includeInIndex = 1; lastKnownFileType = text.xcconfig; path = KanvasCamera.xcconfig; sourceTree = "<group>"; };
		3B2EE9F2D4598A8783CAF3FEC53D95E7 /* KanvasCamera-dummy.m */ = {isa = PBXFileReference; includeInIndex = 1; lastKnownFileType = sourcecode.c.objc; path = "KanvasCamera-dummy.m"; sourceTree = "<group>"; };
>>>>>>> ab3ea11a
		3B5E22F9517F21D3A0251F88FCAB281E /* UIImage+Compare.m */ = {isa = PBXFileReference; includeInIndex = 1; lastKnownFileType = sourcecode.c.objc; name = "UIImage+Compare.m"; path = "FBSnapshotTestCase/Categories/UIImage+Compare.m"; sourceTree = "<group>"; };
		3D59525132362A93FDCF0AE493CECC84 /* ActionsView.swift */ = {isa = PBXFileReference; includeInIndex = 1; lastKnownFileType = sourcecode.swift; path = ActionsView.swift; sourceTree = "<group>"; };
		3DBFBDCC891B770A2AC9EF0FB164B751 /* UIImage+Snapshot.m */ = {isa = PBXFileReference; includeInIndex = 1; lastKnownFileType = sourcecode.c.objc; name = "UIImage+Snapshot.m"; path = "FBSnapshotTestCase/Categories/UIImage+Snapshot.m"; sourceTree = "<group>"; };
<<<<<<< HEAD
		40A28866836983FAAFF3A7496CAD4C9D /* CameraRecordingProtocol.swift */ = {isa = PBXFileReference; includeInIndex = 1; lastKnownFileType = sourcecode.swift; path = CameraRecordingProtocol.swift; sourceTree = "<group>"; };
=======
		408D626F70EF3894E77850D0E374B997 /* KanvasCameraStrings.swift */ = {isa = PBXFileReference; includeInIndex = 1; lastKnownFileType = sourcecode.swift; path = KanvasCameraStrings.swift; sourceTree = "<group>"; };
		41378B2667F5BA82E0DAB88659BF1863 /* MediaClipsCollectionController.swift */ = {isa = PBXFileReference; includeInIndex = 1; lastKnownFileType = sourcecode.swift; path = MediaClipsCollectionController.swift; sourceTree = "<group>"; };
		430DD6F14BEE0D4617CC16D099CD9828 /* UIViewController+Load.swift */ = {isa = PBXFileReference; includeInIndex = 1; lastKnownFileType = sourcecode.swift; path = "UIViewController+Load.swift"; sourceTree = "<group>"; };
>>>>>>> ab3ea11a
		432938111B6FF0189EFFEDF2F845B308 /* UIImage+Compare.h */ = {isa = PBXFileReference; includeInIndex = 1; lastKnownFileType = sourcecode.c.h; name = "UIImage+Compare.h"; path = "FBSnapshotTestCase/Categories/UIImage+Compare.h"; sourceTree = "<group>"; };
		44EDA688CBD7DB8E43750CDEA6E1285E /* Pods_KanvasCameraExampleTests.framework */ = {isa = PBXFileReference; explicitFileType = wrapper.framework; includeInIndex = 0; name = Pods_KanvasCameraExampleTests.framework; path = "Pods-KanvasCameraExampleTests.framework"; sourceTree = BUILT_PRODUCTS_DIR; };
		471BB7A7C388520113A78134421880A0 /* AVURLAsset+Thumbnail.swift */ = {isa = PBXFileReference; includeInIndex = 1; lastKnownFileType = sourcecode.swift; path = "AVURLAsset+Thumbnail.swift"; sourceTree = "<group>"; };
		4792533D7EE0F440EE722DA4999E845C /* FBSnapshotTestCase-dummy.m */ = {isa = PBXFileReference; includeInIndex = 1; lastKnownFileType = sourcecode.c.objc; path = "FBSnapshotTestCase-dummy.m"; sourceTree = "<group>"; };
<<<<<<< HEAD
		4869EE9376D57662101DD2A8A28AB334 /* OptionView.swift */ = {isa = PBXFileReference; includeInIndex = 1; lastKnownFileType = sourcecode.swift; path = OptionView.swift; sourceTree = "<group>"; };
		4AD51F0EAFD59D7E0237BB0B44492092 /* OptionsStackView.swift */ = {isa = PBXFileReference; includeInIndex = 1; lastKnownFileType = sourcecode.swift; path = OptionsStackView.swift; sourceTree = "<group>"; };
		4C17DA8FD76B879002D669BAA48B1E6E /* Pods-KanvasCameraExampleTests-frameworks.sh */ = {isa = PBXFileReference; includeInIndex = 1; lastKnownFileType = text.script.sh; path = "Pods-KanvasCameraExampleTests-frameworks.sh"; sourceTree = "<group>"; };
		520C9E13FE8A2F5E036C2966EA858512 /* ModeSelectorAndShootController.swift */ = {isa = PBXFileReference; includeInIndex = 1; lastKnownFileType = sourcecode.swift; path = ModeSelectorAndShootController.swift; sourceTree = "<group>"; };
		558B72E006CE5E0C841E9F714772F9A7 /* KanvasCameraStrings.swift */ = {isa = PBXFileReference; includeInIndex = 1; lastKnownFileType = sourcecode.swift; path = KanvasCameraStrings.swift; sourceTree = "<group>"; };
		5698B1E586297AFAC15FDB361A833082 /* Queue.swift */ = {isa = PBXFileReference; includeInIndex = 1; lastKnownFileType = sourcecode.swift; path = Queue.swift; sourceTree = "<group>"; };
=======
		49AFEAE09EDB663A288D334147EAD887 /* MediaClip.swift */ = {isa = PBXFileReference; includeInIndex = 1; lastKnownFileType = sourcecode.swift; path = MediaClip.swift; sourceTree = "<group>"; };
		4B9C2EBD8CE78A1A470BF7F335BAA358 /* KanvasCamera.podspec.json */ = {isa = PBXFileReference; includeInIndex = 1; path = KanvasCamera.podspec.json; sourceTree = "<group>"; };
		4C17DA8FD76B879002D669BAA48B1E6E /* Pods-KanvasCameraExampleTests-frameworks.sh */ = {isa = PBXFileReference; includeInIndex = 1; lastKnownFileType = text.script.sh; path = "Pods-KanvasCameraExampleTests-frameworks.sh"; sourceTree = "<group>"; };
>>>>>>> ab3ea11a
		56A143BDB3C4C9494A7EB0A874253C34 /* Pods-KanvasCameraExampleTests.debug.xcconfig */ = {isa = PBXFileReference; includeInIndex = 1; lastKnownFileType = text.xcconfig; path = "Pods-KanvasCameraExampleTests.debug.xcconfig"; sourceTree = "<group>"; };
		56C313A78A1932F356B77E3F217C1593 /* KanvasCameraTimes.swift */ = {isa = PBXFileReference; includeInIndex = 1; lastKnownFileType = sourcecode.swift; path = KanvasCameraTimes.swift; sourceTree = "<group>"; };
		570C8B2CE87E47FBD6EB555D507285D5 /* Pods-KanvasCameraExample-dummy.m */ = {isa = PBXFileReference; includeInIndex = 1; lastKnownFileType = sourcecode.c.objc; path = "Pods-KanvasCameraExample-dummy.m"; sourceTree = "<group>"; };
		574976735846206A7D9A044F85B27635 /* PhotoOutputHandler.swift */ = {isa = PBXFileReference; includeInIndex = 1; lastKnownFileType = sourcecode.swift; path = PhotoOutputHandler.swift; sourceTree = "<group>"; };
		586C927EB62F939BE159B57EA8E65356 /* Pods-KanvasCameraExampleTests-dummy.m */ = {isa = PBXFileReference; includeInIndex = 1; lastKnownFileType = sourcecode.c.objc; path = "Pods-KanvasCameraExampleTests-dummy.m"; sourceTree = "<group>"; };
		58A2557E7CE20AACCD1B28B1CD1F920D /* FBSnapshotTestCasePlatform.m */ = {isa = PBXFileReference; includeInIndex = 1; lastKnownFileType = sourcecode.c.objc; name = FBSnapshotTestCasePlatform.m; path = FBSnapshotTestCase/FBSnapshotTestCasePlatform.m; sourceTree = "<group>"; };
		5DDC86E73768182BA33A8A21F898BDA2 /* CameraInputController.swift */ = {isa = PBXFileReference; includeInIndex = 1; lastKnownFileType = sourcecode.swift; path = CameraInputController.swift; sourceTree = "<group>"; };
		63377C220E90B4D05971DFC31FFCF899 /* Info.plist */ = {isa = PBXFileReference; includeInIndex = 1; lastKnownFileType = text.plist.xml; path = Info.plist; sourceTree = "<group>"; };
<<<<<<< HEAD
		645005907D6BB9C096BB3D0FBFB06D89 /* KanvasCamera-dummy.m */ = {isa = PBXFileReference; includeInIndex = 1; lastKnownFileType = sourcecode.c.objc; path = "KanvasCamera-dummy.m"; sourceTree = "<group>"; };
		6520C460A0736ED6096D12EBBAE818F4 /* MediaClipsCollectionCell.swift */ = {isa = PBXFileReference; includeInIndex = 1; lastKnownFileType = sourcecode.swift; path = MediaClipsCollectionCell.swift; sourceTree = "<group>"; };
		67E276593855381568F725E69496F29C /* Info.plist */ = {isa = PBXFileReference; includeInIndex = 1; lastKnownFileType = text.plist.xml; path = Info.plist; sourceTree = "<group>"; };
		700EDC86323FD64C3B0A350D955169CC /* CameraSegmentHandler.swift */ = {isa = PBXFileReference; includeInIndex = 1; lastKnownFileType = sourcecode.swift; path = CameraSegmentHandler.swift; sourceTree = "<group>"; };
=======
		67E276593855381568F725E69496F29C /* Info.plist */ = {isa = PBXFileReference; includeInIndex = 1; lastKnownFileType = text.plist.xml; path = Info.plist; sourceTree = "<group>"; };
		6B4761C3FAD95BF6E4D0F671C68F2966 /* CameraSegmentHandler.swift */ = {isa = PBXFileReference; includeInIndex = 1; lastKnownFileType = sourcecode.swift; path = CameraSegmentHandler.swift; sourceTree = "<group>"; };
>>>>>>> ab3ea11a
		73760231042E4E5235E47CEE8A6E93BE /* Pods-KanvasCameraExample-resources.sh */ = {isa = PBXFileReference; includeInIndex = 1; lastKnownFileType = text.script.sh; path = "Pods-KanvasCameraExample-resources.sh"; sourceTree = "<group>"; };
		73C67584B9C85E757CC21AC986CB032E /* CameraView.swift */ = {isa = PBXFileReference; includeInIndex = 1; lastKnownFileType = sourcecode.swift; path = CameraView.swift; sourceTree = "<group>"; };
		7B37D7C695D5C6C47A7C093595CD4F06 /* FBSnapshotTestCase.xcconfig */ = {isa = PBXFileReference; includeInIndex = 1; lastKnownFileType = text.xcconfig; path = FBSnapshotTestCase.xcconfig; sourceTree = "<group>"; };
		7DDF12DFB905E8F4E6C52F9DA9990913 /* Pods-KanvasCameraExampleTests.release.xcconfig */ = {isa = PBXFileReference; includeInIndex = 1; lastKnownFileType = text.xcconfig; path = "Pods-KanvasCameraExampleTests.release.xcconfig"; sourceTree = "<group>"; };
		7E3DB4D092B985E76E227F7F313C6981 /* FBSnapshotTestCasePlatform.h */ = {isa = PBXFileReference; includeInIndex = 1; lastKnownFileType = sourcecode.c.h; name = FBSnapshotTestCasePlatform.h; path = FBSnapshotTestCase/FBSnapshotTestCasePlatform.h; sourceTree = "<group>"; };
		85E250EF19C5B5671AEC10BEB508D087 /* UIImage+Diff.h */ = {isa = PBXFileReference; includeInIndex = 1; lastKnownFileType = sourcecode.c.h; name = "UIImage+Diff.h"; path = "FBSnapshotTestCase/Categories/UIImage+Diff.h"; sourceTree = "<group>"; };
		8683FD17E5C0DA60CD3DE90D22C1BC17 /* Pods-KanvasCameraExampleTests-umbrella.h */ = {isa = PBXFileReference; includeInIndex = 1; lastKnownFileType = sourcecode.c.h; path = "Pods-KanvasCameraExampleTests-umbrella.h"; sourceTree = "<group>"; };
<<<<<<< HEAD
		8FB5CE18EB26E53A1559932328FAC719 /* KanvasCamera-umbrella.h */ = {isa = PBXFileReference; includeInIndex = 1; lastKnownFileType = sourcecode.c.h; path = "KanvasCamera-umbrella.h"; sourceTree = "<group>"; };
		8FBEEF9A21B947AF5F25EE5088B369E9 /* UIFont+Utils.swift */ = {isa = PBXFileReference; includeInIndex = 1; lastKnownFileType = sourcecode.swift; path = "UIFont+Utils.swift"; sourceTree = "<group>"; };
=======
		8BB18EBC58B2DC570782A99253CBCFCA /* KanvasCamera-prefix.pch */ = {isa = PBXFileReference; includeInIndex = 1; lastKnownFileType = sourcecode.c.h; path = "KanvasCamera-prefix.pch"; sourceTree = "<group>"; };
		8C4854E2EBBAAC47FD17A10F352D001A /* MediaClipsCollectionCell.swift */ = {isa = PBXFileReference; includeInIndex = 1; lastKnownFileType = sourcecode.swift; path = MediaClipsCollectionCell.swift; sourceTree = "<group>"; };
		8E252D39A611BDE3571677AFAB4D99D5 /* KanvasCamera-umbrella.h */ = {isa = PBXFileReference; includeInIndex = 1; lastKnownFileType = sourcecode.c.h; path = "KanvasCamera-umbrella.h"; sourceTree = "<group>"; };
>>>>>>> ab3ea11a
		93A4A3777CF96A4AAC1D13BA6DCCEA73 /* Podfile */ = {isa = PBXFileReference; explicitFileType = text.script.ruby; includeInIndex = 1; lastKnownFileType = text; name = Podfile; path = ../Podfile; sourceTree = SOURCE_ROOT; xcLanguageSpecificationIdentifier = xcode.lang.ruby; };
		9710A9ABCC87F85543E8DB98EB7905CB /* FBSnapshotTestCase.framework */ = {isa = PBXFileReference; explicitFileType = wrapper.framework; includeInIndex = 0; name = FBSnapshotTestCase.framework; path = FBSnapshotTestCase.framework; sourceTree = BUILT_PRODUCTS_DIR; };
<<<<<<< HEAD
		9D9B76FFD9811EA392770C74C161EFFB /* CameraRecorder.swift */ = {isa = PBXFileReference; includeInIndex = 1; lastKnownFileType = sourcecode.swift; path = CameraRecorder.swift; sourceTree = "<group>"; };
		9EBC239442ABFD07FA51807DA7B6632C /* KanvasCamera-prefix.pch */ = {isa = PBXFileReference; includeInIndex = 1; lastKnownFileType = sourcecode.c.h; path = "KanvasCamera-prefix.pch"; sourceTree = "<group>"; };
		A001B444A3514ECF27E76EDDD2DD7388 /* KanvasCamera.framework */ = {isa = PBXFileReference; explicitFileType = wrapper.framework; includeInIndex = 0; name = KanvasCamera.framework; path = KanvasCamera.framework; sourceTree = BUILT_PRODUCTS_DIR; };
		A11D5B54955E3381F067364E427B571A /* FBSnapshotTestCase-umbrella.h */ = {isa = PBXFileReference; includeInIndex = 1; lastKnownFileType = sourcecode.c.h; path = "FBSnapshotTestCase-umbrella.h"; sourceTree = "<group>"; };
		A24B475C9635F12895EA691E2EE0D650 /* UIUpdate.swift */ = {isa = PBXFileReference; includeInIndex = 1; lastKnownFileType = sourcecode.swift; path = UIUpdate.swift; sourceTree = "<group>"; };
		A3963A3485722E214952070D2534B4AE /* KanvasCamera.xcconfig */ = {isa = PBXFileReference; includeInIndex = 1; lastKnownFileType = text.xcconfig; path = KanvasCamera.xcconfig; sourceTree = "<group>"; };
		A48987B042D8A7C9C3368ADC4292C29C /* ShootButtonView.swift */ = {isa = PBXFileReference; includeInIndex = 1; lastKnownFileType = sourcecode.swift; path = ShootButtonView.swift; sourceTree = "<group>"; };
		ABF506D8A8CA0549234B242FE4D37A9E /* MediaClip.swift */ = {isa = PBXFileReference; includeInIndex = 1; lastKnownFileType = sourcecode.swift; path = MediaClip.swift; sourceTree = "<group>"; };
=======
		9797759D9E970ACC6AB2B762100ED2EF /* UIButton+Shadows.swift */ = {isa = PBXFileReference; includeInIndex = 1; lastKnownFileType = sourcecode.swift; path = "UIButton+Shadows.swift"; sourceTree = "<group>"; };
		9A309CBCE75ACBE02A0269BE9DFFB9E1 /* ShootButtonView.swift */ = {isa = PBXFileReference; includeInIndex = 1; lastKnownFileType = sourcecode.swift; path = ShootButtonView.swift; sourceTree = "<group>"; };
		9AF6C8585FE05811E03ED4C97A3D6EF3 /* UIImage+Camera.swift */ = {isa = PBXFileReference; includeInIndex = 1; lastKnownFileType = sourcecode.swift; path = "UIImage+Camera.swift"; sourceTree = "<group>"; };
		9E496A3FDCDF65747361EF77C85102D2 /* OptionsStackView.swift */ = {isa = PBXFileReference; includeInIndex = 1; lastKnownFileType = sourcecode.swift; path = OptionsStackView.swift; sourceTree = "<group>"; };
		9F48F9863EFD043053FF5C4CB18F61CB /* KanvasCameraColors.swift */ = {isa = PBXFileReference; includeInIndex = 1; lastKnownFileType = sourcecode.swift; path = KanvasCameraColors.swift; sourceTree = "<group>"; };
		A001B444A3514ECF27E76EDDD2DD7388 /* KanvasCamera.framework */ = {isa = PBXFileReference; explicitFileType = wrapper.framework; includeInIndex = 0; name = KanvasCamera.framework; path = KanvasCamera.framework; sourceTree = BUILT_PRODUCTS_DIR; };
		A11D5B54955E3381F067364E427B571A /* FBSnapshotTestCase-umbrella.h */ = {isa = PBXFileReference; includeInIndex = 1; lastKnownFileType = sourcecode.c.h; path = "FBSnapshotTestCase-umbrella.h"; sourceTree = "<group>"; };
		A574365DDEC161AB966D55FE17495D6E /* MediaClipsCollectionView.swift */ = {isa = PBXFileReference; includeInIndex = 1; lastKnownFileType = sourcecode.swift; path = MediaClipsCollectionView.swift; sourceTree = "<group>"; };
>>>>>>> ab3ea11a
		AF043B1189EAD36CDC369F81F8880362 /* Pods-KanvasCameraExample-frameworks.sh */ = {isa = PBXFileReference; includeInIndex = 1; lastKnownFileType = text.script.sh; path = "Pods-KanvasCameraExample-frameworks.sh"; sourceTree = "<group>"; };
		B65D1DFA459F44E317166718275F3AF5 /* Info.plist */ = {isa = PBXFileReference; includeInIndex = 1; lastKnownFileType = text.plist.xml; path = Info.plist; sourceTree = "<group>"; };
		B9109B8B333B5A1A3E92EFC09EDC10AC /* UIApplication+StrictKeyWindow.h */ = {isa = PBXFileReference; includeInIndex = 1; lastKnownFileType = sourcecode.c.h; name = "UIApplication+StrictKeyWindow.h"; path = "FBSnapshotTestCase/Categories/UIApplication+StrictKeyWindow.h"; sourceTree = "<group>"; };
		B9CEF7D6C5E08AB80E58DABC75D882BC /* UIImage+Diff.m */ = {isa = PBXFileReference; includeInIndex = 1; lastKnownFileType = sourcecode.c.objc; name = "UIImage+Diff.m"; path = "FBSnapshotTestCase/Categories/UIImage+Diff.m"; sourceTree = "<group>"; };
		BBB6A925DF90E5500E7BDCC094FEBEA7 /* UIKit.framework */ = {isa = PBXFileReference; lastKnownFileType = wrapper.framework; name = UIKit.framework; path = Platforms/iPhoneOS.platform/Developer/SDKs/iPhoneOS11.3.sdk/System/Library/Frameworks/UIKit.framework; sourceTree = DEVELOPER_DIR; };
		BCC39162EA1AFB8012C10ED2169C4D90 /* NSURL+Media.swift */ = {isa = PBXFileReference; includeInIndex = 1; lastKnownFileType = sourcecode.swift; path = "NSURL+Media.swift"; sourceTree = "<group>"; };
		C1A94602875A48A997AD3F08A33E6EAA /* Foundation.framework */ = {isa = PBXFileReference; lastKnownFileType = wrapper.framework; name = Foundation.framework; path = Platforms/iPhoneOS.platform/Developer/SDKs/iPhoneOS11.3.sdk/System/Library/Frameworks/Foundation.framework; sourceTree = DEVELOPER_DIR; };
		C1AAF8311149E344934E4A61AC82F41E /* MediaClipsEditorView.swift */ = {isa = PBXFileReference; includeInIndex = 1; lastKnownFileType = sourcecode.swift; path = MediaClipsEditorView.swift; sourceTree = "<group>"; };
		C3FB9AECB725014E6B95D42C9B8F4451 /* Pods-KanvasCameraExampleTests.modulemap */ = {isa = PBXFileReference; includeInIndex = 1; lastKnownFileType = sourcecode.module; path = "Pods-KanvasCameraExampleTests.modulemap"; sourceTree = "<group>"; };
		CC27F7193A85FD12A42D04F94E8ECEDE /* ModeSelectorAndShootView.swift */ = {isa = PBXFileReference; includeInIndex = 1; lastKnownFileType = sourcecode.swift; path = ModeSelectorAndShootView.swift; sourceTree = "<group>"; };
		CD55CFA05088E51EB92CA63A240A12BB /* Assets.xcassets */ = {isa = PBXFileReference; includeInIndex = 1; lastKnownFileType = folder.assetcatalog; name = Assets.xcassets; path = Resources/Assets.xcassets; sourceTree = "<group>"; };
		CD7A7D56274444DC032E52FD1FFDA8C5 /* Pods-KanvasCameraExample-acknowledgements.plist */ = {isa = PBXFileReference; includeInIndex = 1; lastKnownFileType = text.plist.xml; path = "Pods-KanvasCameraExample-acknowledgements.plist"; sourceTree = "<group>"; };
		CE1C43B142F5FE8A60788ADBFE8CE7F3 /* UIView+Layout.swift */ = {isa = PBXFileReference; includeInIndex = 1; lastKnownFileType = sourcecode.swift; path = "UIView+Layout.swift"; sourceTree = "<group>"; };
		CF32F3EC6F9D978D21101FC9DF72D442 /* UIButton+Shadows.swift */ = {isa = PBXFileReference; includeInIndex = 1; lastKnownFileType = sourcecode.swift; path = "UIButton+Shadows.swift"; sourceTree = "<group>"; };
		D3B6CE6612AF52A4ACEDD89B5022D0C0 /* Pods-KanvasCameraExampleTests-resources.sh */ = {isa = PBXFileReference; includeInIndex = 1; lastKnownFileType = text.script.sh; path = "Pods-KanvasCameraExampleTests-resources.sh"; sourceTree = "<group>"; };
<<<<<<< HEAD
=======
		D6E425322122BB25360718E7D86740F0 /* CameraDeviceOption.swift */ = {isa = PBXFileReference; includeInIndex = 1; lastKnownFileType = sourcecode.swift; path = CameraDeviceOption.swift; sourceTree = "<group>"; };
>>>>>>> ab3ea11a
		D77B07CA7D221E3EC46B93C00BF37CDE /* QuartzCore.framework */ = {isa = PBXFileReference; lastKnownFileType = wrapper.framework; name = QuartzCore.framework; path = Platforms/iPhoneOS.platform/Developer/SDKs/iPhoneOS11.3.sdk/System/Library/Frameworks/QuartzCore.framework; sourceTree = DEVELOPER_DIR; };
		D7F632A97B7692C316CD411ADC1D57D8 /* Pods-KanvasCameraExampleTests-acknowledgements.markdown */ = {isa = PBXFileReference; includeInIndex = 1; lastKnownFileType = text; path = "Pods-KanvasCameraExampleTests-acknowledgements.markdown"; sourceTree = "<group>"; };
		D894BB3A4FC7749C61DE0B10071BAB3F /* ModeButtonView.swift */ = {isa = PBXFileReference; includeInIndex = 1; lastKnownFileType = sourcecode.swift; path = ModeButtonView.swift; sourceTree = "<group>"; };
		D92CDC04ACBB666CA8E52BA1AAC564D6 /* KanvasCameraImages.swift */ = {isa = PBXFileReference; includeInIndex = 1; lastKnownFileType = sourcecode.swift; path = KanvasCameraImages.swift; sourceTree = "<group>"; };
		D97545C39C4A5EE2631DD9FFECE76A40 /* SwiftSupport.swift */ = {isa = PBXFileReference; includeInIndex = 1; lastKnownFileType = sourcecode.swift; name = SwiftSupport.swift; path = FBSnapshotTestCase/SwiftSupport.swift; sourceTree = "<group>"; };
		DB2157D9589F6D49ABBACA05F073EBC4 /* IgnoreTouchesView.swift */ = {isa = PBXFileReference; includeInIndex = 1; lastKnownFileType = sourcecode.swift; path = IgnoreTouchesView.swift; sourceTree = "<group>"; };
		DC6B6863AD6E65251BE6D0F1BFE1843D /* Pods-KanvasCameraExample.release.xcconfig */ = {isa = PBXFileReference; includeInIndex = 1; lastKnownFileType = text.xcconfig; path = "Pods-KanvasCameraExample.release.xcconfig"; sourceTree = "<group>"; };
<<<<<<< HEAD
		E17BE53D4D894B8FF493044F7B81955C /* Pods-KanvasCameraExampleTests-acknowledgements.plist */ = {isa = PBXFileReference; includeInIndex = 1; lastKnownFileType = text.plist.xml; path = "Pods-KanvasCameraExampleTests-acknowledgements.plist"; sourceTree = "<group>"; };
=======
		DF36A75D5C45BB00DCFDCF46C5E5775B /* OptionsController.swift */ = {isa = PBXFileReference; includeInIndex = 1; lastKnownFileType = sourcecode.swift; path = OptionsController.swift; sourceTree = "<group>"; };
		DF55FCCAE3B9E445B53A3489E8814C6B /* PhotoOutputHandler.swift */ = {isa = PBXFileReference; includeInIndex = 1; lastKnownFileType = sourcecode.swift; path = PhotoOutputHandler.swift; sourceTree = "<group>"; };
		E17BE53D4D894B8FF493044F7B81955C /* Pods-KanvasCameraExampleTests-acknowledgements.plist */ = {isa = PBXFileReference; includeInIndex = 1; lastKnownFileType = text.plist.xml; path = "Pods-KanvasCameraExampleTests-acknowledgements.plist"; sourceTree = "<group>"; };
		E1A644B53ADC4055BC10AEDE8D268A13 /* MediaClipsEditorViewController.swift */ = {isa = PBXFileReference; includeInIndex = 1; lastKnownFileType = sourcecode.swift; path = MediaClipsEditorViewController.swift; sourceTree = "<group>"; };
		E2A03B8E67B7E9BACA8940300AD45504 /* NSURL+Media.swift */ = {isa = PBXFileReference; includeInIndex = 1; lastKnownFileType = sourcecode.swift; path = "NSURL+Media.swift"; sourceTree = "<group>"; };
>>>>>>> ab3ea11a
		E37899BD4B349060AA147E2A3721D3A2 /* FBSnapshotTestCase.h */ = {isa = PBXFileReference; includeInIndex = 1; lastKnownFileType = sourcecode.c.h; name = FBSnapshotTestCase.h; path = FBSnapshotTestCase/FBSnapshotTestCase.h; sourceTree = "<group>"; };
		E6AE733B07F41B24ADB8D1521DFF6430 /* Pods-KanvasCameraExample.modulemap */ = {isa = PBXFileReference; includeInIndex = 1; lastKnownFileType = sourcecode.module; path = "Pods-KanvasCameraExample.modulemap"; sourceTree = "<group>"; };
		E7843C520ED7D11392D872D57034A1BC /* XCTest.framework */ = {isa = PBXFileReference; lastKnownFileType = wrapper.framework; name = XCTest.framework; path = Platforms/iPhoneOS.platform/Developer/SDKs/iPhoneOS11.3.sdk/System/Library/Frameworks/XCTest.framework; sourceTree = DEVELOPER_DIR; };
<<<<<<< HEAD
		E7BDA4A8DFBF15B451E68F4B5CD8AB74 /* AVAssetWriterInputPixelBufferAdaptor+Append.swift */ = {isa = PBXFileReference; includeInIndex = 1; lastKnownFileType = sourcecode.swift; path = "AVAssetWriterInputPixelBufferAdaptor+Append.swift"; sourceTree = "<group>"; };
		EB3FA008395BB6DF41A180AE6A1A7F89 /* MediaClipsEditorController.swift */ = {isa = PBXFileReference; includeInIndex = 1; lastKnownFileType = sourcecode.swift; path = MediaClipsEditorController.swift; sourceTree = "<group>"; };
=======
>>>>>>> ab3ea11a
		EE01FAD0B1ADB8ECD52E2C89FC0EE97A /* Pods-KanvasCameraExample.debug.xcconfig */ = {isa = PBXFileReference; includeInIndex = 1; lastKnownFileType = text.xcconfig; path = "Pods-KanvasCameraExample.debug.xcconfig"; sourceTree = "<group>"; };
		EF519A026B10AC73ABBE6E658308B29D /* FBSnapshotTestCase-prefix.pch */ = {isa = PBXFileReference; includeInIndex = 1; lastKnownFileType = sourcecode.c.h; path = "FBSnapshotTestCase-prefix.pch"; sourceTree = "<group>"; };
		F10CBDEE32E5F6BDECFB3D41F7DD0B03 /* FBSnapshotTestCase.modulemap */ = {isa = PBXFileReference; includeInIndex = 1; lastKnownFileType = sourcecode.module; path = FBSnapshotTestCase.modulemap; sourceTree = "<group>"; };
/* End PBXFileReference section */

/* Begin PBXFrameworksBuildPhase section */
		1D421A30A1BDB7E1C4216F64D0C939B1 /* Frameworks */ = {
			isa = PBXFrameworksBuildPhase;
			buildActionMask = 2147483647;
			files = (
				DAD9A0E0F40D3984B78A22F8D3CDAB45 /* Foundation.framework in Frameworks */,
				5BC12F69E33ABA27B9E0B78128CE336D /* QuartzCore.framework in Frameworks */,
				47DEE95708BDBD11436162D166CD192E /* UIKit.framework in Frameworks */,
				18EA4E0D8B74F2B2BBF8F39B49F49BF9 /* XCTest.framework in Frameworks */,
			);
			runOnlyForDeploymentPostprocessing = 0;
		};
		96DD9126D5CC4E6C92CD360533430952 /* Frameworks */ = {
			isa = PBXFrameworksBuildPhase;
			buildActionMask = 2147483647;
			files = (
				A9FCEFFF6D37CE68EA8634B71884DEAC /* Foundation.framework in Frameworks */,
			);
			runOnlyForDeploymentPostprocessing = 0;
		};
		C2F6D6F1B965FA24E0FD04A91C7F9770 /* Frameworks */ = {
			isa = PBXFrameworksBuildPhase;
			buildActionMask = 2147483647;
			files = (
				0992DF2D75AE43FEA8FF7381E6B21AB3 /* Foundation.framework in Frameworks */,
				D0931C16B4583E4B3D10DC416D6EB2B5 /* UIKit.framework in Frameworks */,
			);
			runOnlyForDeploymentPostprocessing = 0;
		};
		FC901E19FB8D05A1E38226FAE6AA6ACF /* Frameworks */ = {
			isa = PBXFrameworksBuildPhase;
			buildActionMask = 2147483647;
			files = (
				97014CF014F7F382F0CF2A2B025A057C /* Foundation.framework in Frameworks */,
			);
			runOnlyForDeploymentPostprocessing = 0;
		};
/* End PBXFrameworksBuildPhase section */

/* Begin PBXGroup section */
		106ADF8021CD82E896D1DFE8D6F0C36B /* Options */ = {
			isa = PBXGroup;
			children = (
				0BF29078362692B15AF614F68CDF2A39 /* OptionsController.swift */,
				4AD51F0EAFD59D7E0237BB0B44492092 /* OptionsStackView.swift */,
				4869EE9376D57662101DD2A8A28AB334 /* OptionView.swift */,
				1D0B17C9CFC563129D23FDBAD699D332 /* TopOption.swift */,
			);
			name = Options;
			path = Classes/Options;
			sourceTree = "<group>";
		};
		0EBBFB06C9892797AB87C1ECA51170FE /* MediaClips */ = {
			isa = PBXGroup;
			children = (
				49AFEAE09EDB663A288D334147EAD887 /* MediaClip.swift */,
				8C4854E2EBBAAC47FD17A10F352D001A /* MediaClipsCollectionCell.swift */,
				41378B2667F5BA82E0DAB88659BF1863 /* MediaClipsCollectionController.swift */,
				A574365DDEC161AB966D55FE17495D6E /* MediaClipsCollectionView.swift */,
				C1AAF8311149E344934E4A61AC82F41E /* MediaClipsEditorView.swift */,
				E1A644B53ADC4055BC10AEDE8D268A13 /* MediaClipsEditorViewController.swift */,
			);
			name = MediaClips;
			path = Classes/MediaClips;
			sourceTree = "<group>";
		};
		14B8B9B15ECBE87983FF987239AB2D7B /* Frameworks */ = {
			isa = PBXGroup;
			children = (
				3EB1A8839A654B1F16EF9E6F67243337 /* iOS */,
			);
			name = Frameworks;
			sourceTree = "<group>";
		};
		2287B5EBEAA3C332F8DB9A1E61F5B097 /* FBSnapshotTestCase */ = {
			isa = PBXGroup;
			children = (
				F35791481CAFDD8E7715AE1B44687328 /* Core */,
				3288FCB8E15F6401DE6220AE5CA1D27B /* Support Files */,
				99E46DD4AB2256791F111C718CB0EEF8 /* SwiftSupport */,
			);
			name = FBSnapshotTestCase;
			path = FBSnapshotTestCase;
			sourceTree = "<group>";
		};
		3288FCB8E15F6401DE6220AE5CA1D27B /* Support Files */ = {
			isa = PBXGroup;
			children = (
				F10CBDEE32E5F6BDECFB3D41F7DD0B03 /* FBSnapshotTestCase.modulemap */,
				7B37D7C695D5C6C47A7C093595CD4F06 /* FBSnapshotTestCase.xcconfig */,
				4792533D7EE0F440EE722DA4999E845C /* FBSnapshotTestCase-dummy.m */,
				EF519A026B10AC73ABBE6E658308B29D /* FBSnapshotTestCase-prefix.pch */,
				A11D5B54955E3381F067364E427B571A /* FBSnapshotTestCase-umbrella.h */,
				67E276593855381568F725E69496F29C /* Info.plist */,
			);
			name = "Support Files";
			path = "../Target Support Files/FBSnapshotTestCase";
			sourceTree = "<group>";
		};
		3DFC3A239280C8060A12F847E179E5AB /* Camera */ = {
			isa = PBXGroup;
			children = (
				3D59525132362A93FDCF0AE493CECC84 /* ActionsView.swift */,
				5DDC86E73768182BA33A8A21F898BDA2 /* CameraInputController.swift */,
				73C67584B9C85E757CC21AC986CB032E /* CameraView.swift */,
			);
			name = Camera;
			path = Classes/Camera;
			sourceTree = "<group>";
		};
		3E680576FE4FBC119F683122F6ABE59F /* Targets Support Files */ = {
			isa = PBXGroup;
			children = (
				FAF3FCC35BF5C221DAEB1E75A525AED3 /* Pods-KanvasCameraExample */,
				75260D2C5426C4665F833899D66A431C /* Pods-KanvasCameraExampleTests */,
			);
			name = "Targets Support Files";
			sourceTree = "<group>";
		};
		3EB1A8839A654B1F16EF9E6F67243337 /* iOS */ = {
			isa = PBXGroup;
			children = (
				C1A94602875A48A997AD3F08A33E6EAA /* Foundation.framework */,
				D77B07CA7D221E3EC46B93C00BF37CDE /* QuartzCore.framework */,
				BBB6A925DF90E5500E7BDCC094FEBEA7 /* UIKit.framework */,
				E7843C520ED7D11392D872D57034A1BC /* XCTest.framework */,
			);
			name = iOS;
			sourceTree = "<group>";
		};
<<<<<<< HEAD
		43B6C260526B6DC2112747F7F2102D40 /* Settings */ = {
			isa = PBXGroup;
			children = (
				056158F4F696E33C4F58C560DDB06C49 /* CameraSettings.swift */,
			);
			name = Settings;
			path = Classes/Settings;
			sourceTree = "<group>";
		};
		4DC7253831D2149F5B1BD1D66CBBDE0B /* MediaClips */ = {
			isa = PBXGroup;
			children = (
				ABF506D8A8CA0549234B242FE4D37A9E /* MediaClip.swift */,
				6520C460A0736ED6096D12EBBAE818F4 /* MediaClipsCollectionCell.swift */,
				1FE938437D9B0DBAFE09CFF1450CFB17 /* MediaClipsCollectionController.swift */,
				28A1C2E5703C8E42109B139BF352487A /* MediaClipsCollectionView.swift */,
				EB3FA008395BB6DF41A180AE6A1A7F89 /* MediaClipsEditorController.swift */,
				28FBD12CDFDB366404783996B97E8874 /* MediaClipsEditorView.swift */,
			);
			name = MediaClips;
			path = Classes/MediaClips;
			sourceTree = "<group>";
		};
		5A01C0D3531BB5E93B68774BA2254A69 /* Constants */ = {
			isa = PBXGroup;
			children = (
				16D6FE30A04E457D858C040A78A703C7 /* KanvasCameraColors.swift */,
				D92CDC04ACBB666CA8E52BA1AAC564D6 /* KanvasCameraImages.swift */,
				558B72E006CE5E0C841E9F714772F9A7 /* KanvasCameraStrings.swift */,
				56C313A78A1932F356B77E3F217C1593 /* KanvasCameraTimes.swift */,
			);
			name = Constants;
			path = Classes/Constants;
			sourceTree = "<group>";
		};
		676CBC944DE22129A4EB88D2F07F25DC /* KanvasCamera */ = {
			isa = PBXGroup;
			children = (
				3DFC3A239280C8060A12F847E179E5AB /* Camera */,
				5A01C0D3531BB5E93B68774BA2254A69 /* Constants */,
				DCF5472BFEEF545FE3E911BA32670318 /* Extensions */,
				4DC7253831D2149F5B1BD1D66CBBDE0B /* MediaClips */,
				F3B20C9233637BF2C8210DFC5653521D /* ModeSelector */,
				106ADF8021CD82E896D1DFE8D6F0C36B /* Options */,
				992C61C72B5FB30ED1CAE57A87072BC8 /* Pod */,
				DD6E9A0C92BEF4D0B3B89F00AC29A729 /* Recording */,
				EA06348CC7CE3BE42C33B84433B73D2A /* Resources */,
				43B6C260526B6DC2112747F7F2102D40 /* Settings */,
				805880B7DB309E56A6831EBA5B2CFDFE /* Support Files */,
				F8E0D93B083BC47DAD61008AC0E1340B /* Utility */,
			);
			name = KanvasCamera;
			path = ../..;
=======
		703B13B0561D98631D32CE106560871B /* Options */ = {
			isa = PBXGroup;
			children = (
				D6E425322122BB25360718E7D86740F0 /* CameraDeviceOption.swift */,
				DF36A75D5C45BB00DCFDCF46C5E5775B /* OptionsController.swift */,
				9E496A3FDCDF65747361EF77C85102D2 /* OptionsStackView.swift */,
				09122D7399E59E77EE602FB6E54FA191 /* OptionView.swift */,
			);
			name = Options;
			path = Classes/Options;
>>>>>>> ab3ea11a
			sourceTree = "<group>";
		};
		75260D2C5426C4665F833899D66A431C /* Pods-KanvasCameraExampleTests */ = {
			isa = PBXGroup;
			children = (
				63377C220E90B4D05971DFC31FFCF899 /* Info.plist */,
				C3FB9AECB725014E6B95D42C9B8F4451 /* Pods-KanvasCameraExampleTests.modulemap */,
				D7F632A97B7692C316CD411ADC1D57D8 /* Pods-KanvasCameraExampleTests-acknowledgements.markdown */,
				E17BE53D4D894B8FF493044F7B81955C /* Pods-KanvasCameraExampleTests-acknowledgements.plist */,
				586C927EB62F939BE159B57EA8E65356 /* Pods-KanvasCameraExampleTests-dummy.m */,
				4C17DA8FD76B879002D669BAA48B1E6E /* Pods-KanvasCameraExampleTests-frameworks.sh */,
				D3B6CE6612AF52A4ACEDD89B5022D0C0 /* Pods-KanvasCameraExampleTests-resources.sh */,
				8683FD17E5C0DA60CD3DE90D22C1BC17 /* Pods-KanvasCameraExampleTests-umbrella.h */,
				56A143BDB3C4C9494A7EB0A874253C34 /* Pods-KanvasCameraExampleTests.debug.xcconfig */,
				7DDF12DFB905E8F4E6C52F9DA9990913 /* Pods-KanvasCameraExampleTests.release.xcconfig */,
			);
			name = "Pods-KanvasCameraExampleTests";
			path = "Target Support Files/Pods-KanvasCameraExampleTests";
			sourceTree = "<group>";
		};
		76DDE71376C5A50112BE515A6D47CCE4 /* Products */ = {
			isa = PBXGroup;
			children = (
				9710A9ABCC87F85543E8DB98EB7905CB /* FBSnapshotTestCase.framework */,
				A001B444A3514ECF27E76EDDD2DD7388 /* KanvasCamera.framework */,
				2E337FB8D21E6B805862BE61C445670F /* Pods_KanvasCameraExample.framework */,
				44EDA688CBD7DB8E43750CDEA6E1285E /* Pods_KanvasCameraExampleTests.framework */,
			);
			name = Products;
			sourceTree = "<group>";
		};
		7DB346D0F39D3F0E887471402A8071AB = {
			isa = PBXGroup;
			children = (
				93A4A3777CF96A4AAC1D13BA6DCCEA73 /* Podfile */,
				FE72693B396301D76C06742919DCD614 /* Development Pods */,
				14B8B9B15ECBE87983FF987239AB2D7B /* Frameworks */,
				FBD2D672921284E66F309CA3462F84D6 /* Pods */,
				76DDE71376C5A50112BE515A6D47CCE4 /* Products */,
				3E680576FE4FBC119F683122F6ABE59F /* Targets Support Files */,
			);
			sourceTree = "<group>";
		};
		805880B7DB309E56A6831EBA5B2CFDFE /* Support Files */ = {
			isa = PBXGroup;
			children = (
				24F3C2A5C757D8EF28FA1FB2C3284C4A /* Info.plist */,
				0AF43957F4EC407146647DDA3D3E72FC /* KanvasCamera.modulemap */,
				A3963A3485722E214952070D2534B4AE /* KanvasCamera.xcconfig */,
				645005907D6BB9C096BB3D0FBFB06D89 /* KanvasCamera-dummy.m */,
				9EBC239442ABFD07FA51807DA7B6632C /* KanvasCamera-prefix.pch */,
				8FB5CE18EB26E53A1559932328FAC719 /* KanvasCamera-umbrella.h */,
			);
			name = "Support Files";
			path = "KanvasCameraExample/Pods/Target Support Files/KanvasCamera";
			sourceTree = "<group>";
		};
		992C61C72B5FB30ED1CAE57A87072BC8 /* Pod */ = {
			isa = PBXGroup;
			children = (
				38CD11B105000B6A9FAAB352DB5C70DA /* KanvasCamera.podspec.json */,
			);
			name = Pod;
			sourceTree = "<group>";
		};
		99E46DD4AB2256791F111C718CB0EEF8 /* SwiftSupport */ = {
			isa = PBXGroup;
			children = (
				D97545C39C4A5EE2631DD9FFECE76A40 /* SwiftSupport.swift */,
			);
			name = SwiftSupport;
			sourceTree = "<group>";
		};
		DCF5472BFEEF545FE3E911BA32670318 /* Extensions */ = {
			isa = PBXGroup;
			children = (
				E7BDA4A8DFBF15B451E68F4B5CD8AB74 /* AVAssetWriterInputPixelBufferAdaptor+Append.swift */,
				471BB7A7C388520113A78134421880A0 /* AVURLAsset+Thumbnail.swift */,
				206D6E9A46DAF866353BD9A6B80A6A4D /* CGRect+Center.swift */,
				BCC39162EA1AFB8012C10ED2169C4D90 /* NSURL+Media.swift */,
				CF32F3EC6F9D978D21101FC9DF72D442 /* UIButton+Shadows.swift */,
				34578CB3EAB1B23C6382D398309D474A /* UICollectionView+Cells.swift */,
				8FBEEF9A21B947AF5F25EE5088B369E9 /* UIFont+Utils.swift */,
				16A4CAE20E3B4DEE3CB78F863BA390D3 /* UIImage+Camera.swift */,
				CE1C43B142F5FE8A60788ADBFE8CE7F3 /* UIView+Layout.swift */,
				32EBE8F2006385CD941A99D97467B897 /* UIViewController+Load.swift */,
			);
			name = Extensions;
			path = Classes/Extensions;
			sourceTree = "<group>";
		};
<<<<<<< HEAD
		DD6E9A0C92BEF4D0B3B89F00AC29A729 /* Recording */ = {
			isa = PBXGroup;
			children = (
				9D9B76FFD9811EA392770C74C161EFFB /* CameraRecorder.swift */,
				40A28866836983FAAFF3A7496CAD4C9D /* CameraRecordingProtocol.swift */,
				700EDC86323FD64C3B0A350D955169CC /* CameraSegmentHandler.swift */,
				122F0927EF88359EB14353BE0664D918 /* GifVideoOutputHandler.swift */,
				574976735846206A7D9A044F85B27635 /* PhotoOutputHandler.swift */,
				08195000BE3BEA580A6553F67B9C5ED3 /* VideoOutputHandler.swift */,
			);
			name = Recording;
			path = Classes/Recording;
=======
		D066580E8824582766E89FF3CF2997E2 /* Camera */ = {
			isa = PBXGroup;
			children = (
				824FF6D81DA3130770EC619679D8A321 /* CameraInputController.swift */,
			);
			name = Camera;
			path = Classes/Camera;
>>>>>>> ab3ea11a
			sourceTree = "<group>";
		};
		EA06348CC7CE3BE42C33B84433B73D2A /* Resources */ = {
			isa = PBXGroup;
			children = (
				CD55CFA05088E51EB92CA63A240A12BB /* Assets.xcassets */,
			);
			name = Resources;
			sourceTree = "<group>";
		};
		F35791481CAFDD8E7715AE1B44687328 /* Core */ = {
			isa = PBXGroup;
			children = (
				E37899BD4B349060AA147E2A3721D3A2 /* FBSnapshotTestCase.h */,
				39577E2B806B8B2D019998DE60728F63 /* FBSnapshotTestCase.m */,
				7E3DB4D092B985E76E227F7F313C6981 /* FBSnapshotTestCasePlatform.h */,
				58A2557E7CE20AACCD1B28B1CD1F920D /* FBSnapshotTestCasePlatform.m */,
				1374B79237CAC07693E99442FBED1F15 /* FBSnapshotTestController.h */,
				052258A488A96C35531FAC73C4F42924 /* FBSnapshotTestController.m */,
				B9109B8B333B5A1A3E92EFC09EDC10AC /* UIApplication+StrictKeyWindow.h */,
				2EECE81A9AEC1ED1057A9C3C88DBCEBE /* UIApplication+StrictKeyWindow.m */,
				432938111B6FF0189EFFEDF2F845B308 /* UIImage+Compare.h */,
				3B5E22F9517F21D3A0251F88FCAB281E /* UIImage+Compare.m */,
				85E250EF19C5B5671AEC10BEB508D087 /* UIImage+Diff.h */,
				B9CEF7D6C5E08AB80E58DABC75D882BC /* UIImage+Diff.m */,
				0B161931541BFE46DFEA2092EDDDA815 /* UIImage+Snapshot.h */,
				3DBFBDCC891B770A2AC9EF0FB164B751 /* UIImage+Snapshot.m */,
			);
			name = Core;
			sourceTree = "<group>";
		};
		F3B20C9233637BF2C8210DFC5653521D /* ModeSelector */ = {
			isa = PBXGroup;
			children = (
				D894BB3A4FC7749C61DE0B10071BAB3F /* ModeButtonView.swift */,
				520C9E13FE8A2F5E036C2966EA858512 /* ModeSelectorAndShootController.swift */,
				CC27F7193A85FD12A42D04F94E8ECEDE /* ModeSelectorAndShootView.swift */,
				A48987B042D8A7C9C3368ADC4292C29C /* ShootButtonView.swift */,
			);
			name = ModeSelector;
			path = Classes/ModeSelector;
			sourceTree = "<group>";
		};
<<<<<<< HEAD
		F8E0D93B083BC47DAD61008AC0E1340B /* Utility */ = {
			isa = PBXGroup;
			children = (
				DB2157D9589F6D49ABBACA05F073EBC4 /* IgnoreTouchesView.swift */,
				5698B1E586297AFAC15FDB361A833082 /* Queue.swift */,
				A24B475C9635F12895EA691E2EE0D650 /* UIUpdate.swift */,
			);
			name = Utility;
			path = Classes/Utility;
			sourceTree = "<group>";
		};
=======
>>>>>>> ab3ea11a
		FAF3FCC35BF5C221DAEB1E75A525AED3 /* Pods-KanvasCameraExample */ = {
			isa = PBXGroup;
			children = (
				B65D1DFA459F44E317166718275F3AF5 /* Info.plist */,
				E6AE733B07F41B24ADB8D1521DFF6430 /* Pods-KanvasCameraExample.modulemap */,
				0B499D640103037E86832BCA986D7418 /* Pods-KanvasCameraExample-acknowledgements.markdown */,
				CD7A7D56274444DC032E52FD1FFDA8C5 /* Pods-KanvasCameraExample-acknowledgements.plist */,
				570C8B2CE87E47FBD6EB555D507285D5 /* Pods-KanvasCameraExample-dummy.m */,
				AF043B1189EAD36CDC369F81F8880362 /* Pods-KanvasCameraExample-frameworks.sh */,
				73760231042E4E5235E47CEE8A6E93BE /* Pods-KanvasCameraExample-resources.sh */,
				2431DA944FACCCCEEBC3388A96EE92F1 /* Pods-KanvasCameraExample-umbrella.h */,
				EE01FAD0B1ADB8ECD52E2C89FC0EE97A /* Pods-KanvasCameraExample.debug.xcconfig */,
				DC6B6863AD6E65251BE6D0F1BFE1843D /* Pods-KanvasCameraExample.release.xcconfig */,
			);
			name = "Pods-KanvasCameraExample";
			path = "Target Support Files/Pods-KanvasCameraExample";
			sourceTree = "<group>";
		};
		FBD2D672921284E66F309CA3462F84D6 /* Pods */ = {
			isa = PBXGroup;
			children = (
				2287B5EBEAA3C332F8DB9A1E61F5B097 /* FBSnapshotTestCase */,
			);
			name = Pods;
			sourceTree = "<group>";
		};
<<<<<<< HEAD
=======
		FBE94ADAFFD1E8C1F8216F65287C27F3 /* KanvasCamera */ = {
			isa = PBXGroup;
			children = (
				D066580E8824582766E89FF3CF2997E2 /* Camera */,
				3C1E02997174CCF92210115333BF1741 /* Constants */,
				C24DECECC07D55377FD9DC0F9D29D1D2 /* Extensions */,
				0EBBFB06C9892797AB87C1ECA51170FE /* MediaClips */,
				913E2ED48163F1405C6108995673DDFC /* ModeSelector */,
				703B13B0561D98631D32CE106560871B /* Options */,
				26D593E805FDBDF38529240176661A32 /* Pod */,
				91D8539BFCB774D0E976F0E996A5BE1F /* Recording */,
				76A0DDA08497C0A26E6F06DD683C56B3 /* Resources */,
				0D80A28205FD5D58F9A137D0D988787A /* Settings */,
				E8B3CCB9DFAEADCD12CB951871350085 /* Support Files */,
				F48ED13E683C987D72006B8E1A9E49D0 /* Utility */,
			);
			name = KanvasCamera;
			path = ../..;
			sourceTree = "<group>";
		};
>>>>>>> ab3ea11a
		FE72693B396301D76C06742919DCD614 /* Development Pods */ = {
			isa = PBXGroup;
			children = (
				676CBC944DE22129A4EB88D2F07F25DC /* KanvasCamera */,
			);
			name = "Development Pods";
			sourceTree = "<group>";
		};
/* End PBXGroup section */

/* Begin PBXHeadersBuildPhase section */
		45E715BB2E26B0B7623C23A149FEB87E /* Headers */ = {
			isa = PBXHeadersBuildPhase;
			buildActionMask = 2147483647;
			files = (
				6815F24B8F87B96934604BDF0D2D9A3B /* KanvasCamera-umbrella.h in Headers */,
			);
			runOnlyForDeploymentPostprocessing = 0;
		};
		9DC6F5AC11E37A1EB45C6473C9E800B6 /* Headers */ = {
			isa = PBXHeadersBuildPhase;
			buildActionMask = 2147483647;
			files = (
				B758FB09FE2C06C1B8E36A71A9D76D41 /* FBSnapshotTestCase-umbrella.h in Headers */,
				9673CF780F48C8E4EC2A331717B1F67C /* FBSnapshotTestCase.h in Headers */,
				BFCE460CC33E8872B7156D4166340178 /* FBSnapshotTestCasePlatform.h in Headers */,
				2F485B69F51E4F723A38410F31F08550 /* FBSnapshotTestController.h in Headers */,
				BC952FC04FC963C1294DCD619C9B6B3B /* UIApplication+StrictKeyWindow.h in Headers */,
				CAFA5E486BCE117A7D8C0FBF9DA6666B /* UIImage+Compare.h in Headers */,
				051A816D6DD0CAE13496DDCFE0829167 /* UIImage+Diff.h in Headers */,
				421CDD701AEE0F2458A84200366CDD0F /* UIImage+Snapshot.h in Headers */,
			);
			runOnlyForDeploymentPostprocessing = 0;
		};
		A67686BDA90EA4E6AC04144DE5F8ACF5 /* Headers */ = {
			isa = PBXHeadersBuildPhase;
			buildActionMask = 2147483647;
			files = (
				D6714A974991CEA2AD4BD467A50AC690 /* Pods-KanvasCameraExample-umbrella.h in Headers */,
			);
			runOnlyForDeploymentPostprocessing = 0;
		};
		BA5B9355655D0B7A2944F647F1873F28 /* Headers */ = {
			isa = PBXHeadersBuildPhase;
			buildActionMask = 2147483647;
			files = (
				B20B51C7CB0497FB5ED3B532F4DF3DC9 /* Pods-KanvasCameraExampleTests-umbrella.h in Headers */,
			);
			runOnlyForDeploymentPostprocessing = 0;
		};
/* End PBXHeadersBuildPhase section */

/* Begin PBXNativeTarget section */
		1DAE607FCE997AA0A6CDC5837B0819AA /* Pods-KanvasCameraExample */ = {
			isa = PBXNativeTarget;
			buildConfigurationList = D9A8EE425D40C8A92D2D645784D5527C /* Build configuration list for PBXNativeTarget "Pods-KanvasCameraExample" */;
			buildPhases = (
				A859E8AFD5EFAEB013DB79285032969D /* Sources */,
				FC901E19FB8D05A1E38226FAE6AA6ACF /* Frameworks */,
				A67686BDA90EA4E6AC04144DE5F8ACF5 /* Headers */,
			);
			buildRules = (
			);
			dependencies = (
				1BF228566D424715A222FB4F77EED1A8 /* PBXTargetDependency */,
			);
			name = "Pods-KanvasCameraExample";
			productName = "Pods-KanvasCameraExample";
			productReference = 2E337FB8D21E6B805862BE61C445670F /* Pods_KanvasCameraExample.framework */;
			productType = "com.apple.product-type.framework";
		};
		34CD2E3428AB802BACA62286FF5074B1 /* FBSnapshotTestCase */ = {
			isa = PBXNativeTarget;
			buildConfigurationList = F28097D43AF5CD8DA838ABD52A053790 /* Build configuration list for PBXNativeTarget "FBSnapshotTestCase" */;
			buildPhases = (
				E2E80CCD063D04B57A1A5E140726E8A4 /* Sources */,
				1D421A30A1BDB7E1C4216F64D0C939B1 /* Frameworks */,
				9DC6F5AC11E37A1EB45C6473C9E800B6 /* Headers */,
			);
			buildRules = (
			);
			dependencies = (
			);
			name = FBSnapshotTestCase;
			productName = FBSnapshotTestCase;
			productReference = 9710A9ABCC87F85543E8DB98EB7905CB /* FBSnapshotTestCase.framework */;
			productType = "com.apple.product-type.framework";
		};
<<<<<<< HEAD
=======
		879E982D1E9C4764B94A3E8C0741F9C6 /* KanvasCamera */ = {
			isa = PBXNativeTarget;
			buildConfigurationList = D6632C1880B0CC380C576450D2072A26 /* Build configuration list for PBXNativeTarget "KanvasCamera" */;
			buildPhases = (
				DC87416F064C1F502227A28690109746 /* Sources */,
				A441D6F1BF7C6AD991106325A1AC5662 /* Frameworks */,
				F1D021151CFCC23ED8EE425EACF3E29D /* Resources */,
				346865264A9AC53251D678B380802443 /* Headers */,
			);
			buildRules = (
			);
			dependencies = (
			);
			name = KanvasCamera;
			productName = KanvasCamera;
			productReference = A001B444A3514ECF27E76EDDD2DD7388 /* KanvasCamera.framework */;
			productType = "com.apple.product-type.framework";
		};
>>>>>>> ab3ea11a
		CE597662AE02FF991E975F2CA2DF985B /* Pods-KanvasCameraExampleTests */ = {
			isa = PBXNativeTarget;
			buildConfigurationList = 8EF657CFA6EFBA6A908DB1061C43BE61 /* Build configuration list for PBXNativeTarget "Pods-KanvasCameraExampleTests" */;
			buildPhases = (
				9AE17A55AD1E4E7B937AEC9D1088E639 /* Sources */,
				96DD9126D5CC4E6C92CD360533430952 /* Frameworks */,
				BA5B9355655D0B7A2944F647F1873F28 /* Headers */,
			);
			buildRules = (
			);
			dependencies = (
				6B11491037195CE9507A99AAD9C81017 /* PBXTargetDependency */,
				44DD5B78B0FAE543EBF26D2D8750BA86 /* PBXTargetDependency */,
			);
			name = "Pods-KanvasCameraExampleTests";
			productName = "Pods-KanvasCameraExampleTests";
			productReference = 44EDA688CBD7DB8E43750CDEA6E1285E /* Pods_KanvasCameraExampleTests.framework */;
			productType = "com.apple.product-type.framework";
		};
		DD38FDCB43785CAED56E7E65CCCA7C23 /* KanvasCamera */ = {
			isa = PBXNativeTarget;
			buildConfigurationList = 9F52164ED7C414C7A1E6963CF1A82CA3 /* Build configuration list for PBXNativeTarget "KanvasCamera" */;
			buildPhases = (
				4D28A4BF15C123082233BE974A02EDF8 /* Sources */,
				C2F6D6F1B965FA24E0FD04A91C7F9770 /* Frameworks */,
				05669AC20F66ABB8862C750E4DD92425 /* Resources */,
				45E715BB2E26B0B7623C23A149FEB87E /* Headers */,
			);
			buildRules = (
			);
			dependencies = (
			);
			name = KanvasCamera;
			productName = KanvasCamera;
			productReference = A001B444A3514ECF27E76EDDD2DD7388 /* KanvasCamera.framework */;
			productType = "com.apple.product-type.framework";
		};
/* End PBXNativeTarget section */

/* Begin PBXProject section */
		D41D8CD98F00B204E9800998ECF8427E /* Project object */ = {
			isa = PBXProject;
			attributes = {
				LastSwiftUpdateCheck = 0930;
				LastUpgradeCheck = 0930;
			};
			buildConfigurationList = 2D8E8EC45A3A1A1D94AE762CB5028504 /* Build configuration list for PBXProject "Pods" */;
			compatibilityVersion = "Xcode 3.2";
			developmentRegion = English;
			hasScannedForEncodings = 0;
			knownRegions = (
				en,
			);
			mainGroup = 7DB346D0F39D3F0E887471402A8071AB;
			productRefGroup = 76DDE71376C5A50112BE515A6D47CCE4 /* Products */;
			projectDirPath = "";
			projectRoot = "";
			targets = (
				34CD2E3428AB802BACA62286FF5074B1 /* FBSnapshotTestCase */,
				DD38FDCB43785CAED56E7E65CCCA7C23 /* KanvasCamera */,
				1DAE607FCE997AA0A6CDC5837B0819AA /* Pods-KanvasCameraExample */,
				CE597662AE02FF991E975F2CA2DF985B /* Pods-KanvasCameraExampleTests */,
			);
		};
/* End PBXProject section */

/* Begin PBXResourcesBuildPhase section */
		05669AC20F66ABB8862C750E4DD92425 /* Resources */ = {
			isa = PBXResourcesBuildPhase;
			buildActionMask = 2147483647;
			files = (
				F2928880BFCB1630A974CE10B34A5F3D /* Assets.xcassets in Resources */,
			);
			runOnlyForDeploymentPostprocessing = 0;
		};
/* End PBXResourcesBuildPhase section */

/* Begin PBXSourcesBuildPhase section */
<<<<<<< HEAD
		4D28A4BF15C123082233BE974A02EDF8 /* Sources */ = {
			isa = PBXSourcesBuildPhase;
			buildActionMask = 2147483647;
			files = (
				082F20BF424BAADE26F7C225461ACB65 /* ActionsView.swift in Sources */,
				28C4DBB5C030BCCA03630ECA1D7281FD /* AVAssetWriterInputPixelBufferAdaptor+Append.swift in Sources */,
				F40FF937C23ECD271B0D704B7A8AF7F1 /* AVURLAsset+Thumbnail.swift in Sources */,
				38F7CBE53DDE43A216DE67AA8F7BD8BA /* CameraInputController.swift in Sources */,
				EFC97024F88573BB410CE9B38A3C65B7 /* CameraRecorder.swift in Sources */,
				AF5EA482887A03976EF6F85BBDBC995B /* CameraRecordingProtocol.swift in Sources */,
				78743825733B55ECA88367767A666F08 /* CameraSegmentHandler.swift in Sources */,
				677990AE3BA956ED079D6F9CFF22C9C6 /* CameraSettings.swift in Sources */,
				440EAF4A72A08FBA640C02272DAF90A4 /* CameraView.swift in Sources */,
				019AD77C3E23C2DD76CE1F1C494A3B24 /* CGRect+Center.swift in Sources */,
				9EFAAF596C10FE9CB33A8A7592ED2336 /* GifVideoOutputHandler.swift in Sources */,
				F5132DE7D272A421204F5684563D019C /* IgnoreTouchesView.swift in Sources */,
				3B7E111669E1B5F5641326880DBB7D5D /* KanvasCamera-dummy.m in Sources */,
				50E8B4DEF947EC09F7EF0EE55D046E3F /* KanvasCameraColors.swift in Sources */,
				628000A187233AEF6C3EB7E2A429F4C6 /* KanvasCameraImages.swift in Sources */,
				95B37F694D9ED326E578C3BF073C87CF /* KanvasCameraStrings.swift in Sources */,
				2FB8F9ACCAFF23C663E47AFED31B2C1E /* KanvasCameraTimes.swift in Sources */,
				95C1599EA63416896157A095503EC932 /* MediaClip.swift in Sources */,
				80679053B16A886B604F419D3A9D3DB6 /* MediaClipsCollectionCell.swift in Sources */,
				E29D7E06F49927FB5953CCE4ACED97ED /* MediaClipsCollectionController.swift in Sources */,
				606717BD61D6B8097A50B52AB2B7EF9E /* MediaClipsCollectionView.swift in Sources */,
				1889707E5A06E2B0BF226BF7E1B2544C /* MediaClipsEditorController.swift in Sources */,
				6C5BCEDA117C5A03CFB121A34D51462A /* MediaClipsEditorView.swift in Sources */,
				800EED15859CE25EBDFAC1AAE78EA275 /* ModeButtonView.swift in Sources */,
				24A0A3CAA5881AE5BC9732656C908436 /* ModeSelectorAndShootController.swift in Sources */,
				F1E3F4479A62DC8C3B67583838FAEBB3 /* ModeSelectorAndShootView.swift in Sources */,
				1BC96F3C56FE3571101F475D8038C02C /* NSURL+Media.swift in Sources */,
				E3FB53AEECC0FB17D71C6913A7F2BCD6 /* OptionsController.swift in Sources */,
				64EC7BD335251FA92F736BA541FD6288 /* OptionsStackView.swift in Sources */,
				BA8E045860AFC3AD133CB48E5F320EE1 /* OptionView.swift in Sources */,
				69FD7F611A7A455B39AFEF7C7D31BAF9 /* PhotoOutputHandler.swift in Sources */,
				95C4026F9C9E8B04D76F43877ACF5271 /* Queue.swift in Sources */,
				82E2C9747877E3E29B89B2C76A580AB4 /* ShootButtonView.swift in Sources */,
				41D29CB9A7A4EE4187C54C44CD38C72B /* TopOption.swift in Sources */,
				D441CBFEBFE32D5EE5A45E33B19965A4 /* UIButton+Shadows.swift in Sources */,
				BE2BF0956454098C033C07CE3506B9FF /* UICollectionView+Cells.swift in Sources */,
				42E90F5FD81AA33D3A80C53A205FF64E /* UIFont+Utils.swift in Sources */,
				BAF06446B39E0758403E44BBDCEC91CA /* UIImage+Camera.swift in Sources */,
				2B1C34321B8ECFDCE3A9400D4F650030 /* UIUpdate.swift in Sources */,
				810A4798F7F783E41D09E093C002537D /* UIView+Layout.swift in Sources */,
				7F5D2FC70C321E23DF9F75CE2337E33B /* UIViewController+Load.swift in Sources */,
				3A5CFA257CEEEAA9E5CBA0531EE69F86 /* VideoOutputHandler.swift in Sources */,
=======
		9AE17A55AD1E4E7B937AEC9D1088E639 /* Sources */ = {
			isa = PBXSourcesBuildPhase;
			buildActionMask = 2147483647;
			files = (
				7DEB3F73A53890B315DA3F9EDCDD3FA7 /* Pods-KanvasCameraExampleTests-dummy.m in Sources */,
>>>>>>> ab3ea11a
			);
			runOnlyForDeploymentPostprocessing = 0;
		};
		A859E8AFD5EFAEB013DB79285032969D /* Sources */ = {
			isa = PBXSourcesBuildPhase;
			buildActionMask = 2147483647;
			files = (
				7B0E352E589DF8118E2A97A2360B4EAF /* Pods-KanvasCameraExample-dummy.m in Sources */,
			);
			runOnlyForDeploymentPostprocessing = 0;
		};
		DC87416F064C1F502227A28690109746 /* Sources */ = {
			isa = PBXSourcesBuildPhase;
			buildActionMask = 2147483647;
			files = (
				85BAB4ACE0824A0E4E97B008D36AE835 /* AVAssetWriterInputPixelBufferAdaptor+Append.swift in Sources */,
				BC99AEFF754D549726D4432A1A665B1B /* AVURLAsset+Thumbnail.swift in Sources */,
				6C5BE7F128D0AE9AF96AE30CB58BD3B2 /* CameraDeviceOption.swift in Sources */,
				4360EB098AB80140A3DAEBFDE35D5438 /* CameraInputController.swift in Sources */,
				D5445D0476D11D3528EE41E6BB394862 /* CameraRecorder.swift in Sources */,
				CAACAD8814A9B6D41E502CA5C9133FC8 /* CameraRecordingProtocol.swift in Sources */,
				C7ADBE958443B7D904C094B1EE8FFEEE /* CameraSegmentHandler.swift in Sources */,
				6399E05A83BCCB287C0FF1299C18AA64 /* CameraSettings.swift in Sources */,
				7DD146866E3171092AA2D47BEAE38651 /* CGRect+Center.swift in Sources */,
				23D6670ACB71ECAF65A2A8717A2A5046 /* GifVideoOutputHandler.swift in Sources */,
				E3D166AD707778B234B66BB968F8D597 /* IgnoreTouchesView.swift in Sources */,
				4A3B2727CD83B73CBACCD6939D68614F /* KanvasCamera-dummy.m in Sources */,
				DCC74B34C1E581D9E2386F6337452815 /* KanvasCameraColors.swift in Sources */,
				BE085B3DBAC5DCFD669A81146D53996E /* KanvasCameraImages.swift in Sources */,
				9AB9661FEFDF09E4B47D2EF124DA4230 /* KanvasCameraStrings.swift in Sources */,
				D79DDBED4F35D748F9675DEEEBA35A42 /* KanvasCameraTimes.swift in Sources */,
				3E665F2BB9F61562684577ACB08D558F /* MediaClip.swift in Sources */,
				E26958D11FF5B6A44193AAF48A0A39C5 /* MediaClipsCollectionCell.swift in Sources */,
				D06A3BC24AF9365F8902B5FD77123626 /* MediaClipsCollectionController.swift in Sources */,
				196BAA89E546AE9011848048767CA41B /* MediaClipsCollectionView.swift in Sources */,
				6987E6AD889B0A1B8F2C6C0B12BD514E /* MediaClipsEditorView.swift in Sources */,
				F37AE3FEC634DD57CB6DE2B142ADEF44 /* MediaClipsEditorViewController.swift in Sources */,
				1B1CAADF5BB1B5DA5EBD675C936D2DB0 /* ModeButtonView.swift in Sources */,
				B707CB3F1FD36C9928091A75BEB4D067 /* ModeSelectorAndShootController.swift in Sources */,
				B6027ADA639644432E911404017322F8 /* ModeSelectorAndShootView.swift in Sources */,
				218BDA7B4B0FC5F0D243AE8938F7D7EA /* NSURL+Media.swift in Sources */,
				EC291203144B32DC5B75C9D4FB217B6C /* OptionsController.swift in Sources */,
				C1323CA11B909FB7A3534F37B062CC83 /* OptionsStackView.swift in Sources */,
				95EE8BBFB5B910B7231FD0A71B7BD1EE /* OptionView.swift in Sources */,
				695952FCC286314B783AFF72E7A44D80 /* PhotoOutputHandler.swift in Sources */,
				3E7664906171B9CAEF154163D688EEA7 /* Queue.swift in Sources */,
				FF8302C2FB0DC866848670BA867A939F /* ShootButtonView.swift in Sources */,
				BCD3B8C3C0E414B54EF1C71A5DD90E22 /* UIButton+Shadows.swift in Sources */,
				ADBE1BEC9D33C02CE1E8973BCC0DE8FA /* UICollectionView+Cells.swift in Sources */,
				1CA1B1F8DF9C88FAF3274BB9903B0DAA /* UIFont+Utils.swift in Sources */,
				92501A2375358230598C55481C2AF45D /* UIImage+Camera.swift in Sources */,
				7CABE7219D8B2C4E03C6A3FB542465C5 /* UIUpdate.swift in Sources */,
				59092870ACFEB4EF08C5D8005466FF64 /* UIView+Layout.swift in Sources */,
				E014FDA0DC547D4138A9EA8E03CF6D74 /* UIViewController+Load.swift in Sources */,
				EEA1CB16053134E63D0E73504ECDCA4B /* VideoOutputHandler.swift in Sources */,
			);
			runOnlyForDeploymentPostprocessing = 0;
		};
		E2E80CCD063D04B57A1A5E140726E8A4 /* Sources */ = {
			isa = PBXSourcesBuildPhase;
			buildActionMask = 2147483647;
			files = (
				506D761F91EC3583789A837C559972FE /* FBSnapshotTestCase-dummy.m in Sources */,
				BE14F2198CDB0DAD98A567981D21C7A1 /* FBSnapshotTestCase.m in Sources */,
				DB7A106243AC974FC7EBEB00B506C786 /* FBSnapshotTestCasePlatform.m in Sources */,
				A4F69F3477A935285620AC3031C5C848 /* FBSnapshotTestController.m in Sources */,
				1AB7934C16CE49DE196FFC7BE7278287 /* SwiftSupport.swift in Sources */,
				094973D2D2F1E3B2E772F93C8147C6B9 /* UIApplication+StrictKeyWindow.m in Sources */,
				69DA8B003216466C60F029CBD79897F1 /* UIImage+Compare.m in Sources */,
				35DD05FD595A6FE7F5A0692D12E319DC /* UIImage+Diff.m in Sources */,
				756564ABAF2892FE7140C92A1CDDCF65 /* UIImage+Snapshot.m in Sources */,
			);
			runOnlyForDeploymentPostprocessing = 0;
		};
/* End PBXSourcesBuildPhase section */

/* Begin PBXTargetDependency section */
		1BF228566D424715A222FB4F77EED1A8 /* PBXTargetDependency */ = {
			isa = PBXTargetDependency;
			name = KanvasCamera;
			target = DD38FDCB43785CAED56E7E65CCCA7C23 /* KanvasCamera */;
			targetProxy = 085484E62C07B85D35F1F387D6A5BEC0 /* PBXContainerItemProxy */;
		};
		44DD5B78B0FAE543EBF26D2D8750BA86 /* PBXTargetDependency */ = {
			isa = PBXTargetDependency;
			name = KanvasCamera;
			target = DD38FDCB43785CAED56E7E65CCCA7C23 /* KanvasCamera */;
			targetProxy = E87A5821F22BF8880BCC2AB2FE53835F /* PBXContainerItemProxy */;
		};
		6B11491037195CE9507A99AAD9C81017 /* PBXTargetDependency */ = {
			isa = PBXTargetDependency;
			name = FBSnapshotTestCase;
			target = 34CD2E3428AB802BACA62286FF5074B1 /* FBSnapshotTestCase */;
			targetProxy = 8BD051996E13F13A0C4D1697193746EC /* PBXContainerItemProxy */;
		};
/* End PBXTargetDependency section */

/* Begin XCBuildConfiguration section */
		08638A96A528B1EC32DE62F8A728389D /* Release */ = {
			isa = XCBuildConfiguration;
			buildSettings = {
				ALWAYS_SEARCH_USER_PATHS = NO;
				CLANG_ANALYZER_NONNULL = YES;
				CLANG_ANALYZER_NUMBER_OBJECT_CONVERSION = YES_AGGRESSIVE;
				CLANG_CXX_LANGUAGE_STANDARD = "gnu++14";
				CLANG_CXX_LIBRARY = "libc++";
				CLANG_ENABLE_MODULES = YES;
				CLANG_ENABLE_OBJC_ARC = YES;
				CLANG_ENABLE_OBJC_WEAK = YES;
				CLANG_WARN_BLOCK_CAPTURE_AUTORELEASING = YES;
				CLANG_WARN_BOOL_CONVERSION = YES;
				CLANG_WARN_COMMA = YES;
				CLANG_WARN_CONSTANT_CONVERSION = YES;
				CLANG_WARN_DEPRECATED_OBJC_IMPLEMENTATIONS = YES;
				CLANG_WARN_DIRECT_OBJC_ISA_USAGE = YES_ERROR;
				CLANG_WARN_DOCUMENTATION_COMMENTS = YES;
				CLANG_WARN_EMPTY_BODY = YES;
				CLANG_WARN_ENUM_CONVERSION = YES;
				CLANG_WARN_INFINITE_RECURSION = YES;
				CLANG_WARN_INT_CONVERSION = YES;
				CLANG_WARN_NON_LITERAL_NULL_CONVERSION = YES;
				CLANG_WARN_OBJC_IMPLICIT_RETAIN_SELF = YES;
				CLANG_WARN_OBJC_LITERAL_CONVERSION = YES;
				CLANG_WARN_OBJC_ROOT_CLASS = YES_ERROR;
				CLANG_WARN_RANGE_LOOP_ANALYSIS = YES;
				CLANG_WARN_STRICT_PROTOTYPES = YES;
				CLANG_WARN_SUSPICIOUS_MOVE = YES;
				CLANG_WARN_UNGUARDED_AVAILABILITY = YES_AGGRESSIVE;
				CLANG_WARN_UNREACHABLE_CODE = YES;
				CLANG_WARN__DUPLICATE_METHOD_MATCH = YES;
				CODE_SIGNING_ALLOWED = NO;
				CODE_SIGNING_REQUIRED = NO;
				COPY_PHASE_STRIP = NO;
				DEBUG_INFORMATION_FORMAT = "dwarf-with-dsym";
				ENABLE_NS_ASSERTIONS = NO;
				ENABLE_STRICT_OBJC_MSGSEND = YES;
				GCC_C_LANGUAGE_STANDARD = gnu11;
				GCC_NO_COMMON_BLOCKS = YES;
				GCC_PREPROCESSOR_DEFINITIONS = (
					"POD_CONFIGURATION_RELEASE=1",
					"$(inherited)",
				);
				GCC_WARN_64_TO_32_BIT_CONVERSION = YES;
				GCC_WARN_ABOUT_RETURN_TYPE = YES_ERROR;
				GCC_WARN_UNDECLARED_SELECTOR = YES;
				GCC_WARN_UNINITIALIZED_AUTOS = YES_AGGRESSIVE;
				GCC_WARN_UNUSED_FUNCTION = YES;
				GCC_WARN_UNUSED_VARIABLE = YES;
				IPHONEOS_DEPLOYMENT_TARGET = 11.0;
				MTL_ENABLE_DEBUG_INFO = NO;
				PRODUCT_NAME = "$(TARGET_NAME)";
				STRIP_INSTALLED_PRODUCT = NO;
				SYMROOT = "${SRCROOT}/../build";
			};
			name = Release;
		};
		1D9EAE51D1D9A5940015F3B7D40D6E0E /* Debug */ = {
			isa = XCBuildConfiguration;
			baseConfigurationReference = A3963A3485722E214952070D2534B4AE /* KanvasCamera.xcconfig */;
			buildSettings = {
				CLANG_ENABLE_OBJC_WEAK = NO;
				CODE_SIGN_IDENTITY = "";
				"CODE_SIGN_IDENTITY[sdk=appletvos*]" = "";
				"CODE_SIGN_IDENTITY[sdk=iphoneos*]" = "";
				"CODE_SIGN_IDENTITY[sdk=watchos*]" = "";
				CURRENT_PROJECT_VERSION = 1;
				DEFINES_MODULE = YES;
				DYLIB_COMPATIBILITY_VERSION = 1;
				DYLIB_CURRENT_VERSION = 1;
				DYLIB_INSTALL_NAME_BASE = "@rpath";
				GCC_PREFIX_HEADER = "Target Support Files/KanvasCamera/KanvasCamera-prefix.pch";
				INFOPLIST_FILE = "Target Support Files/KanvasCamera/Info.plist";
				INSTALL_PATH = "$(LOCAL_LIBRARY_DIR)/Frameworks";
				IPHONEOS_DEPLOYMENT_TARGET = 11.0;
				LD_RUNPATH_SEARCH_PATHS = (
					"$(inherited)",
					"@executable_path/Frameworks",
					"@loader_path/Frameworks",
				);
				MODULEMAP_FILE = "Target Support Files/KanvasCamera/KanvasCamera.modulemap";
				PRODUCT_MODULE_NAME = KanvasCamera;
				PRODUCT_NAME = KanvasCamera;
				SDKROOT = iphoneos;
				SKIP_INSTALL = YES;
				SWIFT_ACTIVE_COMPILATION_CONDITIONS = "$(inherited) ";
				SWIFT_OPTIMIZATION_LEVEL = "-Onone";
				SWIFT_VERSION = 4.0;
				TARGETED_DEVICE_FAMILY = "1,2";
				VERSIONING_SYSTEM = "apple-generic";
				VERSION_INFO_PREFIX = "";
			};
			name = Debug;
		};
		246CED37F175AF5E851C3839F63F9521 /* Debug */ = {
			isa = XCBuildConfiguration;
			baseConfigurationReference = 7B37D7C695D5C6C47A7C093595CD4F06 /* FBSnapshotTestCase.xcconfig */;
			buildSettings = {
				CODE_SIGN_IDENTITY = "";
				"CODE_SIGN_IDENTITY[sdk=appletvos*]" = "";
				"CODE_SIGN_IDENTITY[sdk=iphoneos*]" = "";
				"CODE_SIGN_IDENTITY[sdk=watchos*]" = "";
				CURRENT_PROJECT_VERSION = 1;
				DEFINES_MODULE = YES;
				DYLIB_COMPATIBILITY_VERSION = 1;
				DYLIB_CURRENT_VERSION = 1;
				DYLIB_INSTALL_NAME_BASE = "@rpath";
				GCC_PREFIX_HEADER = "Target Support Files/FBSnapshotTestCase/FBSnapshotTestCase-prefix.pch";
				INFOPLIST_FILE = "Target Support Files/FBSnapshotTestCase/Info.plist";
				INSTALL_PATH = "$(LOCAL_LIBRARY_DIR)/Frameworks";
				IPHONEOS_DEPLOYMENT_TARGET = 8.0;
				LD_RUNPATH_SEARCH_PATHS = (
					"$(inherited)",
					"@executable_path/Frameworks",
					"@loader_path/Frameworks",
				);
				MODULEMAP_FILE = "Target Support Files/FBSnapshotTestCase/FBSnapshotTestCase.modulemap";
				PRODUCT_MODULE_NAME = FBSnapshotTestCase;
				PRODUCT_NAME = FBSnapshotTestCase;
				SDKROOT = iphoneos;
				SKIP_INSTALL = YES;
				SWIFT_ACTIVE_COMPILATION_CONDITIONS = "$(inherited) ";
				SWIFT_OPTIMIZATION_LEVEL = "-Onone";
				SWIFT_VERSION = 4.0;
				TARGETED_DEVICE_FAMILY = "1,2";
				VERSIONING_SYSTEM = "apple-generic";
				VERSION_INFO_PREFIX = "";
			};
			name = Debug;
		};
		41F6ADD4C9CC49A74C6A3472AE116931 /* Release */ = {
			isa = XCBuildConfiguration;
			baseConfigurationReference = A3963A3485722E214952070D2534B4AE /* KanvasCamera.xcconfig */;
			buildSettings = {
				CLANG_ENABLE_OBJC_WEAK = NO;
				CODE_SIGN_IDENTITY = "";
				"CODE_SIGN_IDENTITY[sdk=appletvos*]" = "";
				"CODE_SIGN_IDENTITY[sdk=iphoneos*]" = "";
				"CODE_SIGN_IDENTITY[sdk=watchos*]" = "";
				CURRENT_PROJECT_VERSION = 1;
				DEFINES_MODULE = YES;
				DYLIB_COMPATIBILITY_VERSION = 1;
				DYLIB_CURRENT_VERSION = 1;
				DYLIB_INSTALL_NAME_BASE = "@rpath";
				GCC_PREFIX_HEADER = "Target Support Files/KanvasCamera/KanvasCamera-prefix.pch";
				INFOPLIST_FILE = "Target Support Files/KanvasCamera/Info.plist";
				INSTALL_PATH = "$(LOCAL_LIBRARY_DIR)/Frameworks";
				IPHONEOS_DEPLOYMENT_TARGET = 11.0;
				LD_RUNPATH_SEARCH_PATHS = (
					"$(inherited)",
					"@executable_path/Frameworks",
					"@loader_path/Frameworks",
				);
				MODULEMAP_FILE = "Target Support Files/KanvasCamera/KanvasCamera.modulemap";
				PRODUCT_MODULE_NAME = KanvasCamera;
				PRODUCT_NAME = KanvasCamera;
				SDKROOT = iphoneos;
				SKIP_INSTALL = YES;
				SWIFT_ACTIVE_COMPILATION_CONDITIONS = "$(inherited) ";
				SWIFT_OPTIMIZATION_LEVEL = "-Owholemodule";
				SWIFT_VERSION = 4.0;
				TARGETED_DEVICE_FAMILY = "1,2";
				VALIDATE_PRODUCT = YES;
				VERSIONING_SYSTEM = "apple-generic";
				VERSION_INFO_PREFIX = "";
			};
			name = Release;
		};
		6F2DA02C7BB0139AA82A72C2DBAA660C /* Debug */ = {
			isa = XCBuildConfiguration;
			baseConfigurationReference = 56A143BDB3C4C9494A7EB0A874253C34 /* Pods-KanvasCameraExampleTests.debug.xcconfig */;
			buildSettings = {
				ALWAYS_EMBED_SWIFT_STANDARD_LIBRARIES = NO;
				CLANG_ENABLE_OBJC_WEAK = NO;
				CODE_SIGN_IDENTITY = "";
				"CODE_SIGN_IDENTITY[sdk=appletvos*]" = "";
				"CODE_SIGN_IDENTITY[sdk=iphoneos*]" = "";
				"CODE_SIGN_IDENTITY[sdk=watchos*]" = "";
				CURRENT_PROJECT_VERSION = 1;
				DEFINES_MODULE = YES;
				DYLIB_COMPATIBILITY_VERSION = 1;
				DYLIB_CURRENT_VERSION = 1;
				DYLIB_INSTALL_NAME_BASE = "@rpath";
				INFOPLIST_FILE = "Target Support Files/Pods-KanvasCameraExampleTests/Info.plist";
				INSTALL_PATH = "$(LOCAL_LIBRARY_DIR)/Frameworks";
				IPHONEOS_DEPLOYMENT_TARGET = 11.0;
				LD_RUNPATH_SEARCH_PATHS = (
					"$(inherited)",
					"@executable_path/Frameworks",
					"@loader_path/Frameworks",
				);
				MACH_O_TYPE = staticlib;
				MODULEMAP_FILE = "Target Support Files/Pods-KanvasCameraExampleTests/Pods-KanvasCameraExampleTests.modulemap";
				OTHER_LDFLAGS = "";
				OTHER_LIBTOOLFLAGS = "";
				PODS_ROOT = "$(SRCROOT)";
				PRODUCT_BUNDLE_IDENTIFIER = "org.cocoapods.${PRODUCT_NAME:rfc1034identifier}";
				PRODUCT_NAME = "$(TARGET_NAME:c99extidentifier)";
				SDKROOT = iphoneos;
				SKIP_INSTALL = YES;
				SWIFT_ACTIVE_COMPILATION_CONDITIONS = DEBUG;
				SWIFT_OPTIMIZATION_LEVEL = "-Onone";
				TARGETED_DEVICE_FAMILY = "1,2";
				VERSIONING_SYSTEM = "apple-generic";
				VERSION_INFO_PREFIX = "";
			};
			name = Debug;
		};
		87EFF1E4D390E730930C59657AF4F394 /* Release */ = {
			isa = XCBuildConfiguration;
			baseConfigurationReference = DC6B6863AD6E65251BE6D0F1BFE1843D /* Pods-KanvasCameraExample.release.xcconfig */;
			buildSettings = {
				ALWAYS_EMBED_SWIFT_STANDARD_LIBRARIES = NO;
				CLANG_ENABLE_OBJC_WEAK = NO;
				CODE_SIGN_IDENTITY = "";
				"CODE_SIGN_IDENTITY[sdk=appletvos*]" = "";
				"CODE_SIGN_IDENTITY[sdk=iphoneos*]" = "";
				"CODE_SIGN_IDENTITY[sdk=watchos*]" = "";
				CURRENT_PROJECT_VERSION = 1;
				DEFINES_MODULE = YES;
				DYLIB_COMPATIBILITY_VERSION = 1;
				DYLIB_CURRENT_VERSION = 1;
				DYLIB_INSTALL_NAME_BASE = "@rpath";
				INFOPLIST_FILE = "Target Support Files/Pods-KanvasCameraExample/Info.plist";
				INSTALL_PATH = "$(LOCAL_LIBRARY_DIR)/Frameworks";
				IPHONEOS_DEPLOYMENT_TARGET = 11.0;
				LD_RUNPATH_SEARCH_PATHS = (
					"$(inherited)",
					"@executable_path/Frameworks",
					"@loader_path/Frameworks",
				);
				MACH_O_TYPE = staticlib;
				MODULEMAP_FILE = "Target Support Files/Pods-KanvasCameraExample/Pods-KanvasCameraExample.modulemap";
				OTHER_LDFLAGS = "";
				OTHER_LIBTOOLFLAGS = "";
				PODS_ROOT = "$(SRCROOT)";
				PRODUCT_BUNDLE_IDENTIFIER = "org.cocoapods.${PRODUCT_NAME:rfc1034identifier}";
				PRODUCT_NAME = "$(TARGET_NAME:c99extidentifier)";
				SDKROOT = iphoneos;
				SKIP_INSTALL = YES;
				SWIFT_OPTIMIZATION_LEVEL = "-Owholemodule";
				TARGETED_DEVICE_FAMILY = "1,2";
				VALIDATE_PRODUCT = YES;
				VERSIONING_SYSTEM = "apple-generic";
				VERSION_INFO_PREFIX = "";
			};
			name = Release;
		};
		9DAE5233986C01ADB6E67169C53A3FD2 /* Debug */ = {
			isa = XCBuildConfiguration;
			buildSettings = {
				ALWAYS_SEARCH_USER_PATHS = NO;
				CLANG_ANALYZER_NONNULL = YES;
				CLANG_ANALYZER_NUMBER_OBJECT_CONVERSION = YES_AGGRESSIVE;
				CLANG_CXX_LANGUAGE_STANDARD = "gnu++14";
				CLANG_CXX_LIBRARY = "libc++";
				CLANG_ENABLE_MODULES = YES;
				CLANG_ENABLE_OBJC_ARC = YES;
				CLANG_ENABLE_OBJC_WEAK = YES;
				CLANG_WARN_BLOCK_CAPTURE_AUTORELEASING = YES;
				CLANG_WARN_BOOL_CONVERSION = YES;
				CLANG_WARN_COMMA = YES;
				CLANG_WARN_CONSTANT_CONVERSION = YES;
				CLANG_WARN_DEPRECATED_OBJC_IMPLEMENTATIONS = YES;
				CLANG_WARN_DIRECT_OBJC_ISA_USAGE = YES_ERROR;
				CLANG_WARN_DOCUMENTATION_COMMENTS = YES;
				CLANG_WARN_EMPTY_BODY = YES;
				CLANG_WARN_ENUM_CONVERSION = YES;
				CLANG_WARN_INFINITE_RECURSION = YES;
				CLANG_WARN_INT_CONVERSION = YES;
				CLANG_WARN_NON_LITERAL_NULL_CONVERSION = YES;
				CLANG_WARN_OBJC_IMPLICIT_RETAIN_SELF = YES;
				CLANG_WARN_OBJC_LITERAL_CONVERSION = YES;
				CLANG_WARN_OBJC_ROOT_CLASS = YES_ERROR;
				CLANG_WARN_RANGE_LOOP_ANALYSIS = YES;
				CLANG_WARN_STRICT_PROTOTYPES = YES;
				CLANG_WARN_SUSPICIOUS_MOVE = YES;
				CLANG_WARN_UNGUARDED_AVAILABILITY = YES_AGGRESSIVE;
				CLANG_WARN_UNREACHABLE_CODE = YES;
				CLANG_WARN__DUPLICATE_METHOD_MATCH = YES;
				CODE_SIGNING_ALLOWED = NO;
				CODE_SIGNING_REQUIRED = NO;
				COPY_PHASE_STRIP = NO;
				DEBUG_INFORMATION_FORMAT = dwarf;
				ENABLE_STRICT_OBJC_MSGSEND = YES;
				ENABLE_TESTABILITY = YES;
				GCC_C_LANGUAGE_STANDARD = gnu11;
				GCC_DYNAMIC_NO_PIC = NO;
				GCC_NO_COMMON_BLOCKS = YES;
				GCC_OPTIMIZATION_LEVEL = 0;
				GCC_PREPROCESSOR_DEFINITIONS = (
					"POD_CONFIGURATION_DEBUG=1",
					"DEBUG=1",
					"$(inherited)",
				);
				GCC_WARN_64_TO_32_BIT_CONVERSION = YES;
				GCC_WARN_ABOUT_RETURN_TYPE = YES_ERROR;
				GCC_WARN_UNDECLARED_SELECTOR = YES;
				GCC_WARN_UNINITIALIZED_AUTOS = YES_AGGRESSIVE;
				GCC_WARN_UNUSED_FUNCTION = YES;
				GCC_WARN_UNUSED_VARIABLE = YES;
				IPHONEOS_DEPLOYMENT_TARGET = 11.0;
				MTL_ENABLE_DEBUG_INFO = YES;
				ONLY_ACTIVE_ARCH = YES;
				PRODUCT_NAME = "$(TARGET_NAME)";
				STRIP_INSTALLED_PRODUCT = NO;
				SWIFT_ACTIVE_COMPILATION_CONDITIONS = DEBUG;
				SYMROOT = "${SRCROOT}/../build";
			};
			name = Debug;
		};
		C39B01E16ADB829145BF5F612DEA754B /* Debug */ = {
			isa = XCBuildConfiguration;
			baseConfigurationReference = EE01FAD0B1ADB8ECD52E2C89FC0EE97A /* Pods-KanvasCameraExample.debug.xcconfig */;
			buildSettings = {
				ALWAYS_EMBED_SWIFT_STANDARD_LIBRARIES = NO;
				CLANG_ENABLE_OBJC_WEAK = NO;
				CODE_SIGN_IDENTITY = "";
				"CODE_SIGN_IDENTITY[sdk=appletvos*]" = "";
				"CODE_SIGN_IDENTITY[sdk=iphoneos*]" = "";
				"CODE_SIGN_IDENTITY[sdk=watchos*]" = "";
				CURRENT_PROJECT_VERSION = 1;
				DEFINES_MODULE = YES;
				DYLIB_COMPATIBILITY_VERSION = 1;
				DYLIB_CURRENT_VERSION = 1;
				DYLIB_INSTALL_NAME_BASE = "@rpath";
				INFOPLIST_FILE = "Target Support Files/Pods-KanvasCameraExample/Info.plist";
				INSTALL_PATH = "$(LOCAL_LIBRARY_DIR)/Frameworks";
				IPHONEOS_DEPLOYMENT_TARGET = 11.0;
				LD_RUNPATH_SEARCH_PATHS = (
					"$(inherited)",
					"@executable_path/Frameworks",
					"@loader_path/Frameworks",
				);
				MACH_O_TYPE = staticlib;
				MODULEMAP_FILE = "Target Support Files/Pods-KanvasCameraExample/Pods-KanvasCameraExample.modulemap";
				OTHER_LDFLAGS = "";
				OTHER_LIBTOOLFLAGS = "";
				PODS_ROOT = "$(SRCROOT)";
				PRODUCT_BUNDLE_IDENTIFIER = "org.cocoapods.${PRODUCT_NAME:rfc1034identifier}";
				PRODUCT_NAME = "$(TARGET_NAME:c99extidentifier)";
				SDKROOT = iphoneos;
				SKIP_INSTALL = YES;
				SWIFT_ACTIVE_COMPILATION_CONDITIONS = DEBUG;
				SWIFT_OPTIMIZATION_LEVEL = "-Onone";
				TARGETED_DEVICE_FAMILY = "1,2";
				VERSIONING_SYSTEM = "apple-generic";
				VERSION_INFO_PREFIX = "";
			};
			name = Debug;
		};
		DF77F35FCC9B81CBD934BE309298A4F2 /* Release */ = {
			isa = XCBuildConfiguration;
			baseConfigurationReference = 7DDF12DFB905E8F4E6C52F9DA9990913 /* Pods-KanvasCameraExampleTests.release.xcconfig */;
			buildSettings = {
				ALWAYS_EMBED_SWIFT_STANDARD_LIBRARIES = NO;
				CLANG_ENABLE_OBJC_WEAK = NO;
				CODE_SIGN_IDENTITY = "";
				"CODE_SIGN_IDENTITY[sdk=appletvos*]" = "";
				"CODE_SIGN_IDENTITY[sdk=iphoneos*]" = "";
				"CODE_SIGN_IDENTITY[sdk=watchos*]" = "";
				CURRENT_PROJECT_VERSION = 1;
				DEFINES_MODULE = YES;
				DYLIB_COMPATIBILITY_VERSION = 1;
				DYLIB_CURRENT_VERSION = 1;
				DYLIB_INSTALL_NAME_BASE = "@rpath";
				INFOPLIST_FILE = "Target Support Files/Pods-KanvasCameraExampleTests/Info.plist";
				INSTALL_PATH = "$(LOCAL_LIBRARY_DIR)/Frameworks";
				IPHONEOS_DEPLOYMENT_TARGET = 11.0;
				LD_RUNPATH_SEARCH_PATHS = (
					"$(inherited)",
					"@executable_path/Frameworks",
					"@loader_path/Frameworks",
				);
				MACH_O_TYPE = staticlib;
				MODULEMAP_FILE = "Target Support Files/Pods-KanvasCameraExampleTests/Pods-KanvasCameraExampleTests.modulemap";
				OTHER_LDFLAGS = "";
				OTHER_LIBTOOLFLAGS = "";
				PODS_ROOT = "$(SRCROOT)";
				PRODUCT_BUNDLE_IDENTIFIER = "org.cocoapods.${PRODUCT_NAME:rfc1034identifier}";
				PRODUCT_NAME = "$(TARGET_NAME:c99extidentifier)";
				SDKROOT = iphoneos;
				SKIP_INSTALL = YES;
				SWIFT_OPTIMIZATION_LEVEL = "-Owholemodule";
				TARGETED_DEVICE_FAMILY = "1,2";
				VALIDATE_PRODUCT = YES;
				VERSIONING_SYSTEM = "apple-generic";
				VERSION_INFO_PREFIX = "";
			};
			name = Release;
		};
		EC2B16E08A82FFFAA496F1301724367A /* Release */ = {
			isa = XCBuildConfiguration;
			baseConfigurationReference = 7B37D7C695D5C6C47A7C093595CD4F06 /* FBSnapshotTestCase.xcconfig */;
			buildSettings = {
				CODE_SIGN_IDENTITY = "";
				"CODE_SIGN_IDENTITY[sdk=appletvos*]" = "";
				"CODE_SIGN_IDENTITY[sdk=iphoneos*]" = "";
				"CODE_SIGN_IDENTITY[sdk=watchos*]" = "";
				CURRENT_PROJECT_VERSION = 1;
				DEFINES_MODULE = YES;
				DYLIB_COMPATIBILITY_VERSION = 1;
				DYLIB_CURRENT_VERSION = 1;
				DYLIB_INSTALL_NAME_BASE = "@rpath";
				GCC_PREFIX_HEADER = "Target Support Files/FBSnapshotTestCase/FBSnapshotTestCase-prefix.pch";
				INFOPLIST_FILE = "Target Support Files/FBSnapshotTestCase/Info.plist";
				INSTALL_PATH = "$(LOCAL_LIBRARY_DIR)/Frameworks";
				IPHONEOS_DEPLOYMENT_TARGET = 8.0;
				LD_RUNPATH_SEARCH_PATHS = (
					"$(inherited)",
					"@executable_path/Frameworks",
					"@loader_path/Frameworks",
				);
				MODULEMAP_FILE = "Target Support Files/FBSnapshotTestCase/FBSnapshotTestCase.modulemap";
				PRODUCT_MODULE_NAME = FBSnapshotTestCase;
				PRODUCT_NAME = FBSnapshotTestCase;
				SDKROOT = iphoneos;
				SKIP_INSTALL = YES;
				SWIFT_ACTIVE_COMPILATION_CONDITIONS = "$(inherited) ";
				SWIFT_OPTIMIZATION_LEVEL = "-Owholemodule";
				SWIFT_VERSION = 4.0;
				TARGETED_DEVICE_FAMILY = "1,2";
				VALIDATE_PRODUCT = YES;
				VERSIONING_SYSTEM = "apple-generic";
				VERSION_INFO_PREFIX = "";
			};
			name = Release;
		};
/* End XCBuildConfiguration section */

/* Begin XCConfigurationList section */
		2D8E8EC45A3A1A1D94AE762CB5028504 /* Build configuration list for PBXProject "Pods" */ = {
			isa = XCConfigurationList;
			buildConfigurations = (
				9DAE5233986C01ADB6E67169C53A3FD2 /* Debug */,
				08638A96A528B1EC32DE62F8A728389D /* Release */,
			);
			defaultConfigurationIsVisible = 0;
			defaultConfigurationName = Release;
		};
		8EF657CFA6EFBA6A908DB1061C43BE61 /* Build configuration list for PBXNativeTarget "Pods-KanvasCameraExampleTests" */ = {
			isa = XCConfigurationList;
			buildConfigurations = (
				6F2DA02C7BB0139AA82A72C2DBAA660C /* Debug */,
				DF77F35FCC9B81CBD934BE309298A4F2 /* Release */,
			);
			defaultConfigurationIsVisible = 0;
			defaultConfigurationName = Release;
		};
		9F52164ED7C414C7A1E6963CF1A82CA3 /* Build configuration list for PBXNativeTarget "KanvasCamera" */ = {
			isa = XCConfigurationList;
			buildConfigurations = (
				1D9EAE51D1D9A5940015F3B7D40D6E0E /* Debug */,
				41F6ADD4C9CC49A74C6A3472AE116931 /* Release */,
			);
			defaultConfigurationIsVisible = 0;
			defaultConfigurationName = Release;
		};
		D9A8EE425D40C8A92D2D645784D5527C /* Build configuration list for PBXNativeTarget "Pods-KanvasCameraExample" */ = {
			isa = XCConfigurationList;
			buildConfigurations = (
				C39B01E16ADB829145BF5F612DEA754B /* Debug */,
				87EFF1E4D390E730930C59657AF4F394 /* Release */,
			);
			defaultConfigurationIsVisible = 0;
			defaultConfigurationName = Release;
		};
		F28097D43AF5CD8DA838ABD52A053790 /* Build configuration list for PBXNativeTarget "FBSnapshotTestCase" */ = {
			isa = XCConfigurationList;
			buildConfigurations = (
				246CED37F175AF5E851C3839F63F9521 /* Debug */,
				EC2B16E08A82FFFAA496F1301724367A /* Release */,
			);
			defaultConfigurationIsVisible = 0;
			defaultConfigurationName = Release;
		};
/* End XCConfigurationList section */
	};
	rootObject = D41D8CD98F00B204E9800998ECF8427E /* Project object */;
}<|MERGE_RESOLUTION|>--- conflicted
+++ resolved
@@ -7,156 +7,79 @@
 	objects = {
 
 /* Begin PBXBuildFile section */
-<<<<<<< HEAD
-		019AD77C3E23C2DD76CE1F1C494A3B24 /* CGRect+Center.swift in Sources */ = {isa = PBXBuildFile; fileRef = 206D6E9A46DAF866353BD9A6B80A6A4D /* CGRect+Center.swift */; };
-=======
->>>>>>> ab3ea11a
 		051A816D6DD0CAE13496DDCFE0829167 /* UIImage+Diff.h in Headers */ = {isa = PBXBuildFile; fileRef = 85E250EF19C5B5671AEC10BEB508D087 /* UIImage+Diff.h */; settings = {ATTRIBUTES = (Private, ); }; };
-		082F20BF424BAADE26F7C225461ACB65 /* ActionsView.swift in Sources */ = {isa = PBXBuildFile; fileRef = 3D59525132362A93FDCF0AE493CECC84 /* ActionsView.swift */; };
+		07317AC789CA90E7233A6275272B3784 /* AVAssetWriterInputPixelBufferAdaptor+Append.swift in Sources */ = {isa = PBXBuildFile; fileRef = E7BDA4A8DFBF15B451E68F4B5CD8AB74 /* AVAssetWriterInputPixelBufferAdaptor+Append.swift */; };
 		094973D2D2F1E3B2E772F93C8147C6B9 /* UIApplication+StrictKeyWindow.m in Sources */ = {isa = PBXBuildFile; fileRef = 2EECE81A9AEC1ED1057A9C3C88DBCEBE /* UIApplication+StrictKeyWindow.m */; };
-<<<<<<< HEAD
 		0992DF2D75AE43FEA8FF7381E6B21AB3 /* Foundation.framework in Frameworks */ = {isa = PBXBuildFile; fileRef = C1A94602875A48A997AD3F08A33E6EAA /* Foundation.framework */; };
-		1889707E5A06E2B0BF226BF7E1B2544C /* MediaClipsEditorController.swift in Sources */ = {isa = PBXBuildFile; fileRef = EB3FA008395BB6DF41A180AE6A1A7F89 /* MediaClipsEditorController.swift */; };
-=======
->>>>>>> ab3ea11a
+		0E34407B9FC5DDF8A574CE34546F89BA /* MediaClipsCollectionController.swift in Sources */ = {isa = PBXBuildFile; fileRef = 7EF7BC672BA54C2CEC2E343476032318 /* MediaClipsCollectionController.swift */; };
+		12C78F2A2ADA5E9767EBAD79A12EBE6A /* IgnoreTouchesView.swift in Sources */ = {isa = PBXBuildFile; fileRef = DB2157D9589F6D49ABBACA05F073EBC4 /* IgnoreTouchesView.swift */; };
+		13F023DB435EE03CB4B784CA864907E0 /* CameraInputController.swift in Sources */ = {isa = PBXBuildFile; fileRef = 5DDC86E73768182BA33A8A21F898BDA2 /* CameraInputController.swift */; };
+		148B07E777D62AC897D42D01CA8A05FA /* UIButton+Shadows.swift in Sources */ = {isa = PBXBuildFile; fileRef = CF32F3EC6F9D978D21101FC9DF72D442 /* UIButton+Shadows.swift */; };
 		18EA4E0D8B74F2B2BBF8F39B49F49BF9 /* XCTest.framework in Frameworks */ = {isa = PBXBuildFile; fileRef = E7843C520ED7D11392D872D57034A1BC /* XCTest.framework */; };
-		196BAA89E546AE9011848048767CA41B /* MediaClipsCollectionView.swift in Sources */ = {isa = PBXBuildFile; fileRef = A574365DDEC161AB966D55FE17495D6E /* MediaClipsCollectionView.swift */; };
+		191579492DFC5C7F6EC9249CFE34F1A1 /* Queue.swift in Sources */ = {isa = PBXBuildFile; fileRef = 5698B1E586297AFAC15FDB361A833082 /* Queue.swift */; };
+		1A073910654FE88EC9EA125911B4654F /* MediaClipsCollectionCell.swift in Sources */ = {isa = PBXBuildFile; fileRef = D316E70DF323ECE0DE51A9779D100F71 /* MediaClipsCollectionCell.swift */; };
+		1A9069AF6F6724EF454CDDAA5BCA063A /* UICollectionView+Cells.swift in Sources */ = {isa = PBXBuildFile; fileRef = 34578CB3EAB1B23C6382D398309D474A /* UICollectionView+Cells.swift */; };
 		1AB7934C16CE49DE196FFC7BE7278287 /* SwiftSupport.swift in Sources */ = {isa = PBXBuildFile; fileRef = D97545C39C4A5EE2631DD9FFECE76A40 /* SwiftSupport.swift */; };
-<<<<<<< HEAD
-		1BC96F3C56FE3571101F475D8038C02C /* NSURL+Media.swift in Sources */ = {isa = PBXBuildFile; fileRef = BCC39162EA1AFB8012C10ED2169C4D90 /* NSURL+Media.swift */; };
-		24A0A3CAA5881AE5BC9732656C908436 /* ModeSelectorAndShootController.swift in Sources */ = {isa = PBXBuildFile; fileRef = 520C9E13FE8A2F5E036C2966EA858512 /* ModeSelectorAndShootController.swift */; };
-		28C4DBB5C030BCCA03630ECA1D7281FD /* AVAssetWriterInputPixelBufferAdaptor+Append.swift in Sources */ = {isa = PBXBuildFile; fileRef = E7BDA4A8DFBF15B451E68F4B5CD8AB74 /* AVAssetWriterInputPixelBufferAdaptor+Append.swift */; };
-		2B1C34321B8ECFDCE3A9400D4F650030 /* UIUpdate.swift in Sources */ = {isa = PBXBuildFile; fileRef = A24B475C9635F12895EA691E2EE0D650 /* UIUpdate.swift */; };
+		224A76EABD4C638B9E88A3D1EBF5C584 /* KanvasCameraColors.swift in Sources */ = {isa = PBXBuildFile; fileRef = 16D6FE30A04E457D858C040A78A703C7 /* KanvasCameraColors.swift */; };
+		26D8DF6112F38389BE6CBA14F06BC73B /* MediaClipsCollectionView.swift in Sources */ = {isa = PBXBuildFile; fileRef = AF230588D6D66EF6E6BC933740B6EACF /* MediaClipsCollectionView.swift */; };
+		27252E1C55EE00E9E5DAA33C7AF64117 /* CameraDeviceOption.swift in Sources */ = {isa = PBXBuildFile; fileRef = A22569CC8F5DA5D8AFA1362DBFACD244 /* CameraDeviceOption.swift */; };
+		2AF83AA9BE01F6D9AC1D0993EA98CC27 /* UIFont+Utils.swift in Sources */ = {isa = PBXBuildFile; fileRef = 8FBEEF9A21B947AF5F25EE5088B369E9 /* UIFont+Utils.swift */; };
+		2B3EAD0632A47FCD701D1C3242851A4D /* UIView+Layout.swift in Sources */ = {isa = PBXBuildFile; fileRef = CE1C43B142F5FE8A60788ADBFE8CE7F3 /* UIView+Layout.swift */; };
 		2F485B69F51E4F723A38410F31F08550 /* FBSnapshotTestController.h in Headers */ = {isa = PBXBuildFile; fileRef = 1374B79237CAC07693E99442FBED1F15 /* FBSnapshotTestController.h */; settings = {ATTRIBUTES = (Public, ); }; };
-		2FB8F9ACCAFF23C663E47AFED31B2C1E /* KanvasCameraTimes.swift in Sources */ = {isa = PBXBuildFile; fileRef = 56C313A78A1932F356B77E3F217C1593 /* KanvasCameraTimes.swift */; };
+		31C9BF33040FE60233B9568A4B00F9CC /* ModeSelectorAndShootView.swift in Sources */ = {isa = PBXBuildFile; fileRef = CC27F7193A85FD12A42D04F94E8ECEDE /* ModeSelectorAndShootView.swift */; };
 		35DD05FD595A6FE7F5A0692D12E319DC /* UIImage+Diff.m in Sources */ = {isa = PBXBuildFile; fileRef = B9CEF7D6C5E08AB80E58DABC75D882BC /* UIImage+Diff.m */; };
-		38F7CBE53DDE43A216DE67AA8F7BD8BA /* CameraInputController.swift in Sources */ = {isa = PBXBuildFile; fileRef = 5DDC86E73768182BA33A8A21F898BDA2 /* CameraInputController.swift */; };
-		3A5CFA257CEEEAA9E5CBA0531EE69F86 /* VideoOutputHandler.swift in Sources */ = {isa = PBXBuildFile; fileRef = 08195000BE3BEA580A6553F67B9C5ED3 /* VideoOutputHandler.swift */; };
-		3B7E111669E1B5F5641326880DBB7D5D /* KanvasCamera-dummy.m in Sources */ = {isa = PBXBuildFile; fileRef = 645005907D6BB9C096BB3D0FBFB06D89 /* KanvasCamera-dummy.m */; };
-		41D29CB9A7A4EE4187C54C44CD38C72B /* TopOption.swift in Sources */ = {isa = PBXBuildFile; fileRef = 1D0B17C9CFC563129D23FDBAD699D332 /* TopOption.swift */; };
 		421CDD701AEE0F2458A84200366CDD0F /* UIImage+Snapshot.h in Headers */ = {isa = PBXBuildFile; fileRef = 0B161931541BFE46DFEA2092EDDDA815 /* UIImage+Snapshot.h */; settings = {ATTRIBUTES = (Private, ); }; };
-		42E90F5FD81AA33D3A80C53A205FF64E /* UIFont+Utils.swift in Sources */ = {isa = PBXBuildFile; fileRef = 8FBEEF9A21B947AF5F25EE5088B369E9 /* UIFont+Utils.swift */; };
-		440EAF4A72A08FBA640C02272DAF90A4 /* CameraView.swift in Sources */ = {isa = PBXBuildFile; fileRef = 73C67584B9C85E757CC21AC986CB032E /* CameraView.swift */; };
 		47DEE95708BDBD11436162D166CD192E /* UIKit.framework in Frameworks */ = {isa = PBXBuildFile; fileRef = BBB6A925DF90E5500E7BDCC094FEBEA7 /* UIKit.framework */; };
+		4947C1F792A1088244CB459A3FBF2DB4 /* UIViewController+Load.swift in Sources */ = {isa = PBXBuildFile; fileRef = 32EBE8F2006385CD941A99D97467B897 /* UIViewController+Load.swift */; };
+		4CD92C0BA0D3B71BCE424972CCADEA36 /* KanvasCameraTimes.swift in Sources */ = {isa = PBXBuildFile; fileRef = 56C313A78A1932F356B77E3F217C1593 /* KanvasCameraTimes.swift */; };
+		4EB108EEAEAFCAA1EB266CDF2A42C0EE /* CGRect+Center.swift in Sources */ = {isa = PBXBuildFile; fileRef = 206D6E9A46DAF866353BD9A6B80A6A4D /* CGRect+Center.swift */; };
+		4F2E0023961345A155049F3BBDCDD440 /* UIUpdate.swift in Sources */ = {isa = PBXBuildFile; fileRef = A24B475C9635F12895EA691E2EE0D650 /* UIUpdate.swift */; };
 		506D761F91EC3583789A837C559972FE /* FBSnapshotTestCase-dummy.m in Sources */ = {isa = PBXBuildFile; fileRef = 4792533D7EE0F440EE722DA4999E845C /* FBSnapshotTestCase-dummy.m */; };
-		50E8B4DEF947EC09F7EF0EE55D046E3F /* KanvasCameraColors.swift in Sources */ = {isa = PBXBuildFile; fileRef = 16D6FE30A04E457D858C040A78A703C7 /* KanvasCameraColors.swift */; };
+		570A66DE3EFFBA638B41BB7120BDF16D /* MediaClipsEditorView.swift in Sources */ = {isa = PBXBuildFile; fileRef = 43CBD27FA13EFEEE243995DC05FB92DF /* MediaClipsEditorView.swift */; };
+		58811FF9C61A63FD2C6972613D7B1204 /* CameraView.swift in Sources */ = {isa = PBXBuildFile; fileRef = 73C67584B9C85E757CC21AC986CB032E /* CameraView.swift */; };
 		5BC12F69E33ABA27B9E0B78128CE336D /* QuartzCore.framework in Frameworks */ = {isa = PBXBuildFile; fileRef = D77B07CA7D221E3EC46B93C00BF37CDE /* QuartzCore.framework */; };
-		606717BD61D6B8097A50B52AB2B7EF9E /* MediaClipsCollectionView.swift in Sources */ = {isa = PBXBuildFile; fileRef = 28A1C2E5703C8E42109B139BF352487A /* MediaClipsCollectionView.swift */; };
-		628000A187233AEF6C3EB7E2A429F4C6 /* KanvasCameraImages.swift in Sources */ = {isa = PBXBuildFile; fileRef = D92CDC04ACBB666CA8E52BA1AAC564D6 /* KanvasCameraImages.swift */; };
-		64EC7BD335251FA92F736BA541FD6288 /* OptionsStackView.swift in Sources */ = {isa = PBXBuildFile; fileRef = 4AD51F0EAFD59D7E0237BB0B44492092 /* OptionsStackView.swift */; };
-		677990AE3BA956ED079D6F9CFF22C9C6 /* CameraSettings.swift in Sources */ = {isa = PBXBuildFile; fileRef = 056158F4F696E33C4F58C560DDB06C49 /* CameraSettings.swift */; };
+		5D1B6F25E4012E3971B8BD64E01F801D /* CameraRecordingProtocol.swift in Sources */ = {isa = PBXBuildFile; fileRef = 40A28866836983FAAFF3A7496CAD4C9D /* CameraRecordingProtocol.swift */; };
 		6815F24B8F87B96934604BDF0D2D9A3B /* KanvasCamera-umbrella.h in Headers */ = {isa = PBXBuildFile; fileRef = 8FB5CE18EB26E53A1559932328FAC719 /* KanvasCamera-umbrella.h */; settings = {ATTRIBUTES = (Public, ); }; };
+		69CED532DFFF2B98EEDE54A6A8B5857E /* MediaClip.swift in Sources */ = {isa = PBXBuildFile; fileRef = FB9A0A8B8D04AB1E197B88AAAE424B9F /* MediaClip.swift */; };
 		69DA8B003216466C60F029CBD79897F1 /* UIImage+Compare.m in Sources */ = {isa = PBXBuildFile; fileRef = 3B5E22F9517F21D3A0251F88FCAB281E /* UIImage+Compare.m */; };
-		69FD7F611A7A455B39AFEF7C7D31BAF9 /* PhotoOutputHandler.swift in Sources */ = {isa = PBXBuildFile; fileRef = 574976735846206A7D9A044F85B27635 /* PhotoOutputHandler.swift */; };
-		6C5BCEDA117C5A03CFB121A34D51462A /* MediaClipsEditorView.swift in Sources */ = {isa = PBXBuildFile; fileRef = 28FBD12CDFDB366404783996B97E8874 /* MediaClipsEditorView.swift */; };
+		7361DC5108731E39D138DF0D384BE0D3 /* PhotoOutputHandler.swift in Sources */ = {isa = PBXBuildFile; fileRef = 574976735846206A7D9A044F85B27635 /* PhotoOutputHandler.swift */; };
 		756564ABAF2892FE7140C92A1CDDCF65 /* UIImage+Snapshot.m in Sources */ = {isa = PBXBuildFile; fileRef = 3DBFBDCC891B770A2AC9EF0FB164B751 /* UIImage+Snapshot.m */; };
-		78743825733B55ECA88367767A666F08 /* CameraSegmentHandler.swift in Sources */ = {isa = PBXBuildFile; fileRef = 700EDC86323FD64C3B0A350D955169CC /* CameraSegmentHandler.swift */; };
-=======
-		1B1CAADF5BB1B5DA5EBD675C936D2DB0 /* ModeButtonView.swift in Sources */ = {isa = PBXBuildFile; fileRef = 966D636E2D45E92AE60F9A2E9CFA38F8 /* ModeButtonView.swift */; };
-		1CA1B1F8DF9C88FAF3274BB9903B0DAA /* UIFont+Utils.swift in Sources */ = {isa = PBXBuildFile; fileRef = 05210B22D1A1172AC98F9BB8BC7AE6A2 /* UIFont+Utils.swift */; };
-		218BDA7B4B0FC5F0D243AE8938F7D7EA /* NSURL+Media.swift in Sources */ = {isa = PBXBuildFile; fileRef = E2A03B8E67B7E9BACA8940300AD45504 /* NSURL+Media.swift */; };
-		23D6670ACB71ECAF65A2A8717A2A5046 /* GifVideoOutputHandler.swift in Sources */ = {isa = PBXBuildFile; fileRef = 18EDE0D0DB4687D4CCDD99B2156A4928 /* GifVideoOutputHandler.swift */; };
-		2F485B69F51E4F723A38410F31F08550 /* FBSnapshotTestController.h in Headers */ = {isa = PBXBuildFile; fileRef = 1374B79237CAC07693E99442FBED1F15 /* FBSnapshotTestController.h */; settings = {ATTRIBUTES = (Public, ); }; };
-		35DD05FD595A6FE7F5A0692D12E319DC /* UIImage+Diff.m in Sources */ = {isa = PBXBuildFile; fileRef = B9CEF7D6C5E08AB80E58DABC75D882BC /* UIImage+Diff.m */; };
-		3BE366E8AD8208C217A6611472030F01 /* UIKit.framework in Frameworks */ = {isa = PBXBuildFile; fileRef = BBB6A925DF90E5500E7BDCC094FEBEA7 /* UIKit.framework */; };
-		3E665F2BB9F61562684577ACB08D558F /* MediaClip.swift in Sources */ = {isa = PBXBuildFile; fileRef = 49AFEAE09EDB663A288D334147EAD887 /* MediaClip.swift */; };
-		3E7664906171B9CAEF154163D688EEA7 /* Queue.swift in Sources */ = {isa = PBXBuildFile; fileRef = F18E6B5027BC1E980BB62C40816DDEF7 /* Queue.swift */; };
-		421CDD701AEE0F2458A84200366CDD0F /* UIImage+Snapshot.h in Headers */ = {isa = PBXBuildFile; fileRef = 0B161931541BFE46DFEA2092EDDDA815 /* UIImage+Snapshot.h */; settings = {ATTRIBUTES = (Private, ); }; };
-		4360EB098AB80140A3DAEBFDE35D5438 /* CameraInputController.swift in Sources */ = {isa = PBXBuildFile; fileRef = 824FF6D81DA3130770EC619679D8A321 /* CameraInputController.swift */; };
-		47DEE95708BDBD11436162D166CD192E /* UIKit.framework in Frameworks */ = {isa = PBXBuildFile; fileRef = BBB6A925DF90E5500E7BDCC094FEBEA7 /* UIKit.framework */; };
-		4A3B2727CD83B73CBACCD6939D68614F /* KanvasCamera-dummy.m in Sources */ = {isa = PBXBuildFile; fileRef = 3B2EE9F2D4598A8783CAF3FEC53D95E7 /* KanvasCamera-dummy.m */; };
-		506D761F91EC3583789A837C559972FE /* FBSnapshotTestCase-dummy.m in Sources */ = {isa = PBXBuildFile; fileRef = 4792533D7EE0F440EE722DA4999E845C /* FBSnapshotTestCase-dummy.m */; };
-		59092870ACFEB4EF08C5D8005466FF64 /* UIView+Layout.swift in Sources */ = {isa = PBXBuildFile; fileRef = 1BF66A3D6914FFFFF4F03BA88947C1DD /* UIView+Layout.swift */; };
-		5BC12F69E33ABA27B9E0B78128CE336D /* QuartzCore.framework in Frameworks */ = {isa = PBXBuildFile; fileRef = D77B07CA7D221E3EC46B93C00BF37CDE /* QuartzCore.framework */; };
-		6399E05A83BCCB287C0FF1299C18AA64 /* CameraSettings.swift in Sources */ = {isa = PBXBuildFile; fileRef = 1436012344F99B66CCD4851D91B7FDC9 /* CameraSettings.swift */; };
-		688E4B67E544D7CA51AC6DC70F056570 /* Assets.xcassets in Resources */ = {isa = PBXBuildFile; fileRef = 27BA40540C942887C802F06F60572C1C /* Assets.xcassets */; };
-		695952FCC286314B783AFF72E7A44D80 /* PhotoOutputHandler.swift in Sources */ = {isa = PBXBuildFile; fileRef = DF55FCCAE3B9E445B53A3489E8814C6B /* PhotoOutputHandler.swift */; };
-		6987E6AD889B0A1B8F2C6C0B12BD514E /* MediaClipsEditorView.swift in Sources */ = {isa = PBXBuildFile; fileRef = C1AAF8311149E344934E4A61AC82F41E /* MediaClipsEditorView.swift */; };
-		69DA8B003216466C60F029CBD79897F1 /* UIImage+Compare.m in Sources */ = {isa = PBXBuildFile; fileRef = 3B5E22F9517F21D3A0251F88FCAB281E /* UIImage+Compare.m */; };
-		6C5BE7F128D0AE9AF96AE30CB58BD3B2 /* CameraDeviceOption.swift in Sources */ = {isa = PBXBuildFile; fileRef = D6E425322122BB25360718E7D86740F0 /* CameraDeviceOption.swift */; };
-		756564ABAF2892FE7140C92A1CDDCF65 /* UIImage+Snapshot.m in Sources */ = {isa = PBXBuildFile; fileRef = 3DBFBDCC891B770A2AC9EF0FB164B751 /* UIImage+Snapshot.m */; };
->>>>>>> ab3ea11a
 		7B0E352E589DF8118E2A97A2360B4EAF /* Pods-KanvasCameraExample-dummy.m in Sources */ = {isa = PBXBuildFile; fileRef = 570C8B2CE87E47FBD6EB555D507285D5 /* Pods-KanvasCameraExample-dummy.m */; };
-		7CABE7219D8B2C4E03C6A3FB542465C5 /* UIUpdate.swift in Sources */ = {isa = PBXBuildFile; fileRef = F6B7D72BAFD9697940E1424DB68D813F /* UIUpdate.swift */; };
-		7DD146866E3171092AA2D47BEAE38651 /* CGRect+Center.swift in Sources */ = {isa = PBXBuildFile; fileRef = 956F514B057FBA429C11B7966E66C925 /* CGRect+Center.swift */; };
 		7DEB3F73A53890B315DA3F9EDCDD3FA7 /* Pods-KanvasCameraExampleTests-dummy.m in Sources */ = {isa = PBXBuildFile; fileRef = 586C927EB62F939BE159B57EA8E65356 /* Pods-KanvasCameraExampleTests-dummy.m */; };
-<<<<<<< HEAD
-		7F5D2FC70C321E23DF9F75CE2337E33B /* UIViewController+Load.swift in Sources */ = {isa = PBXBuildFile; fileRef = 32EBE8F2006385CD941A99D97467B897 /* UIViewController+Load.swift */; };
-		800EED15859CE25EBDFAC1AAE78EA275 /* ModeButtonView.swift in Sources */ = {isa = PBXBuildFile; fileRef = D894BB3A4FC7749C61DE0B10071BAB3F /* ModeButtonView.swift */; };
-		80679053B16A886B604F419D3A9D3DB6 /* MediaClipsCollectionCell.swift in Sources */ = {isa = PBXBuildFile; fileRef = 6520C460A0736ED6096D12EBBAE818F4 /* MediaClipsCollectionCell.swift */; };
-		810A4798F7F783E41D09E093C002537D /* UIView+Layout.swift in Sources */ = {isa = PBXBuildFile; fileRef = CE1C43B142F5FE8A60788ADBFE8CE7F3 /* UIView+Layout.swift */; };
-		82E2C9747877E3E29B89B2C76A580AB4 /* ShootButtonView.swift in Sources */ = {isa = PBXBuildFile; fileRef = A48987B042D8A7C9C3368ADC4292C29C /* ShootButtonView.swift */; };
-		95B37F694D9ED326E578C3BF073C87CF /* KanvasCameraStrings.swift in Sources */ = {isa = PBXBuildFile; fileRef = 558B72E006CE5E0C841E9F714772F9A7 /* KanvasCameraStrings.swift */; };
-		95C1599EA63416896157A095503EC932 /* MediaClip.swift in Sources */ = {isa = PBXBuildFile; fileRef = ABF506D8A8CA0549234B242FE4D37A9E /* MediaClip.swift */; };
-		95C4026F9C9E8B04D76F43877ACF5271 /* Queue.swift in Sources */ = {isa = PBXBuildFile; fileRef = 5698B1E586297AFAC15FDB361A833082 /* Queue.swift */; };
+		8675F1E075F625D0900268D297E2D9E5 /* CameraSettings.swift in Sources */ = {isa = PBXBuildFile; fileRef = 056158F4F696E33C4F58C560DDB06C49 /* CameraSettings.swift */; };
+		9039FA75D5401A4C81686866DEDB26D6 /* GifVideoOutputHandler.swift in Sources */ = {isa = PBXBuildFile; fileRef = 122F0927EF88359EB14353BE0664D918 /* GifVideoOutputHandler.swift */; };
 		9673CF780F48C8E4EC2A331717B1F67C /* FBSnapshotTestCase.h in Headers */ = {isa = PBXBuildFile; fileRef = E37899BD4B349060AA147E2A3721D3A2 /* FBSnapshotTestCase.h */; settings = {ATTRIBUTES = (Public, ); }; };
 		97014CF014F7F382F0CF2A2B025A057C /* Foundation.framework in Frameworks */ = {isa = PBXBuildFile; fileRef = C1A94602875A48A997AD3F08A33E6EAA /* Foundation.framework */; };
-		9EFAAF596C10FE9CB33A8A7592ED2336 /* GifVideoOutputHandler.swift in Sources */ = {isa = PBXBuildFile; fileRef = 122F0927EF88359EB14353BE0664D918 /* GifVideoOutputHandler.swift */; };
+		9DF9A88D1F1DE2D0FBBBB7766AB82E70 /* VideoOutputHandler.swift in Sources */ = {isa = PBXBuildFile; fileRef = 08195000BE3BEA580A6553F67B9C5ED3 /* VideoOutputHandler.swift */; };
+		A04EF86F80A67D90792BF01CBBBE340E /* KanvasCameraStrings.swift in Sources */ = {isa = PBXBuildFile; fileRef = 558B72E006CE5E0C841E9F714772F9A7 /* KanvasCameraStrings.swift */; };
+		A07A392796A4D490FFAD3D442E3A5582 /* OptionsStackView.swift in Sources */ = {isa = PBXBuildFile; fileRef = 284034A3D421203180E419EB1C1A0FC4 /* OptionsStackView.swift */; };
 		A4F69F3477A935285620AC3031C5C848 /* FBSnapshotTestController.m in Sources */ = {isa = PBXBuildFile; fileRef = 052258A488A96C35531FAC73C4F42924 /* FBSnapshotTestController.m */; };
+		A84EAB9EC463F6314F27F59B7ACAD5A5 /* OptionsController.swift in Sources */ = {isa = PBXBuildFile; fileRef = 83A95482C9F008775B595D37EAFA5360 /* OptionsController.swift */; };
 		A9FCEFFF6D37CE68EA8634B71884DEAC /* Foundation.framework in Frameworks */ = {isa = PBXBuildFile; fileRef = C1A94602875A48A997AD3F08A33E6EAA /* Foundation.framework */; };
-		AF5EA482887A03976EF6F85BBDBC995B /* CameraRecordingProtocol.swift in Sources */ = {isa = PBXBuildFile; fileRef = 40A28866836983FAAFF3A7496CAD4C9D /* CameraRecordingProtocol.swift */; };
-=======
-		85BAB4ACE0824A0E4E97B008D36AE835 /* AVAssetWriterInputPixelBufferAdaptor+Append.swift in Sources */ = {isa = PBXBuildFile; fileRef = C114A7EC7F852C8709032BBAC052E946 /* AVAssetWriterInputPixelBufferAdaptor+Append.swift */; };
-		8E76A667014DDFC58E114E7D11584D6B /* Foundation.framework in Frameworks */ = {isa = PBXBuildFile; fileRef = C1A94602875A48A997AD3F08A33E6EAA /* Foundation.framework */; };
-		92501A2375358230598C55481C2AF45D /* UIImage+Camera.swift in Sources */ = {isa = PBXBuildFile; fileRef = 9AF6C8585FE05811E03ED4C97A3D6EF3 /* UIImage+Camera.swift */; };
-		95EE8BBFB5B910B7231FD0A71B7BD1EE /* OptionView.swift in Sources */ = {isa = PBXBuildFile; fileRef = 09122D7399E59E77EE602FB6E54FA191 /* OptionView.swift */; };
-		9673CF780F48C8E4EC2A331717B1F67C /* FBSnapshotTestCase.h in Headers */ = {isa = PBXBuildFile; fileRef = E37899BD4B349060AA147E2A3721D3A2 /* FBSnapshotTestCase.h */; settings = {ATTRIBUTES = (Public, ); }; };
-		97014CF014F7F382F0CF2A2B025A057C /* Foundation.framework in Frameworks */ = {isa = PBXBuildFile; fileRef = C1A94602875A48A997AD3F08A33E6EAA /* Foundation.framework */; };
-		9AB9661FEFDF09E4B47D2EF124DA4230 /* KanvasCameraStrings.swift in Sources */ = {isa = PBXBuildFile; fileRef = 408D626F70EF3894E77850D0E374B997 /* KanvasCameraStrings.swift */; };
-		A4F69F3477A935285620AC3031C5C848 /* FBSnapshotTestController.m in Sources */ = {isa = PBXBuildFile; fileRef = 052258A488A96C35531FAC73C4F42924 /* FBSnapshotTestController.m */; };
-		A9FCEFFF6D37CE68EA8634B71884DEAC /* Foundation.framework in Frameworks */ = {isa = PBXBuildFile; fileRef = C1A94602875A48A997AD3F08A33E6EAA /* Foundation.framework */; };
-		ADBE1BEC9D33C02CE1E8973BCC0DE8FA /* UICollectionView+Cells.swift in Sources */ = {isa = PBXBuildFile; fileRef = 14D11B689CFDD9445C991E54CA39CE4F /* UICollectionView+Cells.swift */; };
->>>>>>> ab3ea11a
+		AB7E6A1FAEBED4B154F8464D7BE34E30 /* ModeSelectorAndShootController.swift in Sources */ = {isa = PBXBuildFile; fileRef = 520C9E13FE8A2F5E036C2966EA858512 /* ModeSelectorAndShootController.swift */; };
+		AC60E782988AD1BF89111242FF1408D4 /* UIImage+Camera.swift in Sources */ = {isa = PBXBuildFile; fileRef = 16A4CAE20E3B4DEE3CB78F863BA390D3 /* UIImage+Camera.swift */; };
 		B20B51C7CB0497FB5ED3B532F4DF3DC9 /* Pods-KanvasCameraExampleTests-umbrella.h in Headers */ = {isa = PBXBuildFile; fileRef = 8683FD17E5C0DA60CD3DE90D22C1BC17 /* Pods-KanvasCameraExampleTests-umbrella.h */; settings = {ATTRIBUTES = (Public, ); }; };
-		B6027ADA639644432E911404017322F8 /* ModeSelectorAndShootView.swift in Sources */ = {isa = PBXBuildFile; fileRef = E470CCFE9E453F17ADA56441DDE96324 /* ModeSelectorAndShootView.swift */; };
-		B707CB3F1FD36C9928091A75BEB4D067 /* ModeSelectorAndShootController.swift in Sources */ = {isa = PBXBuildFile; fileRef = 3C57EAE2B1769964786FC4E358514C0B /* ModeSelectorAndShootController.swift */; };
 		B758FB09FE2C06C1B8E36A71A9D76D41 /* FBSnapshotTestCase-umbrella.h in Headers */ = {isa = PBXBuildFile; fileRef = A11D5B54955E3381F067364E427B571A /* FBSnapshotTestCase-umbrella.h */; settings = {ATTRIBUTES = (Public, ); }; };
-<<<<<<< HEAD
-		BA8E045860AFC3AD133CB48E5F320EE1 /* OptionView.swift in Sources */ = {isa = PBXBuildFile; fileRef = 4869EE9376D57662101DD2A8A28AB334 /* OptionView.swift */; };
-		BAF06446B39E0758403E44BBDCEC91CA /* UIImage+Camera.swift in Sources */ = {isa = PBXBuildFile; fileRef = 16A4CAE20E3B4DEE3CB78F863BA390D3 /* UIImage+Camera.swift */; };
-=======
->>>>>>> ab3ea11a
+		BB543EA11BC12E191660DBAA4151CB4B /* NSURL+Media.swift in Sources */ = {isa = PBXBuildFile; fileRef = BCC39162EA1AFB8012C10ED2169C4D90 /* NSURL+Media.swift */; };
+		BBD75AA45FC94FA943A8A065D2303E59 /* ShootButtonView.swift in Sources */ = {isa = PBXBuildFile; fileRef = A48987B042D8A7C9C3368ADC4292C29C /* ShootButtonView.swift */; };
+		BC18A6166B6D70C32C0E2CDA43F91D2A /* ActionsView.swift in Sources */ = {isa = PBXBuildFile; fileRef = 3D59525132362A93FDCF0AE493CECC84 /* ActionsView.swift */; };
 		BC952FC04FC963C1294DCD619C9B6B3B /* UIApplication+StrictKeyWindow.h in Headers */ = {isa = PBXBuildFile; fileRef = B9109B8B333B5A1A3E92EFC09EDC10AC /* UIApplication+StrictKeyWindow.h */; settings = {ATTRIBUTES = (Project, ); }; };
-		BC99AEFF754D549726D4432A1A665B1B /* AVURLAsset+Thumbnail.swift in Sources */ = {isa = PBXBuildFile; fileRef = BF6F69A09B1249870FC2F71F7C6D36E3 /* AVURLAsset+Thumbnail.swift */; };
-		BCD3B8C3C0E414B54EF1C71A5DD90E22 /* UIButton+Shadows.swift in Sources */ = {isa = PBXBuildFile; fileRef = 9797759D9E970ACC6AB2B762100ED2EF /* UIButton+Shadows.swift */; };
-		BE085B3DBAC5DCFD669A81146D53996E /* KanvasCameraImages.swift in Sources */ = {isa = PBXBuildFile; fileRef = D329741C7BA9AC1A081435611D5920A3 /* KanvasCameraImages.swift */; };
 		BE14F2198CDB0DAD98A567981D21C7A1 /* FBSnapshotTestCase.m in Sources */ = {isa = PBXBuildFile; fileRef = 39577E2B806B8B2D019998DE60728F63 /* FBSnapshotTestCase.m */; };
-		BE2BF0956454098C033C07CE3506B9FF /* UICollectionView+Cells.swift in Sources */ = {isa = PBXBuildFile; fileRef = 34578CB3EAB1B23C6382D398309D474A /* UICollectionView+Cells.swift */; };
 		BFCE460CC33E8872B7156D4166340178 /* FBSnapshotTestCasePlatform.h in Headers */ = {isa = PBXBuildFile; fileRef = 7E3DB4D092B985E76E227F7F313C6981 /* FBSnapshotTestCasePlatform.h */; settings = {ATTRIBUTES = (Public, ); }; };
-		C1323CA11B909FB7A3534F37B062CC83 /* OptionsStackView.swift in Sources */ = {isa = PBXBuildFile; fileRef = 9E496A3FDCDF65747361EF77C85102D2 /* OptionsStackView.swift */; };
-		C7ADBE958443B7D904C094B1EE8FFEEE /* CameraSegmentHandler.swift in Sources */ = {isa = PBXBuildFile; fileRef = 6B4761C3FAD95BF6E4D0F671C68F2966 /* CameraSegmentHandler.swift */; };
-		CAACAD8814A9B6D41E502CA5C9133FC8 /* CameraRecordingProtocol.swift in Sources */ = {isa = PBXBuildFile; fileRef = 5BB4049B072504395D3D9A32DB12BFC1 /* CameraRecordingProtocol.swift */; };
+		C915FBF805744561AF0A05CF3EA26D64 /* MediaClipsEditorViewController.swift in Sources */ = {isa = PBXBuildFile; fileRef = F5B227105FC72604EB53E443522AEC27 /* MediaClipsEditorViewController.swift */; };
 		CAFA5E486BCE117A7D8C0FBF9DA6666B /* UIImage+Compare.h in Headers */ = {isa = PBXBuildFile; fileRef = 432938111B6FF0189EFFEDF2F845B308 /* UIImage+Compare.h */; settings = {ATTRIBUTES = (Private, ); }; };
-<<<<<<< HEAD
 		D0931C16B4583E4B3D10DC416D6EB2B5 /* UIKit.framework in Frameworks */ = {isa = PBXBuildFile; fileRef = BBB6A925DF90E5500E7BDCC094FEBEA7 /* UIKit.framework */; };
-		D441CBFEBFE32D5EE5A45E33B19965A4 /* UIButton+Shadows.swift in Sources */ = {isa = PBXBuildFile; fileRef = CF32F3EC6F9D978D21101FC9DF72D442 /* UIButton+Shadows.swift */; };
-=======
-		D06A3BC24AF9365F8902B5FD77123626 /* MediaClipsCollectionController.swift in Sources */ = {isa = PBXBuildFile; fileRef = 41378B2667F5BA82E0DAB88659BF1863 /* MediaClipsCollectionController.swift */; };
-		D5445D0476D11D3528EE41E6BB394862 /* CameraRecorder.swift in Sources */ = {isa = PBXBuildFile; fileRef = B0F4C25954EE7052A38539742A737C77 /* CameraRecorder.swift */; };
->>>>>>> ab3ea11a
+		D54B7F0723A87588E9E20715793FE7D9 /* OptionView.swift in Sources */ = {isa = PBXBuildFile; fileRef = 05ADAE19B2CDFEBC2EAC080BB3A85A69 /* OptionView.swift */; };
 		D6714A974991CEA2AD4BD467A50AC690 /* Pods-KanvasCameraExample-umbrella.h in Headers */ = {isa = PBXBuildFile; fileRef = 2431DA944FACCCCEEBC3388A96EE92F1 /* Pods-KanvasCameraExample-umbrella.h */; settings = {ATTRIBUTES = (Public, ); }; };
-		D79DDBED4F35D748F9675DEEEBA35A42 /* KanvasCameraTimes.swift in Sources */ = {isa = PBXBuildFile; fileRef = 3937C22740DF0716D9872AE50BF7DAD2 /* KanvasCameraTimes.swift */; };
+		DAB4019671EC79B30E67D39590510AD9 /* ModeButtonView.swift in Sources */ = {isa = PBXBuildFile; fileRef = D894BB3A4FC7749C61DE0B10071BAB3F /* ModeButtonView.swift */; };
 		DAD9A0E0F40D3984B78A22F8D3CDAB45 /* Foundation.framework in Frameworks */ = {isa = PBXBuildFile; fileRef = C1A94602875A48A997AD3F08A33E6EAA /* Foundation.framework */; };
 		DB7A106243AC974FC7EBEB00B506C786 /* FBSnapshotTestCasePlatform.m in Sources */ = {isa = PBXBuildFile; fileRef = 58A2557E7CE20AACCD1B28B1CD1F920D /* FBSnapshotTestCasePlatform.m */; };
-<<<<<<< HEAD
-		E29D7E06F49927FB5953CCE4ACED97ED /* MediaClipsCollectionController.swift in Sources */ = {isa = PBXBuildFile; fileRef = 1FE938437D9B0DBAFE09CFF1450CFB17 /* MediaClipsCollectionController.swift */; };
-		E3FB53AEECC0FB17D71C6913A7F2BCD6 /* OptionsController.swift in Sources */ = {isa = PBXBuildFile; fileRef = 0BF29078362692B15AF614F68CDF2A39 /* OptionsController.swift */; };
-		EFC97024F88573BB410CE9B38A3C65B7 /* CameraRecorder.swift in Sources */ = {isa = PBXBuildFile; fileRef = 9D9B76FFD9811EA392770C74C161EFFB /* CameraRecorder.swift */; };
-		F1E3F4479A62DC8C3B67583838FAEBB3 /* ModeSelectorAndShootView.swift in Sources */ = {isa = PBXBuildFile; fileRef = CC27F7193A85FD12A42D04F94E8ECEDE /* ModeSelectorAndShootView.swift */; };
+		DBBC4B9C7E4131B79AD8A4C947507F90 /* KanvasCamera-dummy.m in Sources */ = {isa = PBXBuildFile; fileRef = 645005907D6BB9C096BB3D0FBFB06D89 /* KanvasCamera-dummy.m */; };
+		E73F17946F78EEE54D2C8A5FAFAC129F /* AVURLAsset+Thumbnail.swift in Sources */ = {isa = PBXBuildFile; fileRef = 471BB7A7C388520113A78134421880A0 /* AVURLAsset+Thumbnail.swift */; };
+		F128A0E1D71AB1B743131EEC5AB40B7F /* CameraRecorder.swift in Sources */ = {isa = PBXBuildFile; fileRef = 9D9B76FFD9811EA392770C74C161EFFB /* CameraRecorder.swift */; };
 		F2928880BFCB1630A974CE10B34A5F3D /* Assets.xcassets in Resources */ = {isa = PBXBuildFile; fileRef = CD55CFA05088E51EB92CA63A240A12BB /* Assets.xcassets */; };
-		F40FF937C23ECD271B0D704B7A8AF7F1 /* AVURLAsset+Thumbnail.swift in Sources */ = {isa = PBXBuildFile; fileRef = 471BB7A7C388520113A78134421880A0 /* AVURLAsset+Thumbnail.swift */; };
-		F5132DE7D272A421204F5684563D019C /* IgnoreTouchesView.swift in Sources */ = {isa = PBXBuildFile; fileRef = DB2157D9589F6D49ABBACA05F073EBC4 /* IgnoreTouchesView.swift */; };
-=======
-		DCC74B34C1E581D9E2386F6337452815 /* KanvasCameraColors.swift in Sources */ = {isa = PBXBuildFile; fileRef = 9F48F9863EFD043053FF5C4CB18F61CB /* KanvasCameraColors.swift */; };
-		E014FDA0DC547D4138A9EA8E03CF6D74 /* UIViewController+Load.swift in Sources */ = {isa = PBXBuildFile; fileRef = 430DD6F14BEE0D4617CC16D099CD9828 /* UIViewController+Load.swift */; };
-		E26958D11FF5B6A44193AAF48A0A39C5 /* MediaClipsCollectionCell.swift in Sources */ = {isa = PBXBuildFile; fileRef = 8C4854E2EBBAAC47FD17A10F352D001A /* MediaClipsCollectionCell.swift */; };
-		E3D166AD707778B234B66BB968F8D597 /* IgnoreTouchesView.swift in Sources */ = {isa = PBXBuildFile; fileRef = B0601CBA2C2A0F3DC75EF41111832E19 /* IgnoreTouchesView.swift */; };
-		EC291203144B32DC5B75C9D4FB217B6C /* OptionsController.swift in Sources */ = {isa = PBXBuildFile; fileRef = DF36A75D5C45BB00DCFDCF46C5E5775B /* OptionsController.swift */; };
-		EEA1CB16053134E63D0E73504ECDCA4B /* VideoOutputHandler.swift in Sources */ = {isa = PBXBuildFile; fileRef = C50BE5B6ABF18B42402B09F9D88363BB /* VideoOutputHandler.swift */; };
-		F37AE3FEC634DD57CB6DE2B142ADEF44 /* MediaClipsEditorViewController.swift in Sources */ = {isa = PBXBuildFile; fileRef = E1A644B53ADC4055BC10AEDE8D268A13 /* MediaClipsEditorViewController.swift */; };
-		FABBEDDBED9157447D7E57A3CDB28854 /* KanvasCamera-umbrella.h in Headers */ = {isa = PBXBuildFile; fileRef = 8E252D39A611BDE3571677AFAB4D99D5 /* KanvasCamera-umbrella.h */; settings = {ATTRIBUTES = (Public, ); }; };
-		FF8302C2FB0DC866848670BA867A939F /* ShootButtonView.swift in Sources */ = {isa = PBXBuildFile; fileRef = 9A309CBCE75ACBE02A0269BE9DFFB9E1 /* ShootButtonView.swift */; };
->>>>>>> ab3ea11a
+		F2E72DCD8FF0617B8399B4555E202B4C /* KanvasCameraImages.swift in Sources */ = {isa = PBXBuildFile; fileRef = D92CDC04ACBB666CA8E52BA1AAC564D6 /* KanvasCameraImages.swift */; };
+		F9CBF2E332569BD030EFB5142C04AED6 /* CameraSegmentHandler.swift in Sources */ = {isa = PBXBuildFile; fileRef = 700EDC86323FD64C3B0A350D955169CC /* CameraSegmentHandler.swift */; };
 /* End PBXBuildFile section */
 
 /* Begin PBXContainerItemProxy section */
@@ -185,68 +108,39 @@
 
 /* Begin PBXFileReference section */
 		052258A488A96C35531FAC73C4F42924 /* FBSnapshotTestController.m */ = {isa = PBXFileReference; includeInIndex = 1; lastKnownFileType = sourcecode.c.objc; name = FBSnapshotTestController.m; path = FBSnapshotTestCase/FBSnapshotTestController.m; sourceTree = "<group>"; };
-<<<<<<< HEAD
 		056158F4F696E33C4F58C560DDB06C49 /* CameraSettings.swift */ = {isa = PBXFileReference; includeInIndex = 1; lastKnownFileType = sourcecode.swift; path = CameraSettings.swift; sourceTree = "<group>"; };
+		05ADAE19B2CDFEBC2EAC080BB3A85A69 /* OptionView.swift */ = {isa = PBXFileReference; includeInIndex = 1; lastKnownFileType = sourcecode.swift; path = OptionView.swift; sourceTree = "<group>"; };
 		08195000BE3BEA580A6553F67B9C5ED3 /* VideoOutputHandler.swift */ = {isa = PBXFileReference; includeInIndex = 1; lastKnownFileType = sourcecode.swift; path = VideoOutputHandler.swift; sourceTree = "<group>"; };
 		0AF43957F4EC407146647DDA3D3E72FC /* KanvasCamera.modulemap */ = {isa = PBXFileReference; includeInIndex = 1; lastKnownFileType = sourcecode.module; path = KanvasCamera.modulemap; sourceTree = "<group>"; };
-=======
-		09122D7399E59E77EE602FB6E54FA191 /* OptionView.swift */ = {isa = PBXFileReference; includeInIndex = 1; lastKnownFileType = sourcecode.swift; path = OptionView.swift; sourceTree = "<group>"; };
->>>>>>> ab3ea11a
 		0B161931541BFE46DFEA2092EDDDA815 /* UIImage+Snapshot.h */ = {isa = PBXFileReference; includeInIndex = 1; lastKnownFileType = sourcecode.c.h; name = "UIImage+Snapshot.h"; path = "FBSnapshotTestCase/Categories/UIImage+Snapshot.h"; sourceTree = "<group>"; };
 		0B499D640103037E86832BCA986D7418 /* Pods-KanvasCameraExample-acknowledgements.markdown */ = {isa = PBXFileReference; includeInIndex = 1; lastKnownFileType = text; path = "Pods-KanvasCameraExample-acknowledgements.markdown"; sourceTree = "<group>"; };
-		0BF29078362692B15AF614F68CDF2A39 /* OptionsController.swift */ = {isa = PBXFileReference; includeInIndex = 1; lastKnownFileType = sourcecode.swift; path = OptionsController.swift; sourceTree = "<group>"; };
 		122F0927EF88359EB14353BE0664D918 /* GifVideoOutputHandler.swift */ = {isa = PBXFileReference; includeInIndex = 1; lastKnownFileType = sourcecode.swift; path = GifVideoOutputHandler.swift; sourceTree = "<group>"; };
 		1374B79237CAC07693E99442FBED1F15 /* FBSnapshotTestController.h */ = {isa = PBXFileReference; includeInIndex = 1; lastKnownFileType = sourcecode.c.h; name = FBSnapshotTestController.h; path = FBSnapshotTestCase/FBSnapshotTestController.h; sourceTree = "<group>"; };
 		16A4CAE20E3B4DEE3CB78F863BA390D3 /* UIImage+Camera.swift */ = {isa = PBXFileReference; includeInIndex = 1; lastKnownFileType = sourcecode.swift; path = "UIImage+Camera.swift"; sourceTree = "<group>"; };
 		16D6FE30A04E457D858C040A78A703C7 /* KanvasCameraColors.swift */ = {isa = PBXFileReference; includeInIndex = 1; lastKnownFileType = sourcecode.swift; path = KanvasCameraColors.swift; sourceTree = "<group>"; };
-		1D0B17C9CFC563129D23FDBAD699D332 /* TopOption.swift */ = {isa = PBXFileReference; includeInIndex = 1; lastKnownFileType = sourcecode.swift; path = TopOption.swift; sourceTree = "<group>"; };
-		1FE938437D9B0DBAFE09CFF1450CFB17 /* MediaClipsCollectionController.swift */ = {isa = PBXFileReference; includeInIndex = 1; lastKnownFileType = sourcecode.swift; path = MediaClipsCollectionController.swift; sourceTree = "<group>"; };
 		206D6E9A46DAF866353BD9A6B80A6A4D /* CGRect+Center.swift */ = {isa = PBXFileReference; includeInIndex = 1; lastKnownFileType = sourcecode.swift; path = "CGRect+Center.swift"; sourceTree = "<group>"; };
 		2431DA944FACCCCEEBC3388A96EE92F1 /* Pods-KanvasCameraExample-umbrella.h */ = {isa = PBXFileReference; includeInIndex = 1; lastKnownFileType = sourcecode.c.h; path = "Pods-KanvasCameraExample-umbrella.h"; sourceTree = "<group>"; };
-<<<<<<< HEAD
 		24F3C2A5C757D8EF28FA1FB2C3284C4A /* Info.plist */ = {isa = PBXFileReference; includeInIndex = 1; lastKnownFileType = text.plist.xml; path = Info.plist; sourceTree = "<group>"; };
-		28A1C2E5703C8E42109B139BF352487A /* MediaClipsCollectionView.swift */ = {isa = PBXFileReference; includeInIndex = 1; lastKnownFileType = sourcecode.swift; path = MediaClipsCollectionView.swift; sourceTree = "<group>"; };
-		28FBD12CDFDB366404783996B97E8874 /* MediaClipsEditorView.swift */ = {isa = PBXFileReference; includeInIndex = 1; lastKnownFileType = sourcecode.swift; path = MediaClipsEditorView.swift; sourceTree = "<group>"; };
-=======
-		27BA40540C942887C802F06F60572C1C /* Assets.xcassets */ = {isa = PBXFileReference; includeInIndex = 1; lastKnownFileType = folder.assetcatalog; name = Assets.xcassets; path = Resources/Assets.xcassets; sourceTree = "<group>"; };
->>>>>>> ab3ea11a
+		284034A3D421203180E419EB1C1A0FC4 /* OptionsStackView.swift */ = {isa = PBXFileReference; includeInIndex = 1; lastKnownFileType = sourcecode.swift; path = OptionsStackView.swift; sourceTree = "<group>"; };
 		2E337FB8D21E6B805862BE61C445670F /* Pods_KanvasCameraExample.framework */ = {isa = PBXFileReference; explicitFileType = wrapper.framework; includeInIndex = 0; name = Pods_KanvasCameraExample.framework; path = "Pods-KanvasCameraExample.framework"; sourceTree = BUILT_PRODUCTS_DIR; };
 		2EECE81A9AEC1ED1057A9C3C88DBCEBE /* UIApplication+StrictKeyWindow.m */ = {isa = PBXFileReference; includeInIndex = 1; lastKnownFileType = sourcecode.c.objc; name = "UIApplication+StrictKeyWindow.m"; path = "FBSnapshotTestCase/Categories/UIApplication+StrictKeyWindow.m"; sourceTree = "<group>"; };
 		32EBE8F2006385CD941A99D97467B897 /* UIViewController+Load.swift */ = {isa = PBXFileReference; includeInIndex = 1; lastKnownFileType = sourcecode.swift; path = "UIViewController+Load.swift"; sourceTree = "<group>"; };
 		34578CB3EAB1B23C6382D398309D474A /* UICollectionView+Cells.swift */ = {isa = PBXFileReference; includeInIndex = 1; lastKnownFileType = sourcecode.swift; path = "UICollectionView+Cells.swift"; sourceTree = "<group>"; };
 		38CD11B105000B6A9FAAB352DB5C70DA /* KanvasCamera.podspec.json */ = {isa = PBXFileReference; includeInIndex = 1; path = KanvasCamera.podspec.json; sourceTree = "<group>"; };
 		39577E2B806B8B2D019998DE60728F63 /* FBSnapshotTestCase.m */ = {isa = PBXFileReference; includeInIndex = 1; lastKnownFileType = sourcecode.c.objc; name = FBSnapshotTestCase.m; path = FBSnapshotTestCase/FBSnapshotTestCase.m; sourceTree = "<group>"; };
-<<<<<<< HEAD
-=======
-		3A87EA1C8560EF349603BBE34A4A605A /* KanvasCamera.xcconfig */ = {isa = PBXFileReference; includeInIndex = 1; lastKnownFileType = text.xcconfig; path = KanvasCamera.xcconfig; sourceTree = "<group>"; };
-		3B2EE9F2D4598A8783CAF3FEC53D95E7 /* KanvasCamera-dummy.m */ = {isa = PBXFileReference; includeInIndex = 1; lastKnownFileType = sourcecode.c.objc; path = "KanvasCamera-dummy.m"; sourceTree = "<group>"; };
->>>>>>> ab3ea11a
 		3B5E22F9517F21D3A0251F88FCAB281E /* UIImage+Compare.m */ = {isa = PBXFileReference; includeInIndex = 1; lastKnownFileType = sourcecode.c.objc; name = "UIImage+Compare.m"; path = "FBSnapshotTestCase/Categories/UIImage+Compare.m"; sourceTree = "<group>"; };
 		3D59525132362A93FDCF0AE493CECC84 /* ActionsView.swift */ = {isa = PBXFileReference; includeInIndex = 1; lastKnownFileType = sourcecode.swift; path = ActionsView.swift; sourceTree = "<group>"; };
 		3DBFBDCC891B770A2AC9EF0FB164B751 /* UIImage+Snapshot.m */ = {isa = PBXFileReference; includeInIndex = 1; lastKnownFileType = sourcecode.c.objc; name = "UIImage+Snapshot.m"; path = "FBSnapshotTestCase/Categories/UIImage+Snapshot.m"; sourceTree = "<group>"; };
-<<<<<<< HEAD
 		40A28866836983FAAFF3A7496CAD4C9D /* CameraRecordingProtocol.swift */ = {isa = PBXFileReference; includeInIndex = 1; lastKnownFileType = sourcecode.swift; path = CameraRecordingProtocol.swift; sourceTree = "<group>"; };
-=======
-		408D626F70EF3894E77850D0E374B997 /* KanvasCameraStrings.swift */ = {isa = PBXFileReference; includeInIndex = 1; lastKnownFileType = sourcecode.swift; path = KanvasCameraStrings.swift; sourceTree = "<group>"; };
-		41378B2667F5BA82E0DAB88659BF1863 /* MediaClipsCollectionController.swift */ = {isa = PBXFileReference; includeInIndex = 1; lastKnownFileType = sourcecode.swift; path = MediaClipsCollectionController.swift; sourceTree = "<group>"; };
-		430DD6F14BEE0D4617CC16D099CD9828 /* UIViewController+Load.swift */ = {isa = PBXFileReference; includeInIndex = 1; lastKnownFileType = sourcecode.swift; path = "UIViewController+Load.swift"; sourceTree = "<group>"; };
->>>>>>> ab3ea11a
 		432938111B6FF0189EFFEDF2F845B308 /* UIImage+Compare.h */ = {isa = PBXFileReference; includeInIndex = 1; lastKnownFileType = sourcecode.c.h; name = "UIImage+Compare.h"; path = "FBSnapshotTestCase/Categories/UIImage+Compare.h"; sourceTree = "<group>"; };
+		43CBD27FA13EFEEE243995DC05FB92DF /* MediaClipsEditorView.swift */ = {isa = PBXFileReference; includeInIndex = 1; lastKnownFileType = sourcecode.swift; path = MediaClipsEditorView.swift; sourceTree = "<group>"; };
 		44EDA688CBD7DB8E43750CDEA6E1285E /* Pods_KanvasCameraExampleTests.framework */ = {isa = PBXFileReference; explicitFileType = wrapper.framework; includeInIndex = 0; name = Pods_KanvasCameraExampleTests.framework; path = "Pods-KanvasCameraExampleTests.framework"; sourceTree = BUILT_PRODUCTS_DIR; };
 		471BB7A7C388520113A78134421880A0 /* AVURLAsset+Thumbnail.swift */ = {isa = PBXFileReference; includeInIndex = 1; lastKnownFileType = sourcecode.swift; path = "AVURLAsset+Thumbnail.swift"; sourceTree = "<group>"; };
 		4792533D7EE0F440EE722DA4999E845C /* FBSnapshotTestCase-dummy.m */ = {isa = PBXFileReference; includeInIndex = 1; lastKnownFileType = sourcecode.c.objc; path = "FBSnapshotTestCase-dummy.m"; sourceTree = "<group>"; };
-<<<<<<< HEAD
-		4869EE9376D57662101DD2A8A28AB334 /* OptionView.swift */ = {isa = PBXFileReference; includeInIndex = 1; lastKnownFileType = sourcecode.swift; path = OptionView.swift; sourceTree = "<group>"; };
-		4AD51F0EAFD59D7E0237BB0B44492092 /* OptionsStackView.swift */ = {isa = PBXFileReference; includeInIndex = 1; lastKnownFileType = sourcecode.swift; path = OptionsStackView.swift; sourceTree = "<group>"; };
 		4C17DA8FD76B879002D669BAA48B1E6E /* Pods-KanvasCameraExampleTests-frameworks.sh */ = {isa = PBXFileReference; includeInIndex = 1; lastKnownFileType = text.script.sh; path = "Pods-KanvasCameraExampleTests-frameworks.sh"; sourceTree = "<group>"; };
 		520C9E13FE8A2F5E036C2966EA858512 /* ModeSelectorAndShootController.swift */ = {isa = PBXFileReference; includeInIndex = 1; lastKnownFileType = sourcecode.swift; path = ModeSelectorAndShootController.swift; sourceTree = "<group>"; };
 		558B72E006CE5E0C841E9F714772F9A7 /* KanvasCameraStrings.swift */ = {isa = PBXFileReference; includeInIndex = 1; lastKnownFileType = sourcecode.swift; path = KanvasCameraStrings.swift; sourceTree = "<group>"; };
 		5698B1E586297AFAC15FDB361A833082 /* Queue.swift */ = {isa = PBXFileReference; includeInIndex = 1; lastKnownFileType = sourcecode.swift; path = Queue.swift; sourceTree = "<group>"; };
-=======
-		49AFEAE09EDB663A288D334147EAD887 /* MediaClip.swift */ = {isa = PBXFileReference; includeInIndex = 1; lastKnownFileType = sourcecode.swift; path = MediaClip.swift; sourceTree = "<group>"; };
-		4B9C2EBD8CE78A1A470BF7F335BAA358 /* KanvasCamera.podspec.json */ = {isa = PBXFileReference; includeInIndex = 1; path = KanvasCamera.podspec.json; sourceTree = "<group>"; };
-		4C17DA8FD76B879002D669BAA48B1E6E /* Pods-KanvasCameraExampleTests-frameworks.sh */ = {isa = PBXFileReference; includeInIndex = 1; lastKnownFileType = text.script.sh; path = "Pods-KanvasCameraExampleTests-frameworks.sh"; sourceTree = "<group>"; };
->>>>>>> ab3ea11a
 		56A143BDB3C4C9494A7EB0A874253C34 /* Pods-KanvasCameraExampleTests.debug.xcconfig */ = {isa = PBXFileReference; includeInIndex = 1; lastKnownFileType = text.xcconfig; path = "Pods-KanvasCameraExampleTests.debug.xcconfig"; sourceTree = "<group>"; };
 		56C313A78A1932F356B77E3F217C1593 /* KanvasCameraTimes.swift */ = {isa = PBXFileReference; includeInIndex = 1; lastKnownFileType = sourcecode.swift; path = KanvasCameraTimes.swift; sourceTree = "<group>"; };
 		570C8B2CE87E47FBD6EB555D507285D5 /* Pods-KanvasCameraExample-dummy.m */ = {isa = PBXFileReference; includeInIndex = 1; lastKnownFileType = sourcecode.c.objc; path = "Pods-KanvasCameraExample-dummy.m"; sourceTree = "<group>"; };
@@ -255,70 +149,46 @@
 		58A2557E7CE20AACCD1B28B1CD1F920D /* FBSnapshotTestCasePlatform.m */ = {isa = PBXFileReference; includeInIndex = 1; lastKnownFileType = sourcecode.c.objc; name = FBSnapshotTestCasePlatform.m; path = FBSnapshotTestCase/FBSnapshotTestCasePlatform.m; sourceTree = "<group>"; };
 		5DDC86E73768182BA33A8A21F898BDA2 /* CameraInputController.swift */ = {isa = PBXFileReference; includeInIndex = 1; lastKnownFileType = sourcecode.swift; path = CameraInputController.swift; sourceTree = "<group>"; };
 		63377C220E90B4D05971DFC31FFCF899 /* Info.plist */ = {isa = PBXFileReference; includeInIndex = 1; lastKnownFileType = text.plist.xml; path = Info.plist; sourceTree = "<group>"; };
-<<<<<<< HEAD
 		645005907D6BB9C096BB3D0FBFB06D89 /* KanvasCamera-dummy.m */ = {isa = PBXFileReference; includeInIndex = 1; lastKnownFileType = sourcecode.c.objc; path = "KanvasCamera-dummy.m"; sourceTree = "<group>"; };
-		6520C460A0736ED6096D12EBBAE818F4 /* MediaClipsCollectionCell.swift */ = {isa = PBXFileReference; includeInIndex = 1; lastKnownFileType = sourcecode.swift; path = MediaClipsCollectionCell.swift; sourceTree = "<group>"; };
 		67E276593855381568F725E69496F29C /* Info.plist */ = {isa = PBXFileReference; includeInIndex = 1; lastKnownFileType = text.plist.xml; path = Info.plist; sourceTree = "<group>"; };
 		700EDC86323FD64C3B0A350D955169CC /* CameraSegmentHandler.swift */ = {isa = PBXFileReference; includeInIndex = 1; lastKnownFileType = sourcecode.swift; path = CameraSegmentHandler.swift; sourceTree = "<group>"; };
-=======
-		67E276593855381568F725E69496F29C /* Info.plist */ = {isa = PBXFileReference; includeInIndex = 1; lastKnownFileType = text.plist.xml; path = Info.plist; sourceTree = "<group>"; };
-		6B4761C3FAD95BF6E4D0F671C68F2966 /* CameraSegmentHandler.swift */ = {isa = PBXFileReference; includeInIndex = 1; lastKnownFileType = sourcecode.swift; path = CameraSegmentHandler.swift; sourceTree = "<group>"; };
->>>>>>> ab3ea11a
 		73760231042E4E5235E47CEE8A6E93BE /* Pods-KanvasCameraExample-resources.sh */ = {isa = PBXFileReference; includeInIndex = 1; lastKnownFileType = text.script.sh; path = "Pods-KanvasCameraExample-resources.sh"; sourceTree = "<group>"; };
 		73C67584B9C85E757CC21AC986CB032E /* CameraView.swift */ = {isa = PBXFileReference; includeInIndex = 1; lastKnownFileType = sourcecode.swift; path = CameraView.swift; sourceTree = "<group>"; };
 		7B37D7C695D5C6C47A7C093595CD4F06 /* FBSnapshotTestCase.xcconfig */ = {isa = PBXFileReference; includeInIndex = 1; lastKnownFileType = text.xcconfig; path = FBSnapshotTestCase.xcconfig; sourceTree = "<group>"; };
 		7DDF12DFB905E8F4E6C52F9DA9990913 /* Pods-KanvasCameraExampleTests.release.xcconfig */ = {isa = PBXFileReference; includeInIndex = 1; lastKnownFileType = text.xcconfig; path = "Pods-KanvasCameraExampleTests.release.xcconfig"; sourceTree = "<group>"; };
 		7E3DB4D092B985E76E227F7F313C6981 /* FBSnapshotTestCasePlatform.h */ = {isa = PBXFileReference; includeInIndex = 1; lastKnownFileType = sourcecode.c.h; name = FBSnapshotTestCasePlatform.h; path = FBSnapshotTestCase/FBSnapshotTestCasePlatform.h; sourceTree = "<group>"; };
+		7EF7BC672BA54C2CEC2E343476032318 /* MediaClipsCollectionController.swift */ = {isa = PBXFileReference; includeInIndex = 1; lastKnownFileType = sourcecode.swift; path = MediaClipsCollectionController.swift; sourceTree = "<group>"; };
+		83A95482C9F008775B595D37EAFA5360 /* OptionsController.swift */ = {isa = PBXFileReference; includeInIndex = 1; lastKnownFileType = sourcecode.swift; path = OptionsController.swift; sourceTree = "<group>"; };
 		85E250EF19C5B5671AEC10BEB508D087 /* UIImage+Diff.h */ = {isa = PBXFileReference; includeInIndex = 1; lastKnownFileType = sourcecode.c.h; name = "UIImage+Diff.h"; path = "FBSnapshotTestCase/Categories/UIImage+Diff.h"; sourceTree = "<group>"; };
 		8683FD17E5C0DA60CD3DE90D22C1BC17 /* Pods-KanvasCameraExampleTests-umbrella.h */ = {isa = PBXFileReference; includeInIndex = 1; lastKnownFileType = sourcecode.c.h; path = "Pods-KanvasCameraExampleTests-umbrella.h"; sourceTree = "<group>"; };
-<<<<<<< HEAD
 		8FB5CE18EB26E53A1559932328FAC719 /* KanvasCamera-umbrella.h */ = {isa = PBXFileReference; includeInIndex = 1; lastKnownFileType = sourcecode.c.h; path = "KanvasCamera-umbrella.h"; sourceTree = "<group>"; };
 		8FBEEF9A21B947AF5F25EE5088B369E9 /* UIFont+Utils.swift */ = {isa = PBXFileReference; includeInIndex = 1; lastKnownFileType = sourcecode.swift; path = "UIFont+Utils.swift"; sourceTree = "<group>"; };
-=======
-		8BB18EBC58B2DC570782A99253CBCFCA /* KanvasCamera-prefix.pch */ = {isa = PBXFileReference; includeInIndex = 1; lastKnownFileType = sourcecode.c.h; path = "KanvasCamera-prefix.pch"; sourceTree = "<group>"; };
-		8C4854E2EBBAAC47FD17A10F352D001A /* MediaClipsCollectionCell.swift */ = {isa = PBXFileReference; includeInIndex = 1; lastKnownFileType = sourcecode.swift; path = MediaClipsCollectionCell.swift; sourceTree = "<group>"; };
-		8E252D39A611BDE3571677AFAB4D99D5 /* KanvasCamera-umbrella.h */ = {isa = PBXFileReference; includeInIndex = 1; lastKnownFileType = sourcecode.c.h; path = "KanvasCamera-umbrella.h"; sourceTree = "<group>"; };
->>>>>>> ab3ea11a
 		93A4A3777CF96A4AAC1D13BA6DCCEA73 /* Podfile */ = {isa = PBXFileReference; explicitFileType = text.script.ruby; includeInIndex = 1; lastKnownFileType = text; name = Podfile; path = ../Podfile; sourceTree = SOURCE_ROOT; xcLanguageSpecificationIdentifier = xcode.lang.ruby; };
 		9710A9ABCC87F85543E8DB98EB7905CB /* FBSnapshotTestCase.framework */ = {isa = PBXFileReference; explicitFileType = wrapper.framework; includeInIndex = 0; name = FBSnapshotTestCase.framework; path = FBSnapshotTestCase.framework; sourceTree = BUILT_PRODUCTS_DIR; };
-<<<<<<< HEAD
 		9D9B76FFD9811EA392770C74C161EFFB /* CameraRecorder.swift */ = {isa = PBXFileReference; includeInIndex = 1; lastKnownFileType = sourcecode.swift; path = CameraRecorder.swift; sourceTree = "<group>"; };
 		9EBC239442ABFD07FA51807DA7B6632C /* KanvasCamera-prefix.pch */ = {isa = PBXFileReference; includeInIndex = 1; lastKnownFileType = sourcecode.c.h; path = "KanvasCamera-prefix.pch"; sourceTree = "<group>"; };
 		A001B444A3514ECF27E76EDDD2DD7388 /* KanvasCamera.framework */ = {isa = PBXFileReference; explicitFileType = wrapper.framework; includeInIndex = 0; name = KanvasCamera.framework; path = KanvasCamera.framework; sourceTree = BUILT_PRODUCTS_DIR; };
 		A11D5B54955E3381F067364E427B571A /* FBSnapshotTestCase-umbrella.h */ = {isa = PBXFileReference; includeInIndex = 1; lastKnownFileType = sourcecode.c.h; path = "FBSnapshotTestCase-umbrella.h"; sourceTree = "<group>"; };
+		A22569CC8F5DA5D8AFA1362DBFACD244 /* CameraDeviceOption.swift */ = {isa = PBXFileReference; includeInIndex = 1; lastKnownFileType = sourcecode.swift; path = CameraDeviceOption.swift; sourceTree = "<group>"; };
 		A24B475C9635F12895EA691E2EE0D650 /* UIUpdate.swift */ = {isa = PBXFileReference; includeInIndex = 1; lastKnownFileType = sourcecode.swift; path = UIUpdate.swift; sourceTree = "<group>"; };
 		A3963A3485722E214952070D2534B4AE /* KanvasCamera.xcconfig */ = {isa = PBXFileReference; includeInIndex = 1; lastKnownFileType = text.xcconfig; path = KanvasCamera.xcconfig; sourceTree = "<group>"; };
 		A48987B042D8A7C9C3368ADC4292C29C /* ShootButtonView.swift */ = {isa = PBXFileReference; includeInIndex = 1; lastKnownFileType = sourcecode.swift; path = ShootButtonView.swift; sourceTree = "<group>"; };
-		ABF506D8A8CA0549234B242FE4D37A9E /* MediaClip.swift */ = {isa = PBXFileReference; includeInIndex = 1; lastKnownFileType = sourcecode.swift; path = MediaClip.swift; sourceTree = "<group>"; };
-=======
-		9797759D9E970ACC6AB2B762100ED2EF /* UIButton+Shadows.swift */ = {isa = PBXFileReference; includeInIndex = 1; lastKnownFileType = sourcecode.swift; path = "UIButton+Shadows.swift"; sourceTree = "<group>"; };
-		9A309CBCE75ACBE02A0269BE9DFFB9E1 /* ShootButtonView.swift */ = {isa = PBXFileReference; includeInIndex = 1; lastKnownFileType = sourcecode.swift; path = ShootButtonView.swift; sourceTree = "<group>"; };
-		9AF6C8585FE05811E03ED4C97A3D6EF3 /* UIImage+Camera.swift */ = {isa = PBXFileReference; includeInIndex = 1; lastKnownFileType = sourcecode.swift; path = "UIImage+Camera.swift"; sourceTree = "<group>"; };
-		9E496A3FDCDF65747361EF77C85102D2 /* OptionsStackView.swift */ = {isa = PBXFileReference; includeInIndex = 1; lastKnownFileType = sourcecode.swift; path = OptionsStackView.swift; sourceTree = "<group>"; };
-		9F48F9863EFD043053FF5C4CB18F61CB /* KanvasCameraColors.swift */ = {isa = PBXFileReference; includeInIndex = 1; lastKnownFileType = sourcecode.swift; path = KanvasCameraColors.swift; sourceTree = "<group>"; };
-		A001B444A3514ECF27E76EDDD2DD7388 /* KanvasCamera.framework */ = {isa = PBXFileReference; explicitFileType = wrapper.framework; includeInIndex = 0; name = KanvasCamera.framework; path = KanvasCamera.framework; sourceTree = BUILT_PRODUCTS_DIR; };
-		A11D5B54955E3381F067364E427B571A /* FBSnapshotTestCase-umbrella.h */ = {isa = PBXFileReference; includeInIndex = 1; lastKnownFileType = sourcecode.c.h; path = "FBSnapshotTestCase-umbrella.h"; sourceTree = "<group>"; };
-		A574365DDEC161AB966D55FE17495D6E /* MediaClipsCollectionView.swift */ = {isa = PBXFileReference; includeInIndex = 1; lastKnownFileType = sourcecode.swift; path = MediaClipsCollectionView.swift; sourceTree = "<group>"; };
->>>>>>> ab3ea11a
 		AF043B1189EAD36CDC369F81F8880362 /* Pods-KanvasCameraExample-frameworks.sh */ = {isa = PBXFileReference; includeInIndex = 1; lastKnownFileType = text.script.sh; path = "Pods-KanvasCameraExample-frameworks.sh"; sourceTree = "<group>"; };
+		AF230588D6D66EF6E6BC933740B6EACF /* MediaClipsCollectionView.swift */ = {isa = PBXFileReference; includeInIndex = 1; lastKnownFileType = sourcecode.swift; path = MediaClipsCollectionView.swift; sourceTree = "<group>"; };
 		B65D1DFA459F44E317166718275F3AF5 /* Info.plist */ = {isa = PBXFileReference; includeInIndex = 1; lastKnownFileType = text.plist.xml; path = Info.plist; sourceTree = "<group>"; };
 		B9109B8B333B5A1A3E92EFC09EDC10AC /* UIApplication+StrictKeyWindow.h */ = {isa = PBXFileReference; includeInIndex = 1; lastKnownFileType = sourcecode.c.h; name = "UIApplication+StrictKeyWindow.h"; path = "FBSnapshotTestCase/Categories/UIApplication+StrictKeyWindow.h"; sourceTree = "<group>"; };
 		B9CEF7D6C5E08AB80E58DABC75D882BC /* UIImage+Diff.m */ = {isa = PBXFileReference; includeInIndex = 1; lastKnownFileType = sourcecode.c.objc; name = "UIImage+Diff.m"; path = "FBSnapshotTestCase/Categories/UIImage+Diff.m"; sourceTree = "<group>"; };
 		BBB6A925DF90E5500E7BDCC094FEBEA7 /* UIKit.framework */ = {isa = PBXFileReference; lastKnownFileType = wrapper.framework; name = UIKit.framework; path = Platforms/iPhoneOS.platform/Developer/SDKs/iPhoneOS11.3.sdk/System/Library/Frameworks/UIKit.framework; sourceTree = DEVELOPER_DIR; };
 		BCC39162EA1AFB8012C10ED2169C4D90 /* NSURL+Media.swift */ = {isa = PBXFileReference; includeInIndex = 1; lastKnownFileType = sourcecode.swift; path = "NSURL+Media.swift"; sourceTree = "<group>"; };
 		C1A94602875A48A997AD3F08A33E6EAA /* Foundation.framework */ = {isa = PBXFileReference; lastKnownFileType = wrapper.framework; name = Foundation.framework; path = Platforms/iPhoneOS.platform/Developer/SDKs/iPhoneOS11.3.sdk/System/Library/Frameworks/Foundation.framework; sourceTree = DEVELOPER_DIR; };
-		C1AAF8311149E344934E4A61AC82F41E /* MediaClipsEditorView.swift */ = {isa = PBXFileReference; includeInIndex = 1; lastKnownFileType = sourcecode.swift; path = MediaClipsEditorView.swift; sourceTree = "<group>"; };
 		C3FB9AECB725014E6B95D42C9B8F4451 /* Pods-KanvasCameraExampleTests.modulemap */ = {isa = PBXFileReference; includeInIndex = 1; lastKnownFileType = sourcecode.module; path = "Pods-KanvasCameraExampleTests.modulemap"; sourceTree = "<group>"; };
 		CC27F7193A85FD12A42D04F94E8ECEDE /* ModeSelectorAndShootView.swift */ = {isa = PBXFileReference; includeInIndex = 1; lastKnownFileType = sourcecode.swift; path = ModeSelectorAndShootView.swift; sourceTree = "<group>"; };
 		CD55CFA05088E51EB92CA63A240A12BB /* Assets.xcassets */ = {isa = PBXFileReference; includeInIndex = 1; lastKnownFileType = folder.assetcatalog; name = Assets.xcassets; path = Resources/Assets.xcassets; sourceTree = "<group>"; };
 		CD7A7D56274444DC032E52FD1FFDA8C5 /* Pods-KanvasCameraExample-acknowledgements.plist */ = {isa = PBXFileReference; includeInIndex = 1; lastKnownFileType = text.plist.xml; path = "Pods-KanvasCameraExample-acknowledgements.plist"; sourceTree = "<group>"; };
 		CE1C43B142F5FE8A60788ADBFE8CE7F3 /* UIView+Layout.swift */ = {isa = PBXFileReference; includeInIndex = 1; lastKnownFileType = sourcecode.swift; path = "UIView+Layout.swift"; sourceTree = "<group>"; };
 		CF32F3EC6F9D978D21101FC9DF72D442 /* UIButton+Shadows.swift */ = {isa = PBXFileReference; includeInIndex = 1; lastKnownFileType = sourcecode.swift; path = "UIButton+Shadows.swift"; sourceTree = "<group>"; };
+		D316E70DF323ECE0DE51A9779D100F71 /* MediaClipsCollectionCell.swift */ = {isa = PBXFileReference; includeInIndex = 1; lastKnownFileType = sourcecode.swift; path = MediaClipsCollectionCell.swift; sourceTree = "<group>"; };
 		D3B6CE6612AF52A4ACEDD89B5022D0C0 /* Pods-KanvasCameraExampleTests-resources.sh */ = {isa = PBXFileReference; includeInIndex = 1; lastKnownFileType = text.script.sh; path = "Pods-KanvasCameraExampleTests-resources.sh"; sourceTree = "<group>"; };
-<<<<<<< HEAD
-=======
-		D6E425322122BB25360718E7D86740F0 /* CameraDeviceOption.swift */ = {isa = PBXFileReference; includeInIndex = 1; lastKnownFileType = sourcecode.swift; path = CameraDeviceOption.swift; sourceTree = "<group>"; };
->>>>>>> ab3ea11a
 		D77B07CA7D221E3EC46B93C00BF37CDE /* QuartzCore.framework */ = {isa = PBXFileReference; lastKnownFileType = wrapper.framework; name = QuartzCore.framework; path = Platforms/iPhoneOS.platform/Developer/SDKs/iPhoneOS11.3.sdk/System/Library/Frameworks/QuartzCore.framework; sourceTree = DEVELOPER_DIR; };
 		D7F632A97B7692C316CD411ADC1D57D8 /* Pods-KanvasCameraExampleTests-acknowledgements.markdown */ = {isa = PBXFileReference; includeInIndex = 1; lastKnownFileType = text; path = "Pods-KanvasCameraExampleTests-acknowledgements.markdown"; sourceTree = "<group>"; };
 		D894BB3A4FC7749C61DE0B10071BAB3F /* ModeButtonView.swift */ = {isa = PBXFileReference; includeInIndex = 1; lastKnownFileType = sourcecode.swift; path = ModeButtonView.swift; sourceTree = "<group>"; };
@@ -326,26 +196,16 @@
 		D97545C39C4A5EE2631DD9FFECE76A40 /* SwiftSupport.swift */ = {isa = PBXFileReference; includeInIndex = 1; lastKnownFileType = sourcecode.swift; name = SwiftSupport.swift; path = FBSnapshotTestCase/SwiftSupport.swift; sourceTree = "<group>"; };
 		DB2157D9589F6D49ABBACA05F073EBC4 /* IgnoreTouchesView.swift */ = {isa = PBXFileReference; includeInIndex = 1; lastKnownFileType = sourcecode.swift; path = IgnoreTouchesView.swift; sourceTree = "<group>"; };
 		DC6B6863AD6E65251BE6D0F1BFE1843D /* Pods-KanvasCameraExample.release.xcconfig */ = {isa = PBXFileReference; includeInIndex = 1; lastKnownFileType = text.xcconfig; path = "Pods-KanvasCameraExample.release.xcconfig"; sourceTree = "<group>"; };
-<<<<<<< HEAD
 		E17BE53D4D894B8FF493044F7B81955C /* Pods-KanvasCameraExampleTests-acknowledgements.plist */ = {isa = PBXFileReference; includeInIndex = 1; lastKnownFileType = text.plist.xml; path = "Pods-KanvasCameraExampleTests-acknowledgements.plist"; sourceTree = "<group>"; };
-=======
-		DF36A75D5C45BB00DCFDCF46C5E5775B /* OptionsController.swift */ = {isa = PBXFileReference; includeInIndex = 1; lastKnownFileType = sourcecode.swift; path = OptionsController.swift; sourceTree = "<group>"; };
-		DF55FCCAE3B9E445B53A3489E8814C6B /* PhotoOutputHandler.swift */ = {isa = PBXFileReference; includeInIndex = 1; lastKnownFileType = sourcecode.swift; path = PhotoOutputHandler.swift; sourceTree = "<group>"; };
-		E17BE53D4D894B8FF493044F7B81955C /* Pods-KanvasCameraExampleTests-acknowledgements.plist */ = {isa = PBXFileReference; includeInIndex = 1; lastKnownFileType = text.plist.xml; path = "Pods-KanvasCameraExampleTests-acknowledgements.plist"; sourceTree = "<group>"; };
-		E1A644B53ADC4055BC10AEDE8D268A13 /* MediaClipsEditorViewController.swift */ = {isa = PBXFileReference; includeInIndex = 1; lastKnownFileType = sourcecode.swift; path = MediaClipsEditorViewController.swift; sourceTree = "<group>"; };
-		E2A03B8E67B7E9BACA8940300AD45504 /* NSURL+Media.swift */ = {isa = PBXFileReference; includeInIndex = 1; lastKnownFileType = sourcecode.swift; path = "NSURL+Media.swift"; sourceTree = "<group>"; };
->>>>>>> ab3ea11a
 		E37899BD4B349060AA147E2A3721D3A2 /* FBSnapshotTestCase.h */ = {isa = PBXFileReference; includeInIndex = 1; lastKnownFileType = sourcecode.c.h; name = FBSnapshotTestCase.h; path = FBSnapshotTestCase/FBSnapshotTestCase.h; sourceTree = "<group>"; };
 		E6AE733B07F41B24ADB8D1521DFF6430 /* Pods-KanvasCameraExample.modulemap */ = {isa = PBXFileReference; includeInIndex = 1; lastKnownFileType = sourcecode.module; path = "Pods-KanvasCameraExample.modulemap"; sourceTree = "<group>"; };
 		E7843C520ED7D11392D872D57034A1BC /* XCTest.framework */ = {isa = PBXFileReference; lastKnownFileType = wrapper.framework; name = XCTest.framework; path = Platforms/iPhoneOS.platform/Developer/SDKs/iPhoneOS11.3.sdk/System/Library/Frameworks/XCTest.framework; sourceTree = DEVELOPER_DIR; };
-<<<<<<< HEAD
 		E7BDA4A8DFBF15B451E68F4B5CD8AB74 /* AVAssetWriterInputPixelBufferAdaptor+Append.swift */ = {isa = PBXFileReference; includeInIndex = 1; lastKnownFileType = sourcecode.swift; path = "AVAssetWriterInputPixelBufferAdaptor+Append.swift"; sourceTree = "<group>"; };
-		EB3FA008395BB6DF41A180AE6A1A7F89 /* MediaClipsEditorController.swift */ = {isa = PBXFileReference; includeInIndex = 1; lastKnownFileType = sourcecode.swift; path = MediaClipsEditorController.swift; sourceTree = "<group>"; };
-=======
->>>>>>> ab3ea11a
 		EE01FAD0B1ADB8ECD52E2C89FC0EE97A /* Pods-KanvasCameraExample.debug.xcconfig */ = {isa = PBXFileReference; includeInIndex = 1; lastKnownFileType = text.xcconfig; path = "Pods-KanvasCameraExample.debug.xcconfig"; sourceTree = "<group>"; };
 		EF519A026B10AC73ABBE6E658308B29D /* FBSnapshotTestCase-prefix.pch */ = {isa = PBXFileReference; includeInIndex = 1; lastKnownFileType = sourcecode.c.h; path = "FBSnapshotTestCase-prefix.pch"; sourceTree = "<group>"; };
 		F10CBDEE32E5F6BDECFB3D41F7DD0B03 /* FBSnapshotTestCase.modulemap */ = {isa = PBXFileReference; includeInIndex = 1; lastKnownFileType = sourcecode.module; path = FBSnapshotTestCase.modulemap; sourceTree = "<group>"; };
+		F5B227105FC72604EB53E443522AEC27 /* MediaClipsEditorViewController.swift */ = {isa = PBXFileReference; includeInIndex = 1; lastKnownFileType = sourcecode.swift; path = MediaClipsEditorViewController.swift; sourceTree = "<group>"; };
+		FB9A0A8B8D04AB1E197B88AAAE424B9F /* MediaClip.swift */ = {isa = PBXFileReference; includeInIndex = 1; lastKnownFileType = sourcecode.swift; path = MediaClip.swift; sourceTree = "<group>"; };
 /* End PBXFileReference section */
 
 /* Begin PBXFrameworksBuildPhase section */
@@ -388,32 +248,6 @@
 /* End PBXFrameworksBuildPhase section */
 
 /* Begin PBXGroup section */
-		106ADF8021CD82E896D1DFE8D6F0C36B /* Options */ = {
-			isa = PBXGroup;
-			children = (
-				0BF29078362692B15AF614F68CDF2A39 /* OptionsController.swift */,
-				4AD51F0EAFD59D7E0237BB0B44492092 /* OptionsStackView.swift */,
-				4869EE9376D57662101DD2A8A28AB334 /* OptionView.swift */,
-				1D0B17C9CFC563129D23FDBAD699D332 /* TopOption.swift */,
-			);
-			name = Options;
-			path = Classes/Options;
-			sourceTree = "<group>";
-		};
-		0EBBFB06C9892797AB87C1ECA51170FE /* MediaClips */ = {
-			isa = PBXGroup;
-			children = (
-				49AFEAE09EDB663A288D334147EAD887 /* MediaClip.swift */,
-				8C4854E2EBBAAC47FD17A10F352D001A /* MediaClipsCollectionCell.swift */,
-				41378B2667F5BA82E0DAB88659BF1863 /* MediaClipsCollectionController.swift */,
-				A574365DDEC161AB966D55FE17495D6E /* MediaClipsCollectionView.swift */,
-				C1AAF8311149E344934E4A61AC82F41E /* MediaClipsEditorView.swift */,
-				E1A644B53ADC4055BC10AEDE8D268A13 /* MediaClipsEditorViewController.swift */,
-			);
-			name = MediaClips;
-			path = Classes/MediaClips;
-			sourceTree = "<group>";
-		};
 		14B8B9B15ECBE87983FF987239AB2D7B /* Frameworks */ = {
 			isa = PBXGroup;
 			children = (
@@ -478,7 +312,6 @@
 			name = iOS;
 			sourceTree = "<group>";
 		};
-<<<<<<< HEAD
 		43B6C260526B6DC2112747F7F2102D40 /* Settings */ = {
 			isa = PBXGroup;
 			children = (
@@ -486,20 +319,6 @@
 			);
 			name = Settings;
 			path = Classes/Settings;
-			sourceTree = "<group>";
-		};
-		4DC7253831D2149F5B1BD1D66CBBDE0B /* MediaClips */ = {
-			isa = PBXGroup;
-			children = (
-				ABF506D8A8CA0549234B242FE4D37A9E /* MediaClip.swift */,
-				6520C460A0736ED6096D12EBBAE818F4 /* MediaClipsCollectionCell.swift */,
-				1FE938437D9B0DBAFE09CFF1450CFB17 /* MediaClipsCollectionController.swift */,
-				28A1C2E5703C8E42109B139BF352487A /* MediaClipsCollectionView.swift */,
-				EB3FA008395BB6DF41A180AE6A1A7F89 /* MediaClipsEditorController.swift */,
-				28FBD12CDFDB366404783996B97E8874 /* MediaClipsEditorView.swift */,
-			);
-			name = MediaClips;
-			path = Classes/MediaClips;
 			sourceTree = "<group>";
 		};
 		5A01C0D3531BB5E93B68774BA2254A69 /* Constants */ = {
@@ -520,9 +339,9 @@
 				3DFC3A239280C8060A12F847E179E5AB /* Camera */,
 				5A01C0D3531BB5E93B68774BA2254A69 /* Constants */,
 				DCF5472BFEEF545FE3E911BA32670318 /* Extensions */,
-				4DC7253831D2149F5B1BD1D66CBBDE0B /* MediaClips */,
+				F9157DEE49730C4589AF9FB6B0EB2E9A /* MediaClips */,
 				F3B20C9233637BF2C8210DFC5653521D /* ModeSelector */,
-				106ADF8021CD82E896D1DFE8D6F0C36B /* Options */,
+				F0F164FE8AF045D9C37F92F71065D2A4 /* Options */,
 				992C61C72B5FB30ED1CAE57A87072BC8 /* Pod */,
 				DD6E9A0C92BEF4D0B3B89F00AC29A729 /* Recording */,
 				EA06348CC7CE3BE42C33B84433B73D2A /* Resources */,
@@ -532,18 +351,6 @@
 			);
 			name = KanvasCamera;
 			path = ../..;
-=======
-		703B13B0561D98631D32CE106560871B /* Options */ = {
-			isa = PBXGroup;
-			children = (
-				D6E425322122BB25360718E7D86740F0 /* CameraDeviceOption.swift */,
-				DF36A75D5C45BB00DCFDCF46C5E5775B /* OptionsController.swift */,
-				9E496A3FDCDF65747361EF77C85102D2 /* OptionsStackView.swift */,
-				09122D7399E59E77EE602FB6E54FA191 /* OptionView.swift */,
-			);
-			name = Options;
-			path = Classes/Options;
->>>>>>> ab3ea11a
 			sourceTree = "<group>";
 		};
 		75260D2C5426C4665F833899D66A431C /* Pods-KanvasCameraExampleTests */ = {
@@ -635,7 +442,6 @@
 			path = Classes/Extensions;
 			sourceTree = "<group>";
 		};
-<<<<<<< HEAD
 		DD6E9A0C92BEF4D0B3B89F00AC29A729 /* Recording */ = {
 			isa = PBXGroup;
 			children = (
@@ -648,15 +454,6 @@
 			);
 			name = Recording;
 			path = Classes/Recording;
-=======
-		D066580E8824582766E89FF3CF2997E2 /* Camera */ = {
-			isa = PBXGroup;
-			children = (
-				824FF6D81DA3130770EC619679D8A321 /* CameraInputController.swift */,
-			);
-			name = Camera;
-			path = Classes/Camera;
->>>>>>> ab3ea11a
 			sourceTree = "<group>";
 		};
 		EA06348CC7CE3BE42C33B84433B73D2A /* Resources */ = {
@@ -665,6 +462,18 @@
 				CD55CFA05088E51EB92CA63A240A12BB /* Assets.xcassets */,
 			);
 			name = Resources;
+			sourceTree = "<group>";
+		};
+		F0F164FE8AF045D9C37F92F71065D2A4 /* Options */ = {
+			isa = PBXGroup;
+			children = (
+				A22569CC8F5DA5D8AFA1362DBFACD244 /* CameraDeviceOption.swift */,
+				83A95482C9F008775B595D37EAFA5360 /* OptionsController.swift */,
+				284034A3D421203180E419EB1C1A0FC4 /* OptionsStackView.swift */,
+				05ADAE19B2CDFEBC2EAC080BB3A85A69 /* OptionView.swift */,
+			);
+			name = Options;
+			path = Classes/Options;
 			sourceTree = "<group>";
 		};
 		F35791481CAFDD8E7715AE1B44687328 /* Core */ = {
@@ -700,7 +509,6 @@
 			path = Classes/ModeSelector;
 			sourceTree = "<group>";
 		};
-<<<<<<< HEAD
 		F8E0D93B083BC47DAD61008AC0E1340B /* Utility */ = {
 			isa = PBXGroup;
 			children = (
@@ -712,8 +520,20 @@
 			path = Classes/Utility;
 			sourceTree = "<group>";
 		};
-=======
->>>>>>> ab3ea11a
+		F9157DEE49730C4589AF9FB6B0EB2E9A /* MediaClips */ = {
+			isa = PBXGroup;
+			children = (
+				FB9A0A8B8D04AB1E197B88AAAE424B9F /* MediaClip.swift */,
+				D316E70DF323ECE0DE51A9779D100F71 /* MediaClipsCollectionCell.swift */,
+				7EF7BC672BA54C2CEC2E343476032318 /* MediaClipsCollectionController.swift */,
+				AF230588D6D66EF6E6BC933740B6EACF /* MediaClipsCollectionView.swift */,
+				43CBD27FA13EFEEE243995DC05FB92DF /* MediaClipsEditorView.swift */,
+				F5B227105FC72604EB53E443522AEC27 /* MediaClipsEditorViewController.swift */,
+			);
+			name = MediaClips;
+			path = Classes/MediaClips;
+			sourceTree = "<group>";
+		};
 		FAF3FCC35BF5C221DAEB1E75A525AED3 /* Pods-KanvasCameraExample */ = {
 			isa = PBXGroup;
 			children = (
@@ -740,29 +560,6 @@
 			name = Pods;
 			sourceTree = "<group>";
 		};
-<<<<<<< HEAD
-=======
-		FBE94ADAFFD1E8C1F8216F65287C27F3 /* KanvasCamera */ = {
-			isa = PBXGroup;
-			children = (
-				D066580E8824582766E89FF3CF2997E2 /* Camera */,
-				3C1E02997174CCF92210115333BF1741 /* Constants */,
-				C24DECECC07D55377FD9DC0F9D29D1D2 /* Extensions */,
-				0EBBFB06C9892797AB87C1ECA51170FE /* MediaClips */,
-				913E2ED48163F1405C6108995673DDFC /* ModeSelector */,
-				703B13B0561D98631D32CE106560871B /* Options */,
-				26D593E805FDBDF38529240176661A32 /* Pod */,
-				91D8539BFCB774D0E976F0E996A5BE1F /* Recording */,
-				76A0DDA08497C0A26E6F06DD683C56B3 /* Resources */,
-				0D80A28205FD5D58F9A137D0D988787A /* Settings */,
-				E8B3CCB9DFAEADCD12CB951871350085 /* Support Files */,
-				F48ED13E683C987D72006B8E1A9E49D0 /* Utility */,
-			);
-			name = KanvasCamera;
-			path = ../..;
-			sourceTree = "<group>";
-		};
->>>>>>> ab3ea11a
 		FE72693B396301D76C06742919DCD614 /* Development Pods */ = {
 			isa = PBXGroup;
 			children = (
@@ -851,27 +648,6 @@
 			productReference = 9710A9ABCC87F85543E8DB98EB7905CB /* FBSnapshotTestCase.framework */;
 			productType = "com.apple.product-type.framework";
 		};
-<<<<<<< HEAD
-=======
-		879E982D1E9C4764B94A3E8C0741F9C6 /* KanvasCamera */ = {
-			isa = PBXNativeTarget;
-			buildConfigurationList = D6632C1880B0CC380C576450D2072A26 /* Build configuration list for PBXNativeTarget "KanvasCamera" */;
-			buildPhases = (
-				DC87416F064C1F502227A28690109746 /* Sources */,
-				A441D6F1BF7C6AD991106325A1AC5662 /* Frameworks */,
-				F1D021151CFCC23ED8EE425EACF3E29D /* Resources */,
-				346865264A9AC53251D678B380802443 /* Headers */,
-			);
-			buildRules = (
-			);
-			dependencies = (
-			);
-			name = KanvasCamera;
-			productName = KanvasCamera;
-			productReference = A001B444A3514ECF27E76EDDD2DD7388 /* KanvasCamera.framework */;
-			productType = "com.apple.product-type.framework";
-		};
->>>>>>> ab3ea11a
 		CE597662AE02FF991E975F2CA2DF985B /* Pods-KanvasCameraExampleTests */ = {
 			isa = PBXNativeTarget;
 			buildConfigurationList = 8EF657CFA6EFBA6A908DB1061C43BE61 /* Build configuration list for PBXNativeTarget "Pods-KanvasCameraExampleTests" */;
@@ -895,7 +671,7 @@
 			isa = PBXNativeTarget;
 			buildConfigurationList = 9F52164ED7C414C7A1E6963CF1A82CA3 /* Build configuration list for PBXNativeTarget "KanvasCamera" */;
 			buildPhases = (
-				4D28A4BF15C123082233BE974A02EDF8 /* Sources */,
+				7670B1BECD69FBA1926F666AF2CF2C89 /* Sources */,
 				C2F6D6F1B965FA24E0FD04A91C7F9770 /* Frameworks */,
 				05669AC20F66ABB8862C750E4DD92425 /* Resources */,
 				45E715BB2E26B0B7623C23A149FEB87E /* Headers */,
@@ -950,60 +726,60 @@
 /* End PBXResourcesBuildPhase section */
 
 /* Begin PBXSourcesBuildPhase section */
-<<<<<<< HEAD
-		4D28A4BF15C123082233BE974A02EDF8 /* Sources */ = {
+		7670B1BECD69FBA1926F666AF2CF2C89 /* Sources */ = {
 			isa = PBXSourcesBuildPhase;
 			buildActionMask = 2147483647;
 			files = (
-				082F20BF424BAADE26F7C225461ACB65 /* ActionsView.swift in Sources */,
-				28C4DBB5C030BCCA03630ECA1D7281FD /* AVAssetWriterInputPixelBufferAdaptor+Append.swift in Sources */,
-				F40FF937C23ECD271B0D704B7A8AF7F1 /* AVURLAsset+Thumbnail.swift in Sources */,
-				38F7CBE53DDE43A216DE67AA8F7BD8BA /* CameraInputController.swift in Sources */,
-				EFC97024F88573BB410CE9B38A3C65B7 /* CameraRecorder.swift in Sources */,
-				AF5EA482887A03976EF6F85BBDBC995B /* CameraRecordingProtocol.swift in Sources */,
-				78743825733B55ECA88367767A666F08 /* CameraSegmentHandler.swift in Sources */,
-				677990AE3BA956ED079D6F9CFF22C9C6 /* CameraSettings.swift in Sources */,
-				440EAF4A72A08FBA640C02272DAF90A4 /* CameraView.swift in Sources */,
-				019AD77C3E23C2DD76CE1F1C494A3B24 /* CGRect+Center.swift in Sources */,
-				9EFAAF596C10FE9CB33A8A7592ED2336 /* GifVideoOutputHandler.swift in Sources */,
-				F5132DE7D272A421204F5684563D019C /* IgnoreTouchesView.swift in Sources */,
-				3B7E111669E1B5F5641326880DBB7D5D /* KanvasCamera-dummy.m in Sources */,
-				50E8B4DEF947EC09F7EF0EE55D046E3F /* KanvasCameraColors.swift in Sources */,
-				628000A187233AEF6C3EB7E2A429F4C6 /* KanvasCameraImages.swift in Sources */,
-				95B37F694D9ED326E578C3BF073C87CF /* KanvasCameraStrings.swift in Sources */,
-				2FB8F9ACCAFF23C663E47AFED31B2C1E /* KanvasCameraTimes.swift in Sources */,
-				95C1599EA63416896157A095503EC932 /* MediaClip.swift in Sources */,
-				80679053B16A886B604F419D3A9D3DB6 /* MediaClipsCollectionCell.swift in Sources */,
-				E29D7E06F49927FB5953CCE4ACED97ED /* MediaClipsCollectionController.swift in Sources */,
-				606717BD61D6B8097A50B52AB2B7EF9E /* MediaClipsCollectionView.swift in Sources */,
-				1889707E5A06E2B0BF226BF7E1B2544C /* MediaClipsEditorController.swift in Sources */,
-				6C5BCEDA117C5A03CFB121A34D51462A /* MediaClipsEditorView.swift in Sources */,
-				800EED15859CE25EBDFAC1AAE78EA275 /* ModeButtonView.swift in Sources */,
-				24A0A3CAA5881AE5BC9732656C908436 /* ModeSelectorAndShootController.swift in Sources */,
-				F1E3F4479A62DC8C3B67583838FAEBB3 /* ModeSelectorAndShootView.swift in Sources */,
-				1BC96F3C56FE3571101F475D8038C02C /* NSURL+Media.swift in Sources */,
-				E3FB53AEECC0FB17D71C6913A7F2BCD6 /* OptionsController.swift in Sources */,
-				64EC7BD335251FA92F736BA541FD6288 /* OptionsStackView.swift in Sources */,
-				BA8E045860AFC3AD133CB48E5F320EE1 /* OptionView.swift in Sources */,
-				69FD7F611A7A455B39AFEF7C7D31BAF9 /* PhotoOutputHandler.swift in Sources */,
-				95C4026F9C9E8B04D76F43877ACF5271 /* Queue.swift in Sources */,
-				82E2C9747877E3E29B89B2C76A580AB4 /* ShootButtonView.swift in Sources */,
-				41D29CB9A7A4EE4187C54C44CD38C72B /* TopOption.swift in Sources */,
-				D441CBFEBFE32D5EE5A45E33B19965A4 /* UIButton+Shadows.swift in Sources */,
-				BE2BF0956454098C033C07CE3506B9FF /* UICollectionView+Cells.swift in Sources */,
-				42E90F5FD81AA33D3A80C53A205FF64E /* UIFont+Utils.swift in Sources */,
-				BAF06446B39E0758403E44BBDCEC91CA /* UIImage+Camera.swift in Sources */,
-				2B1C34321B8ECFDCE3A9400D4F650030 /* UIUpdate.swift in Sources */,
-				810A4798F7F783E41D09E093C002537D /* UIView+Layout.swift in Sources */,
-				7F5D2FC70C321E23DF9F75CE2337E33B /* UIViewController+Load.swift in Sources */,
-				3A5CFA257CEEEAA9E5CBA0531EE69F86 /* VideoOutputHandler.swift in Sources */,
-=======
+				BC18A6166B6D70C32C0E2CDA43F91D2A /* ActionsView.swift in Sources */,
+				07317AC789CA90E7233A6275272B3784 /* AVAssetWriterInputPixelBufferAdaptor+Append.swift in Sources */,
+				E73F17946F78EEE54D2C8A5FAFAC129F /* AVURLAsset+Thumbnail.swift in Sources */,
+				27252E1C55EE00E9E5DAA33C7AF64117 /* CameraDeviceOption.swift in Sources */,
+				13F023DB435EE03CB4B784CA864907E0 /* CameraInputController.swift in Sources */,
+				F128A0E1D71AB1B743131EEC5AB40B7F /* CameraRecorder.swift in Sources */,
+				5D1B6F25E4012E3971B8BD64E01F801D /* CameraRecordingProtocol.swift in Sources */,
+				F9CBF2E332569BD030EFB5142C04AED6 /* CameraSegmentHandler.swift in Sources */,
+				8675F1E075F625D0900268D297E2D9E5 /* CameraSettings.swift in Sources */,
+				58811FF9C61A63FD2C6972613D7B1204 /* CameraView.swift in Sources */,
+				4EB108EEAEAFCAA1EB266CDF2A42C0EE /* CGRect+Center.swift in Sources */,
+				9039FA75D5401A4C81686866DEDB26D6 /* GifVideoOutputHandler.swift in Sources */,
+				12C78F2A2ADA5E9767EBAD79A12EBE6A /* IgnoreTouchesView.swift in Sources */,
+				DBBC4B9C7E4131B79AD8A4C947507F90 /* KanvasCamera-dummy.m in Sources */,
+				224A76EABD4C638B9E88A3D1EBF5C584 /* KanvasCameraColors.swift in Sources */,
+				F2E72DCD8FF0617B8399B4555E202B4C /* KanvasCameraImages.swift in Sources */,
+				A04EF86F80A67D90792BF01CBBBE340E /* KanvasCameraStrings.swift in Sources */,
+				4CD92C0BA0D3B71BCE424972CCADEA36 /* KanvasCameraTimes.swift in Sources */,
+				69CED532DFFF2B98EEDE54A6A8B5857E /* MediaClip.swift in Sources */,
+				1A073910654FE88EC9EA125911B4654F /* MediaClipsCollectionCell.swift in Sources */,
+				0E34407B9FC5DDF8A574CE34546F89BA /* MediaClipsCollectionController.swift in Sources */,
+				26D8DF6112F38389BE6CBA14F06BC73B /* MediaClipsCollectionView.swift in Sources */,
+				570A66DE3EFFBA638B41BB7120BDF16D /* MediaClipsEditorView.swift in Sources */,
+				C915FBF805744561AF0A05CF3EA26D64 /* MediaClipsEditorViewController.swift in Sources */,
+				DAB4019671EC79B30E67D39590510AD9 /* ModeButtonView.swift in Sources */,
+				AB7E6A1FAEBED4B154F8464D7BE34E30 /* ModeSelectorAndShootController.swift in Sources */,
+				31C9BF33040FE60233B9568A4B00F9CC /* ModeSelectorAndShootView.swift in Sources */,
+				BB543EA11BC12E191660DBAA4151CB4B /* NSURL+Media.swift in Sources */,
+				A84EAB9EC463F6314F27F59B7ACAD5A5 /* OptionsController.swift in Sources */,
+				A07A392796A4D490FFAD3D442E3A5582 /* OptionsStackView.swift in Sources */,
+				D54B7F0723A87588E9E20715793FE7D9 /* OptionView.swift in Sources */,
+				7361DC5108731E39D138DF0D384BE0D3 /* PhotoOutputHandler.swift in Sources */,
+				191579492DFC5C7F6EC9249CFE34F1A1 /* Queue.swift in Sources */,
+				BBD75AA45FC94FA943A8A065D2303E59 /* ShootButtonView.swift in Sources */,
+				148B07E777D62AC897D42D01CA8A05FA /* UIButton+Shadows.swift in Sources */,
+				1A9069AF6F6724EF454CDDAA5BCA063A /* UICollectionView+Cells.swift in Sources */,
+				2AF83AA9BE01F6D9AC1D0993EA98CC27 /* UIFont+Utils.swift in Sources */,
+				AC60E782988AD1BF89111242FF1408D4 /* UIImage+Camera.swift in Sources */,
+				4F2E0023961345A155049F3BBDCDD440 /* UIUpdate.swift in Sources */,
+				2B3EAD0632A47FCD701D1C3242851A4D /* UIView+Layout.swift in Sources */,
+				4947C1F792A1088244CB459A3FBF2DB4 /* UIViewController+Load.swift in Sources */,
+				9DF9A88D1F1DE2D0FBBBB7766AB82E70 /* VideoOutputHandler.swift in Sources */,
+			);
+			runOnlyForDeploymentPostprocessing = 0;
+		};
 		9AE17A55AD1E4E7B937AEC9D1088E639 /* Sources */ = {
 			isa = PBXSourcesBuildPhase;
 			buildActionMask = 2147483647;
 			files = (
 				7DEB3F73A53890B315DA3F9EDCDD3FA7 /* Pods-KanvasCameraExampleTests-dummy.m in Sources */,
->>>>>>> ab3ea11a
 			);
 			runOnlyForDeploymentPostprocessing = 0;
 		};
@@ -1012,53 +788,6 @@
 			buildActionMask = 2147483647;
 			files = (
 				7B0E352E589DF8118E2A97A2360B4EAF /* Pods-KanvasCameraExample-dummy.m in Sources */,
-			);
-			runOnlyForDeploymentPostprocessing = 0;
-		};
-		DC87416F064C1F502227A28690109746 /* Sources */ = {
-			isa = PBXSourcesBuildPhase;
-			buildActionMask = 2147483647;
-			files = (
-				85BAB4ACE0824A0E4E97B008D36AE835 /* AVAssetWriterInputPixelBufferAdaptor+Append.swift in Sources */,
-				BC99AEFF754D549726D4432A1A665B1B /* AVURLAsset+Thumbnail.swift in Sources */,
-				6C5BE7F128D0AE9AF96AE30CB58BD3B2 /* CameraDeviceOption.swift in Sources */,
-				4360EB098AB80140A3DAEBFDE35D5438 /* CameraInputController.swift in Sources */,
-				D5445D0476D11D3528EE41E6BB394862 /* CameraRecorder.swift in Sources */,
-				CAACAD8814A9B6D41E502CA5C9133FC8 /* CameraRecordingProtocol.swift in Sources */,
-				C7ADBE958443B7D904C094B1EE8FFEEE /* CameraSegmentHandler.swift in Sources */,
-				6399E05A83BCCB287C0FF1299C18AA64 /* CameraSettings.swift in Sources */,
-				7DD146866E3171092AA2D47BEAE38651 /* CGRect+Center.swift in Sources */,
-				23D6670ACB71ECAF65A2A8717A2A5046 /* GifVideoOutputHandler.swift in Sources */,
-				E3D166AD707778B234B66BB968F8D597 /* IgnoreTouchesView.swift in Sources */,
-				4A3B2727CD83B73CBACCD6939D68614F /* KanvasCamera-dummy.m in Sources */,
-				DCC74B34C1E581D9E2386F6337452815 /* KanvasCameraColors.swift in Sources */,
-				BE085B3DBAC5DCFD669A81146D53996E /* KanvasCameraImages.swift in Sources */,
-				9AB9661FEFDF09E4B47D2EF124DA4230 /* KanvasCameraStrings.swift in Sources */,
-				D79DDBED4F35D748F9675DEEEBA35A42 /* KanvasCameraTimes.swift in Sources */,
-				3E665F2BB9F61562684577ACB08D558F /* MediaClip.swift in Sources */,
-				E26958D11FF5B6A44193AAF48A0A39C5 /* MediaClipsCollectionCell.swift in Sources */,
-				D06A3BC24AF9365F8902B5FD77123626 /* MediaClipsCollectionController.swift in Sources */,
-				196BAA89E546AE9011848048767CA41B /* MediaClipsCollectionView.swift in Sources */,
-				6987E6AD889B0A1B8F2C6C0B12BD514E /* MediaClipsEditorView.swift in Sources */,
-				F37AE3FEC634DD57CB6DE2B142ADEF44 /* MediaClipsEditorViewController.swift in Sources */,
-				1B1CAADF5BB1B5DA5EBD675C936D2DB0 /* ModeButtonView.swift in Sources */,
-				B707CB3F1FD36C9928091A75BEB4D067 /* ModeSelectorAndShootController.swift in Sources */,
-				B6027ADA639644432E911404017322F8 /* ModeSelectorAndShootView.swift in Sources */,
-				218BDA7B4B0FC5F0D243AE8938F7D7EA /* NSURL+Media.swift in Sources */,
-				EC291203144B32DC5B75C9D4FB217B6C /* OptionsController.swift in Sources */,
-				C1323CA11B909FB7A3534F37B062CC83 /* OptionsStackView.swift in Sources */,
-				95EE8BBFB5B910B7231FD0A71B7BD1EE /* OptionView.swift in Sources */,
-				695952FCC286314B783AFF72E7A44D80 /* PhotoOutputHandler.swift in Sources */,
-				3E7664906171B9CAEF154163D688EEA7 /* Queue.swift in Sources */,
-				FF8302C2FB0DC866848670BA867A939F /* ShootButtonView.swift in Sources */,
-				BCD3B8C3C0E414B54EF1C71A5DD90E22 /* UIButton+Shadows.swift in Sources */,
-				ADBE1BEC9D33C02CE1E8973BCC0DE8FA /* UICollectionView+Cells.swift in Sources */,
-				1CA1B1F8DF9C88FAF3274BB9903B0DAA /* UIFont+Utils.swift in Sources */,
-				92501A2375358230598C55481C2AF45D /* UIImage+Camera.swift in Sources */,
-				7CABE7219D8B2C4E03C6A3FB542465C5 /* UIUpdate.swift in Sources */,
-				59092870ACFEB4EF08C5D8005466FF64 /* UIView+Layout.swift in Sources */,
-				E014FDA0DC547D4138A9EA8E03CF6D74 /* UIViewController+Load.swift in Sources */,
-				EEA1CB16053134E63D0E73504ECDCA4B /* VideoOutputHandler.swift in Sources */,
 			);
 			runOnlyForDeploymentPostprocessing = 0;
 		};
