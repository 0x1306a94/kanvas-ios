//
// This Source Code Form is subject to the terms of the Mozilla Public
// License, v. 2.0. If a copy of the MPL was not distributed with this
// file, You can obtain one at https://mozilla.org/MPL/2.0/.
//

import AVFoundation
import Foundation

/// A container for segments
enum CameraSegment {
    // The image can be converted to a video when used in a sequence for stop motion, and thus the url.
    case image(UIImage, URL?)
    case video(URL)

    var image: UIImage? {
        switch self {
        case .image(let image, _): return image
        case .video: return nil
        }
    }

    var videoURL: URL? {
        switch self {
        case .image(_, let url): return url
        case .video(let url): return url
        }
    }
}

/// A protocol to create gfinal output with all assets
protocol AssetsHandlerType {

    /// concatenates all of the videos in the segments
    ///
    /// - Parameters:
    ///   - segments: the CameraSegments to be merged
    ///   - completion: returns a local video URL if merged successfully
    func mergeAssets(segments: [CameraSegment], completion: @escaping (URL?) -> Void)

}

/// A protocol to handle the various segments of a stop motion video, and also creates the final output
protocol SegmentsHandlerType: AssetsHandlerType {
<<<<<<< HEAD

=======
    
    /// An init function for segment handler types
>>>>>>> 706e23ce
    init()

    /// Current segments in stop motion
    var segments: [CameraSegment] { get }

    /// Appends an existing CameraSegment
    ///
    /// - Parameter segment: A camera segment with image or video
    func addSegment(_ segment: CameraSegment)

    /// Creates a new CameraSegment from a video url and appends to segments
    ///
    /// - Parameter url: the local url of the video
    func addNewVideoSegment(url: URL)

    /// Creates a video from a UIImage representation and appends as a CameraSegment
    ///
    /// - Parameters:
    ///   - image: UIImage
    ///   - size: size (resolution) of the video
    ///   - completion: completion handler, success bool and URL of video
    func addNewImageSegment(image: UIImage, size: CGSize, completion: @escaping (Bool, CameraSegment?) -> Void)

    /// Deletes a segment and removes from local storage. When running tests, it should be false
    ///
    /// - Parameters:
    ///   - index: the index of the segment to be deleted
    ///   - removeFromDisk: a bool that determines whether to remove the file from local storage, defaults to true.
    func deleteSegment(index: Int, removeFromDisk: Bool)

    /// an approximation of the total duration. calculating the exact duration would have to be asynchronous
    ///
    /// - Returns: seconds of total recorded video + photos
    func currentTotalDuration() -> TimeInterval

    /// This functions exports the complete final video to a local resource.
    ///
    /// - Parameter completion: returns a local video URL if merged successfully
    func exportVideo(completion: @escaping (URL?) -> Void)

    /// This removes all segments from disk and memory
    func reset(removeFromDisk: Bool)

    /// Video output settings, used by internal classes for recording and exporting
    ///
    /// - Parameter size: dimensions of the video output
    /// - Returns: Dictionary of settings
    func videoOutputSettingsForSize(size: CGSize) -> [String: Any]
}

/// A class to handle the various segments of a stop motion video, and also creates the final output

final class CameraSegmentHandler: SegmentsHandlerType {
    private(set) var segments: [CameraSegment] = []
    private var assetWriter: AVAssetWriter?
    private var assetWriterVideoInput: AVAssetWriterInput?
    private var pixelBufferAdaptor: AVAssetWriterInputPixelBufferAdaptor?

    /// Appends an existing CameraSegment
    ///
    /// - Parameter segment: A camera segment with image or video
    func addSegment(_ segment: CameraSegment) {
        segments.append(segment)
    }

    /// Creates a new CameraSegment from a video url and appends to segments
    ///
    /// - Parameter url: the local url of the video
    func addNewVideoSegment(url: URL) {
        guard FileManager.default.fileExists(atPath: url.path) else {
            assertionFailure("no video exists at file url")
            return
        }
        let segment = CameraSegment.video(url)
        segments.append(segment)
    }

    /// Creates a video from a UIImage representation and appends as a CameraSegment
    ///
    /// - Parameters:
    ///   - image: UIImage
    ///   - size: size (resolution) of the video
    ///   - completion: completion handler, success bool and URL of video
    func addNewImageSegment(image: UIImage, size: CGSize, completion: @escaping (Bool, CameraSegment?) -> Void) {
        guard let url = setupAssetWriter(size: size), let assetWriter = assetWriter, let input = assetWriterVideoInput else {
            completion(false, nil)
            return
        }

        let bufferAttributes: [String: Any] = [String(kCVPixelBufferPixelFormatTypeKey): kCVPixelFormatType_32BGRA, String(kCVPixelBufferCGBitmapContextCompatibilityKey): true, String(kCVPixelBufferCGImageCompatibilityKey): true, String(kCVPixelBufferWidthKey): size.width, String(kCVPixelBufferHeightKey): size.height]
        assetWriter.add(input)
        let adaptor = AVAssetWriterInputPixelBufferAdaptor(assetWriterInput: input, sourcePixelBufferAttributes: bufferAttributes)
        createVideoFromImage(image: image, assetWriter: assetWriter, adaptor: adaptor, input: input, completion: { success in
            if success {
                let segment = CameraSegment.image(image, url)
                self.segments.append(segment)
                completion(success, segment)
            }
            else {
                completion(false, nil)
            }
        })
    }

    /// Deletes a segment and removes from local storage. When running tests, it should be false
    ///
    /// - Parameters:
    ///   - index: the index of the segment to be deleted
    ///   - removeFromDisk: a bool that determines whether to remove the file from local storage, defaults to true.
    func deleteSegment(index: Int, removeFromDisk: Bool = true) {
        guard index < segments.count else { return }
        let segment = segments[index]
        let fileManager = FileManager.default
        if removeFromDisk, let url = segment.videoURL, fileManager.fileExists(atPath: url.path) {
            do {
                try fileManager.removeItem(at: url)
            } catch {
                NSLog("failed to remove item at \(url)")
            }
        }
        segments.remove(at: index)
    }

    /// an approximation of the total duration. calculating the exact duration would have to be asynchronous
    ///
    /// - Returns: seconds of total recorded video + photos
    func currentTotalDuration() -> TimeInterval {
        var totalDuration: CMTime = kCMTimeZero
        for segment in segments {
            if let segmentURL = segment.videoURL {
                let asset = AVURLAsset(url: segmentURL)
                totalDuration = CMTimeAdd(totalDuration, asset.duration)
            }
            else if segment.image != nil {
                totalDuration = CMTimeAdd(totalDuration, KanvasCameraTimes.StopMotionFrameTime)
            }
        }
        return CMTimeGetSeconds(totalDuration)
    }

    /// This functions exports the complete final video to a local resource.
    ///
    /// - Parameter completion: returns a local video URL if merged successfully
    func exportVideo(completion: @escaping (URL?) -> Void) {
        mergeAssets(segments: segments, completion: completion)
    }

    /// This removes all segments from disk and memory
    func reset(removeFromDisk: Bool = true) {
        defer { segments.removeAll() }
        guard removeFromDisk else {
            return
        }
        let fileManager = FileManager.default
        segments.forEach { (segment) in
            if let url = segment.videoURL, fileManager.fileExists(atPath: url.path) {
                do {
                    try fileManager.removeItem(at: url)
                } catch { }
            }
        }
    }

    /// concatenates all of the videos in the segments
    ///
    /// - Parameters:
    ///   - segments: the CameraSegments to be merged
    ///   - completion: returns a local video URL if merged successfully
    func mergeAssets(segments: [CameraSegment], completion: @escaping (URL?) -> Void) {
        let mixComposition = AVMutableComposition()
        // the video and audio composition tracks should only be created if there are any video or audio tracks in the segments, otherwise there would be an export issue with an empty composition
        var videoCompTrack, audioCompTrack: AVMutableCompositionTrack?
        var insertTime = kCMTimeZero

        for segment in segments {
            guard let segmentURL = segment.videoURL else { continue }
            let urlAsset = AVURLAsset(url: segmentURL)
            var videoDuration: CMTime = kCMTimeZero

            if let videoTrack = urlAsset.tracks(withMediaType: .video).first {
                videoCompTrack = videoCompTrack ?? mixComposition.addMutableTrack(withMediaType: .video, preferredTrackID: kCMPersistentTrackID_Invalid)
                addTrack(assetTrack: videoTrack, compositionTrack: videoCompTrack, time: insertTime, timeRange: videoTrack.timeRange)
                videoDuration = videoTrack.timeRange.duration
            }
            if let audioTrack = urlAsset.tracks(withMediaType: .audio).first {
                audioCompTrack = audioCompTrack ?? mixComposition.addMutableTrack(withMediaType: .audio, preferredTrackID: kCMPersistentTrackID_Invalid)
                var audioTimeRange = audioTrack.timeRange
                if CMTimeCompare(audioTrack.timeRange.duration, videoDuration) == 1 {
                    audioTimeRange = CMTimeRangeMake(audioTimeRange.start, videoDuration); // crop audio to video range
                }
                addTrack(assetTrack: audioTrack, compositionTrack: audioCompTrack, time: insertTime, timeRange: audioTimeRange)
            }
            insertTime = CMTimeAdd(insertTime, videoDuration)
        }
        exportComposition(composition: mixComposition, completion: { url in
            completion(url)
        })
    }

    /// Video output settings, used by internal classes for recording and exporting
    ///
    /// - Parameter size: dimensions of the video output
    /// - Returns: Dictionary of settings
    func videoOutputSettingsForSize(size: CGSize) -> [String: Any] {
        return [AVVideoCodecKey: AVVideoCodecType.h264, AVVideoWidthKey: Int(size.width), AVVideoHeightKey: Int(size.height)]
    }

    // MARK: - helper functions

    /// Sets up the asset writer for video creation
    ///
    /// - Parameter size: resolution of video
    /// - Returns: URL?: the url of the local video
    private func setupAssetWriter(size: CGSize) -> URL? {
        guard let url = NSURL.createNewVideoURL() else {
            return nil
        }
        do {
            assetWriter = try AVAssetWriter(outputURL: url, fileType: AVFileType.mp4)
        } catch {
            return nil
        }
        let outputSettings: [String: Any] = videoOutputSettingsForSize(size: size)
        assetWriterVideoInput = AVAssetWriterInput(mediaType: AVMediaType.video, outputSettings: outputSettings)
        assetWriterVideoInput?.expectsMediaDataInRealTime = true

        return url
    }

    /// private method for exporting a composition after all tracks have been added
    ///
    /// - Parameters:
    ///   - composition: the final composition to be exported
    ///   - completion: url of the local video
    private func exportComposition(composition: AVMutableComposition, completion: @escaping (URL?) -> Void) {
        guard composition.tracks.count > 0, let assetExport = AVAssetExportSession(asset: composition, presetName: AVAssetExportPresetHighestQuality) else {
            completion(nil)
            return
        }
        assetExport.outputFileType = .mp4
        let finalURL = NSURL.createNewVideoURL()
        assetExport.outputURL = finalURL
        assetExport.shouldOptimizeForNetworkUse = true

        assetExport.exportAsynchronously() {
            completion(assetExport.status == .completed ? finalURL : nil)
        }
    }

    /// Convenience method to add a track to a composition track at insert time
    ///
    /// - Parameters:
    ///   - assetTrack: track to be added
    ///   - compositionTrack: target composition track
    ///   - time: the insert time of the track
    private func addTrack(assetTrack: AVAssetTrack, compositionTrack: AVMutableCompositionTrack?, time: CMTime, timeRange: CMTimeRange) {
        do {
            try compositionTrack?.insertTimeRange(timeRange, of: assetTrack, at: time)
        } catch {
            NSLog("No track at range to append.")
        }
    }

    /// Creates a video from a UIImage given the settings
    ///
    /// - Parameters:
    ///   - image: UIImage
    ///   - assetWriter: AVAssetWriter
    ///   - adaptor: the pixel buffer adaptor
    ///   - input: asset writer input
    ///   - completion: returns success bool
    private func createVideoFromImage(image: UIImage, assetWriter: AVAssetWriter, adaptor: AVAssetWriterInputPixelBufferAdaptor, input: AVAssetWriterInput, completion: @escaping (Bool) -> Void) {
        assetWriter.startWriting()
        assetWriter.startSession(atSourceTime: kCMTimeZero)
        guard let buffer = createNewPixelBuffer(from: image) else {
            completion(false)
            return
        }
        adaptor.append(buffer: buffer, time: kCMTimeZero, completion: { firstAppended in
            if firstAppended {
                let endTime = KanvasCameraTimes.StopMotionFrameTime
                assetWriter.endSession(atSourceTime: endTime)
                adaptor.assetWriterInput.markAsFinished()
                assetWriter.finishWriting() {
                    completion(assetWriter.status == .completed)
                }
            }
            else {
                assetWriter.cancelWriting()
                completion(false)
            }
        })
    }

    /// Creates a new pixel buffer from a UIImage for appending to an asset writer
    ///
    /// - Parameter image: input UIImage
    /// - Returns: the pixel buffer, if successful
    private func createNewPixelBuffer(from image: UIImage) -> CVPixelBuffer? {
        let attrs: CFDictionary = [kCVPixelBufferCGImageCompatibilityKey: kCFBooleanTrue, kCVPixelBufferCGBitmapContextCompatibilityKey: kCFBooleanTrue] as CFDictionary
        var pixelBuffer: CVPixelBuffer?
        let status = CVPixelBufferCreate(kCFAllocatorDefault, Int(image.size.width), Int(image.size.height), kCVPixelFormatType_32ARGB, attrs, &pixelBuffer)
        guard status == kCVReturnSuccess, let buffer = pixelBuffer else {
            return nil
        }

        CVPixelBufferLockBaseAddress(buffer, [])
        let pixelData = CVPixelBufferGetBaseAddress(buffer)
        let rgbColorSpace = CGColorSpaceCreateDeviceRGB()
        guard let ctx = CGContext(data: pixelData, width: Int(image.size.width), height: Int(image.size.height), bitsPerComponent: 8, bytesPerRow: CVPixelBufferGetBytesPerRow(buffer), space: rgbColorSpace, bitmapInfo: CGImageAlphaInfo.noneSkipFirst.rawValue) else { return nil }

        ctx.translateBy(x: 0, y: image.size.height)
        ctx.scaleBy(x: 1.0, y: -1.0)
        UIGraphicsPushContext(ctx)
        image.draw(in: CGRect(x: 0, y: 0, width: image.size.width, height: image.size.height))
        UIGraphicsPopContext()
        CVPixelBufferUnlockBaseAddress(buffer, [])

        return pixelBuffer
    }
}<|MERGE_RESOLUTION|>--- conflicted
+++ resolved
@@ -42,12 +42,8 @@
 
 /// A protocol to handle the various segments of a stop motion video, and also creates the final output
 protocol SegmentsHandlerType: AssetsHandlerType {
-<<<<<<< HEAD
-
-=======
     
     /// An init function for segment handler types
->>>>>>> 706e23ce
     init()
 
     /// Current segments in stop motion
