//
// This Source Code Form is subject to the terms of the Mozilla Public
// License, v. 2.0. If a copy of the MPL was not distributed with this
// file, You can obtain one at https://mozilla.org/MPL/2.0/.
//

import AVFoundation
import Foundation
import OpenGLES
import GLKit

/// A basic filter implementation to render CVPixelBuffer
class Filter: FilterProtocol {

    private let glContext: EAGLContext?
    private var renderTextureCache: CVOpenGLESTextureCache?
    private var bufferPool: CVPixelBufferPool?
    private var bufferPoolAuxAttributes: CFDictionary?
    private var offscreenBufferHandle: GLuint = 0
    private var uniformInputImageTexture: GLint = 0
    private var uniformTransform: GLint = 0

    var textureCache: CVOpenGLESTextureCache?

    /// The shader program to render the texture
    var shader: Shader?
    
    /// The output format description from a CMSampleBuffer
    private(set) var outputFormatDescription: CMFormatDescription?

    /// Time interval that the filter is running for
    var time: TimeInterval = 0

    /// Transformation matrix that should be used for this filter
    private(set) var transform: GLKMatrix4?

    /// Input dimensions
    private(set) var inputDimensions: CGSize = .zero

    /// Output dimensions
    private(set) var outputDimensions: CGSize = .zero

    /// Has already switched input dimensions
    private var switchedInputDimensions: Bool = false

    /// Switch the input dimensions when determining output dimensions
    var switchInputDimensions: Bool = false
    
    /// Initializer with glContext
    ///
    /// - Parameter glContext: The current EAGLContext. Should be the same for the whole program
    init(glContext: EAGLContext?) {
        self.glContext = glContext
    }
    
    /// Method to initialize the filter with the right output
    ///
    /// - Parameter sampleBuffer: the input sample buffer
    func setupFormatDescription(from sampleBuffer: CMSampleBuffer, transform: GLKMatrix4?, outputDimensions: CGSize) {
        if outputFormatDescription == nil, let inputFormatDescription = CMSampleBufferGetFormatDescription(sampleBuffer) {
            let inputDimensionsCM = CMVideoFormatDescriptionGetDimensions(inputFormatDescription)
            let inputDimensions = CGSize(width: inputDimensionsCM.width.g, height: inputDimensionsCM.height.g)
            setupFormatDescription(inputDimensions: inputDimensions, transform: transform, outputDimensions: outputDimensions)
        }
    }

    func setupFormatDescription(inputDimensions: CGSize, transform: GLKMatrix4?, outputDimensions: CGSize) {
        deleteBuffers()

        var outputDimensionsNonZero = outputDimensions == .zero ? inputDimensions : outputDimensions
        if !switchedInputDimensions {
            if switchInputDimensions {
                outputDimensionsNonZero = CGSize(width: outputDimensionsNonZero.height, height: outputDimensionsNonZero.width)
            }
            switchedInputDimensions = true
        }
        self.inputDimensions = inputDimensions
        self.outputDimensions = outputDimensionsNonZero
        self.transform = transform
        guard initializeBuffers() else {
            assertionFailure("Problem initializing filter")
            return
        }
    }
    
    private func initializeBuffers() -> Bool {
        guard let glContext = glContext else {
            return false
        }
        
        let oldContext = EAGLContext.current()
        if oldContext !== glContext {
            let _ = EAGLContext.setCurrent(glContext)
        }
        
        defer {
            if oldContext !== glContext {
                _ = EAGLContext.setCurrent(oldContext)
            }
        }
        
        glDisable(GL_DEPTH_TEST.ui)
        glGenFramebuffers(1, &offscreenBufferHandle)
        glBindFramebuffer(GL_FRAMEBUFFER.ui, offscreenBufferHandle)

        guard inputDimensions != .zero && outputDimensions != .zero else {
            assertionFailure("Input and output dimensions cannot be zero")
            return false
        }
        
        do {
            var err = CVOpenGLESTextureCacheCreate(kCFAllocatorDefault, nil, glContext, nil, &textureCache)
            if err != 0 {
                throw GLError.setupError("Error at CVOpenGLESTextureCacheCreate")
            }
            
            err = CVOpenGLESTextureCacheCreate(kCFAllocatorDefault, nil, glContext, nil, &renderTextureCache)
            if err != 0 {
                throw GLError.setupError("Error at CVOpenGLESTextureCacheCreate")
            }
            
            setupShader()
            
            guard let shader = shader else {
                throw GLError.setupError("Problem initializing shader.")
            }
            uniformInputImageTexture = GLU.getUniformLocation(shader.program, "inputImageTexture")
            uniformTransform = GLU.getUniformLocation(shader.program, "transform")
            
            let maxRetainedBufferCount = ShaderConstants.retainedBufferCount
            bufferPool = createPixelBufferPool(outputDimensions.width.i, outputDimensions.height.i, FourCharCode(kCVPixelFormatType_32BGRA), Int32(maxRetainedBufferCount))
            if bufferPool == nil {
                throw GLError.setupError("Problem initializing a buffer pool.")
            }
            
            bufferPoolAuxAttributes = createPixelBufferPoolAuxAttributes(maxRetainedBufferCount)
            guard let bufferPool = bufferPool, let bufferPoolAttributes = bufferPoolAuxAttributes else {
                throw GLError.setupError("Problem allocating the pixel buffers")
            }
            preallocatePixelBuffersInPool(bufferPool, bufferPoolAttributes)
            
            var outputFormatDescription: CMFormatDescription? = nil
            var testPixelBuffer: CVPixelBuffer? = nil
            CVPixelBufferPoolCreatePixelBufferWithAuxAttributes(kCFAllocatorDefault, bufferPool, bufferPoolAuxAttributes, &testPixelBuffer)
            guard let imageBuffer = testPixelBuffer else {
                throw GLError.setupError("Problem creating a pixel buffer.")
            }
            CMVideoFormatDescriptionCreateForImageBuffer(allocator: kCFAllocatorDefault, imageBuffer: imageBuffer, formatDescriptionOut: &outputFormatDescription)
            self.outputFormatDescription = outputFormatDescription
        }
        catch {
            deleteBuffers()
            return false
        }
        return true
    }
    
    // MARK: - pixel buffers
    private func createPixelBufferPool(_ width: Int32,
                                       _ height: Int32,
                                       _ pixelFormat: FourCharCode,
                                       _ maxBufferCount: Int32) -> CVPixelBufferPool? {
        var outputPool: CVPixelBufferPool? = nil
        
        let sourcePixelBufferOptions: NSDictionary = [kCVPixelBufferPixelFormatTypeKey: pixelFormat,
                                                      kCVPixelBufferWidthKey: width,
                                                      kCVPixelBufferHeightKey: height,
                                                      kCVPixelFormatOpenGLESCompatibility: true,
                                                      kCVPixelBufferIOSurfacePropertiesKey: NSDictionary()]

        let pixelBufferPoolOptions: NSDictionary = [kCVPixelBufferPoolMinimumBufferCountKey: maxBufferCount]
        
        CVPixelBufferPoolCreate(kCFAllocatorDefault, pixelBufferPoolOptions, sourcePixelBufferOptions, &outputPool)
        
        return outputPool
    }
    
    private func createPixelBufferPoolAuxAttributes(_ maxBufferCount: size_t) -> NSDictionary {
        return [kCVPixelBufferPoolAllocationThresholdKey: maxBufferCount]
    }
    
    private func preallocatePixelBuffersInPool(_ pool: CVPixelBufferPool, _ auxAttributes: NSDictionary) {
        // Preallocate buffers in the pool, since this is for real-time display/capture
        var pixelBuffers: [CVPixelBuffer] = []
        while true {
            var pixelBuffer: CVPixelBuffer? = nil
            let err = CVPixelBufferPoolCreatePixelBufferWithAuxAttributes(kCFAllocatorDefault, pool, auxAttributes, &pixelBuffer)
            
            if err == kCVReturnWouldExceedAllocationThreshold {
                break
            }
            if err != noErr {
                assertionFailure("Error preallocating pixel buffers in pool")
            }
            else if let pixelBuffer = pixelBuffer {
                pixelBuffers.append(pixelBuffer)
            }
        }
        pixelBuffers.removeAll()
    }
    
    /// Should be overridden
    func setupShader() {
        let fragment = Shader.getSourceCode("base_filter", type: .fragment)
        let vertex = Shader.getSourceCode("base_filter", type: .vertex)
        if let fragment = fragment, let vertex = vertex {
            let shader = Shader(vertexShader: vertex, fragmentShader: fragment)
            self.shader = shader
        }
    }
    
    // MARK: - cleanup
    deinit {
        cleanup()
    }
    
    func cleanup() {
        deleteBuffers()
    }
    
    private func deleteBuffers() {
        let oldContext = EAGLContext.current()
        if oldContext != glContext {
            if !EAGLContext.setCurrent(glContext) {
                fatalError("Problem with OpenGL context")
            }
        }
        if offscreenBufferHandle != 0 {
            glDeleteFramebuffers(1, &offscreenBufferHandle)
            offscreenBufferHandle = 0
        }
        shader?.deleteProgram()
        shader = nil
        if textureCache != nil {
            textureCache = nil
        }
        if renderTextureCache != nil {
            renderTextureCache = nil
        }
        if bufferPool != nil {
            bufferPool = nil
        }
        if bufferPoolAuxAttributes != nil {
            bufferPoolAuxAttributes = nil
        }
        if outputFormatDescription != nil {
            outputFormatDescription = nil
        }
        switchedInputDimensions = false
        if oldContext !== glContext {
            _ = EAGLContext.setCurrent(oldContext)
        }
    }
    
    // MARK: - filters get rendered to a backing CVPixelBuffer
    func processPixelBuffer(_ pixelBuffer: CVPixelBuffer?, time: TimeInterval) -> CVPixelBuffer? {
<<<<<<< HEAD
        guard let shader = shader, let pixelBuffer = pixelBuffer, let textureCache = textureCache, outputFormatDescription != nil, let bufferPool = bufferPool, let renderTextureCache = renderTextureCache else {
=======
        guard let shader = shader, let pixelBuffer = pixelBuffer, let textureCache = textureCache, let bufferPool = bufferPool, let renderTextureCache = renderTextureCache else {
>>>>>>> 970431e4
            return nil
        }
        let oldContext = EAGLContext.current()
        if oldContext !== glContext {
            _ = EAGLContext.setCurrent(glContext)
        }
        defer {
            glFlush()
            if oldContext !== glContext {
                EAGLContext.setCurrent(oldContext)
            }
        }
        do {
            if offscreenBufferHandle == 0 {
                throw GLError.setupError("Uninitialized buffer")
            }
            if CVPixelBufferGetPixelFormatType(pixelBuffer) != OSType(kCVPixelFormatType_32BGRA) {
                throw GLError.setupError("Invalid pixel buffer format")
            }
            
            var err: CVReturn = noErr
            var srcTexture: CVOpenGLESTexture? = nil
            var dstTexture: CVOpenGLESTexture? = nil
            var dstPixelBuffer: CVPixelBuffer? = nil

            let srcDimensions = CMVideoDimensions(width: Int32(CVPixelBufferGetWidth(pixelBuffer)), height: Int32(CVPixelBufferGetHeight(pixelBuffer)))
            err = CVOpenGLESTextureCacheCreateTextureFromImage(kCFAllocatorDefault,
                                                               textureCache,
                                                               pixelBuffer,
                                                               nil,
                                                               GL_TEXTURE_2D.ui,
                                                               GL_RGBA,
                                                               srcDimensions.width,
                                                               srcDimensions.height,
                                                               GL_BGRA.ui,
                                                               GL_UNSIGNED_BYTE.ui,
                                                               0,
                                                               &srcTexture)
            guard let sourceTexture = srcTexture, err == 0 else {
                throw GLError.setupError("Error at CVOpenGLESTextureCacheCreateTextureFromImage \(err)")
            }
            
            err = CVPixelBufferPoolCreatePixelBufferWithAuxAttributes(kCFAllocatorDefault, bufferPool, bufferPoolAuxAttributes, &dstPixelBuffer)
            if err == kCVReturnWouldExceedAllocationThreshold {
                // Flush the texture cache to potentially release the retained buffers and try again to create a pixel buffer
                CVOpenGLESTextureCacheFlush(renderTextureCache, 0)
                CVOpenGLESTextureCacheFlush(textureCache, 0)
                err = CVPixelBufferPoolCreatePixelBufferWithAuxAttributes(kCFAllocatorDefault, bufferPool, bufferPoolAuxAttributes, &dstPixelBuffer)
            }
            if err != 0 {
                if err == kCVReturnWouldExceedAllocationThreshold {
                    throw GLError.setupError("Pool is out of buffers, dropping frame")
                }
                else {
                    throw GLError.setupError("Error at CVPixelBufferPoolCreatePixelBuffer")
                }
            }
            
            guard let destinationBuffer = dstPixelBuffer else {
                throw GLError.setupError("Destination buffer is unavailable")
            }
            err = CVOpenGLESTextureCacheCreateTextureFromImage(kCFAllocatorDefault,
                                                               renderTextureCache,
                                                               destinationBuffer,
                                                               nil,
                                                               GL_TEXTURE_2D.ui,
                                                               GL_RGBA,
                                                               outputDimensions.width.i,
                                                               outputDimensions.height.i,
                                                               GL_BGRA.ui,
                                                               GL_UNSIGNED_BYTE.ui,
                                                               0,
                                                               &dstTexture)
            guard let destinationTexture = dstTexture, err == 0 else {
                throw GLError.setupError("Error at CVOpenGLESTextureCacheCreateTextureFromImage")
            }
            
            glBindFramebuffer(GL_FRAMEBUFFER.ui, offscreenBufferHandle)
            glViewport(0, 0, outputDimensions.width.i, outputDimensions.height.i)
            shader.useProgram()
            self.time = time
            updateUniforms()

            let transform = self.transform ?? GLKMatrix4Identity
            transform.unsafePointer { m in
                glUniformMatrix4fv(uniformTransform, 1, 0, m)
            }

            // Set up our destination pixel buffer as the framebuffer's render target.
            glActiveTexture(GL_TEXTURE0.ui)
            glBindTexture(CVOpenGLESTextureGetTarget(destinationTexture), CVOpenGLESTextureGetName(destinationTexture))
            glTexParameteri(GL_TEXTURE_2D.ui, GL_TEXTURE_MIN_FILTER.ui, GL_LINEAR)
            glTexParameteri(GL_TEXTURE_2D.ui, GL_TEXTURE_MAG_FILTER.ui, GL_LINEAR)
            glTexParameteri(GL_TEXTURE_2D.ui, GL_TEXTURE_WRAP_S.ui, GL_CLAMP_TO_EDGE)
            glTexParameteri(GL_TEXTURE_2D.ui, GL_TEXTURE_WRAP_T.ui, GL_CLAMP_TO_EDGE)
            glFramebufferTexture2D(GL_FRAMEBUFFER.ui, GL_COLOR_ATTACHMENT0.ui, CVOpenGLESTextureGetTarget(destinationTexture), CVOpenGLESTextureGetName(destinationTexture), 0)
            
            // Render our source pixel buffer.
            glActiveTexture(GL_TEXTURE1.ui)
            glBindTexture(CVOpenGLESTextureGetTarget(sourceTexture), CVOpenGLESTextureGetName(sourceTexture))
            glUniform1i(uniformInputImageTexture, 1)
            
            glTexParameteri(GL_TEXTURE_2D.ui, GL_TEXTURE_MIN_FILTER.ui, GL_LINEAR)
            glTexParameteri(GL_TEXTURE_2D.ui, GL_TEXTURE_MAG_FILTER.ui, GL_LINEAR)
            glTexParameteri(GL_TEXTURE_2D.ui, GL_TEXTURE_WRAP_S.ui, GL_CLAMP_TO_EDGE)
            glTexParameteri(GL_TEXTURE_2D.ui, GL_TEXTURE_WRAP_T.ui, GL_CLAMP_TO_EDGE)
            
            glVertexAttribPointer(ShaderConstants.attribVertex, 2, GL_FLOAT.ui, 0, 0, ShaderConstants.squareVertices)
            glEnableVertexAttribArray(ShaderConstants.attribVertex)
            glVertexAttribPointer(ShaderConstants.attribTexturePosition, 2, GL_FLOAT.ui, 0, 0, ShaderConstants.textureVertices)
            glEnableVertexAttribArray(ShaderConstants.attribTexturePosition)
            
            glDrawArrays(GL_TRIANGLE_STRIP.ui, 0, 4)
            glBindTexture(CVOpenGLESTextureGetTarget(sourceTexture), 0)
            glBindTexture(CVOpenGLESTextureGetTarget(destinationTexture), 0)
            
            return dstPixelBuffer
        }
        catch let error {
            NSLog("error in filtering: \(error)")
            return nil
        }
    }

    // MARK: - uniforms
    /// This should be overridden by final class implementations
    func updateUniforms() {
        
    }

}<|MERGE_RESOLUTION|>--- conflicted
+++ resolved
@@ -254,11 +254,7 @@
     
     // MARK: - filters get rendered to a backing CVPixelBuffer
     func processPixelBuffer(_ pixelBuffer: CVPixelBuffer?, time: TimeInterval) -> CVPixelBuffer? {
-<<<<<<< HEAD
-        guard let shader = shader, let pixelBuffer = pixelBuffer, let textureCache = textureCache, outputFormatDescription != nil, let bufferPool = bufferPool, let renderTextureCache = renderTextureCache else {
-=======
         guard let shader = shader, let pixelBuffer = pixelBuffer, let textureCache = textureCache, let bufferPool = bufferPool, let renderTextureCache = renderTextureCache else {
->>>>>>> 970431e4
             return nil
         }
         let oldContext = EAGLContext.current()
