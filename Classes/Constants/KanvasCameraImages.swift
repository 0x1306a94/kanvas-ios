//
// This Source Code Form is subject to the terms of the Mozilla Public
// License, v. 2.0. If a copy of the MPL was not distributed with this
// file, You can obtain one at https://mozilla.org/MPL/2.0/.
//

import Foundation

// the images used throughout the module
struct KanvasCameraImages {
    // MARK: - Mode Selection
    static let photoModeImage: UIImage? = .none
    static let loopModeImage: UIImage? = .none
    static let stopMotionModeImage: UIImage? = .none
    static let normalModeImage: UIImage? = .none
    static let stitchModeImage: UIImage? = .none
    static let gifModeImage: UIImage? = .none

    static func image(for mode: CameraMode) -> UIImage? {
        switch mode {
        case .photo: return photoModeImage
        case .loop: return loopModeImage
        case .stopMotion: return stopMotionModeImage
        case .normal: return normalModeImage
        case .stitch: return stitchModeImage
        case .gif: return gifModeImage
        }
    }
    
    // MARK: - Top options
    static let flashOnImage = UIImage.imageFromCameraBundle(named: "flashOn")
    static let flashOffImage = UIImage.imageFromCameraBundle(named: "flashOff")
    static let cameraPositionImage = UIImage.imageFromCameraBundle(named: "cameraPosition")
    static let imagePreviewOnImage = UIImage.imageFromCameraBundle(named: "imagePreviewOn")
    static let imagePreviewOffImage = UIImage.imageFromCameraBundle(named: "imagePreviewOff")
    
    // MARK: - General
    static let closeImage = UIImage.imageFromCameraBundle(named: "whiteCloseIcon")
    static let confirmImage = UIImage.imageFromCameraBundle(named: "confirm")
    static let backImage = UIImage.imageFromCameraBundle(named: "backArrow")
    static let forwardImage = UIImage.imageFromCameraBundle(named: "forwardArrow")
    static let trashClosed = UIImage.imageFromCameraBundle(named: "trashClosed")
    static let trashOpened = UIImage.imageFromCameraBundle(named: "trashOpened")
    static let circleImage = UIImage.imageFromCameraBundle(named: "circleIcon")
    static let nextImage = UIImage.imageFromCameraBundle(named: "next")
    static let saveImage = UIImage.imageFromCameraBundle(named: "save")
    static let tagImage = UIImage.imageFromCameraBundle(named: "tag.pdf")

    // MARK: - Filters
    static let discoballUntappedImage = UIImage.imageFromCameraBundle(named: "discoballUntapped")
    static let discoballTappedImage = UIImage.imageFromCameraBundle(named: "discoballTapped")
    static let filterTypes: [FilterType: UIImage?] = [
        .passthrough: UIImage.imageFromCameraBundle(named: "NoFilter"),
        .wavePool: UIImage.imageFromCameraBundle(named: "Water"),
        .plasma: UIImage.imageFromCameraBundle(named: "Plasma"),
        .emInterference: UIImage.imageFromCameraBundle(named: "EMInter"),
        .rgb: UIImage.imageFromCameraBundle(named: "RGB"),
        .lego: UIImage.imageFromCameraBundle(named: "Lego"),
        .chroma: UIImage.imageFromCameraBundle(named: "Chroma"),
        .rave: UIImage.imageFromCameraBundle(named: "Rave"),
        .mirrorTwo: UIImage.imageFromCameraBundle(named: "TwoMirror"),
        .mirrorFour: UIImage.imageFromCameraBundle(named: "FourMirror"),
        .lightLeaks: UIImage.imageFromCameraBundle(named: "Rainbow"),
        .film: UIImage.imageFromCameraBundle(named: "Noise"),
        .grayscale: UIImage.imageFromCameraBundle(named: "BW"),
        .manga: nil,
        .toon: nil,
    ]
    
    // MARK: - Editor
    static let editorConfirmImage = UIImage.imageFromCameraBundle(named: "editorConfirm")

    static let editIcons: [EditionOption: [UIImage?]] = [
        .gif: [
            UIImage.imageFromCameraBundle(named: "editorGifOff"),
            UIImage.imageFromCameraBundle(named: "editorGifOff")?.invert()?.overlayOnTopOf(UIImage.imageFromCameraBundle(named: "circleIcon"))
        ],
        .filter: [UIImage.imageFromCameraBundle(named: "editorFilters")],
        .text: [UIImage.imageFromCameraBundle(named: "editorText")],
        .media: [UIImage.imageFromCameraBundle(named: "editorMedia")],
        .drawing: [UIImage.imageFromCameraBundle(named: "editorDraw")],
    ]
    
    static func editionOptionTypes(_ option: EditionOption, enabled: Bool) -> UIImage? {
<<<<<<< HEAD
        let index = enabled && editIcons[option]?.count == 2 ? 1 : 0
        return editIcons[option]?[index]
=======
        switch option {
        case .gif:
            return enabled ? UIImage.imageFromCameraBundle(named: "editorGifOn") : UIImage.imageFromCameraBundle(named: "editorGifOff")
        case .filter:
            return UIImage.imageFromCameraBundle(named: "editorFilters")
        case .text:
            return UIImage.imageFromCameraBundle(named: "editorText")
        case .media:
            return UIImage.imageFromCameraBundle(named: "editorMedia")
        case .drawing:
            return UIImage.imageFromCameraBundle(named: "editorDraw")
        }
>>>>>>> b3cc72bd
    }
    
    // MARK: - Draw
    static let undoImage = UIImage.imageFromCameraBundle(named: "undo")
    static let eraserUnselectedImage = UIImage.imageFromCameraBundle(named: "eraserUnselected")
    static let eraserSelectedImage = UIImage.imageFromCameraBundle(named: "eraserSelected")
    static let markerImage = UIImage.imageFromCameraBundle(named: "marker")
    static let sharpieImage = UIImage.imageFromCameraBundle(named: "sharpie")
    static let pencilImage = UIImage.imageFromCameraBundle(named: "pencil")
    static let gradientImage = UIImage.imageFromCameraBundle(named: "gradient")
    static let closeGradientImage = UIImage.imageFromCameraBundle(named: "closeGradient")
    static let eyeDropperImage = UIImage.imageFromCameraBundle(named: "eyeDropper")
    static let dropImage = UIImage.imageFromCameraBundle(named: "drop")
    
    // MARK: - Text
    static let fontImage = UIImage.imageFromCameraBundle(named: "font")
    static let aligmentImages: [NSTextAlignment: UIImage?] = [
        .left: UIImage.imageFromCameraBundle(named: "leftAlignment"),
        .center: UIImage.imageFromCameraBundle(named: "centerAlignment"),
        .right: UIImage.imageFromCameraBundle(named: "rightAlignment"),
    ]
    static let highlightUnselected = UIImage.imageFromCameraBundle(named: "highlightUnselected")
    static let highlightSelected = UIImage.imageFromCameraBundle(named: "highlightSelected")
    static func highlightImage(for selected: Bool) -> UIImage? {
        return selected ? highlightSelected : highlightUnselected
    }
    
    // MARK: - Media Picker
    static let imageThumbnail = UIImage.imageFromCameraBundle(named: "imageThumbnail")
    
    // MARK: - Camera Permissions
    static let permissionCheckmark = UIImage.imageFromCameraBundle(named: "checkmark")
}<|MERGE_RESOLUTION|>--- conflicted
+++ resolved
@@ -73,7 +73,7 @@
     static let editIcons: [EditionOption: [UIImage?]] = [
         .gif: [
             UIImage.imageFromCameraBundle(named: "editorGifOff"),
-            UIImage.imageFromCameraBundle(named: "editorGifOff")?.invert()?.overlayOnTopOf(UIImage.imageFromCameraBundle(named: "circleIcon"))
+            UIImage.imageFromCameraBundle(named: "editorGifOn"),
         ],
         .filter: [UIImage.imageFromCameraBundle(named: "editorFilters")],
         .text: [UIImage.imageFromCameraBundle(named: "editorText")],
@@ -82,23 +82,8 @@
     ]
     
     static func editionOptionTypes(_ option: EditionOption, enabled: Bool) -> UIImage? {
-<<<<<<< HEAD
         let index = enabled && editIcons[option]?.count == 2 ? 1 : 0
         return editIcons[option]?[index]
-=======
-        switch option {
-        case .gif:
-            return enabled ? UIImage.imageFromCameraBundle(named: "editorGifOn") : UIImage.imageFromCameraBundle(named: "editorGifOff")
-        case .filter:
-            return UIImage.imageFromCameraBundle(named: "editorFilters")
-        case .text:
-            return UIImage.imageFromCameraBundle(named: "editorText")
-        case .media:
-            return UIImage.imageFromCameraBundle(named: "editorMedia")
-        case .drawing:
-            return UIImage.imageFromCameraBundle(named: "editorDraw")
-        }
->>>>>>> b3cc72bd
     }
     
     // MARK: - Draw
