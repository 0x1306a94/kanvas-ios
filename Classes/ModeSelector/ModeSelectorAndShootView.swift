--- conflicted
+++ resolved
@@ -7,7 +7,6 @@
 import Foundation
 
 private struct ModeSelectorAndShootViewConstants {
-<<<<<<< HEAD
     static let tooltipTopMargin: CGFloat = 13.5
     static let tooltipArrowHeight: CGFloat = 7
     static let tooltipArrowWidth: CGFloat = 15
@@ -15,10 +14,7 @@
     static let tooltipBubbleHeight: CGFloat = 12
     static let tooltipCornerRadius: CGFloat = 6
     static let tooltipTextFont: UIFont = .favoritTumblr85(fontSize: 15)
-    static let selectorYCenterMargin: CGFloat = 49
-=======
     static let selectorYCenterMargin: CGFloat = (CameraConstants.optionButtonSize / 2)
->>>>>>> 90ce42db
     static let shootButtonSize: CGFloat = ShootButtonView.buttonMaximumWidth
     static let shootButtonBottomMargin: CGFloat = 48
     static var shootButtonTopMargin: CGFloat {
