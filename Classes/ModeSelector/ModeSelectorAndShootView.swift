//
// This Source Code Form is subject to the terms of the Mozilla Public
// License, v. 2.0. If a copy of the MPL was not distributed with this
// file, You can obtain one at https://mozilla.org/MPL/2.0/.
//

import Foundation

private struct ModeSelectorAndShootViewConstants {
<<<<<<< HEAD
=======
    static let selectorYCenterMargin: CGFloat = (CameraConstants.optionButtonSize / 2)
>>>>>>> 90ce42db
    static let shootButtonSize: CGFloat = ShootButtonView.buttonMaximumWidth
    static let shootButtonBottomMargin: CGFloat = 4
    static var shootButtonTopMargin: CGFloat {
        return ModeSelectorAndShootViewConstants.shootButtonBottomMargin + ModeSelectorAndShootViewConstants.shootButtonSize
    }
}

/// Protocol to handle mode selector container and capture button user actions
protocol ModeSelectorAndShootViewDelegate: ShootButtonViewDelegate, ModeButtonViewDelegate { }

/// View that layouts mode selector container and capture button
/// Also communicates capture button interactions
final class ModeSelectorAndShootView: IgnoreTouchesView {

    /// exposed for other classes that need to know the sizing of the buttons
    static let shootButtonSize = ModeSelectorAndShootViewConstants.shootButtonSize
    static let shootButtonBottomMargin = ModeSelectorAndShootViewConstants.shootButtonBottomMargin
    static let shootButtonTopMargin = ModeSelectorAndShootViewConstants.shootButtonTopMargin

    weak var delegate: ModeSelectorAndShootViewDelegate? {
        didSet {
            shootButton.delegate = delegate
            modeSelectorButton.delegate = delegate
        }
    }

    private let settings: CameraSettings
    private let shootButton: ShootButtonView
    private let modeSelectorButton: ModeButtonView

    /// Initializer for the mode selector view
    ///
    /// - Parameter settings: CameraSettings to determine the default and available modes
    init(settings: CameraSettings) {
        modeSelectorButton = ModeButtonView()
        shootButton = ShootButtonView(baseColor: KanvasCameraColors.shootButtonInactiveColor, activeColor: KanvasCameraColors.shootButtonActiveColor)
        self.settings = settings

        super.init(frame: .zero)

        backgroundColor = .clear
        setUpButtons()
    }

    @available(*, unavailable, message: "use init(settings:) instead")
    override init(frame: CGRect) {
        fatalError("init(frame:) has not been implemented")
    }

    @available(*, unavailable, message: "use init(settings:) instead")
    required init?(coder aDecoder: NSCoder) {
        fatalError("init(coder:) has not been implemented")
    }

    /// configures the UI to the correct mode
    ///
    /// - Parameter selectedMode: the mode to switch the UI to
    func setUpMode(_ selectedMode: CameraMode) {
        modeSelectorButton.setTitle(KanvasCameraStrings.name(for: selectedMode))
        shootButton.configureFor(trigger: triggerFor(selectedMode),
                                 image: KanvasCameraImages.image(for: selectedMode),
                                 timeLimit: KanvasCameraTimes.recordingTime(for: selectedMode))
    }

    /// show or hide the mode button with an animation
    ///
    /// - Parameter show: true to show, false to hide
    func showModeButton(_ show: Bool) {
        if show {
            showViews(shownViews: [modeSelectorButton], hiddenViews: [], animated: true)
        }
        else {
            showViews(shownViews: [], hiddenViews: [modeSelectorButton], animated: true)
        }
    }

    // MARK: - UI Layout

    private func setUpButtons() {
        setUpModeSelector()
        setUpShootButton()
    }

    private func setUpModeSelector() {
        modeSelectorButton.accessibilityIdentifier = "Mode Options Selector Button"
        
        addSubview(modeSelectorButton)
        modeSelectorButton.translatesAutoresizingMaskIntoConstraints = false
        NSLayoutConstraint.activate([
<<<<<<< HEAD
            modeSelectorButton.topAnchor.constraint(equalTo: safeAreaLayoutGuide.topAnchor),
=======
            modeSelectorButton.centerYAnchor.constraint(equalTo: safeAreaLayoutGuide.topAnchor,
                                                        constant: ModeSelectorAndShootViewConstants.selectorYCenterMargin),
>>>>>>> 90ce42db
            modeSelectorButton.centerXAnchor.constraint(equalTo: safeAreaLayoutGuide.centerXAnchor),
        ])
    }

    private func setUpShootButton() {
        shootButton.accessibilityIdentifier = "Shoot Button"

        addSubview(shootButton)
        shootButton.translatesAutoresizingMaskIntoConstraints = false
        NSLayoutConstraint.activate([
            shootButton.bottomAnchor.constraint(equalTo: safeAreaLayoutGuide.bottomAnchor, constant: -ModeSelectorAndShootViewConstants.shootButtonBottomMargin),
            shootButton.centerXAnchor.constraint(equalTo: safeAreaLayoutGuide.centerXAnchor),
            shootButton.heightAnchor.constraint(equalTo: shootButton.widthAnchor),
            shootButton.widthAnchor.constraint(equalToConstant: ModeSelectorAndShootViewConstants.shootButtonSize)
        ])
    }

    // MARK: - Triggers by mode
    
    private func triggerFor(_ mode: CameraMode) -> CaptureTrigger {
        switch mode {
            case .photo: return .tap
            case .gif: return .tapAndHold
            case .stopMotion: return .tapAndHold
        }
    }
}<|MERGE_RESOLUTION|>--- conflicted
+++ resolved
@@ -7,10 +7,7 @@
 import Foundation
 
 private struct ModeSelectorAndShootViewConstants {
-<<<<<<< HEAD
-=======
     static let selectorYCenterMargin: CGFloat = (CameraConstants.optionButtonSize / 2)
->>>>>>> 90ce42db
     static let shootButtonSize: CGFloat = ShootButtonView.buttonMaximumWidth
     static let shootButtonBottomMargin: CGFloat = 4
     static var shootButtonTopMargin: CGFloat {
@@ -100,12 +97,8 @@
         addSubview(modeSelectorButton)
         modeSelectorButton.translatesAutoresizingMaskIntoConstraints = false
         NSLayoutConstraint.activate([
-<<<<<<< HEAD
-            modeSelectorButton.topAnchor.constraint(equalTo: safeAreaLayoutGuide.topAnchor),
-=======
             modeSelectorButton.centerYAnchor.constraint(equalTo: safeAreaLayoutGuide.topAnchor,
                                                         constant: ModeSelectorAndShootViewConstants.selectorYCenterMargin),
->>>>>>> 90ce42db
             modeSelectorButton.centerXAnchor.constraint(equalTo: safeAreaLayoutGuide.centerXAnchor),
         ])
     }
