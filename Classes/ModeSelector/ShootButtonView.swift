--- conflicted
+++ resolved
@@ -51,15 +51,8 @@
     static let buttonImageAnimationInDuration: TimeInterval = 0.5
     static let buttonImageAnimationInSpringDamping: CGFloat = 0.6
     static let buttonImageAnimationOutDuration: TimeInterval = 0.15
-<<<<<<< HEAD
     static var buttonMaximumWidth: CGFloat = 100
-=======
     static let animationDuration: TimeInterval = 0.5
-
-    static var ButtonMaximumWidth: CGFloat {
-        return max(buttonInactiveWidth, buttonActiveWidth)
-    }
->>>>>>> 4fc8f4e7
 }
 
 private enum ShootButtonState {
@@ -426,7 +419,6 @@
         })
     }
     
-<<<<<<< HEAD
     /// shows or hides the press effect on the shutter button
     ///
     /// - Parameter show: true to show, false to hide
@@ -467,7 +459,8 @@
         UIView.animate(withDuration: animationDuration) { [weak self] in
             self?.borderView.alpha = show ? 1 : 0
         }
-=======
+    }
+
     /// Updates UI for the next button
     ///
     /// - Parameter enabled: whether to enable the next button or not
@@ -485,6 +478,5 @@
     
     func dropInteraction(_ interaction: UIDropInteraction, performDrop session: UIDropSession) {
         delegate?.shootButtonDidReceiveDropInteraction()
->>>>>>> 4fc8f4e7
     }
 }