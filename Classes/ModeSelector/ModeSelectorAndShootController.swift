//
// This Source Code Form is subject to the terms of the Mozilla Public
// License, v. 2.0. If a copy of the MPL was not distributed with this
// file, You can obtain one at https://mozilla.org/MPL/2.0/.
//

import Foundation

/// Protocol for handling mode selector and capture button events
protocol ModeSelectorAndShootControllerDelegate: class {
    /// Function called when a mode was selected
    ///
    /// - Parameter mode: selected mode
    /// - Parameter oldMode: the mode that was closed
    /// (if there was one opened, which will not happen the first time)
    func didOpenMode(_ mode: CameraMode, andClosed oldMode: CameraMode?)
    /// Function called when the user taps on the capture button
    ///
    /// - Parameter mode: active mode when tapping occured
    func didTapForMode(_ mode: CameraMode)
    /// Function called when the user starts a long press on the capture button
    ///
    /// - Parameter mode: active mode when long press started
    func didStartPressingForMode(_ mode: CameraMode)
    /// Function called when the user starts a long press on the capture button
    ///
    /// - Parameter mode: active mode when long press ended
    func didEndPressingForMode(_ mode: CameraMode)
    /// Function called when a clip was dropped on the capture button to be deleted
    func didDropToDelete(_ mode: CameraMode)
    
    /// Function called when the user pans to zoom on the capture button
    ///
    /// - Parameter
    ///     - mode: active mode when panning ocurred
    ///     - currentPoint: location of finger on the screen
    ///     - gesture: the long press gesture recognizer that performs the zoom action
    func didPanForZoom(_ mode: CameraMode, _ currentPoint: CGPoint, _ gesture: UILongPressGestureRecognizer)
}

/// Controller that handles interaction between the mode selector and the capture button
final class ModeSelectorAndShootController: UIViewController {

    private let settings: CameraSettings
    lazy var modeView: ModeSelectorAndShootView = {
        let view = ModeSelectorAndShootView(settings: self.settings)
        view.delegate = self
        return view
    }()

    weak var delegate: ModeSelectorAndShootControllerDelegate?

    private lazy var modesQueue: Queue<CameraMode> = {
        var queue = Queue(elements: self.settings.orderedEnabledModes)
        // Start in the default mode but maintain order
        while queue.first != self.settings.initialMode {
            let _ = queue.rotateOnce()
        }
        return queue
    }()
    
    private var currentMode: CameraMode? {
        return modesQueue.first
    }
    
    /// Initializer with CameraSettings
    ///
    /// - Parameter settings: CameraSettings to determine the available modes and default images
    init(settings: CameraSettings) {
        self.settings = settings
        super.init(nibName: .none, bundle: .none)
    }

    @available(*, unavailable, message: "use init(settings:) instead")
    required init?(coder aDecoder: NSCoder) {
        fatalError("init(coder:) has not been implemented")
    }
    
    @available(*, unavailable, message: "use init(settings:) instead")
    public override init(nibName nibNameOrNil: String?, bundle nibBundleOrNil: Bundle?) {
        fatalError("init(nibName:bundle:) has not been implemented")
    }

    // MARK: - View Life Cycle
    override func loadView() {
        view = modeView
    }

    override func viewDidLoad() {
        super.viewDidLoad()
        if let mode = currentMode {
            setMode(mode, from: nil)
        }
        if modesQueue.count == 1 {
            hideModeButton()
        }
    }

    /// shows the camera mode button
    func showModeButton() {
        modeView.showModeButton(true)
    }

    /// hides the camera mode button
    func hideModeButton() {
        modeView.showModeButton(false)
    }
    
<<<<<<< HEAD
    /// shows the inner circle used for the press effect
    func showPressInnerCircle() {
        modeView.showPressInnerCircle(true)
    }
    
    /// hides the inner circle image for the press effect
    func hidePressInnerCircle() {
        modeView.showPressInnerCircle(false)
    }
    
    /// shows the outer translucent circle used for the press effect
    func showPressBackgroundCircle() {
        modeView.showPressBackgroundCircle(true)
    }
    
    /// hides the outer translucent circle used for the press effect
    func hidePressBackgroundCircle() {
        modeView.showPressBackgroundCircle(false)
    }
    
    /// shows the border of the shutter button
    func showBorderView() {
        modeView.showBorderView(true)
    }
    
    /// hides the border of the shutter button
    func hideBorderView() {
        modeView.showBorderView(false)
    }
=======
    /// shows the trash icon
    func showTrashView(_ show: Bool) {
        modeView.showTrashView(show)
    }
    
>>>>>>> 4fc8f4e7
}

extension ModeSelectorAndShootController: ModeSelectorAndShootViewDelegate {

    // MARK: - ModeButtonViewDelegate
    func modeButtonViewDidTap() {
        let oldMode = modesQueue.rotateOnce()
        if let newMode = currentMode {
            setMode(newMode, from: oldMode)
        }
    }

    func setMode(_ newMode: CameraMode, from oldMode: CameraMode?) {
        modeView.setUpMode(newMode)
        delegate?.didOpenMode(newMode, andClosed: oldMode)
    }

    // MARK: - ShootButtonViewDelegate
    func shootButtonViewDidTap() {
        if let mode = currentMode {
            delegate?.didTapForMode(mode)
        }
    }

    func shootButtonViewDidStartLongPress() {
        if let mode = currentMode {
            delegate?.didStartPressingForMode(mode)
        }
    }

    func shootButtonViewDidEndLongPress() {
        if let mode = currentMode {
            delegate?.didEndPressingForMode(mode)
        }
    }

    func shootButtonReachedMaximumTime() {
        if let mode = currentMode {
            delegate?.didEndPressingForMode(mode)
        }
    }
    
    func shootButtonDidReceiveDropInteraction() {
        if let mode = currentMode {
            delegate?.didDropToDelete(mode)
        }
    }
    
    func shootButtonDidZoom(currentPoint: CGPoint, gesture: UILongPressGestureRecognizer) {
        if let mode = currentMode {
            delegate?.didPanForZoom(mode, currentPoint, gesture)
        }
    }
}<|MERGE_RESOLUTION|>--- conflicted
+++ resolved
@@ -106,7 +106,6 @@
         modeView.showModeButton(false)
     }
     
-<<<<<<< HEAD
     /// shows the inner circle used for the press effect
     func showPressInnerCircle() {
         modeView.showPressInnerCircle(true)
@@ -136,13 +135,12 @@
     func hideBorderView() {
         modeView.showBorderView(false)
     }
-=======
+
     /// shows the trash icon
     func showTrashView(_ show: Bool) {
         modeView.showTrashView(show)
     }
-    
->>>>>>> 4fc8f4e7
+
 }
 
 extension ModeSelectorAndShootController: ModeSelectorAndShootViewDelegate {
