--- conflicted
+++ resolved
@@ -104,7 +104,6 @@
         modeView.showModeButton(false)
     }
     
-<<<<<<< HEAD
     /// shows the tooltip below the mode selector
     func showTooltip() {
         modeView.showTooltip()
@@ -113,7 +112,8 @@
     /// hides the tooltip below the mode selector
     func hideTooltip() {
         modeView.dismissTooltip()
-=======
+    }
+    
     /// shows the inner circle used for the press effect
     func showPressInnerCircle() {
         modeView.showPressInnerCircle(true)
@@ -142,7 +142,6 @@
     /// hides the border of the shutter button
     func hideBorderView() {
         modeView.showBorderView(false)
->>>>>>> 32cbaaf4
     }
 }
 
