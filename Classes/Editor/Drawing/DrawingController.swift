//
// This Source Code Form is subject to the terms of the Mozilla Public
// License, v. 2.0. If a copy of the MPL was not distributed with this
// file, You can obtain one at https://mozilla.org/MPL/2.0/.
//

import Foundation
import UIKit

protocol DrawingControllerDelegate: class {
    /// Called to ask if color selecter tooltip should be shown
    ///
    /// - Returns: Bool for tooltip
    func editorShouldShowColorSelecterTooltip() -> Bool
    
    /// Called after the color selecter tooltip is dismissed
    func didDismissColorSelecterTooltip()
    
    /// Called after the stroke animation has ended
    func didEndStrokeSelectorAnimation()
    
    /// Called to ask if stroke selector animation should be shown
    ///
    /// - Returns: Bool for animation
    func editorShouldShowStrokeSelectorAnimation() -> Bool
    
    /// Called after the close button was tapped
    func didTapCloseButton()
    
    /// Called when the color selecter is panned
    ///
    /// - Parameter point: location to take the color from
    /// - Returns: Color from image
    func getColor(from point: CGPoint) -> UIColor
}

/// Constants for Drawing Controller
private struct DrawingControllerConstants {
    static let animationDuration: TimeInterval = 0.25
}

private enum DrawingMode {
    case draw
    case erase
    
    var blendMode: CGBlendMode {
        switch self {
        case .draw:
            return .normal
        case .erase:
            return .clear
        }
    }
}

/// Controller for handling the drawing menu.
final class DrawingController: UIViewController, DrawingViewDelegate, StrokeSelectorControllerDelegate, ColorPickerControllerDelegate, ColorCollectionControllerDelegate {
    
    weak var delegate: DrawingControllerDelegate?
    
    private lazy var drawingView: DrawingView = {
        let view = DrawingView()
        view.delegate = self
        return view
    }()
    
    private lazy var strokeSelectorController: StrokeSelectorController = {
        let controller = StrokeSelectorController()
        controller.delegate = self
        return controller
    }()
    
    private lazy var textureSelectorController = TextureSelectorController()
    
    private lazy var colorPickerController: ColorPickerController = {
        let controller = ColorPickerController()
        controller.delegate = self
        return controller
    }()
    
    private lazy var colorCollectionController: ColorCollectionController = {
        let controller = ColorCollectionController()
        controller.delegate = self
        return controller
    }()
    
    // Drawing
    var drawingLayer: CALayer?
    private var drawingCollection: [UIImage]
    private var drawingColor: UIColor
    private var mode: DrawingMode
    private var texture: Texture
    private var strokeSizePercent: CGFloat
    private var lastDrawingPoint: CGPoint
    
    // Color picker and selecter
    private var colorSelecterOrigin: CGPoint
    
    
    // MARK: Initializers
    
    init() {
        drawingCollection = []
        drawingColor = .tumblrBrightBlue
        colorSelecterOrigin = .zero
        mode = .draw
        texture = Sharpie()
        strokeSizePercent = 0.0
        colorSelecterOrigin = CGPoint.zero
        lastDrawingPoint = .zero
        
        super.init(nibName: .none, bundle: .none)
    }
    
    @available(*, unavailable, message: "use init() instead")
    required init?(coder aDecoder: NSCoder) {
        fatalError("init(coder:) has not been implemented")
    }
    
    @available(*, unavailable, message: "use init() instead")
    public override init(nibName nibNameOrNil: String?, bundle nibBundleOrNil: Bundle?) {
        fatalError("init(nibName:bundle:) has not been implemented")
    }
    
    
    // MARK: - View Life Cycle
    
    override func loadView() {
        view = drawingView
    }
    
    override func viewDidLoad() {
        super.viewDidLoad()
        setUpView()

        load(childViewController: strokeSelectorController, into: drawingView.strokeSelectorContainer)
        load(childViewController: textureSelectorController, into: drawingView.textureSelectorContainer)
        load(childViewController: colorPickerController, into: drawingView.colorPickerSelectorContainer)
        load(childViewController: colorCollectionController, into: drawingView.colorCollection)
    }
    
    // MARK: - View
    
    private func setUpView() {
        drawingView.alpha = 0
    }
    
<<<<<<< HEAD
    // MARK: - Gesture Recognizers
    
    private func setUpRecognizers() {
        setUpDrawingCanvas()
        setUpTopOptions()
        setUpStrokeButton()
        setUpTextureButton()
        setUpTextureOptions()
        setUpColorPickerButton()
        setUpCloseColorPickerButton()
        setUpEyeDropper()
        setUpColorPickerSelectorPannableArea()
        setUpColorSelecter()
    }
    
    private func setUpDrawingCanvas() {
        let panRecognizer = UIPanGestureRecognizer()
        let longPressRecognizer = UILongPressGestureRecognizer()
        let tapRecognizer = UITapGestureRecognizer()
        
        longPressRecognizer.addTarget(self, action: #selector(drawingCanvasLongPressed(recognizer:)))
        panRecognizer.addTarget(self, action: #selector(drawingCanvasPanned(recognizer:)))
        tapRecognizer.addTarget(self, action: #selector(drawingCanvasTapped(recognizer:)))
        
        longPressRecognizer.cancelsTouchesInView = false
        panRecognizer.cancelsTouchesInView = false
        tapRecognizer.cancelsTouchesInView = false
        
        drawingView.drawingCanvas.addGestureRecognizer(panRecognizer)
        drawingView.drawingCanvas.addGestureRecognizer(longPressRecognizer)
        drawingView.drawingCanvas.addGestureRecognizer(tapRecognizer)
    }
    
    /// Sets up the gesture recognizers for the top options
    private func setUpTopOptions() {
        let confirmButtonRecognizer = UITapGestureRecognizer(target: self, action: #selector(confirmButtonTapped(recognizer:)))
        let undoButtonRecognizer = UITapGestureRecognizer(target: self, action: #selector(undoButtonTapped(recognizer:)))
        let eraseButtonRecognizer = UITapGestureRecognizer(target: self, action: #selector(eraseButtonTapped(recognizer:)))
        
        drawingView.confirmButton.addGestureRecognizer(confirmButtonRecognizer)
        drawingView.undoButton.addGestureRecognizer(undoButtonRecognizer)
        drawingView.eraseButton.addGestureRecognizer(eraseButtonRecognizer)
    }
    
    /// Sets up the gesture recognizers for the texture options
    private func setUpTextureOptions() {
        let sharpieButtonRecognizer = UITapGestureRecognizer(target: self, action: #selector(sharpieButtonTapped(recognizer:)))
        let pencilButtonRecognizer = UITapGestureRecognizer(target: self, action: #selector(pencilButtonTapped(recognizer:)))
        let markerButtonRecognizer = UITapGestureRecognizer(target: self, action: #selector(markerButtonTapped(recognizer:)))
        
        drawingView.sharpieButton.addGestureRecognizer(sharpieButtonRecognizer)
        drawingView.pencilButton.addGestureRecognizer(pencilButtonRecognizer)
        drawingView.markerButton.addGestureRecognizer(markerButtonRecognizer)
    }
    
    /// Sets up the gesture recognizer for the stroke button
    private func setUpStrokeButton() {
        let longPressRecognizer = UILongPressGestureRecognizer()
        longPressRecognizer.addTarget(self, action: #selector(strokeButtonLongPressed(recognizer:)))
        longPressRecognizer.minimumPressDuration = 0
        drawingView.strokeButton.addGestureRecognizer(longPressRecognizer)
    }
    
    /// Sets up the gesture recognizer for the texture button
    private func setUpTextureButton() {
        let tapRecognizer = UITapGestureRecognizer()
        tapRecognizer.addTarget(self, action: #selector(textureButtonTapped(recognizer:)))
        drawingView.textureButton.addGestureRecognizer(tapRecognizer)
    }
    
    /// Sets up the gesture recognizer for gradient button that opens the color picker
    private func setUpColorPickerButton() {
        let tapRecognizer = UITapGestureRecognizer()
        tapRecognizer.addTarget(self, action: #selector(colorPickerTapped(recognizer:)))
        drawingView.colorPickerButton.addGestureRecognizer(tapRecognizer)
    }
    
    /// Sets up the gesture recognizer for the cross button that closes the color picker
    private func setUpCloseColorPickerButton() {
        let tapRecognizer = UITapGestureRecognizer()
        tapRecognizer.addTarget(self, action: #selector(closeColorPickerButtonTapped(recognizer:)))
        drawingView.closeColorPickerButton.addGestureRecognizer(tapRecognizer)
    }
    
    /// Sets up the gesture recognizer for the eye dropper button
    private func setUpEyeDropper() {
        let tapRecognizer = UITapGestureRecognizer()
        tapRecognizer.addTarget(self, action: #selector(eyeDropperTapped(recognizer:)))
        drawingView.eyeDropperButton.addGestureRecognizer(tapRecognizer)
    }
    
    /// Sets up the gesture recognizer for the selectable area of the color picker horizontal gradient
    private func setUpColorPickerSelectorPannableArea() {
        let tapRecognizer = UITapGestureRecognizer(target: self, action: #selector(colorPickerSelectorTapped(recognizer:)))
        let panRecognizer = UIPanGestureRecognizer(target: self, action: #selector(colorPickerSelectorPanned(recognizer:)))
        let longPressRecognizer = UILongPressGestureRecognizer(target: self, action: #selector(colorPickerSelectorLongPressed(recognizer:)))
        drawingView.colorPickerSelectorPannableArea.addGestureRecognizer(tapRecognizer)
        drawingView.colorPickerSelectorPannableArea.addGestureRecognizer(panRecognizer)
        drawingView.colorPickerSelectorPannableArea.addGestureRecognizer(longPressRecognizer)
    }
    
    /// Sets up the gesture recognizer for the color selecter (circle that picks a color from the background media)
    private func setUpColorSelecter() {
        let panRecognizer = UIPanGestureRecognizer()
        panRecognizer.addTarget(self, action: #selector(colorSelecterPanned(recognizer:)))
        drawingView.colorSelecter.addGestureRecognizer(panRecognizer)
    }
    
    // MARK: - Drawing
    
    /// Sets the initial point for a line
    ///
    /// - Parameter point: location from which the line will start
    private func prepareLine(on point: CGPoint) {
        lastDrawingPoint = point
    }
    
    /// Draws a line to a specified point
    ///
    /// - Parameter point: location where the line ends
    private func drawLine(to endPoint: CGPoint) {
        UIGraphicsBeginImageContext(drawingView.drawingCanvas.frame.size)
        guard let context = UIGraphicsGetCurrentContext() else { return }
        
        drawingView.temporalImageView.image?.draw(in: drawingView.drawingCanvas.bounds)
        
        let strokeSize = calculateStrokeSize()
        let startPoint = lastDrawingPoint
        texture.drawLine(context: context, from: startPoint, to: endPoint, size: strokeSize, blendMode: mode.blendMode, color: drawingColor)
        
        if let image = UIGraphicsGetImageFromCurrentImageContext() {
            drawingView.temporalImageView.image = image
            drawingLayer?.contents = image.cgImage
        }
        UIGraphicsEndImageContext()
    }
    
    /// Saves the drawing state and copies it to the layer
    private func endLineDrawing() {
        UIGraphicsBeginImageContext(drawingView.drawingCanvas.frame.size)
        drawingView.temporalImageView.image?.draw(in: drawingView.drawingCanvas.bounds, blendMode: .normal, alpha: 1.0)
        if let image = UIGraphicsGetImageFromCurrentImageContext() {
            drawingCollection.append(image)
            drawingLayer?.contents = image.cgImage
        }
        UIGraphicsEndImageContext()
    }
    
    /// Draws a point on a specified point
    private func drawPoint(on point: CGPoint) {
        UIGraphicsBeginImageContext(drawingView.drawingCanvas.frame.size)
        guard let context = UIGraphicsGetCurrentContext() else { return }
        
        drawingView.temporalImageView.image?.draw(in: drawingView.drawingCanvas.bounds)
        
        let strokeSize = calculateStrokeSize()
        texture.drawPoint(context: context, on: point, size: strokeSize, blendMode: mode.blendMode, color: drawingColor)
        
        if let image = UIGraphicsGetImageFromCurrentImageContext() {
            drawingView.temporalImageView.image = image
            drawingCollection.append(image)
            drawingLayer?.contents = image.cgImage
        }
        UIGraphicsEndImageContext()
    }
    
    /// Paints the complete background with a color
    private func fillBackground() {
        UIGraphicsBeginImageContext(drawingView.drawingCanvas.frame.size)
        guard let context = UIGraphicsGetCurrentContext() else { return }
        
        drawingView.temporalImageView.image?.draw(in: drawingView.drawingCanvas.bounds)
        
        context.setBlendMode(mode.blendMode)
        context.setFillColor(drawingColor.cgColor)
        context.fill(drawingView.drawingCanvas.bounds)
        
        if let image = UIGraphicsGetImageFromCurrentImageContext() {
            drawingView.temporalImageView.image = image
            drawingCollection.append(image)
            drawingLayer?.contents = image.cgImage
        }
        UIGraphicsEndImageContext()
    }
    
    /// Calculates the stroke size for drawing, according to the texture and the stroke selector
    ///
    /// - Returns: Stroke size
    private func calculateStrokeSize() -> CGFloat {
        let maxIncrement = (texture.maximumStroke / texture.minimumStroke) - 1
        let scale = 1.0 + maxIncrement * strokeSizePercent / 100.0
        return texture.minimumStroke * scale
    }
    
=======
>>>>>>> 7dddae2e
    /// Sets a new color for drawing
    ///
    /// - Parameter color: the new color for drawing
    private func setDrawingColor(_ color: UIColor, addToColorCollection: Bool = false) {
        drawingColor = color
        mode = .draw
        changeEraseIcon(selected: false)
        
        if addToColorCollection {
            colorCollectionController.addColor(color)
        }
    }
    
    /// Takes the drawing back to a previous state
    func undo() {
        guard drawingCollection.count > 0 else { return }
        drawingCollection.removeLast()
        drawingView.temporalImageView.image = drawingCollection.last
        drawingLayer?.contents = drawingCollection.last?.cgImage
    }
    
    
    // MARK: - View animations
    
    /// Toggles the erase icon
    ///
    /// - Parameter selected: true to selected icon, false to unselected icon
    private func changeEraseIcon(selected: Bool) {
        drawingView.changeEraseIcon(selected: selected)
    }
    
    /// Shows or hides the bottom panel (it includes the buttons menu and the color picker)
    ///
    /// - Parameter show: true to show, false to hide
    private func showBottomPanel(_ show: Bool) {
        drawingView.showBottomPanel(show)
    }
    
    /// Shows or hides the color picker and its buttons
    ///
    /// - Parameter show: true to show, false to hide
    private func showColorPickerContainer(_ show: Bool) {
        drawingView.showColorPickerContainer(show)
    }
    
    /// Shows or hides the stroke, texture, gradient, and recently-used color buttons
    ///
    /// - Parameter show: true to show, false to hide
    private func showBottomMenu(_ show: Bool) {
        drawingView.showBottomMenu(show)
    }
    
    /// Shows or hides the erase and undo buttons
    ///
    /// - Parameter show: true to show, false to hide
    private func showTopButtons(_ show: Bool) {
        drawingView.showTopButtons(show)
    }
    
    /// Shows or hides the color selecter
    ///
    /// - Parameter show: true to show, false to hide
    private func showColorSelecter(_ show: Bool) {
        drawingView.showColorSelecter(show)
    }
    
    /// Shows or hides the overlay of the color selecter
    ///
    /// - Parameter show: true to show, false to hide
    /// - Parameter animate: whether the UI update is animated
    private func showOverlay(_ show: Bool, animate: Bool = true) {
        drawingView.showOverlay(show, animate: animate)
    }
    
    /// Shows or hides the tooltip above color selecter
    ///
    /// - Parameter show: true to show, false to hide
    func showTooltip(_ show: Bool) {
        drawingView.showTooltip(show)
    }
    
    /// Enables or disables the user interaction on the view
    ///
    /// - Parameter enable: true to enable, false to disable
    private func enableView(_ enable: Bool) {
        drawingView.enableView(enable)
    }
    
    /// Enables or disables the user interaction on the drawing canvas
    ///
    /// - Parameter enable: true to enable, false to disable
    private func enableDrawingCanvas(_ enable: Bool) {
        drawingView.enableDrawingCanvas(enable)
    }
    
    // MARK: - StrokeSelectorControllerDelegate
    
    func didAnimationStart() {
        enableView(false)
        showOverlay(true, animate: false)
    }
    
    func didAnimationEnd() {
        showOverlay(false, animate: true)
        enableView(true)
    }
    
    // MARK: - ColorPickerControllerDelegate
    
    func didSelectColor(_ color: UIColor, definitive: Bool) {
        setEyeDropperColor(color)
        setDrawingColor(color, addToColorCollection: definitive)
    }
    
    // MARK: - DrawingViewDelegate
    
    func didDismissColorSelecterTooltip() {
        delegate?.didDismissColorSelecterTooltip()
    }
    
<<<<<<< HEAD
    @objc private func drawingCanvasTapped(recognizer: UITapGestureRecognizer) {
        let currentPoint = recognizer.location(in: view)
        drawPoint(on: currentPoint)
    }
    
    @objc private func drawingCanvasPanned(recognizer: UIPanGestureRecognizer) {
        let currentPoint = recognizer.location(in: view)
        switch recognizer.state {
        case .began:
            prepareLine(on: currentPoint)
        case .changed:
            drawLine(to: currentPoint)
            prepareLine(on: currentPoint)
        case .ended:
            endLineDrawing()
        default:
            break
        }
    }
    
    @objc private func drawingCanvasLongPressed(recognizer: UILongPressGestureRecognizer) {
        switch recognizer.state {
        case .began:
            fillBackground()
        default:
            break
        }
    }
    
    @objc private func confirmButtonTapped(recognizer: UITapGestureRecognizer) {
        showTextureSelectorBackground(false)
        delegate?.didTapCloseButton()
    }
    
    @objc private func undoButtonTapped(recognizer: UITapGestureRecognizer) {
        undo()
=======
    func didTapConfirmButton() {
        textureSelectorController.showSelector(false)
        delegate?.didTapCloseButton()
    }
    
    func didTapUndoButton() {
        
>>>>>>> 7dddae2e
    }
    
    func didTapEraseButton() {
        if mode == .draw {
            mode = .erase
            changeEraseIcon(selected: true)
        }
        else {
            mode = .draw
            changeEraseIcon(selected: false)
        }
    }
    
<<<<<<< HEAD
    @objc private func strokeButtonLongPressed(recognizer: UILongPressGestureRecognizer) {
        switch recognizer.state {
        case .began:
            showStrokeSelectorBackground(true)
        case .changed:
            strokeSelectorPanned(recognizer: recognizer)
        case .ended:
            showStrokeSelectorBackground(false)
        case .cancelled, .failed, .possible:
            break
        @unknown default:
            break
        }
    }
    
    private func strokeSelectorPanned(recognizer: UILongPressGestureRecognizer) {
        let point = getSelectedLocation(with: recognizer, in: drawingView.strokeSelectorPannableArea)
        if drawingView.strokeSelectorPannableArea.bounds.contains(point) {
            setStrokeCircleLocation(location: point)
            setStrokeCircleSize(percent: 100.0 - point.y)
        }
    }
    
    /// Gets the position of the user's finger on screen,
    /// but adjusts it to fit the horizontal center of the selector.
    ///
    /// - Parameter recognizer: the gesture recognizer
    /// - Parameter view: the view that contains the circle
    /// - Returns: location of the user's finger
    private func getSelectedLocation(with recognizer: UILongPressGestureRecognizer, in view: UIView) -> CGPoint {
        let x = DrawingView.verticalSelectorWidth / 2
        let y = recognizer.location(in: view).y
        return CGPoint(x: x, y: y)
    }
    
    /// Changes the stroke circle location inside the stroke selector
    ///
    /// - Parameter location: the new position of the circle
    private func setStrokeCircleLocation(location: CGPoint) {
        drawingView.strokeSelectorCircle.center = location
    }
    
    /// Changes the stroke circle size according to a percent that goes from
    /// the minimum size (0) to the maximum size (100)
    ///
    /// - Parameter percent: the new size of the circle
    private func setStrokeCircleSize(percent: CGFloat) {
        let maxIncrement = (DrawingView.strokeCircleMaxSize / DrawingView.strokeCircleMinSize) - 1
        let scale = 1.0 + maxIncrement * percent / 100.0
        drawingView.strokeSelectorCircle.transform = CGAffineTransform(scaleX: scale, y: scale)
        drawingView.strokeButtonCircle.transform = CGAffineTransform(scaleX: scale, y: scale)
        strokeSizePercent = percent
    }
    
    @objc private func textureButtonTapped(recognizer: UITapGestureRecognizer) {
        showTextureSelectorBackground(true)
    }
    
    @objc private func pencilButtonTapped(recognizer: UITapGestureRecognizer) {
        texture = Pencil()
        changeTextureIcon(image: KanvasCameraImages.pencilImage)
        showTextureSelectorBackground(false)
    }
    
    @objc private func markerButtonTapped(recognizer: UITapGestureRecognizer) {
        texture = Marker()
        changeTextureIcon(image: KanvasCameraImages.markerImage)
        showTextureSelectorBackground(false)
    }
    
    @objc private func sharpieButtonTapped(recognizer: UITapGestureRecognizer) {
        texture = Sharpie()
        changeTextureIcon(image: KanvasCameraImages.sharpieImage)
        showTextureSelectorBackground(false)
    }
    
    @objc private func colorPickerTapped(recognizer: UITapGestureRecognizer) {
=======
    func didTapColorPickerButton() {
>>>>>>> 7dddae2e
        showBottomMenu(false)
        textureSelectorController.showSelector(false)
        showColorPickerContainer(true)
    }
    
    func didTapEyeDropper() {
        resetColorSelecterLocation()
        showColorPickerContainer(false)
        showTopButtons(false)
        resetColorSelecterColor()
        showColorSelecter(true)
        enableDrawingCanvas(false)
        
        if delegate?.editorShouldShowColorSelecterTooltip() == true {
            showOverlay(true)
            showTooltip(true)
        }
    }
    

    func didPanColorSelecter(recognizer: UIPanGestureRecognizer) {
        switch recognizer.state {
        case .began:
            if delegate?.editorShouldShowColorSelecterTooltip() == true {
                showTooltip(false)
                showOverlay(false)
            }
        case .changed:
            let currentLocation = moveColorSelecter(recognizer: recognizer)
            let color = getColor(at: currentLocation)
            setColorSelecterColor(color)
        case .ended, .failed, .cancelled:
            let currentLocation = moveColorSelecter(recognizer: recognizer)
            let color = getColor(at: currentLocation)
            setEyeDropperColor(color)
            setDrawingColor(color, addToColorCollection: true)
            
            showColorSelecter(false)
            showColorPickerContainer(true)
            showTopButtons(true)
            enableDrawingCanvas(true)
        case .possible:
            break
        @unknown default:
            break
        }
    }
    
    // MARK: - Private utilities
    
    /// Gets the position of the user's finger on screen,
    /// but adjusts it to fit the horizontal center of the selector.
    ///
    /// - Parameter recognizer: the gesture recognizer
    /// - Parameter view: the view that contains the circle
    /// - Returns: location of the user's finger
    private func getSelectedLocation(with recognizer: UILongPressGestureRecognizer, in view: UIView) -> CGPoint {
        let x = DrawingView.verticalSelectorWidth / 2
        let y = recognizer.location(in: view).y
        return CGPoint(x: x, y: y)
    }
    
    // MARK: - Color Picker
    
    /// Sets a new color for the eye dropper button background
    ///
    /// - Parameter color: new color for the eye dropper button
    private func setEyeDropperColor(_ color: UIColor) {
        drawingView.setEyeDropperColor(color)
    }
    
    /// Sets a new color for the color selecter background
    ///
    /// - Parameter color: new color for the color selecter
    private func setColorSelecterColor(_ color: UIColor) {
        drawingView.setColorSelecterColor(color)
    }
    
    /// Takes the color selecter back to its initial position (same position as the eye dropper's)
    private func resetColorSelecterLocation() {
        let initialPoint = drawingView.getColorSelecterInitialLocation()
        drawingView.moveColorSelecter(to: initialPoint)
        drawingView.transformColorSelecter(CGAffineTransform(scaleX: 0, y: 0))
        
        colorSelecterOrigin = initialPoint
    }
    
    /// Changes the background color of the color selecter to the one from its initial position
    private func resetColorSelecterColor() {
        let color = getColor(at: colorSelecterOrigin)
        setColorSelecterColor(color)
        setDrawingColor(color)
    }
    
    /// Changes the location of the color selecter to the location of the user's finger
    ///
    /// - Parameter recognizer: the gesture recognizer
    /// - Returns: the new location of the color selecter
    private func moveColorSelecter(recognizer: UIPanGestureRecognizer) -> CGPoint {
        let translation = recognizer.translation(in: drawingView)
        let point = CGPoint(x: colorSelecterOrigin.x + translation.x, y: colorSelecterOrigin.y + translation.y)
        drawingView.moveColorSelecter(to: point)
        return point
    }
    
    /// Gets the color of a certain point of the media playing on the background
    ///
    /// - Parameter point: the location to take the color from
    /// - Returns: the color of the pixel
    private func getColor(at point: CGPoint) -> UIColor {
        guard let delegate = delegate else { return .black }
        return delegate.getColor(from: point)
    }
    
    
    // MARK: - ColorCollectionControllerDelegate
    
    func didSelectColor(_ color: UIColor) {
        setEyeDropperColor(color)
        setDrawingColor(color)
    }
    
    // MARK: - Public interface
    
    /// Adds colors to the color carousel
    ///
    /// - Parameter colors: list of colors to be added
    func addColorsForCarousel(colors: [UIColor]) {
        colorCollectionController.addColors(colors)
    }
    
    /// shows or hides the drawing menu
    ///
    /// - Parameter show: true to show, false to hide
    func showView(_ show: Bool) {
        UIView.animate(withDuration: DrawingControllerConstants.animationDuration, animations: {
            self.drawingView.alpha = show ? 1 : 0
        }, completion: { _ in
            if show && self.delegate?.editorShouldShowStrokeSelectorAnimation() == true {
                self.strokeSelectorController.showAnimation()
                self.delegate?.didEndStrokeSelectorAnimation()
            }
        })
    }
    
}<|MERGE_RESOLUTION|>--- conflicted
+++ resolved
@@ -89,8 +89,6 @@
     private var drawingCollection: [UIImage]
     private var drawingColor: UIColor
     private var mode: DrawingMode
-    private var texture: Texture
-    private var strokeSizePercent: CGFloat
     private var lastDrawingPoint: CGPoint
     
     // Color picker and selecter
@@ -104,9 +102,7 @@
         drawingColor = .tumblrBrightBlue
         colorSelecterOrigin = .zero
         mode = .draw
-        texture = Sharpie()
-        strokeSizePercent = 0.0
-        colorSelecterOrigin = CGPoint.zero
+        colorSelecterOrigin = .zero
         lastDrawingPoint = .zero
         
         super.init(nibName: .none, bundle: .none)
@@ -145,114 +141,6 @@
         drawingView.alpha = 0
     }
     
-<<<<<<< HEAD
-    // MARK: - Gesture Recognizers
-    
-    private func setUpRecognizers() {
-        setUpDrawingCanvas()
-        setUpTopOptions()
-        setUpStrokeButton()
-        setUpTextureButton()
-        setUpTextureOptions()
-        setUpColorPickerButton()
-        setUpCloseColorPickerButton()
-        setUpEyeDropper()
-        setUpColorPickerSelectorPannableArea()
-        setUpColorSelecter()
-    }
-    
-    private func setUpDrawingCanvas() {
-        let panRecognizer = UIPanGestureRecognizer()
-        let longPressRecognizer = UILongPressGestureRecognizer()
-        let tapRecognizer = UITapGestureRecognizer()
-        
-        longPressRecognizer.addTarget(self, action: #selector(drawingCanvasLongPressed(recognizer:)))
-        panRecognizer.addTarget(self, action: #selector(drawingCanvasPanned(recognizer:)))
-        tapRecognizer.addTarget(self, action: #selector(drawingCanvasTapped(recognizer:)))
-        
-        longPressRecognizer.cancelsTouchesInView = false
-        panRecognizer.cancelsTouchesInView = false
-        tapRecognizer.cancelsTouchesInView = false
-        
-        drawingView.drawingCanvas.addGestureRecognizer(panRecognizer)
-        drawingView.drawingCanvas.addGestureRecognizer(longPressRecognizer)
-        drawingView.drawingCanvas.addGestureRecognizer(tapRecognizer)
-    }
-    
-    /// Sets up the gesture recognizers for the top options
-    private func setUpTopOptions() {
-        let confirmButtonRecognizer = UITapGestureRecognizer(target: self, action: #selector(confirmButtonTapped(recognizer:)))
-        let undoButtonRecognizer = UITapGestureRecognizer(target: self, action: #selector(undoButtonTapped(recognizer:)))
-        let eraseButtonRecognizer = UITapGestureRecognizer(target: self, action: #selector(eraseButtonTapped(recognizer:)))
-        
-        drawingView.confirmButton.addGestureRecognizer(confirmButtonRecognizer)
-        drawingView.undoButton.addGestureRecognizer(undoButtonRecognizer)
-        drawingView.eraseButton.addGestureRecognizer(eraseButtonRecognizer)
-    }
-    
-    /// Sets up the gesture recognizers for the texture options
-    private func setUpTextureOptions() {
-        let sharpieButtonRecognizer = UITapGestureRecognizer(target: self, action: #selector(sharpieButtonTapped(recognizer:)))
-        let pencilButtonRecognizer = UITapGestureRecognizer(target: self, action: #selector(pencilButtonTapped(recognizer:)))
-        let markerButtonRecognizer = UITapGestureRecognizer(target: self, action: #selector(markerButtonTapped(recognizer:)))
-        
-        drawingView.sharpieButton.addGestureRecognizer(sharpieButtonRecognizer)
-        drawingView.pencilButton.addGestureRecognizer(pencilButtonRecognizer)
-        drawingView.markerButton.addGestureRecognizer(markerButtonRecognizer)
-    }
-    
-    /// Sets up the gesture recognizer for the stroke button
-    private func setUpStrokeButton() {
-        let longPressRecognizer = UILongPressGestureRecognizer()
-        longPressRecognizer.addTarget(self, action: #selector(strokeButtonLongPressed(recognizer:)))
-        longPressRecognizer.minimumPressDuration = 0
-        drawingView.strokeButton.addGestureRecognizer(longPressRecognizer)
-    }
-    
-    /// Sets up the gesture recognizer for the texture button
-    private func setUpTextureButton() {
-        let tapRecognizer = UITapGestureRecognizer()
-        tapRecognizer.addTarget(self, action: #selector(textureButtonTapped(recognizer:)))
-        drawingView.textureButton.addGestureRecognizer(tapRecognizer)
-    }
-    
-    /// Sets up the gesture recognizer for gradient button that opens the color picker
-    private func setUpColorPickerButton() {
-        let tapRecognizer = UITapGestureRecognizer()
-        tapRecognizer.addTarget(self, action: #selector(colorPickerTapped(recognizer:)))
-        drawingView.colorPickerButton.addGestureRecognizer(tapRecognizer)
-    }
-    
-    /// Sets up the gesture recognizer for the cross button that closes the color picker
-    private func setUpCloseColorPickerButton() {
-        let tapRecognizer = UITapGestureRecognizer()
-        tapRecognizer.addTarget(self, action: #selector(closeColorPickerButtonTapped(recognizer:)))
-        drawingView.closeColorPickerButton.addGestureRecognizer(tapRecognizer)
-    }
-    
-    /// Sets up the gesture recognizer for the eye dropper button
-    private func setUpEyeDropper() {
-        let tapRecognizer = UITapGestureRecognizer()
-        tapRecognizer.addTarget(self, action: #selector(eyeDropperTapped(recognizer:)))
-        drawingView.eyeDropperButton.addGestureRecognizer(tapRecognizer)
-    }
-    
-    /// Sets up the gesture recognizer for the selectable area of the color picker horizontal gradient
-    private func setUpColorPickerSelectorPannableArea() {
-        let tapRecognizer = UITapGestureRecognizer(target: self, action: #selector(colorPickerSelectorTapped(recognizer:)))
-        let panRecognizer = UIPanGestureRecognizer(target: self, action: #selector(colorPickerSelectorPanned(recognizer:)))
-        let longPressRecognizer = UILongPressGestureRecognizer(target: self, action: #selector(colorPickerSelectorLongPressed(recognizer:)))
-        drawingView.colorPickerSelectorPannableArea.addGestureRecognizer(tapRecognizer)
-        drawingView.colorPickerSelectorPannableArea.addGestureRecognizer(panRecognizer)
-        drawingView.colorPickerSelectorPannableArea.addGestureRecognizer(longPressRecognizer)
-    }
-    
-    /// Sets up the gesture recognizer for the color selecter (circle that picks a color from the background media)
-    private func setUpColorSelecter() {
-        let panRecognizer = UIPanGestureRecognizer()
-        panRecognizer.addTarget(self, action: #selector(colorSelecterPanned(recognizer:)))
-        drawingView.colorSelecter.addGestureRecognizer(panRecognizer)
-    }
     
     // MARK: - Drawing
     
@@ -272,8 +160,10 @@
         
         drawingView.temporalImageView.image?.draw(in: drawingView.drawingCanvas.bounds)
         
-        let strokeSize = calculateStrokeSize()
+        
         let startPoint = lastDrawingPoint
+        let texture = textureSelectorController.texture
+        let strokeSize = strokeSelectorController.getStrokeSize(minimum: texture.minimumStroke, maximum: texture.maximumStroke)
         texture.drawLine(context: context, from: startPoint, to: endPoint, size: strokeSize, blendMode: mode.blendMode, color: drawingColor)
         
         if let image = UIGraphicsGetImageFromCurrentImageContext() {
@@ -301,7 +191,8 @@
         
         drawingView.temporalImageView.image?.draw(in: drawingView.drawingCanvas.bounds)
         
-        let strokeSize = calculateStrokeSize()
+        let texture = textureSelectorController.texture
+        let strokeSize = strokeSelectorController.getStrokeSize(minimum: texture.minimumStroke, maximum: texture.maximumStroke)
         texture.drawPoint(context: context, on: point, size: strokeSize, blendMode: mode.blendMode, color: drawingColor)
         
         if let image = UIGraphicsGetImageFromCurrentImageContext() {
@@ -331,17 +222,6 @@
         UIGraphicsEndImageContext()
     }
     
-    /// Calculates the stroke size for drawing, according to the texture and the stroke selector
-    ///
-    /// - Returns: Stroke size
-    private func calculateStrokeSize() -> CGFloat {
-        let maxIncrement = (texture.maximumStroke / texture.minimumStroke) - 1
-        let scale = 1.0 + maxIncrement * strokeSizePercent / 100.0
-        return texture.minimumStroke * scale
-    }
-    
-=======
->>>>>>> 7dddae2e
     /// Sets a new color for drawing
     ///
     /// - Parameter color: the new color for drawing
@@ -458,17 +338,12 @@
     
     // MARK: - DrawingViewDelegate
     
-    func didDismissColorSelecterTooltip() {
-        delegate?.didDismissColorSelecterTooltip()
-    }
-    
-<<<<<<< HEAD
-    @objc private func drawingCanvasTapped(recognizer: UITapGestureRecognizer) {
+    func didTapDrawingCanvas(recognizer: UITapGestureRecognizer) {
         let currentPoint = recognizer.location(in: view)
         drawPoint(on: currentPoint)
     }
     
-    @objc private func drawingCanvasPanned(recognizer: UIPanGestureRecognizer) {
+    func didPanDrawingCanvas(recognizer: UIPanGestureRecognizer) {
         let currentPoint = recognizer.location(in: view)
         switch recognizer.state {
         case .began:
@@ -478,36 +353,35 @@
             prepareLine(on: currentPoint)
         case .ended:
             endLineDrawing()
-        default:
+        case .possible, .failed, .cancelled:
             break
-        }
-    }
-    
-    @objc private func drawingCanvasLongPressed(recognizer: UILongPressGestureRecognizer) {
+        @unknown default:
+            break
+        }
+    }
+    
+    func didLongPressDrawingCanvas(recognizer: UILongPressGestureRecognizer) {
         switch recognizer.state {
         case .began:
             fillBackground()
-        default:
+        case .changed, .ended, .cancelled, .failed, .possible:
             break
-        }
-    }
-    
-    @objc private func confirmButtonTapped(recognizer: UITapGestureRecognizer) {
-        showTextureSelectorBackground(false)
-        delegate?.didTapCloseButton()
-    }
-    
-    @objc private func undoButtonTapped(recognizer: UITapGestureRecognizer) {
-        undo()
-=======
+        @unknown default:
+            break
+        }
+    }
+    
+    func didDismissColorSelecterTooltip() {
+        delegate?.didDismissColorSelecterTooltip()
+    }
+    
     func didTapConfirmButton() {
         textureSelectorController.showSelector(false)
         delegate?.didTapCloseButton()
     }
     
     func didTapUndoButton() {
-        
->>>>>>> 7dddae2e
+        undo()
     }
     
     func didTapEraseButton() {
@@ -521,87 +395,8 @@
         }
     }
     
-<<<<<<< HEAD
-    @objc private func strokeButtonLongPressed(recognizer: UILongPressGestureRecognizer) {
-        switch recognizer.state {
-        case .began:
-            showStrokeSelectorBackground(true)
-        case .changed:
-            strokeSelectorPanned(recognizer: recognizer)
-        case .ended:
-            showStrokeSelectorBackground(false)
-        case .cancelled, .failed, .possible:
-            break
-        @unknown default:
-            break
-        }
-    }
-    
-    private func strokeSelectorPanned(recognizer: UILongPressGestureRecognizer) {
-        let point = getSelectedLocation(with: recognizer, in: drawingView.strokeSelectorPannableArea)
-        if drawingView.strokeSelectorPannableArea.bounds.contains(point) {
-            setStrokeCircleLocation(location: point)
-            setStrokeCircleSize(percent: 100.0 - point.y)
-        }
-    }
-    
-    /// Gets the position of the user's finger on screen,
-    /// but adjusts it to fit the horizontal center of the selector.
-    ///
-    /// - Parameter recognizer: the gesture recognizer
-    /// - Parameter view: the view that contains the circle
-    /// - Returns: location of the user's finger
-    private func getSelectedLocation(with recognizer: UILongPressGestureRecognizer, in view: UIView) -> CGPoint {
-        let x = DrawingView.verticalSelectorWidth / 2
-        let y = recognizer.location(in: view).y
-        return CGPoint(x: x, y: y)
-    }
-    
-    /// Changes the stroke circle location inside the stroke selector
-    ///
-    /// - Parameter location: the new position of the circle
-    private func setStrokeCircleLocation(location: CGPoint) {
-        drawingView.strokeSelectorCircle.center = location
-    }
-    
-    /// Changes the stroke circle size according to a percent that goes from
-    /// the minimum size (0) to the maximum size (100)
-    ///
-    /// - Parameter percent: the new size of the circle
-    private func setStrokeCircleSize(percent: CGFloat) {
-        let maxIncrement = (DrawingView.strokeCircleMaxSize / DrawingView.strokeCircleMinSize) - 1
-        let scale = 1.0 + maxIncrement * percent / 100.0
-        drawingView.strokeSelectorCircle.transform = CGAffineTransform(scaleX: scale, y: scale)
-        drawingView.strokeButtonCircle.transform = CGAffineTransform(scaleX: scale, y: scale)
-        strokeSizePercent = percent
-    }
-    
-    @objc private func textureButtonTapped(recognizer: UITapGestureRecognizer) {
-        showTextureSelectorBackground(true)
-    }
-    
-    @objc private func pencilButtonTapped(recognizer: UITapGestureRecognizer) {
-        texture = Pencil()
-        changeTextureIcon(image: KanvasCameraImages.pencilImage)
-        showTextureSelectorBackground(false)
-    }
-    
-    @objc private func markerButtonTapped(recognizer: UITapGestureRecognizer) {
-        texture = Marker()
-        changeTextureIcon(image: KanvasCameraImages.markerImage)
-        showTextureSelectorBackground(false)
-    }
-    
-    @objc private func sharpieButtonTapped(recognizer: UITapGestureRecognizer) {
-        texture = Sharpie()
-        changeTextureIcon(image: KanvasCameraImages.sharpieImage)
-        showTextureSelectorBackground(false)
-    }
-    
-    @objc private func colorPickerTapped(recognizer: UITapGestureRecognizer) {
-=======
+
     func didTapColorPickerButton() {
->>>>>>> 7dddae2e
         showBottomMenu(false)
         textureSelectorController.showSelector(false)
         showColorPickerContainer(true)
