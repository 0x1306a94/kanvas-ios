--- conflicted
+++ resolved
@@ -302,10 +302,7 @@
     }
     
     func closeMenuButtonPressed() {
-<<<<<<< HEAD
         filterCollectionController.showView(false)
-=======
->>>>>>> 80db03f0
         showCloseMenuButton(false)
         collectionController.showView(true)
         showConfirmButton(true)
