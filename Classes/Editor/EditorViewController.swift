--- conflicted
+++ resolved
@@ -12,17 +12,10 @@
 
 protocol EditorControllerDelegate: class {
     /// callback when finished exporting video clips.
-<<<<<<< HEAD
-    func didFinishExportingVideo(url: URL?, exportAction: KanvasExportAction)
-    
-    /// callback when finished exporting image
-    func didFinishExportingImage(image: UIImage?, exportAction: KanvasExportAction)
-=======
     func didFinishExportingVideo(url: URL?, action: KanvasExportAction)
     
     /// callback when finished exporting image
     func didFinishExportingImage(image: UIImage?, action: KanvasExportAction)
->>>>>>> 306d0beb
     
     /// callback when dismissing controller without exporting
     func dismissButtonPressed()
@@ -205,11 +198,7 @@
     }
 
     func confirmButtonPressed() {
-<<<<<<< HEAD
-        startExporting(action: .save)
-=======
         startExporting(action: .confirm)
->>>>>>> 306d0beb
     }
 
     private func startExporting(action: KanvasExportAction) {
@@ -245,11 +234,7 @@
                     self.handleExportError()
                     return
                 }
-<<<<<<< HEAD
-                self.delegate?.didFinishExportingVideo(url: url, exportAction: exportAction)
-=======
                 self.delegate?.didFinishExportingVideo(url: url, action: exportAction)
->>>>>>> 306d0beb
                 self.hideLoading()
             }
         }
@@ -264,11 +249,7 @@
                     self.handleExportError()
                     return
                 }
-<<<<<<< HEAD
-                self.delegate?.didFinishExportingImage(image: image, exportAction: exportAction)
-=======
                 self.delegate?.didFinishExportingImage(image: image, action: exportAction)
->>>>>>> 306d0beb
                 self.hideLoading()
             }
         }
