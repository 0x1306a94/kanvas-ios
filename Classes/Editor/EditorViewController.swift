--- conflicted
+++ resolved
@@ -653,23 +653,11 @@
         return KanvasCameraImages.flashOnImage
     }
     
-<<<<<<< HEAD
-    func didStartTrimming() {
-        
-    }
-    
-    func didTrim(from startingPercentage: CGFloat, to endingPercentage: CGFloat) {
-        
-    }
-    
-    func didEndTrimming(from startingPercentage: CGFloat, to endingPercentage: CGFloat) {
-=======
     func didSelectSpeed(_ speed: Float) {
         
     }
     
     func didSelectPlayback(_ option: PlaybackOption) {
->>>>>>> c45e4c39
         
     }
     
