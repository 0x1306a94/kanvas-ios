//
// This Source Code Form is subject to the terms of the Mozilla Public
// License, v. 2.0. If a copy of the MPL was not distributed with this
// file, You can obtain one at https://mozilla.org/MPL/2.0/.
//

import AVFoundation
import Foundation
import UIKit

/// Protocol for camera editor controller methods

public protocol EditorControllerDelegate: class {
    /// callback when finished exporting video clips.
    func didFinishExportingVideo(url: URL?, info: MediaInfo?, action: KanvasExportAction, mediaChanged: Bool)

    /// callback when finished exporting image
    func didFinishExportingImage(image: UIImage?, info: MediaInfo?, action: KanvasExportAction, mediaChanged: Bool)

    /// callback when finished exporting frames
    func didFinishExportingFrames(url: URL?, size: CGSize?, info: MediaInfo?, action: KanvasExportAction, mediaChanged: Bool)
    
    /// callback when dismissing controller without exporting
    func dismissButtonPressed()
    
    /// Called after the color selector tooltip is dismissed
    func didDismissColorSelectorTooltip()
    
    /// Called to ask if color selector tooltip should be shown
    ///
    /// - Returns: Bool for tooltip
    func editorShouldShowColorSelectorTooltip() -> Bool
    
    /// Called after the stroke animation has ended
    func didEndStrokeSelectorAnimation()
    
    /// Called to ask if stroke selector animation should be shown
    ///
    /// - Returns: Bool for animation
    func editorShouldShowStrokeSelectorAnimation() -> Bool

    /// Called when the tag button is pressed
    func tagButtonPressed()
    
    /// Obtains the quick post button.
    ///
    /// - Parameter enableLongPress: whether to enable the long press action for the button.
    /// - Returns: the quick post button.
    func getQuickPostButton(enableLongPress: Bool) -> UIView
    
    /// Obtains the blog switcher.
    ///
    /// - Returns: the blog switcher.
    func getBlogSwitcher() -> UIView
}

private struct Constants {
    static let pageName: String = "KanvasEditor"
}

/// A view controller to edit the segments
public final class EditorViewController: UIViewController, MediaPlayerController, EditorViewDelegate, EditionMenuCollectionControllerDelegate, EditorFilterControllerDelegate, DrawingControllerDelegate, EditorTextControllerDelegate, MediaDrawerControllerDelegate, GifMakerHandlerDelegate, MediaPlayerDelegate {

    private lazy var editorView: EditorView = {
        var mainActionMode: EditorView.MainActionMode = .confirm
        if settings.features.editorPostOptions {
            mainActionMode = .postOptions
        }
        else if settings.features.editorPosting {
            mainActionMode = .post
        }

        let editorView = EditorView(delegate: self,
                                    mainActionMode: mainActionMode,
                                    showSaveButton: settings.features.editorSaving,
                                    showCrossIcon: settings.crossIconInEditor,
                                    showTagButton: settings.showTagButtonInEditor,
                                    showQuickPostButton: settings.showQuickPostButtonInEditor,
                                    enableQuickPostLongPress: settings.enableQuickPostLongPress,
<<<<<<< HEAD
                                    showBlogSwitcher: settings.showBlogSwitcherInEditor,
                                    quickBlogSelectorCoordinator: quickBlogSelectorCoordinater)
=======
                                    quickBlogSelectorCoordinator: quickBlogSelectorCoordinater,
                                    metalContext: settings.features.metalPreview ? metalContext : nil)
>>>>>>> 6bd1cf0d
        player.playerView = editorView.playerView
        return editorView
    }()
    
    private lazy var collectionController: EditionMenuCollectionController = {
        let controller = EditionMenuCollectionController(settings: self.settings,
                                                         shouldExportMediaAsGIF: shouldEnableGIFButton() ? shouldExportAsGIFByDefault() : nil)
        controller.delegate = self
        return controller
    }()
    
    private lazy var filterController: EditorFilterController = {
        let controller = EditorFilterController(settings: self.settings)
        controller.delegate = self
        return controller
    }()
    
    private lazy var textController: EditorTextController = {
        let controller = EditorTextController()
        controller.delegate = self
        return controller
    }()
    
    private lazy var drawingController: DrawingController = {
        let controller = DrawingController(analyticsProvider: analyticsProvider)
        controller.delegate = self
        return controller
    }()
    
    private lazy var mediaDrawerController: MediaDrawerController = {
        let controller = MediaDrawerController(stickerProvider: self.stickerProvider)
        controller.delegate = self
        return controller
    }()
    
    private lazy var gifMakerController: GifMakerController = {
        let controller = GifMakerController()
        controller.delegate = gifMakerHandler
        return controller
    }()

    private lazy var gifMakerHandler: GifMakerHandler = {
        let handler = GifMakerHandler(analyticsProvider: analyticsProvider)
        handler.delegate = self
        return handler
    }()

    private lazy var loadingView: LoadingIndicatorView = LoadingIndicatorView()

    private let quickBlogSelectorCoordinater: KanvasQuickBlogSelectorCoordinating?
    private let analyticsProvider: KanvasCameraAnalyticsProvider?
    private let settings: CameraSettings
    private var originalSegments: [CameraSegment]
    private var segments: [CameraSegment] {
        return gifMakerHandler.segments ?? originalSegments
    }
    private let assetsHandler: AssetsHandlerType
    private let exporterClass: MediaExporting.Type
    private var gifEncoderClass: GIFEncoder.Type
    private let stickerProvider: StickerProvider?
    private let cameraMode: CameraMode?
    private var openedMenu: EditionOption?
    private var selectedCell: EditionMenuCollectionCell?
    private let metalContext = MetalContext.createContext()

    private var shouldExportMediaAsGIF: Bool {
        get {
            return collectionController.shouldExportMediaAsGIF
        }
        set {
            collectionController.shouldExportMediaAsGIF = newValue
        }
    }

    private lazy var player: MediaPlayer = {
        return MediaPlayer(renderer: Renderer(settings: settings, metalContext: metalContext))
    }()
    
    private var filterType: FilterType? {
        didSet {
            player.filterType = filterType
        }
    }
    
    private var mediaChanged: Bool {
        let hasStickerOrText = !editorView.movableViewCanvas.isEmpty
        let filterApplied = filterType?.filterApplied ?? false
        let hasDrawings = !drawingController.isEmpty
        let gifMakerOpened = shouldExportMediaAsGIF
        return hasStickerOrText || filterApplied || hasDrawings || gifMakerOpened
    }

    private var editingNewText: Bool = true

    public weak var delegate: EditorControllerDelegate?
    
    @available(*, unavailable, message: "use init(settings:, segments:) instead")
    required public init?(coder aDecoder: NSCoder) {
        fatalError("init(coder:) has not been implemented")
    }
    
    @available(*, unavailable, message: "use init(settings:, segments:) instead")
    public override init(nibName nibNameOrNil: String?, bundle nibBundleOrNil: Bundle?) {
        fatalError("init(nibName:bundle:) has not been implemented")
    }
    
    public static func createEditor(for image: UIImage,
                                    settings: CameraSettings,
                                    stickerProvider: StickerProvider,
                                    analyticsProvider: KanvasCameraAnalyticsProvider) -> EditorViewController {
        EditorViewController(settings: settings,
                             segments: [.image(image, nil, nil, MediaInfo(source: .media_library))],
                             assetsHandler: CameraSegmentHandler(),
                             exporterClass: MediaExporter.self,
                             gifEncoderClass: GIFEncoderImageIO.self,
                             cameraMode: nil,
                             stickerProvider: stickerProvider,
                             analyticsProvider: analyticsProvider,
                             quickBlogSelectorCoordinator: nil)
    }
    
    public static func createEditor(for videoURL: URL, settings: CameraSettings, stickerProvider: StickerProvider) -> EditorViewController {
        EditorViewController(settings: settings,
                             segments: [.video(videoURL, MediaInfo(source: .media_library))],
                             assetsHandler: CameraSegmentHandler(),
                             exporterClass: MediaExporter.self,
                             gifEncoderClass: GIFEncoderImageIO.self,
                             cameraMode: nil,
                             stickerProvider: stickerProvider,
                             analyticsProvider: nil,
                             quickBlogSelectorCoordinator: nil)
    }

    public static func createEditor(forGIF url: URL,
                              info: MediaInfo,
                              settings: CameraSettings,
                              stickerProvider: StickerProvider,
                              analyticsProvider: KanvasCameraAnalyticsProvider,
                              completion: @escaping (EditorViewController) -> Void) {
        GIFDecoderFactory.main().decode(image: url) { frames in
            let segments = CameraSegment.from(frames: frames, info: info)
            let editor = EditorViewController(settings: settings,
                                              segments: segments,
                                              stickerProvider: stickerProvider,
                                              analyticsProvider: analyticsProvider)
            completion(editor)
        }
    }

    convenience init(settings: CameraSettings,
                     segments: [CameraSegment],
                     stickerProvider: StickerProvider,
                     analyticsProvider: KanvasCameraAnalyticsProvider) {
        self.init(settings: settings,
                  segments: segments,
                  assetsHandler: CameraSegmentHandler(),
                  exporterClass: MediaExporter.self,
                  gifEncoderClass: GIFEncoderImageIO.self,
                  cameraMode: nil,
                  stickerProvider: stickerProvider,
                  analyticsProvider: analyticsProvider,
                  quickBlogSelectorCoordinator: nil)
    }
    
    /// The designated initializer for the editor controller
    ///
    /// - Parameters:
    ///   - settings: The CameraSettings instance for export optioins
    ///   - segments: The segments to playback
    ///   - assetsHandler: The assets handler type, for testing.
    ///   - cameraMode: The camera mode that the preview was coming from, if any
    ///   - stickerProvider: Class that will provide the stickers in the editor.
    ///   - analyticsProvider: A class conforming to KanvasCameraAnalyticsProvider
    init(settings: CameraSettings,
         segments: [CameraSegment],
         assetsHandler: AssetsHandlerType,
         exporterClass: MediaExporting.Type,
         gifEncoderClass: GIFEncoder.Type,
         cameraMode: CameraMode?,
         stickerProvider: StickerProvider?,
         analyticsProvider: KanvasCameraAnalyticsProvider?,
         quickBlogSelectorCoordinator: KanvasQuickBlogSelectorCoordinating?) {
        self.settings = settings
        self.originalSegments = segments
        self.assetsHandler = assetsHandler
        self.cameraMode = cameraMode
        self.analyticsProvider = analyticsProvider
        self.exporterClass = exporterClass
        self.gifEncoderClass = gifEncoderClass
        self.stickerProvider = stickerProvider
        self.quickBlogSelectorCoordinater = quickBlogSelectorCoordinator

        super.init(nibName: .none, bundle: .none)
        
        self.player.delegate = self

        setupNotifications()
    }

    private func setupNotifications() {
        NotificationCenter.default.addObserver(self, selector: #selector(appDidBecomeActive), name: UIApplication.didBecomeActiveNotification, object: nil)
        NotificationCenter.default.addObserver(self, selector: #selector(appWillResignActive), name: UIApplication.willResignActiveNotification, object: nil)
    }

    @objc private func appDidBecomeActive() {
        player.resume()
    }

    @objc private func appWillResignActive() {
        player.pause()
    }

    override public func viewWillAppear(_ animated: Bool) {
        super.viewWillAppear(animated)

        startPlayerFromSegments()
    }
    
    override public func viewDidLoad() {
        super.viewDidLoad()

        view.backgroundColor = .black
        editorView.add(into: view)
        drawingController.drawingLayer = editorView.drawingCanvas.layer
        
        load(childViewController: collectionController, into: editorView.collectionContainer)
        load(childViewController: filterController, into: editorView.filterMenuContainer)
        load(childViewController: textController, into: editorView.textMenuContainer)
        load(childViewController: drawingController, into: editorView.drawingMenuContainer)
        load(childViewController: gifMakerController, into: editorView.gifMakerMenuContainer)

        if shouldOpenGIFMakerOnLoad() {
            openGIFMaker(animated: false)
        }
        else if shouldConvertMediaToGIFOnLoad() {
            loadMediaAsGIF(permanent: true)
        }
    }
    
    override public var preferredStatusBarStyle: UIStatusBarStyle {
        return .lightContent
    }
    
    override public var supportedInterfaceOrientations: UIInterfaceOrientationMask {
        return .portrait
    }

    // MARK: - Views
    
    /// Sets up the color carousels of both drawing and text tools
    private func addCarouselDefaultColors(_ image: UIImage) {
        let dominantColors = image.getDominantColors(count: 3)
        drawingController.addColorsForCarousel(colors: dominantColors)
        
        if let mostDominantColor = dominantColors.first {
            textController.addColorsForCarousel(colors: [mostDominantColor, .white, .black])
        }
    }

    // MARK: - Media Player

    /// Loads the media into the player and starts it.
    private func startPlayerFromSegments() {
        let media: [MediaPlayerContent] = segments.compactMap {segment in
            if let image = segment.image {
                return .image(image, segment.timeInterval)
            }
            else if let url = segment.videoURL {
                return .video(url)
            }
            else {
                return nil
            }
        }
        player.play(media: media)
    }
    
    // MARK: - Loading Indicator

    /// Shows the loading indicator on this view
    func showLoading() {
        loadingView.add(into: view)
        loadingView.startLoading()
    }
    
    /// Removes the loading indicator on this view
    func hideLoading() {
        loadingView.removeFromSuperview()
        loadingView.stopLoading()
    }

    // MARK: - GIF Maker Helpers

    private func openGIFMaker(animated: Bool) {
        guard let cell = collectionController.getCell(for: .gif) else {
            assertionFailure("Failed to open GIF Maker")
            return
        }
        openGIFMaker(cell: cell, animated: animated, permanent: true)
    }

    private func openGIFMaker(cell: EditionMenuCollectionCell, animated: Bool, permanent: Bool) {
        let editionOption = EditionOption.gif
        onBeforeShowingEditionMenu(editionOption, cell: cell)
        showMainUI(false)
        gifMakerController.showView(true)
        loadMediaAsGIF(permanent: permanent)
        if animated {
            self.editorView.animateEditionOption(cell: cell, finalLocation: self.gifMakerController.confirmButtonLocation) {_ in
                self.gifMakerController.showConfirmButton(true)
            }
        }
        else {
            gifMakerController.showConfirmButton(true)
        }
        analyticsProvider?.logEditorGIFOpen()
    }

    private func revertGIF() {
        editorView.animateReturnOfEditionOption(cell: selectedCell)
        gifMakerController.showView(false)
        gifMakerController.showConfirmButton(false)
        gifMakerHandler.revert { reverted in
            if reverted {
                self.player.stop()
                self.startPlayerFromSegments()
            }
        }
        shouldExportMediaAsGIF = shouldForceExportAsAGIF()
        showMainUI(true)
        analyticsProvider?.logEditorGIFRevert()
        onAfterConfirmingEditionMenu()
    }

    private func loadMediaAsGIF(permanent: Bool) {
        gifMakerHandler.load(segments: segments,
                             initialSettings: .init(rate: initialGIFPlaybackRate(),
                                                    playbackMode: initialGIFPlaybackMode(),
                                                    startTime: initialGIFTrim().lowerBound,
                                                    endTime: initialGIFTrim().upperBound),
                             permanent: permanent,
                             showLoading: self.showLoading,
                             hideLoading: self.hideLoading,
                             completion: { framesUpdated in
                                if framesUpdated {
                                    self.player.stop()
                                    self.startPlayerFromSegments()
                                    if permanent, let newSegments = self.gifMakerHandler.segments {
                                        self.originalSegments = newSegments
                                    }
                                }
                                self.gifMakerController.configure(settings: self.gifMakerHandler.settings, animated: false)
                                self.configureMediaPlayer(settings: self.gifMakerHandler.settings)
                             })
    }

    private func shouldEnableGIFButton() -> Bool {
        guard settings.features.gifs else {
            return false
        }

        // More than one segment, or one video-only segment, enable it.
        if segments.count > 1 || segments.first?.image == nil {
            return true
        }

        // A single segment that has both an image and a video (live photo), enabled it.
        if segments.count == 1,
            let firstSegment = segments.first,
            firstSegment.image != nil,
            firstSegment.videoURL != nil {
            return true
        }

        return false
    }

    private func shouldForceExportAsAGIF() -> Bool {
        guard settings.features.gifs else {
            return false
        }

        // Media captured from the GIF mode should always export as a GIF
        if cameraMode?.group == .gif {
            return true
        }

        // Media from the picker or directly loaded, that has only images, are GIFs.
        if (cameraMode == nil || cameraMode == .some(.normal)) && segments.count > 1 && assetsHandler.containsOnlyImages(segments: segments) {
            return true
        }

        return false
    }

    private func shouldExportAsGIFByDefault() -> Bool {
        guard settings.features.gifs else {
            return false
        }

        if shouldForceExportAsAGIF() {
            return true
        }

        // Media captured with only images (but at least two) should export as a GIF by default
        if segments.count > 1 && assetsHandler.containsOnlyImages(segments: segments) {
            return true
        }

        return false
    }

    private func shouldOpenGIFMakerOnLoad() -> Bool {
        guard
            settings.features.gifs,
            settings.features.editorGIFMaker,
            shouldEnableGIFButton()
        else {
            return false
        }

        return settings.editorShouldStartGIFMaker(mode: cameraMode)
    }

    private func shouldConvertMediaToGIFOnLoad() -> Bool {
        shouldExportAsGIFByDefault()
    }

    private func initialGIFPlaybackMode() -> PlaybackOption {
        if cameraMode?.group == .gif {
            return .rebound
        }
        return .loop
    }

    private func initialGIFPlaybackRate() -> Float {
        return 1.0
    }

    private func initialGIFTrim() -> ClosedRange<TimeInterval> {
        return 0...3
    }
    
    // MARK: - EditorViewDelegate
    
    func didTapSaveButton() {
        startExporting(action: .save)
        analyticsProvider?.logSaveFromDashboard()
    }

    func didTapPostButton() {
        startExporting(action: .post)
        analyticsProvider?.logPostFromDashboard()
    }

    func didTapConfirmButton() {
        startExporting(action: .confirm)
        analyticsProvider?.logOpenComposeFromDashboard()
    }

    func didTapPostOptionsButton() {
        startExporting(action: .postOptions)
        analyticsProvider?.logAdvancedOptionsOpen(page: Constants.pageName)
    }
    
    func didTapText(options: TextOptions, transformations: ViewTransformations) {
        let cell = collectionController.textCell
        onBeforeShowingEditionMenu(.text, cell: cell)
        showMainUI(false)
        textController.showView(true, options: options, transformations: transformations)
        editorView.animateEditionOption(cell: cell, finalLocation: textController.confirmButtonLocation, completion: { _ in
            self.textController.showConfirmButton(true)
        })
        analyticsProvider?.logEditorTextEdit()
        editingNewText = false
    }

    func didMoveText() {
        analyticsProvider?.logEditorTextMove()
    }

    func didRemoveText() {
        analyticsProvider?.logEditorTextRemove()
    }
    
    func didMoveImage(_ imageView: StylableImageView) {
        analyticsProvider?.logEditorStickerMove(stickerId: imageView.id)
    }
    
    func didRemoveImage(_ imageView: StylableImageView) {
        analyticsProvider?.logEditorStickerRemove(stickerId: imageView.id)
    }

    func didTapTagButton() {
        delegate?.tagButtonPressed()
        analyticsProvider?.logEditorTagTapped()
    }
    
    func didBeginTouchesOnText() {
        showNavigationContainer(false)
    }
    
    func didEndTouchesOnText() {
        showNavigationContainer(true)
    }

    func didRenderRectChange(rect: CGRect) {
        drawingController.didRenderRectChange(rect: rect)
    }

    func didTapCloseButton() {
        player.stop()
        delegate?.dismissButtonPressed()
    }
    
    func getQuickPostButton(enableLongPress: Bool) -> UIView {
        guard let delegate = delegate else { return UIView() }
        return delegate.getQuickPostButton(enableLongPress: enableLongPress)
    }
    
    func getBlogSwitcher() -> UIView {
        guard let delegate = delegate else { return UIView() }
        return delegate.getBlogSwitcher()
    }

    // MARK: - Media Exporting

    private func startExporting(action: KanvasExportAction) {
        player.stop()
        showLoading()
        if segments.count == 1, let firstSegment = segments.first, let image = firstSegment.image {
            // If the camera mode is .stopMotion, .normal or .stitch (.video) and the `exportStopMotionPhotoAsVideo` is true,
            // then single photos from that mode should still export as video.
            if let cameraMode = cameraMode, cameraMode.group == .video && settings.exportStopMotionPhotoAsVideo {
                assetsHandler.ensureAllImagesHaveVideo(segments: segments) { segments in
                    guard let videoURL = segments.first?.videoURL else { return }
                    self.createFinalVideo(videoURL: videoURL, mediaInfo: firstSegment.mediaInfo, exportAction: action)
                }
            }
            else {
                createFinalImage(image: image, mediaInfo: firstSegment.mediaInfo, exportAction: action)
            }
        }
        else if shouldExportMediaAsGIF {
            if segments.count == 1, let segment = segments.first, let url = segment.videoURL {
                self.createFinalGIF(videoURL: url, framesPerSecond: KanvasCameraTimes.gifPreferredFramesPerSecond, mediaInfo: segment.mediaInfo, exportAction: action)
            }
            else if assetsHandler.containsOnlyImages(segments: segments) {
                self.createFinalGIF(segments: segments, mediaInfo: segments.first?.mediaInfo ?? MediaInfo(source: .kanvas_camera), exportAction: action)
            }
            else {
                // Segments are not all frames, so we need to generate a full video first, and then convert that to a GIF.
                // It might be nice in the future to create a GIF directly from segments.
                assetsHandler.mergeAssets(segments: segments) { [weak self] url, mediaInfo in
                    guard let self = self else {
                        return
                    }
                    guard let url = url, let mediaInfo = mediaInfo else {
                        self.hideLoading()
                        self.handleExportError()
                        return
                    }
                    let fps = Int(CMTime(seconds: 1.0, preferredTimescale: KanvasCameraTimes.stopMotionFrameTimescale).seconds / KanvasCameraTimes.onlyImagesFrameTime.seconds)
                    self.createFinalGIF(videoURL: url, framesPerSecond: fps, mediaInfo: mediaInfo, exportAction: action)
                }
            }
        }
        else {
            assetsHandler.mergeAssets(segments: segments) { [weak self] url, mediaInfo in
                guard let url = url else {
                    self?.hideLoading()
                    self?.handleExportError()
                    return
                }
                self?.createFinalVideo(videoURL: url, mediaInfo: mediaInfo ?? MediaInfo(source: .media_library), exportAction: action)
            }
        }
    }

    private func createFinalGIF(segments: [CameraSegment], mediaInfo: MediaInfo, exportAction: KanvasExportAction) {
        let exporter = exporterClass.init(settings: settings)
        exporter.filterType = filterType ?? .passthrough
        exporter.imageOverlays = imageOverlays()
        let segments = gifMakerHandler.trimmedSegments(segments)
        let frames = segments.compactMap { $0.mediaFrame(defaultTimeInterval: getDefaultTimeIntervalForImageSegments()) }
        exporter.export(frames: frames) { orderedFrames in
            let playbackFrames = self.gifMakerHandler.framesForPlayback(orderedFrames)
            self.gifEncoderClass.init().encode(frames: playbackFrames, loopCount: 0) { gifURL in
                var size: CGSize? = nil
                if let gifURL = gifURL {
                    size = GIFDecoderFactory.main().size(of: gifURL)
                }
                self.delegate?.didFinishExportingFrames(url: gifURL, size: size, info: mediaInfo, action: exportAction, mediaChanged: self.mediaChanged)
                performUIUpdate {
                    self.hideLoading()
                }
            }
        }
    }

    private func createFinalGIF(videoURL: URL, framesPerSecond: Int, mediaInfo: MediaInfo, exportAction: KanvasExportAction) {
        let exporter = exporterClass.init(settings: settings)
        exporter.filterType = filterType ?? .passthrough
        exporter.imageOverlays = imageOverlays()
        exporter.export(video: videoURL, mediaInfo: mediaInfo) { (exportedVideoURL, _) in
            guard let exportedVideoURL = exportedVideoURL else {
                performUIUpdate {
                    self.hideLoading()
                    self.handleExportError()
                }
                return
            }
            self.gifEncoderClass.init().encode(video: exportedVideoURL, loopCount: 0, framesPerSecond: framesPerSecond) { [weak self] gifURL in
                guard let self = self else { return }
                guard let gifURL = gifURL else {
                    performUIUpdate {
                        self.hideLoading()
                        self.handleExportError()
                    }
                    return
                }
                let size = GIFDecoderFactory.main().size(of: gifURL)
                self.delegate?.didFinishExportingFrames(url: gifURL, size: size, info: mediaInfo, action: exportAction, mediaChanged: self.mediaChanged)
                performUIUpdate {
                    self.hideLoading()
                }
            }
        }
    }

    private func createFinalVideo(videoURL: URL, mediaInfo: MediaInfo, exportAction: KanvasExportAction) {
        let exporter = exporterClass.init(settings: settings)
        exporter.filterType = filterType ?? .passthrough
        exporter.imageOverlays = imageOverlays()
        exporter.export(video: videoURL, mediaInfo: mediaInfo) { (exportedVideoURL, _) in
            performUIUpdate {
                guard let url = exportedVideoURL else {
                    self.hideLoading()
                    self.handleExportError()
                    return
                }
                self.delegate?.didFinishExportingVideo(url: url, info: mediaInfo, action: exportAction, mediaChanged: self.mediaChanged)
                self.hideLoading()
            }
        }
    }

    private func createFinalImage(image: UIImage, mediaInfo: MediaInfo, exportAction: KanvasExportAction) {
        let exporter = exporterClass.init(settings: settings)
        exporter.filterType = filterType ?? .passthrough
        exporter.imageOverlays = imageOverlays()
        exporter.export(image: image, time: player.lastStillFilterTime) { (exportedImage, _) in
            performUIUpdate {
                guard Device.isRunningInSimulator == false else {
                    self.delegate?.didFinishExportingImage(image: UIImage(), info: mediaInfo, action: exportAction, mediaChanged: self.mediaChanged)
                    self.hideLoading()
                    return
                }
                guard let unwrappedImage = exportedImage else {
                    self.hideLoading()
                    self.handleExportError()
                    return
                }
                self.delegate?.didFinishExportingImage(image: unwrappedImage, info: mediaInfo, action: exportAction, mediaChanged: self.mediaChanged)
                self.hideLoading()
            }
        }
    }

    private func imageOverlays() -> [CGImage] {
        var imageOverlays: [CGImage] = []
        if let drawingLayer = drawingController.drawingLayer, let drawingOverlayImage = drawingLayer.cgImage() {
            imageOverlays.append(drawingOverlayImage)
        }
        
        if let movableViewsOverlayImage = editorView.movableViewCanvas.layer.cgImage() {
            imageOverlays.append(movableViewsOverlayImage)
        }
        return imageOverlays
    }

    private func handleExportError() {
        let alertController = UIAlertController(title: nil,
                                                message: NSLocalizedString("SomethingGoofedTitle", comment: "Alert controller message"),
                                                preferredStyle: .alert)
        let tryAgainButton = UIAlertAction(title: NSLocalizedString("Try again", comment: "Try creating final content again"), style: .default) { _ in
            alertController.dismiss(animated: true, completion: .none)
        }
        alertController.addAction(tryAgainButton)
        self.present(alertController, animated: true, completion: .none)
    }
    
    private func confirmEditionMenu() {
        guard let editionOption = openedMenu else { return }
        
        switch editionOption {
        case .gif:
            if settings.features.editorGIFMaker {
                shouldExportMediaAsGIF = gifMakerHandler.shouldExport
                editorView.animateReturnOfEditionOption(cell: selectedCell)
                gifMakerController.showView(false)
                gifMakerController.showConfirmButton(false)
                showMainUI(true)
                analyticsProvider?.logEditorGIFConfirm(
                    duration: gifMakerHandler.trimmedDuration,
                    playbackMode: KanvasGIFPlaybackMode(from: gifMakerHandler.settings.playbackMode),
                    speed: gifMakerHandler.settings.rate
                )
            }
        case .filter:
            filterController.showView(false)
            showMainUI(true)
        case .text:
            editorView.animateReturnOfEditionOption(cell: selectedCell)
            textController.showView(false)
            textController.showConfirmButton(false)
            showMainUI(true)
        case .drawing:
            editorView.animateReturnOfEditionOption(cell: selectedCell)
            drawingController.showView(false)
            drawingController.showConfirmButton(false)
            showMainUI(true)
        case .media:
            analyticsProvider?.logEditorMediaDrawerClosed()
        }
        
        onAfterConfirmingEditionMenu()
    }
    
    /// Called to reset the editor state after confirming an edition menu
    private func onAfterConfirmingEditionMenu() {
        openedMenu = nil
        selectedCell = nil
    }
    
    // MARK: - EditionMenuCollectionControllerDelegate

    func didSelectEditionOption(_ editionOption: EditionOption, cell: EditionMenuCollectionCell) {
        switch editionOption {
        case .gif:
            if settings.features.editorGIFMaker {
                openGIFMaker(cell: cell, animated: true, permanent: false)
            }
            else {
                onBeforeShowingEditionMenu(editionOption, cell: cell)
                shouldExportMediaAsGIF.toggle()
                onAfterConfirmingEditionMenu()
                analyticsProvider?.logEditorGIFButtonToggle(shouldExportMediaAsGIF)
            }
        case .filter:
            onBeforeShowingEditionMenu(editionOption, cell: cell)
            showMainUI(false)
            analyticsProvider?.logEditorFiltersOpen()
            filterController.showView(true)
        case .text:
            onBeforeShowingEditionMenu(editionOption, cell: cell)
            showMainUI(false)
            analyticsProvider?.logEditorTextAdd()
            editingNewText = true
            textController.showView(true)
            editorView.animateEditionOption(cell: cell, finalLocation: textController.confirmButtonLocation, completion: { _ in
                self.textController.showConfirmButton(true)
            })
        case .drawing:
            onBeforeShowingEditionMenu(editionOption, cell: cell)
            showMainUI(false)
            analyticsProvider?.logEditorDrawingOpen()
            drawingController.showView(true)
            editorView.animateEditionOption(cell: cell, finalLocation: drawingController.confirmButtonLocation, completion: { _ in
                self.drawingController.showConfirmButton(true)
            })
        case .media:
            onBeforeShowingEditionMenu(editionOption, cell: cell)
            analyticsProvider?.logEditorMediaDrawerOpen()
            openMediaDrawer()
        }
    }
    
    /// Prepares the editor state to show an edition menu
    ///
    /// - Parameters
    ///  - editionOption: the selected edition option
    ///  - cell: the cell of the selected edition option
    private func onBeforeShowingEditionMenu(_ editionOption: EditionOption, cell: EditionMenuCollectionCell? = nil) {
        selectedCell = cell
        openedMenu = editionOption
    }
    
    // MARK: - GifMakerHandlerDelegate & MediaPlayerDelegate

    func getDefaultTimeIntervalForImageSegments() -> TimeInterval {
        return CameraSegment.defaultTimeInterval(segments: segments)
    }
    
    // MARK: - GifMakerHandlerDelegate
    
    func didConfirmGif() {
        confirmEditionMenu()
    }

    func didRevertGif() {
        revertGIF()
    }

    func didSettingsChange(dirty: Bool) {
        gifMakerController.toggleRevertButton(dirty)
    }

    func configureMediaPlayer(settings: GIFMakerSettings) {
        player.rate = settings.rate
        player.startMediaIndex = settings.startIndex
        player.endMediaIndex = settings.endIndex
        player.playbackMode = .init(from: settings.playbackMode)
    }

    func setMediaPlayerFrame(location: CGFloat) {
        player.playSingleFrame(at: location)
    }

    func unsetMediaPlayerFrame() {
        player.cancelPlayingSingleFrame()
    }
    
    // MARK: - EditorFilterControllerDelegate
    
    func didConfirmFilters() {
        confirmEditionMenu()
    }
    
    func didSelectFilter(_ filterItem: FilterItem) {
        analyticsProvider?.logEditorFilterSelected(filterType: filterItem.type)
        self.filterType = filterItem.type
    }
    
    // MARK: - DrawingControllerDelegate
    
    func didConfirmDrawing() {
        analyticsProvider?.logEditorDrawingConfirm()
        confirmEditionMenu()
    }
    
    func editorShouldShowStrokeSelectorAnimation() -> Bool {
        guard let delegate = delegate else { return false }
        return delegate.editorShouldShowStrokeSelectorAnimation()
    }
    
    func didEndStrokeSelectorAnimation() {
        delegate?.didEndStrokeSelectorAnimation()
    }
    
    // MARK: - EditorTextControllerDelegate
    
    func didConfirmText(textView: StylableTextView, transformations: ViewTransformations, location: CGPoint, size: CGSize) {
        if !textView.text.isEmpty {
            editorView.movableViewCanvas.addView(view: textView, transformations: transformations, location: location, size: size)
            if let font = KanvasTextFont.from(font: textView.options.font), let alignment = KanvasTextAlignment.from(alignment: textView.options.alignment) {
                analyticsProvider?.logEditorTextConfirm(isNew: editingNewText, font: font, alignment: alignment, highlighted: textView.options.highlightColor != nil)
            }
            else {
                assertionFailure("Logging unknown stuff")
            }
        }
        confirmEditionMenu()
    }
    
    func didMoveToolsUp() {
        editorView.movableViewCanvas.removeSelectedView()
    }

    func didChange(font: UIFont) {
        if let font = KanvasTextFont.from(font: font) {
            analyticsProvider?.logEditorTextChange(font: font)
        }
    }

    func didChange(highlight: Bool) {
        analyticsProvider?.logEditorTextChange(highlighted: highlight)
    }

    func didChange(alignment: NSTextAlignment) {
        if let alignment = KanvasTextAlignment.from(alignment: alignment) {
            analyticsProvider?.logEditorTextChange(alignment: alignment)
        }
    }

    func didChange(color: Bool) {
        analyticsProvider?.logEditorTextChange(color: true)
    }
    
    // MARK: - DrawingControllerDelegate & EditorTextControllerDelegate
    
    func editorShouldShowColorSelectorTooltip() -> Bool {
        guard let delegate = delegate else { return false }
        return delegate.editorShouldShowColorSelectorTooltip()
    }
    
    func didDismissColorSelectorTooltip() {
        delegate?.didDismissColorSelectorTooltip()
    }
    
    func didStartColorSelection() {
        drawingController.showCanvas(false)
        editorView.showMovableViewCanvas(false)
    }
    
    func didStartMovingColorSelector() {
        if !player.isMediaOnePhoto() {
            player.pause()
        }
    }
    
    func didEndColorSelection() {
        if !player.isMediaOnePhoto() {
            player.resume()
        }
        drawingController.showCanvas(true)
        editorView.showMovableViewCanvas(true)
    }
    
    func getColor(from point: CGPoint) -> UIColor {
        return player.getColor(from: point)
    }
    
    func didDisplayFirstFrame(_ image: UIImage) {
        addCarouselDefaultColors(image)
    }
    
    // MARK: - MediaDrawerControllerDelegate
    
    func didSelectSticker(imageView: StylableImageView, size: CGSize) {
        analyticsProvider?.logEditorStickerAdd(stickerId: imageView.id)
        editorView.movableViewCanvas.addView(view: imageView, transformations: ViewTransformations(),
                                             location: editorView.movableViewCanvas.bounds.center, size: size)
    }
    
    func didSelectStickerType(_ stickerType: StickerType) {
        analyticsProvider?.logEditorStickerPackSelect(stickerPackId: stickerType.id)
    }
    
    func didDismissMediaDrawer() {
        confirmEditionMenu()
    }
    
    func didSelectStickersTab() {
        analyticsProvider?.logEditorMediaDrawerSelectStickers()
    }
    
    // MARK: - Media Drawer
    
    private func openMediaDrawer() {
        present(mediaDrawerController, animated: true, completion: .none)
    }
    
    // MARK: - MediaPlayerController
    
    func onPostingOptionsDismissed() {
        startPlayerFromSegments()
    }
    
    func onQuickPostButtonSubmitted() {
        startExporting(action: .post)
    }
    
    public func onQuickPostOptionsShown(visible: Bool, hintText: String?, view: UIView) {
        editorView.moveOverlayLabel(to: view)
        
        if visible {
            editorView.setOverlayLabel(text: hintText)
            editorView.moveViewToFront(view, visible: true)
            editorView.showOverlay(true)
        }
        else {
            editorView.showOverlay(false, completion: { [weak self] _ in
                self?.editorView.moveViewToFront(view, visible: false)
                self?.editorView.setOverlayLabel(text: hintText)
            })
        }
    }
    
    public func onQuickPostOptionsSelected(selected: Bool, hintText: String?, view: UIView) {
        editorView.setOverlayLabel(text: hintText)
    }
    
    // MARK: - Private utilities
    
    /// shows or hides the main UI (edition options, tag button and back button)
    ///
    /// - Parameter show: true to show, false to hide
    private func showMainUI(_ show: Bool) {
        collectionController.showView(show)
        showConfirmButton(show)
        showCloseButton(show)
        showTagButton(show)
    }
    
    // MARK: - Public interface
    
    /// shows or hides the confirm button
    ///
    /// - Parameter show: true to show, false to hide
    func showConfirmButton(_ show: Bool) {
        editorView.showConfirmButton(show)
    }
    
    /// shows or hides the close button (back caret)
    ///
    /// - Parameter show: true to show, false to hide
    func showCloseButton(_ show: Bool) {
        editorView.showCloseButton(show)
    }

    /// shows or hides the tag button (#)
    ///
    /// - Parameter show: true to show, false to hide
    func showTagButton(_ show: Bool) {
        editorView.showTagButton(show)
    }
    
    /// shows or hides the editor menu and the back button
    ///
    /// - Parameter show: true to show, false to hide
    func showNavigationContainer(_ show: Bool) {
        editorView.showNavigationContainer(show)
    }
}<|MERGE_RESOLUTION|>--- conflicted
+++ resolved
@@ -77,13 +77,9 @@
                                     showTagButton: settings.showTagButtonInEditor,
                                     showQuickPostButton: settings.showQuickPostButtonInEditor,
                                     enableQuickPostLongPress: settings.enableQuickPostLongPress,
-<<<<<<< HEAD
                                     showBlogSwitcher: settings.showBlogSwitcherInEditor,
-                                    quickBlogSelectorCoordinator: quickBlogSelectorCoordinater)
-=======
                                     quickBlogSelectorCoordinator: quickBlogSelectorCoordinater,
                                     metalContext: settings.features.metalPreview ? metalContext : nil)
->>>>>>> 6bd1cf0d
         player.playerView = editorView.playerView
         return editorView
     }()
