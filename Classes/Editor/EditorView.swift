//
// This Source Code Form is subject to the terms of the Mozilla Public
// License, v. 2.0. If a copy of the MPL was not distributed with this
// file, You can obtain one at https://mozilla.org/MPL/2.0/.
//

import AVFoundation
import Foundation
import UIKit

/// protocol for closing the preview or confirming

protocol EditorViewDelegate: class {
    /// A function that is called when the confirm button is pressed
    func confirmButtonPressed()
    /// A function that is called when the close button is pressed
    func closeButtonPressed()
    /// A function that is called when the button to close a menu is pressed
    func closeMenuButtonPressed()
    /// A function that is called when the post button is pressed
    func postButtonPressed()
}

/// Constants for EditorView
private struct EditorViewConstants {
    static let animationDuration: TimeInterval = 0.25
    static let confirmButtonSize: CGFloat = 49
    static let confirmButtonHorizontalMargin: CGFloat = 20
    static let confirmButtonVerticalMargin: CGFloat = Device.belongsToIPhoneXGroup ? 14 : 19.5
    static let closeMenuButtonSize: CGFloat = 36
    static let closeMenuButtonHorizontalMargin: CGFloat = 20
    static let circleCornerRadius: CGFloat = 27.5
    static let circleSize: CGFloat = 55
    static let circleBorderWidth: CGFloat = 3
    static let collectionViewHeight = CameraFilterCollectionCell.minimumHeight + 10
    static let postButtonSize: CGFloat = 49
    static let postButtonHorizontalMargin: CGFloat = 20
    static let postButtonVerticalMargin: CGFloat = Device.belongsToIPhoneXGroup ? 14 : 19.5
}

/// A UIView to preview the contents of segments without exporting

final class EditorView: UIView {

    enum MainActionMode {
        case confirm
        case post
    }
    
    weak var playerView: GLPlayerView?

    private let mainActionMode: MainActionMode
    private let confirmButton = UIButton()
    private let closeMenuButton = UIButton()
    private let closeButton = UIButton()
    private let postButton = UIButton()
    private let filterSelectionCircle = UIImageView()
    let collectionContainer = IgnoreTouchesView()
    let filterCollectionContainer = IgnoreTouchesView()
<<<<<<< HEAD

=======
    let drawingMenuContainer = IgnoreTouchesView()
    
    private var disposables: [NSKeyValueObservation] = []
>>>>>>> 6193c3ab
    weak var delegate: EditorViewDelegate?
    
    @available(*, unavailable, message: "use init() instead")
    required public init?(coder aDecoder: NSCoder) {
        fatalError("init(coder:) has not been implemented")
    }
    
    init(mainActionMode: MainActionMode) {
        self.mainActionMode = mainActionMode
        super.init(frame: .zero)
        setupViews()
    }
    
    private func setupViews() {
        setupPlayer()
        setUpCloseButton()
        setUpCloseMenuButton()
        switch mainActionMode {
        case .confirm:
            setUpConfirmButton()
        case .post:
            setupPostButton()
        }
        setUpCollection()
        setUpFilterCollection()
        setUpFilterSelectionCircle()
        setUpDrawingMenu()
    }
    
    // MARK: - views

    private func setupPlayer() {
        let playerView = GLPlayerView()
        playerView.add(into: self)
        self.playerView = playerView
    }
    
    private func setUpCloseButton() {
        closeButton.accessibilityLabel = "Close Button"
        closeButton.applyShadows()
        closeButton.setImage(KanvasCameraImages.backImage, for: .normal)
        closeButton.imageView?.contentMode = .scaleAspectFit
        
        addSubview(closeButton)
        closeButton.addTarget(self, action: #selector(closeButtonPressed), for: .touchUpInside)
        closeButton.translatesAutoresizingMaskIntoConstraints = false
        NSLayoutConstraint.activate([
            closeButton.leadingAnchor.constraint(equalTo: safeLayoutGuide.leadingAnchor, constant: CameraConstants.optionHorizontalMargin),
            closeButton.topAnchor.constraint(equalTo: safeLayoutGuide.topAnchor, constant: CameraConstants.optionVerticalMargin),
            closeButton.heightAnchor.constraint(equalTo: closeButton.widthAnchor),
            closeButton.widthAnchor.constraint(equalToConstant: CameraConstants.optionButtonSize)
        ])
    }
    
    private func setUpCloseMenuButton() {
        closeMenuButton.accessibilityLabel = "Close Menu Button"
        closeMenuButton.setImage(KanvasCameraImages.editorConfirmImage, for: .normal)
        closeMenuButton.imageView?.contentMode = .scaleAspectFit
        closeMenuButton.alpha = 0
        
        addSubview(closeMenuButton)
        closeMenuButton.addTarget(self, action: #selector(closeMenuButtonPressed), for: .touchUpInside)
        closeMenuButton.translatesAutoresizingMaskIntoConstraints = false
        NSLayoutConstraint.activate([
            closeMenuButton.trailingAnchor.constraint(equalTo: safeLayoutGuide.trailingAnchor, constant: -EditorViewConstants.closeMenuButtonHorizontalMargin),
            closeMenuButton.heightAnchor.constraint(equalToConstant: EditorViewConstants.closeMenuButtonSize),
            closeMenuButton.widthAnchor.constraint(equalToConstant: EditorViewConstants.closeMenuButtonSize),
            closeMenuButton.centerYAnchor.constraint(equalTo: closeButton.centerYAnchor)
        ])
    }
    
    private func setUpConfirmButton() {
        confirmButton.accessibilityLabel = "Confirm Button"
        addSubview(confirmButton)
        confirmButton.setImage(KanvasCameraImages.nextImage, for: .normal)
        confirmButton.addTarget(self, action: #selector(confirmButtonPressed), for: .touchUpInside)
        confirmButton.translatesAutoresizingMaskIntoConstraints = false
        
        NSLayoutConstraint.activate([
            confirmButton.trailingAnchor.constraint(equalTo: safeLayoutGuide.trailingAnchor, constant: -EditorViewConstants.confirmButtonHorizontalMargin),
            confirmButton.heightAnchor.constraint(equalToConstant: EditorViewConstants.confirmButtonSize),
            confirmButton.widthAnchor.constraint(equalToConstant: EditorViewConstants.confirmButtonSize),
            confirmButton.bottomAnchor.constraint(equalTo: safeLayoutGuide.bottomAnchor, constant: -EditorViewConstants.confirmButtonVerticalMargin)
        ])
    }
    
    private func setUpCollection() {
        collectionContainer.backgroundColor = .clear
        collectionContainer.accessibilityIdentifier = "Edition Menu Collection Container"
        collectionContainer.clipsToBounds = false
        
        addSubview(collectionContainer)
        collectionContainer.translatesAutoresizingMaskIntoConstraints = false
        let trailingMargin = EditorViewConstants.confirmButtonHorizontalMargin * 2 + EditorViewConstants.confirmButtonSize

        NSLayoutConstraint.activate([
            collectionContainer.leadingAnchor.constraint(equalTo: safeAreaLayoutGuide.leadingAnchor),
            collectionContainer.trailingAnchor.constraint(equalTo: safeAreaLayoutGuide.trailingAnchor, constant: -trailingMargin),
            collectionContainer.centerYAnchor.constraint(equalTo: confirmOrPostButton().centerYAnchor),
            collectionContainer.heightAnchor.constraint(equalToConstant: EditionMenuCollectionView.height)
        ])
    }
    
    func setUpFilterCollection() {
        filterCollectionContainer.backgroundColor = .clear
        filterCollectionContainer.accessibilityIdentifier = "Edition Filter Collection Container"
        filterCollectionContainer.clipsToBounds = false
        
        addSubview(filterCollectionContainer)
        filterCollectionContainer.translatesAutoresizingMaskIntoConstraints = false
        NSLayoutConstraint.activate([
            filterCollectionContainer.leadingAnchor.constraint(equalTo: safeAreaLayoutGuide.leadingAnchor),
            filterCollectionContainer.trailingAnchor.constraint(equalTo: safeAreaLayoutGuide.trailingAnchor),
            filterCollectionContainer.centerYAnchor.constraint(equalTo: collectionContainer.centerYAnchor),
            filterCollectionContainer.heightAnchor.constraint(equalToConstant: EditorViewConstants.collectionViewHeight)
        ])
    }
    
    func setUpFilterSelectionCircle() {
        filterSelectionCircle.accessibilityIdentifier = "Edition Filter Selection Circle"
        filterSelectionCircle.clipsToBounds = false
        filterSelectionCircle.layer.cornerRadius = EditorViewConstants.circleCornerRadius
        filterSelectionCircle.layer.borderWidth = EditorViewConstants.circleBorderWidth
        filterSelectionCircle.layer.borderColor = UIColor.white.cgColor
        filterSelectionCircle.alpha = 0
        
        addSubview(filterSelectionCircle)
        filterSelectionCircle.translatesAutoresizingMaskIntoConstraints = false
        NSLayoutConstraint.activate([
            filterSelectionCircle.leadingAnchor.constraint(equalTo: safeAreaLayoutGuide.leadingAnchor, constant: EditorFilterCollectionController.leftInset + EditorFilterCollectionCell.cellPadding),
            filterSelectionCircle.centerYAnchor.constraint(equalTo: collectionContainer.centerYAnchor),
            filterSelectionCircle.heightAnchor.constraint(equalToConstant: EditorViewConstants.circleSize),
            filterSelectionCircle.widthAnchor.constraint(equalToConstant: EditorViewConstants.circleSize)
        ])
    }

    func setupPostButton() {
        postButton.accessibilityLabel = "Post Button"
        postButton.clipsToBounds = false
        postButton.layer.cornerRadius = EditorViewConstants.postButtonSize / 2.0
        postButton.layer.borderWidth = 3.0
        postButton.layer.borderColor = UIColor.white.cgColor
        postButton.applyShadows()
        addSubview(postButton)
        postButton.setImage(KanvasCameraImages.postImage, for: .normal)
        postButton.addTarget(self, action: #selector(postButtonPressed), for: .touchUpInside)
        postButton.translatesAutoresizingMaskIntoConstraints = false

        NSLayoutConstraint.activate([
            postButton.trailingAnchor.constraint(equalTo: safeLayoutGuide.trailingAnchor, constant: -EditorViewConstants.postButtonHorizontalMargin),
            postButton.heightAnchor.constraint(equalToConstant: EditorViewConstants.postButtonSize),
            postButton.widthAnchor.constraint(equalToConstant: EditorViewConstants.postButtonSize),
            postButton.bottomAnchor.constraint(equalTo: safeLayoutGuide.bottomAnchor, constant: -EditorViewConstants.postButtonVerticalMargin)
        ])
    }

    func confirmOrPostButton() -> UIButton {
        switch mainActionMode {
        case .confirm:
            return confirmButton
        case .post:
            return postButton
        }
    }
    
    private func setUpDrawingMenu() {
        drawingMenuContainer.backgroundColor = .clear
        drawingMenuContainer.accessibilityIdentifier = "Drawing Menu Container"
        drawingMenuContainer.clipsToBounds = false
        
        addSubview(drawingMenuContainer)
        drawingMenuContainer.translatesAutoresizingMaskIntoConstraints = false
        NSLayoutConstraint.activate([
            drawingMenuContainer.leadingAnchor.constraint(equalTo: leadingAnchor),
            drawingMenuContainer.trailingAnchor.constraint(equalTo: trailingAnchor),
            drawingMenuContainer.topAnchor.constraint(equalTo: topAnchor),
            drawingMenuContainer.bottomAnchor.constraint(equalTo: bottomAnchor)
        ])
    }
    
    // MARK: - buttons
    @objc private func closeButtonPressed() {
        delegate?.closeButtonPressed()
    }
    
    @objc private func closeMenuButtonPressed() {
        delegate?.closeMenuButtonPressed()
    }
    
    @objc private func confirmButtonPressed() {
        delegate?.confirmButtonPressed()
    }

    @objc private func postButtonPressed() {
        delegate?.postButtonPressed()
    }
    
    // MARK: - Public interface
    
    /// shows or hides the confirm button
    ///
    /// - Parameter show: true to show, false to hide
    func showConfirmButton(_ show: Bool) {
        switch mainActionMode {
        case .confirm:
            UIView.animate(withDuration: EditorViewConstants.animationDuration) {
                self.confirmButton.alpha = show ? 1 : 0
            }
        case .post:
            UIView.animate(withDuration: EditorViewConstants.animationDuration) {
                self.postButton.alpha = show ? 1 : 0
            }
        }
    }
    
    /// shows or hides the button to close a menu (checkmark)
    ///
    /// - Parameter show: true to show, false to hide
    func showCloseMenuButton(_ show: Bool) {
        UIView.animate(withDuration: EditorViewConstants.animationDuration) {
            self.closeMenuButton.alpha = show ? 1 : 0
        }
    }
    
    /// shows or hides the close button (back caret)
    ///
    /// - Parameter show: true to show, false to hide
    func showCloseButton(_ show: Bool) {
        UIView.animate(withDuration: EditorViewConstants.animationDuration) {
            self.closeButton.alpha = show ? 1 : 0
        }
    }
    
    /// shows or hides the filter selection circle
    ///
    /// - Parameter show: true to show, false to hide
    func showSelectionCircle(_ show: Bool) {
        UIView.animate(withDuration: EditorViewConstants.animationDuration) {
            self.filterSelectionCircle.alpha = show ? 1 : 0
        }
    }
}<|MERGE_RESOLUTION|>--- conflicted
+++ resolved
@@ -57,13 +57,8 @@
     private let filterSelectionCircle = UIImageView()
     let collectionContainer = IgnoreTouchesView()
     let filterCollectionContainer = IgnoreTouchesView()
-<<<<<<< HEAD
-
-=======
     let drawingMenuContainer = IgnoreTouchesView()
     
-    private var disposables: [NSKeyValueObservation] = []
->>>>>>> 6193c3ab
     weak var delegate: EditorViewDelegate?
     
     @available(*, unavailable, message: "use init() instead")
