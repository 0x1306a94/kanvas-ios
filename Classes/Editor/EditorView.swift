//
// This Source Code Form is subject to the terms of the Mozilla Public
// License, v. 2.0. If a copy of the MPL was not distributed with this
// file, You can obtain one at https://mozilla.org/MPL/2.0/.
//

import AVFoundation
import Foundation
import UIKit

/// protocol for closing the preview or confirming

protocol EditorViewDelegate: class {
    /// A function that is called when the confirm button is pressed
    func didTapConfirmButton()
    /// A function that is called when the close button is pressed
    func didTapCloseButton()
    /// A function that is called when the post button is pressed
    func didTapPostButton()
    /// A function that is called when the save button is pressed
    func didTapSaveButton()
<<<<<<< HEAD
    func didTapPostOptionsButton()
=======
    /// Called when a touch event on a movable view begins
    func didBeginTouchesOnText()
    /// Called when the touch events on a movable view end
    func didEndTouchesOnText()
    /// A function that is called when the tag button is pressed
    func didTapTagButton()
>>>>>>> 693e3e8f
    /// A function that is called when a movable text is pressed
    func didTapText(options: TextOptions, transformations: ViewTransformations)
    /// Called when text is moved
    func didMoveText()
    /// Called when text is removed
    func didRemoveText()
    /// Called when an image is moved
    ///
    ///  - Parameter imageView:the image view that was moved
    func didMoveImage(_ imageView: StylableImageView)
    /// Called when an image is removed
    ///
    ///  - Parameter imageView:the image view that was removed
    func didRemoveImage(_ imageView: StylableImageView)
}

/// Constants for EditorView
private struct EditorViewConstants {
    static let animationDuration: TimeInterval = 0.25
    static let editionOptionAnimationDuration: TimeInterval = 0.5
    static let confirmButtonSize: CGFloat = 49
    static let confirmButtonHorizontalMargin: CGFloat = 20
    static let confirmButtonVerticalMargin: CGFloat = Device.belongsToIPhoneXGroup ? 14 : 19.5
    static let postButtonSize: CGFloat = 54
    static let postButtonHorizontalMargin: CGFloat = 18
    static let postButtonVerticalMargin: CGFloat = Device.belongsToIPhoneXGroup ? 13 : 29
    static let postButtonFontSize: CGFloat = 14.0
    static let postButtonLabelMargin: CGFloat = 3
    static let saveButtonSize: CGFloat = 34
    static let saveButtonHorizontalMargin: CGFloat = 20
    static let fakeOptionCellMinSize: CGFloat = 36
    static let fakeOptionCellMaxSize: CGFloat = 45
}

/// A UIView to preview the contents of segments without exporting

final class EditorView: UIView, MovableViewCanvasDelegate {

    enum MainActionMode {
        case confirm
        case post
        case postOptions
    }
    
    weak var playerView: MediaPlayerView?

    private let mainActionMode: MainActionMode
    private let confirmButton = UIButton()
    private let closeButton = UIButton()
    private let saveButton = UIButton()
    private let showSaveButton: Bool
    private let showCrossIcon: Bool
    private let postButton = UIButton()
    private let postLabel = UILabel()
    private let tagButton = UIButton()
    private let fakeOptionCell = UIImageView()
    private let showTagButton: Bool
    private let filterSelectionCircle = UIImageView()
    private let navigationContainer = IgnoreTouchesView()
    let collectionContainer = IgnoreTouchesView()
    let filterMenuContainer = IgnoreTouchesView()
    let textMenuContainer = IgnoreTouchesView()
    let drawingMenuContainer = IgnoreTouchesView()
    let drawingCanvas = IgnoreTouchesView()
    
    lazy var movableViewCanvas: MovableViewCanvas = {
        let canvas = MovableViewCanvas()
        canvas.delegate = self
        return canvas
    }()
    
    weak var delegate: EditorViewDelegate?
    
    @available(*, unavailable, message: "use init() instead")
    required public init?(coder aDecoder: NSCoder) {
        fatalError("init(coder:) has not been implemented")
    }
    
    init(mainActionMode: MainActionMode, showSaveButton: Bool, showCrossIcon: Bool, showTagButton: Bool) {
        self.mainActionMode = mainActionMode
        self.showSaveButton = showSaveButton
        self.showTagButton = showTagButton
        self.showCrossIcon = showCrossIcon
        super.init(frame: .zero)
        setupViews()
    }
    
    private func setupViews() {
        setupPlayer()
        drawingCanvas.add(into: self)
        movableViewCanvas.add(into: self)
        setupNavigationContainer()
        setupCloseButton()
        if showTagButton {
            setupTagButton()
        }
        switch mainActionMode {
        case .confirm:
            setupConfirmButton()
        case .post:
            setupPostButton()
        case .postOptions:
            setupPostOptionsButton()
        }
        if showSaveButton {
            setupSaveButton()
        }
        setupCollection()
        setupFilterMenu()
        setupTextMenu()
        setupDrawingMenu()
        setupFakeOptionCell()
    }
    
    // MARK: - views

    private func setupPlayer() {
        let playerView = MediaPlayerView()
        playerView.add(into: self)
        self.playerView = playerView
    }
    
    /// Container that holds the back button and the bottom menu
    private func setupNavigationContainer() {
        navigationContainer.accessibilityIdentifier = "Navigation Container"
        navigationContainer.translatesAutoresizingMaskIntoConstraints = false
        
        addSubview(navigationContainer)
        NSLayoutConstraint.activate([
            navigationContainer.topAnchor.constraint(equalTo: topAnchor),
            navigationContainer.bottomAnchor.constraint(equalTo: bottomAnchor),
            navigationContainer.leadingAnchor.constraint(equalTo: leadingAnchor),
            navigationContainer.trailingAnchor.constraint(equalTo: trailingAnchor)
        ])
    }

    private func setupTagButton() {
        tagButton.accessibilityLabel = "Tag Button"
        tagButton.layer.applyShadows()
        tagButton.setImage(KanvasCameraImages.tagImage, for: .normal)
        tagButton.imageView?.contentMode = .scaleAspectFit
        tagButton.imageView?.tintColor = .white

        navigationContainer.addSubview(tagButton)
        tagButton.addTarget(self, action: #selector(tagButtonPressed), for: .touchUpInside)
        tagButton.translatesAutoresizingMaskIntoConstraints = false
        NSLayoutConstraint.activate([
            tagButton.trailingAnchor.constraint(equalTo: navigationContainer.trailingAnchor, constant: -CameraConstants.optionHorizontalMargin),
            tagButton.topAnchor.constraint(equalTo: safeLayoutGuide.topAnchor, constant: CameraConstants.optionVerticalMargin),
            tagButton.heightAnchor.constraint(equalTo: tagButton.widthAnchor),
            tagButton.widthAnchor.constraint(equalToConstant: CameraConstants.optionButtonSize)
        ])
    }
    
    private func setupCloseButton() {
        closeButton.accessibilityLabel = "Close Button"
        closeButton.layer.applyShadows()
        let backIcon = showCrossIcon ? KanvasCameraImages.closeImage : KanvasCameraImages.backImage
        closeButton.setImage(backIcon, for: .normal)
        closeButton.imageView?.contentMode = .scaleAspectFit
        
        navigationContainer.addSubview(closeButton)
        closeButton.addTarget(self, action: #selector(closeButtonPressed), for: .touchUpInside)
        closeButton.translatesAutoresizingMaskIntoConstraints = false
        NSLayoutConstraint.activate([
            closeButton.leadingAnchor.constraint(equalTo: safeLayoutGuide.leadingAnchor, constant: CameraConstants.optionHorizontalMargin),
            closeButton.topAnchor.constraint(equalTo: safeLayoutGuide.topAnchor, constant: CameraConstants.optionVerticalMargin),
            closeButton.heightAnchor.constraint(equalTo: closeButton.widthAnchor),
            closeButton.widthAnchor.constraint(equalToConstant: CameraConstants.optionButtonSize)
        ])
    }
    
    private func setupConfirmButton() {
        confirmButton.accessibilityLabel = "Confirm Button"
        navigationContainer.addSubview(confirmButton)
        confirmButton.setImage(KanvasCameraImages.nextImage, for: .normal)
        confirmButton.addTarget(self, action: #selector(confirmButtonPressed), for: .touchUpInside)
        confirmButton.translatesAutoresizingMaskIntoConstraints = false
        
        NSLayoutConstraint.activate([
            confirmButton.trailingAnchor.constraint(equalTo: safeLayoutGuide.trailingAnchor, constant: -EditorViewConstants.confirmButtonHorizontalMargin),
            confirmButton.heightAnchor.constraint(equalToConstant: EditorViewConstants.confirmButtonSize),
            confirmButton.widthAnchor.constraint(equalToConstant: EditorViewConstants.confirmButtonSize),
            confirmButton.bottomAnchor.constraint(equalTo: safeLayoutGuide.bottomAnchor, constant: -EditorViewConstants.confirmButtonVerticalMargin)
        ])
    }

    private func setupPostOptionsButton() {
        confirmButton.accessibilityLabel = "Post Options Button"
        navigationContainer.addSubview(confirmButton)
        confirmButton.setImage(KanvasCameraImages.nextImage, for: .normal)
        confirmButton.addTarget(self, action: #selector(postOptionsButtonPressed), for: .touchUpInside)
        confirmButton.translatesAutoresizingMaskIntoConstraints = false

        NSLayoutConstraint.activate([
            confirmButton.trailingAnchor.constraint(equalTo: safeLayoutGuide.trailingAnchor, constant: -EditorViewConstants.confirmButtonHorizontalMargin),
            confirmButton.heightAnchor.constraint(equalToConstant: EditorViewConstants.confirmButtonSize),
            confirmButton.widthAnchor.constraint(equalToConstant: EditorViewConstants.confirmButtonSize),
            confirmButton.bottomAnchor.constraint(equalTo: safeLayoutGuide.bottomAnchor, constant: -EditorViewConstants.confirmButtonVerticalMargin)
        ])
    }
    
    private func setupCollection() {
        collectionContainer.backgroundColor = .clear
        collectionContainer.accessibilityIdentifier = "Edition Menu Collection Container"
        collectionContainer.clipsToBounds = false
        
        navigationContainer.addSubview(collectionContainer)
        collectionContainer.translatesAutoresizingMaskIntoConstraints = false
        let buttonOnTheRight: UIButton
        let trailingMargin: CGFloat
        
        if showSaveButton {
            buttonOnTheRight = saveButton
            trailingMargin = EditorViewConstants.saveButtonHorizontalMargin
        }
        else {
            buttonOnTheRight = confirmOrPostButton()
            trailingMargin = confirmOrPostButtonHorizontalMargin()
        }
        
        NSLayoutConstraint.activate([
            collectionContainer.leadingAnchor.constraint(equalTo: safeAreaLayoutGuide.leadingAnchor),
            collectionContainer.trailingAnchor.constraint(equalTo: buttonOnTheRight.leadingAnchor, constant: -trailingMargin / 2),
            collectionContainer.centerYAnchor.constraint(equalTo: confirmOrPostButton().centerYAnchor),
            collectionContainer.heightAnchor.constraint(equalToConstant: EditionMenuCollectionView.height)
        ])
    }
    
    private func setupFilterMenu() {
        filterMenuContainer.backgroundColor = .clear
        filterMenuContainer.accessibilityIdentifier = "Filter Menu Container"
        filterMenuContainer.translatesAutoresizingMaskIntoConstraints = false
        filterMenuContainer.clipsToBounds = false
        
        addSubview(filterMenuContainer)
        NSLayoutConstraint.activate([
            filterMenuContainer.leadingAnchor.constraint(equalTo: safeAreaLayoutGuide.leadingAnchor),
            filterMenuContainer.trailingAnchor.constraint(equalTo: safeAreaLayoutGuide.trailingAnchor),
            filterMenuContainer.topAnchor.constraint(equalTo: safeAreaLayoutGuide.topAnchor),
            filterMenuContainer.bottomAnchor.constraint(equalTo: safeAreaLayoutGuide.bottomAnchor)
        ])
    }
    
    private func setupTextMenu() {
        textMenuContainer.backgroundColor = .clear
        textMenuContainer.accessibilityIdentifier = "Text Menu Container"
        textMenuContainer.translatesAutoresizingMaskIntoConstraints = false
        textMenuContainer.clipsToBounds = false
        
        addSubview(textMenuContainer)
        NSLayoutConstraint.activate([
            textMenuContainer.leadingAnchor.constraint(equalTo: leadingAnchor),
            textMenuContainer.trailingAnchor.constraint(equalTo: trailingAnchor),
            textMenuContainer.topAnchor.constraint(equalTo: topAnchor),
            textMenuContainer.bottomAnchor.constraint(equalTo: bottomAnchor)
        ])
    }
    
    private func setupDrawingMenu() {
        drawingMenuContainer.backgroundColor = .clear
        drawingMenuContainer.accessibilityIdentifier = "Drawing Menu Container"
        drawingMenuContainer.clipsToBounds = false
        
        addSubview(drawingMenuContainer)
        drawingMenuContainer.translatesAutoresizingMaskIntoConstraints = false
        NSLayoutConstraint.activate([
            drawingMenuContainer.leadingAnchor.constraint(equalTo: leadingAnchor),
            drawingMenuContainer.trailingAnchor.constraint(equalTo: trailingAnchor),
            drawingMenuContainer.topAnchor.constraint(equalTo: topAnchor),
            drawingMenuContainer.bottomAnchor.constraint(equalTo: bottomAnchor)
        ])
    }
    
    /// Sets up the image used for the animation that transforms a menu cell into a checkmark button
    private func setupFakeOptionCell() {
        fakeOptionCell.accessibilityLabel = "Fake Option Cell"
        
        addSubview(fakeOptionCell)
        fakeOptionCell.translatesAutoresizingMaskIntoConstraints = false
        NSLayoutConstraint.activate([
            fakeOptionCell.centerXAnchor.constraint(equalTo: centerXAnchor),
            fakeOptionCell.centerYAnchor.constraint(equalTo: centerYAnchor),
            fakeOptionCell.heightAnchor.constraint(equalToConstant: EditorViewConstants.fakeOptionCellMaxSize),
            fakeOptionCell.widthAnchor.constraint(equalToConstant: EditorViewConstants.fakeOptionCellMaxSize),
        ])
        
        fakeOptionCell.alpha = 0
    }

    func setupPostButton() {
        postButton.accessibilityLabel = "Post Button"
        postButton.clipsToBounds = false
        postButton.layer.applyShadows()
        navigationContainer.addSubview(postButton)
        postButton.setImage(KanvasCameraImages.nextImage, for: .normal)
        postButton.contentHorizontalAlignment = .fill
        postButton.contentVerticalAlignment = .fill
        postButton.addTarget(self, action: #selector(postButtonPressed), for: .touchUpInside)
        postButton.translatesAutoresizingMaskIntoConstraints = false
        
        NSLayoutConstraint.activate([
            postButton.trailingAnchor.constraint(equalTo: safeLayoutGuide.trailingAnchor, constant: -EditorViewConstants.postButtonHorizontalMargin),
            postButton.heightAnchor.constraint(equalToConstant: EditorViewConstants.postButtonSize),
            postButton.widthAnchor.constraint(equalToConstant: EditorViewConstants.postButtonSize),
            postButton.bottomAnchor.constraint(equalTo: safeLayoutGuide.bottomAnchor, constant: -EditorViewConstants.postButtonVerticalMargin)
        ])
        
        postLabel.text = NSLocalizedString("Post", comment: "Message for the post button in the editor screen")
        postLabel.textColor = .white
        postLabel.font = .favoritTumblrMedium(fontSize: EditorViewConstants.postButtonFontSize)
        postLabel.clipsToBounds = false
        postLabel.layer.applyShadows()
        postLabel.translatesAutoresizingMaskIntoConstraints = false
        postLabel.addGestureRecognizer(UITapGestureRecognizer(target: self, action: #selector(postButtonPressed)))
        postLabel.isUserInteractionEnabled = true
        navigationContainer.addSubview(postLabel)
        
        NSLayoutConstraint.activate([
            postLabel.centerXAnchor.constraint(equalTo: postButton.centerXAnchor),
            postLabel.topAnchor.constraint(equalTo: postButton.bottomAnchor, constant: EditorViewConstants.postButtonLabelMargin),
        ])
    }

    func setupSaveButton() {
        saveButton.accessibilityLabel = "Save Button"
        navigationContainer.addSubview(saveButton)
        saveButton.layer.applyShadows()
        saveButton.setImage(KanvasCameraImages.saveImage, for: .normal)
        saveButton.imageView?.tintColor = .white
        saveButton.addTarget(self, action: #selector(saveButtonPressed), for: .touchUpInside)
        saveButton.translatesAutoresizingMaskIntoConstraints = false

        NSLayoutConstraint.activate([
            saveButton.trailingAnchor.constraint(equalTo: confirmOrPostButton().leadingAnchor, constant: -EditorViewConstants.saveButtonHorizontalMargin),
            saveButton.heightAnchor.constraint(equalToConstant: EditorViewConstants.saveButtonSize),
            saveButton.widthAnchor.constraint(equalToConstant: EditorViewConstants.saveButtonSize),
            saveButton.centerYAnchor.constraint(equalTo: confirmOrPostButton().centerYAnchor)
        ])
    }

    func confirmOrPostButton() -> UIButton {
        switch mainActionMode {
        case .confirm, .postOptions:
            return confirmButton
        case .post:
            return postButton
        }
    }
    
    func confirmOrPostButtonHorizontalMargin() -> CGFloat {
        switch mainActionMode {
        case .confirm, .postOptions:
            return EditorViewConstants.confirmButtonHorizontalMargin
        case .post:
            return EditorViewConstants.postButtonHorizontalMargin
        }
    }
    
    // MARK: - buttons
    @objc private func closeButtonPressed() {
        delegate?.didTapCloseButton()
    }

    @objc private func tagButtonPressed() {
        delegate?.didTapTagButton()
    }
    
    @objc private func confirmButtonPressed() {
        delegate?.didTapConfirmButton()
    }

    @objc private func saveButtonPressed() {
        delegate?.didTapSaveButton()
    }

    @objc private func postButtonPressed() {
        delegate?.didTapPostButton()
    }

    @objc private func postOptionsButtonPressed() {
        delegate?.didTapPostOptionsButton()
    }
    
    // MARK: - Public interface
    
    /// shows or hides the navigation container
    ///
    /// - Parameter show: true to show, false to hide
    func showNavigationContainer(_ show: Bool) {
        UIView.animate(withDuration: EditorViewConstants.animationDuration) {
            self.navigationContainer.alpha = show ? 1 : 0
        }
    }
    
    /// transforms an option cell into a checkmark button with an animation
    ///
    /// - Parameter cell: the cell to be transformed
    /// - Parameter finalLocation: the location where the checkmark button will be
    /// - Parameter completion: a closure to execute when the animation ends
    func animateEditionOption(cell: EditionMenuCollectionCell?, finalLocation: CGPoint, completion: @escaping () -> Void) {
        guard let cell = cell, let cellParent = cell.superview else { return }
        fakeOptionCell.center = cellParent.convert(cell.center, to: nil)
        fakeOptionCell.image = cell.circleView.image
        fakeOptionCell.alpha = 1
        cell.alpha = 0
        
        let duration = EditorViewConstants.editionOptionAnimationDuration
        UIView.animateKeyframes(withDuration: duration, delay: 0, options: [.calculationModeCubic], animations: {
            UIView.addKeyframe(withRelativeStartTime: 0, relativeDuration: 0.45 / duration, animations: {
                self.fakeOptionCell.image = KanvasCameraImages.confirmImage
                let scale = EditorViewConstants.fakeOptionCellMinSize / EditorViewConstants.fakeOptionCellMaxSize
                self.fakeOptionCell.transform = CGAffineTransform(scaleX: scale, y: scale)
                self.fakeOptionCell.center = finalLocation
            })
        }, completion: { _ in
            self.fakeOptionCell.alpha = 0
            completion()
        })
    }
    
    /// transforms the checkmark button of the current menu into its option cell with an animation
    ///
    /// - Parameter cell: the cell in which the checkmark button will be tranformed
    func animateReturnOfEditionOption(cell: EditionMenuCollectionCell?) {
        guard let cell = cell, let cellParent = cell.superview else { return }
        fakeOptionCell.alpha = 1
        
        let duration = EditorViewConstants.editionOptionAnimationDuration
        UIView.animateKeyframes(withDuration: duration, delay: 0, options: [.calculationModeCubic], animations: {
            UIView.addKeyframe(withRelativeStartTime: 0, relativeDuration: 0.45 / duration, animations: {
                self.fakeOptionCell.image = cell.circleView.image
                self.fakeOptionCell.transform = .identity
                self.fakeOptionCell.center = cellParent.convert(cell.center, to: nil)
            })
            UIView.addKeyframe(withRelativeStartTime: 0.45 / duration, relativeDuration: 0.05 / duration, animations: {
                self.fakeOptionCell.alpha = 0
                cell.alpha = 1
            })
        })
    }
    
    /// shows or hides the confirm button
    ///
    /// - Parameter show: true to show, false to hide
    func showConfirmButton(_ show: Bool) {
        switch mainActionMode {
        case .confirm, .postOptions:
            UIView.animate(withDuration: EditorViewConstants.animationDuration) {
                self.confirmButton.alpha = show ? 1 : 0
            }
        case .post:
            UIView.animate(withDuration: EditorViewConstants.animationDuration) {
                self.postButton.alpha = show ? 1 : 0
                self.postLabel.alpha = show ? 1 : 0
            }
        }
        if showSaveButton {
            UIView.animate(withDuration: EditorViewConstants.animationDuration) {
                self.saveButton.alpha = show ? 1 : 0
            }
        }
    }
    
    /// shows or hides the close button (back caret)
    ///
    /// - Parameter show: true to show, false to hide
    func showCloseButton(_ show: Bool) {
        UIView.animate(withDuration: EditorViewConstants.animationDuration) {
            self.closeButton.alpha = show ? 1 : 0
        }
    }
    
    /// shows or hides the canvas for movable views
    ///
    /// - Parameter show: true to show, false to hide
    func showMovableViewCanvas(_ show: Bool) {
        UIView.animate(withDuration: EditorViewConstants.animationDuration) {
            self.movableViewCanvas.alpha = show ? 1 : 0
        }
    }

    /// shows or hides the tag button
    ///
    /// - Parameter show: true to show, false to hide
    func showTagButton(_ show: Bool) {
        UIView.animate(withDuration: EditorViewConstants.animationDuration) {
            self.tagButton.alpha = show ? 1 : 0
        }
    }
    
    // MARK: - MovableViewCanvasDelegate
    
    func didTapTextView(options: TextOptions, transformations: ViewTransformations) {
        delegate?.didTapText(options: options, transformations: transformations)
    }

    func didRemoveText() {
        delegate?.didRemoveText()
    }

    func didMoveText() {
        delegate?.didMoveText()
    }
    
    func didRemoveImage(_ imageView: StylableImageView) {
        delegate?.didRemoveImage(imageView)
    }
    
    func didMoveImage(_ imageView: StylableImageView) {
        delegate?.didMoveImage(imageView)
    }
    
    func didBeginTouchesOnMovableView() {
        delegate?.didBeginTouchesOnText()
    }
    
    func didEndTouchesOnMovableView() {
        delegate?.didEndTouchesOnText()
    }
}<|MERGE_RESOLUTION|>--- conflicted
+++ resolved
@@ -19,16 +19,13 @@
     func didTapPostButton()
     /// A function that is called when the save button is pressed
     func didTapSaveButton()
-<<<<<<< HEAD
     func didTapPostOptionsButton()
-=======
     /// Called when a touch event on a movable view begins
     func didBeginTouchesOnText()
     /// Called when the touch events on a movable view end
     func didEndTouchesOnText()
     /// A function that is called when the tag button is pressed
     func didTapTagButton()
->>>>>>> 693e3e8f
     /// A function that is called when a movable text is pressed
     func didTapText(options: TextOptions, transformations: ViewTransformations)
     /// Called when text is moved
