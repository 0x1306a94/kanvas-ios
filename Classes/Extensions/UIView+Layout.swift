//
// This Source Code Form is subject to the terms of the Mozilla Public
// License, v. 2.0. If a copy of the MPL was not distributed with this
// file, You can obtain one at https://mozilla.org/MPL/2.0/.
//

import UIKit

/**
 This is an extension to properly configure a view according to iOS 11 safe layouts
 If the safe layout is not available, then return a regular layout guide
 */
extension UIView {
    
    var safeLayoutGuide: UILayoutGuide {
        let id = "\(accessibilityIdentifier ?? "").safe_layout"
        
        if let safeGuide = layoutGuides.filter({ $0.identifier == id }).first {
            return safeGuide
        }
        else {
            let safeGuide = UILayoutGuide()
            safeGuide.identifier = id
            addLayoutGuide(safeGuide)
            
            NSLayoutConstraint.activate([
                safeGuide.leadingAnchor.constraint(equalTo: safeAreaLayoutGuide.leadingAnchor),
                safeGuide.trailingAnchor.constraint(equalTo: safeAreaLayoutGuide.trailingAnchor),
<<<<<<< HEAD
                safeGuide.topAnchor.constraint(equalTo: safeAreaLayoutGuide.topAnchor, constant: -topOffset),
=======
                safeGuide.topAnchor.constraint(equalTo: safeAreaLayoutGuide.topAnchor),
>>>>>>> 90ce42db
                safeGuide.bottomAnchor.constraint(equalTo: safeAreaLayoutGuide.bottomAnchor)
            ])
            
            return safeGuide
        }
    }
}

/**
 Represents the possible positions where you can add a view into another.
 */
enum ViewPositioning {
    case back
    case front
}

private struct KanvasViewConstants {
    static let animationDuration: TimeInterval = 0.2
<<<<<<< HEAD
    static let normalTopOffset: CGFloat = 0
    static let iPhoneXTopOffset: CGFloat = 20
=======
>>>>>>> 90ce42db
}

extension UIView {
    
    /**
     Loads the view into the specified containerView.
     
     - parameter containerView: The container view.
     - parameter insets: Insets that separate self from the container view. By default, .zero.
     - parameter viewPositioning: Back or Front. By default, .front.
     - parameter useConstraints: Boolean indicating whether to use constraints or frames. By default, true.
     
     - note: If you decide to use constraints to determine the size, the container's frame doesn't need to be final.
     Because of this, it can be used in `loadView()`, `viewDidLoad()` or `viewWillAppear(animated:)`.
     We strongly recommend to work with constraints as a better practice than frames.
     Also, this function matches left inset to leading and right to trailing of the view.
     */
    func add(into containerView: UIView,
             with insets: UIEdgeInsets = .zero,
             in viewPositioning: ViewPositioning = .front,
             respectSafeArea: Bool = false,
             useConstraints: Bool = true) {
        if useConstraints {
            containerView.addSubview(self)
            
            translatesAutoresizingMaskIntoConstraints = false
            addConstraints(containerView: containerView, insets: insets, respectSafeArea: respectSafeArea)
        }
        else {
            let bounds = respectSafeArea ? containerView.safeLayoutGuide.layoutFrame : containerView.bounds
            let x = insets.left
            let y = insets.top
            let width = bounds.width - x - insets.right
            let  height = bounds.height - y - insets.bottom
            frame = CGRect(x: x, y: y, width: width, height: height)
            
            containerView.addSubview(self)
        }
        
        if case viewPositioning = ViewPositioning.back {
            containerView.sendSubviewToBack(self)
        }
    }
    
    private func addConstraints(containerView: UIView, insets: UIEdgeInsets, respectSafeArea: Bool) {
        if respectSafeArea {
            NSLayoutConstraint.activate([
                topAnchor.constraint(equalTo: containerView.safeLayoutGuide.topAnchor, constant: insets.top),
                containerView.safeLayoutGuide.bottomAnchor.constraint(equalTo: bottomAnchor, constant: insets.bottom),
                leadingAnchor.constraint(equalTo: containerView.safeLayoutGuide.leadingAnchor, constant: insets.left),
                containerView.safeLayoutGuide.trailingAnchor.constraint(equalTo: trailingAnchor, constant: insets.right)
                ])
        }
        else {
            NSLayoutConstraint.activate([
                topAnchor.constraint(equalTo: containerView.topAnchor, constant: insets.top),
                containerView.bottomAnchor.constraint(equalTo: bottomAnchor, constant: insets.bottom),
                leadingAnchor.constraint(equalTo: containerView.leadingAnchor, constant: insets.left),
                containerView.trailingAnchor.constraint(equalTo: trailingAnchor, constant: insets.right)
                ])
        }
    }
    
    /**
     Sets the alpha for subviews
     - parameter shownViews: subviews to show
     - parameter hiddenViews: subviews to hide
     - parameter animated: whether to animate the alpha values
     - parameter animationDuration: the duration in seconds to show the animation
     */
    internal func showViews(shownViews: [UIView?],
                            hiddenViews: [UIView?],
                            animated: Bool = false,
                            animationDuration: TimeInterval = KanvasViewConstants.animationDuration) {
        let duration = animated ? animationDuration : 0
        for view in (shownViews + hiddenViews) {
            view?.isUserInteractionEnabled = false
        }
        
        UIView.animate(withDuration: duration, animations: { () -> Void in
            for view in shownViews {
                view?.alpha = 1
            }
            for view in hiddenViews {
                view?.alpha = 0
            }
        }, completion: { (finished: Bool) in
            for view in (shownViews + hiddenViews) {
                view?.isUserInteractionEnabled = true
            }
        })
    }
}<|MERGE_RESOLUTION|>--- conflicted
+++ resolved
@@ -26,11 +26,7 @@
             NSLayoutConstraint.activate([
                 safeGuide.leadingAnchor.constraint(equalTo: safeAreaLayoutGuide.leadingAnchor),
                 safeGuide.trailingAnchor.constraint(equalTo: safeAreaLayoutGuide.trailingAnchor),
-<<<<<<< HEAD
-                safeGuide.topAnchor.constraint(equalTo: safeAreaLayoutGuide.topAnchor, constant: -topOffset),
-=======
                 safeGuide.topAnchor.constraint(equalTo: safeAreaLayoutGuide.topAnchor),
->>>>>>> 90ce42db
                 safeGuide.bottomAnchor.constraint(equalTo: safeAreaLayoutGuide.bottomAnchor)
             ])
             
@@ -49,11 +45,6 @@
 
 private struct KanvasViewConstants {
     static let animationDuration: TimeInterval = 0.2
-<<<<<<< HEAD
-    static let normalTopOffset: CGFloat = 0
-    static let iPhoneXTopOffset: CGFloat = 20
-=======
->>>>>>> 90ce42db
 }
 
 extension UIView {
