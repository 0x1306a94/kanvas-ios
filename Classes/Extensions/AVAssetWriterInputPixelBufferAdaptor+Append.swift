//
// This Source Code Form is subject to the terms of the Mozilla Public
// License, v. 2.0. If a copy of the MPL was not distributed with this
// file, You can obtain one at https://mozilla.org/MPL/2.0/.
//

import AVFoundation
<<<<<<< HEAD
=======
import Foundation
>>>>>>> 5a4e8cac

extension AVAssetWriterInputPixelBufferAdaptor {
    
    /// method to help append a buffer to an asset writer input
    ///
    /// - Parameters:
    ///   - buffer: CVPixelBuffer
    ///   - time: append CMTime
    ///   - completion: Bool for whether the buffer was appended
    func append(buffer: CVPixelBuffer, time: CMTime, completion: @escaping (Bool) -> Void) {
        if assetWriterInput.isReadyForMoreMediaData {
            completion(append(buffer, withPresentationTime: time))
        }
        else {
            let _ = assetWriterInput.observe(\.isReadyForMoreMediaData) { [unowned self] (writer, change) in
                if self.assetWriterInput.isReadyForMoreMediaData {
                    completion(self.append(buffer, withPresentationTime: time))
                }
            }
        }
    }
}<|MERGE_RESOLUTION|>--- conflicted
+++ resolved
@@ -5,10 +5,7 @@
 //
 
 import AVFoundation
-<<<<<<< HEAD
-=======
 import Foundation
->>>>>>> 5a4e8cac
 
 extension AVAssetWriterInputPixelBufferAdaptor {
     
