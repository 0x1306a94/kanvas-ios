--- conflicted
+++ resolved
@@ -5,10 +5,7 @@
 //
 
 import AVFoundation
-<<<<<<< HEAD
-=======
 import Foundation
->>>>>>> 0cc8fcf2
 
 extension AVAssetWriterInputPixelBufferAdaptor {
     
