--- conflicted
+++ resolved
@@ -37,14 +37,10 @@
     func logFlashToggled()
 
     /// Logs an event when the image preview button is tapped
-<<<<<<< HEAD
-    func logImagePreviewToggled()
-=======
     func logImagePreviewToggled(enabled: Bool)
     
     /// Logs an event when the undo button is tapped
     func logUndoTapped()
->>>>>>> 93f1c7ad
 
     /// Logs an event when the preview (next) button is tapped
     func logNextTapped()
