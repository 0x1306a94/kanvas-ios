--- conflicted
+++ resolved
@@ -367,13 +367,8 @@
         controller.modalPresentationStyle = .fullScreen
         return controller
     }
-<<<<<<< HEAD
-
+    
     private func createEditorViewController(_ segments: [CameraSegment], selected: Array<CameraSegment>.Index, views: [View]? = nil, canvas: MovableViewCanvas? = nil, drawing: IgnoreTouchesView? = nil) -> EditorViewController {
-        let controller = EditorViewController(settings: settings, segments: segments, assetsHandler: segmentsHandler, exporterClass: MediaExporter.self, gifEncoderClass: GIFEncoderImageIO.self, cameraMode: currentMode, stickerProvider: stickerProvider, analyticsProvider: analyticsProvider, quickBlogSelectorCoordinator: quickBlogSelectorCoordinator, views: views, canvas: canvas, drawingView: drawing)
-=======
-    
-    private func createEditorViewController(_ segments: [CameraSegment]) -> EditorViewController {
         let controller = EditorViewController(settings: settings,
                                               segments: segments,
                                               assetsHandler: segmentsHandler,
@@ -383,8 +378,10 @@
                                               stickerProvider: stickerProvider,
                                               analyticsProvider: analyticsProvider,
                                               quickBlogSelectorCoordinator: quickBlogSelectorCoordinator,
+                                              views: views,
+                                              canvas: canvas,
+                                              drawingView: drawing,
                                               tagCollection: tagCollection)
->>>>>>> a33b548f
         controller.delegate = self
         return controller
     }
