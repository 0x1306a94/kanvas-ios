//
// This Source Code Form is subject to the terms of the Mozilla Public
// License, v. 2.0. If a copy of the MPL was not distributed with this
// file, You can obtain one at https://mozilla.org/MPL/2.0/.
//

import AVFoundation
import Foundation
import UIKit
import MobileCoreServices

// Media wrapper for media generated from the CameraController
public enum KanvasCameraMedia {
    case image(URL)
    case video(URL)
}

// Error handling
enum CameraControllerError: Swift.Error {
    case exportFailure
    case unknown
}

// Protocol for dismissing CameraController
// or exporting its created media.
public protocol CameraControllerDelegate: class {
    /**
     A function that is called when an image is exported. Can be nil if the export fails
     - parameter media: KanvasCameraMedia - this is the media created in the controller (can be image, video, etc)
     - seealso: enum KanvasCameraMedia
     */
    func didCreateMedia(media: KanvasCameraMedia?, error: Error?)

    /**
     A function that is called when the main camera dismiss button is pressed
     */
    func dismissButtonPressed()
    
    /// Called after the welcome tooltip is dismissed
    func didDismissWelcomeTooltip()
    
    /// Called to ask if welcome tooltip should be shown
    ///
    /// - Returns: Bool for tooltip
    func cameraShouldShowWelcomeTooltip() -> Bool
}

// A controller that contains and layouts all camera handling views and controllers (mode selector, input, etc).
<<<<<<< HEAD
public class CameraController: UIViewController, MediaClipsEditorDelegate, CameraPreviewControllerDelegate, CameraZoomHandlerDelegate, OptionsControllerDelegate, ModeSelectorAndShootControllerDelegate, CameraViewDelegate, CameraInputControllerDelegate, FilterSettingsControllerDelegate, UIImagePickerControllerDelegate, UINavigationControllerDelegate {

    func mediaPickerButtonPressed() {
        let imagePickerController = UIImagePickerController()
        imagePickerController.delegate = self
        imagePickerController.sourceType = .savedPhotosAlbum
        imagePickerController.allowsEditing = false
        imagePickerController.mediaTypes = ["\(kUTTypeMovie)", "\(kUTTypeImage)"]
        present(imagePickerController, animated: true, completion: nil)
    }

    public func imagePickerController(_ picker: UIImagePickerController, didFinishPickingMediaWithInfo info: [UIImagePickerController.InfoKey : Any]) {
        picker.dismiss(animated: true, completion: nil)
        let imageMaybe = info[.originalImage] as? UIImage
        let mediaURLMaybe = info[.mediaURL] as? URL
        let imageURLMaybe = info[.imageURL] as? URL
        print("imageURL \(imageURLMaybe?.absoluteString ?? "?")")
        print("mediaURL \(mediaURLMaybe?.absoluteString ?? "?")")

        if let image = imageMaybe {
            pick(image: image)
        }
        if let mediaURL = mediaURLMaybe {
            pick(video: mediaURL)
        }
    }

    public func imagePickerControllerDidCancel(_ picker: UIImagePickerController) {
        print("Cancelled!")
        picker.dismiss(animated: true, completion: nil)
    }

    func pick(image: UIImage) {
        let recorder = self.cameraInputController.recorder as! CameraRecorder
        recorder.process(image: image) { processedImageMaybe in
            guard let processedImage = processedImageMaybe else {
                print("No image, wat!?")
                return
            }
            performUIUpdate {
                if self.currentMode == .photo {
                    self.showPreviewWithSegments([CameraSegment.image(processedImage, nil)])
                }
                else {
                    self.clipsController.addNewClip(MediaClip(representativeFrame: processedImage,
                                                              overlayText: nil,
                                                              lastFrame: processedImage))
                }
            }
        }
    }

    func pick(video url: URL) {
        let recorder = self.cameraInputController.recorder as! CameraRecorder
        recorder.segmentsHandler.addNewVideoSegment(url: url)
        performUIUpdate {
            if let image = AVURLAsset(url: url).thumbnail() {
                self.clipsController.addNewClip(MediaClip(representativeFrame: image,
                                                          overlayText: self.durationStringForAssetAtURL(url),
                                                          lastFrame: self.getLastFrameFrom(url)))
            }
        }
    }
=======
public class CameraController: UIViewController, MediaClipsEditorDelegate, CameraPreviewControllerDelegate, EditorControllerDelegate, CameraZoomHandlerDelegate, OptionsControllerDelegate, ModeSelectorAndShootControllerDelegate, CameraViewDelegate, CameraInputControllerDelegate, FilterSettingsControllerDelegate {
>>>>>>> 4de13256
    
    /// The delegate for camera callback methods
    public weak var delegate: CameraControllerDelegate?

    private lazy var options: [[Option<CameraOption>]] = {
        return getOptions(from: self.settings)
    }()
    private lazy var cameraView: CameraView = {
        let view = CameraView(numberOfOptionRows: CGFloat(options.count))
        view.delegate = self
        return view
    }()
    private lazy var modeAndShootController: ModeSelectorAndShootController = {
        let controller = ModeSelectorAndShootController(settings: self.settings)
        controller.delegate = self
        return controller
    }()
    private lazy var topOptionsController: OptionsController<CameraController> = {
        let controller = OptionsController<CameraController>(options: options, spacing: CameraConstants.optionHorizontalMargin)
        controller.delegate = self
        return controller
    }()
    private lazy var clipsController: MediaClipsEditorViewController = {
        let controller = MediaClipsEditorViewController()
        controller.delegate = self
        return controller
    }()

    private lazy var cameraInputController: CameraInputController = {
        let controller = CameraInputController(settings: self.settings, recorderClass: self.recorderClass, segmentsHandlerClass: self.segmentsHandlerClass, delegate: self)
        return controller
    }()
    private lazy var imagePreviewController: ImagePreviewController = {
        let controller = ImagePreviewController()
        return controller
    }()
    private lazy var filterSettingsController: FilterSettingsController = {
        let controller = FilterSettingsController(settings: self.settings)
        controller.delegate = self
        return controller
    }()
    
    private let settings: CameraSettings
    private let analyticsProvider: KanvasCameraAnalyticsProvider?
    private var currentMode: CameraMode
    private var isRecording: Bool
    private var disposables: [NSKeyValueObservation] = []
    private var recorderClass: CameraRecordingProtocol.Type
    private var segmentsHandlerClass: SegmentsHandlerType.Type
    private let cameraZoomHandler: CameraZoomHandler

    /// Constructs a CameraController that will record from the device camera
    /// and export the result to the device, saving to the phone all in between information
    /// needed to attain the final output.
    ///
    /// - Parameter settings: Settings to configure in which ways should the controller
    /// interact with the user, which options should the controller give the user
    /// and which should be the result of the interaction.
    ///   - analyticsProvider: An class conforming to KanvasCameraAnalyticsProvider
    convenience public init(settings: CameraSettings, analyticsProvider: KanvasCameraAnalyticsProvider?) {
        self.init(settings: settings, recorderClass: CameraRecorder.self, segmentsHandlerClass: CameraSegmentHandler.self, analyticsProvider: analyticsProvider)
    }

    /// Constructs a CameraController that will take care of creating media
    /// as the result of user interaction.
    ///
    /// - Parameters:
    ///   - settings: Settings to configure in which ways should the controller
    /// interact with the user, which options should the controller give the user
    /// and which should be the result of the interaction.
    ///   - recorderClass: Class that will provide a recorder that defines how to record media.
    ///   - segmentsHandlerClass: Class that will provide a segments handler for storing stop
    /// motion segments and constructing final input.
    init(settings: CameraSettings,
         recorderClass: CameraRecordingProtocol.Type,
         segmentsHandlerClass: SegmentsHandlerType.Type,
         analyticsProvider: KanvasCameraAnalyticsProvider?) {
        self.settings = settings
        currentMode = settings.initialMode
        isRecording = false
        self.recorderClass = recorderClass
        self.segmentsHandlerClass = segmentsHandlerClass
        self.analyticsProvider = analyticsProvider
        cameraZoomHandler = CameraZoomHandler(analyticsProvider: analyticsProvider)
        super.init(nibName: .none, bundle: .none)
        cameraZoomHandler.delegate = self
    }

    @available(*, unavailable, message: "use init(settings:) instead")
    required public init?(coder aDecoder: NSCoder) {
        fatalError("init(coder:) has not been implemented")
    }

    @available(*, unavailable, message: "use init(settings:) instead")
    public override init(nibName nibNameOrNil: String?, bundle nibBundleOrNil: Bundle?) {
        fatalError("init(nibName:bundle:) has not been implemented")
    }

    override public var prefersStatusBarHidden: Bool {
        return true
    }

    override public var supportedInterfaceOrientations: UIInterfaceOrientationMask {
        return .portrait
    }

    /// Requests permissions for video
    ///
    /// - Parameter completion: boolean on whether access was granted
    public func requestAccess(_ completion: ((_ granted: Bool) -> ())?) {
        AVCaptureDevice.requestAccess(for: AVMediaType.video, completionHandler: { (videoGranted) -> Void in
            performUIUpdate {
                completion?(videoGranted)
            }
        })
    }
    
    /// logs opening the camera
    public func logOpen() {
        analyticsProvider?.logCameraOpen(mode: currentMode)
    }
    
    /// logs closing the camera
    public func logDismiss() {
        analyticsProvider?.logDismiss()
    }

    // MARK: - View Lifecycle

    override public func loadView() {
        view = cameraView
    }

    override public func viewDidLoad() {
        super.viewDidLoad()
        cameraView.addModeView(modeAndShootController.view)
        cameraView.addClipsView(clipsController.view)
        cameraView.addCameraInputView(cameraInputController.view)
        cameraView.addOptionsView(topOptionsController.view)
        cameraView.addImagePreviewView(imagePreviewController.view)
        if settings.features.cameraFilters {
            cameraView.addFiltersView(filterSettingsController.view)
        }
        bindMediaContentAvailable()
    }
    
    override public func viewDidAppear(_ animated: Bool) {
        super.viewDidAppear(animated)
        if delegate?.cameraShouldShowWelcomeTooltip() == true {
            showWelcomeTooltip()
        }
    }

    // MARK: - navigation
    
    private func showPreviewWithSegments(_ segments: [CameraSegment]) {
        cameraInputController.stopSession()
        let controller = createNextStepViewController(segments)
        self.present(controller, animated: true)
    }
    
    private func createNextStepViewController(_ segments: [CameraSegment]) -> UIViewController {
        if settings.features.editor {
            return createEditorViewController(segments)
        }
        else {
            return createPreviewViewController(segments)
        }
    }
    
    private func createEditorViewController(_ segments: [CameraSegment]) -> EditorViewController {
        let controller = EditorViewController(settings: settings, segments: segments, assetsHandler: segmentsHandlerClass.init(), cameraMode: currentMode)
        controller.delegate = self
        return controller
    }
    
    private func createPreviewViewController(_ segments: [CameraSegment]) -> CameraPreviewViewController {
        let controller = CameraPreviewViewController(settings: settings, segments: segments, assetsHandler: segmentsHandlerClass.init(), cameraMode: currentMode)
        controller.delegate = self
        return controller
    }
    
    /// Shows the tooltip below the mode selector
    private func showWelcomeTooltip() {
        modeAndShootController.showTooltip()
    }
    
    private func showDismissTooltip() {
        let alertController = UIAlertController(title: nil, message: NSLocalizedString("Are you sure? If you close this, you'll lose everything you just created.", comment: "Popup message when user discards all their clips"), preferredStyle: .alert)
        let cancelAction = UIAlertAction(title: NSLocalizedString("Cancel", comment: "Cancel alert controller"), style: .cancel)
        let discardAction = UIAlertAction(title: NSLocalizedString("I'm sure", comment: "Confirmation to discard all the clips"), style: .destructive) { [weak self] (UIAlertAction) in
            self?.handleCloseButtonPressed()
        }
        alertController.addAction(cancelAction)
        alertController.addAction(discardAction)
        present(alertController, animated: true, completion: nil)
    }
    
    // MARK: - Media Content Creation
    class func saveImageToFile(_ image: UIImage?, info: MediaInfo) -> URL? {
        do {
            guard let image = image, let documentsURL = FileManager.default.urls(for: .documentDirectory, in: .userDomainMask).first else {
                return nil
            }
            if !FileManager.default.fileExists(atPath: documentsURL.path, isDirectory: nil) {
                try FileManager.default.createDirectory(at: documentsURL, withIntermediateDirectories: true, attributes: nil)
            }
            let fileURL = documentsURL.appendingPathComponent("kanvas-camera-image.jpg", isDirectory: false)
            if FileManager.default.fileExists(atPath: fileURL.path) {
                try FileManager.default.removeItem(at: fileURL)
            }
            if let jpgImageData = image.jpegData(compressionQuality: 1.0) {
                try jpgImageData.write(to: fileURL, options: .atomic)
                MediaMetadata.write(mediaInfo: info, toImage: fileURL as NSURL)
            }
            return fileURL
        } catch {
            NSLog("failed to save to file. Maybe parent directories couldn't be created.")
            return nil
        }
    }
    
    private func durationStringForAssetAtURL(_ url: URL?) -> String {
        var text = ""
        if let url = url {
            let asset = AVURLAsset(url: url)
            let seconds = CMTimeGetSeconds(asset.duration).rounded()
            let formatter = DateComponentsFormatter()
            formatter.allowedUnits = [.minute, .second]
            formatter.zeroFormattingBehavior = .pad
            if let time = formatter.string(from: seconds) {
                text = time
            }
        }
        return text
    }
    
    private func getLastFrameFrom(_ url: URL) -> UIImage {
        let asset = AVURLAsset(url: url, options: nil)
        let generate = AVAssetImageGenerator(asset: asset)
        generate.appliesPreferredTrackTransform = true
        let lastFrameTime = CMTimeGetSeconds(asset.duration) * 60.0
        let time = CMTimeMake(value: Int64(lastFrameTime), timescale: 2)
        do {
            let cgImage = try generate.copyCGImage(at: time, actualTime: nil)
            return UIImage(cgImage: cgImage)
        }
        catch {
            return UIImage()
        }
    }

    private func takeGif(useLongerDuration: Bool = false) {
        guard !isRecording else { return }
        updatePhotoCaptureState(event: .started)
        cameraInputController.takeGif(useLongerDuration: useLongerDuration, completion: { [weak self] url in
            defer {
                self?.updatePhotoCaptureState(event: .ended)
            }
            guard let strongSelf = self else { return }
            strongSelf.analyticsProvider?.logCapturedMedia(type: strongSelf.currentMode,
                                                           cameraPosition: strongSelf.cameraInputController.currentCameraPosition,
                                                           length: 0,
                                                           ghostFrameEnabled: strongSelf.imagePreviewVisible(),
                                                           filterType: strongSelf.cameraInputController.currentFilterType ?? .off)
            performUIUpdate {
                if let url = url {
                    let segment = CameraSegment.video(url)
                    strongSelf.showPreviewWithSegments([segment])
                }
            }
        })
    }
    
    private func takePhoto() {
        guard !isRecording else { return }
        updatePhotoCaptureState(event: .started)
        cameraInputController.takePhoto(completion: { [weak self] image in
            defer {
                self?.updatePhotoCaptureState(event: .ended)
            }
            guard let strongSelf = self else { return }
            strongSelf.analyticsProvider?.logCapturedMedia(type: strongSelf.currentMode,
                                                           cameraPosition: strongSelf.cameraInputController.currentCameraPosition,
                                                           length: 0,
                                                           ghostFrameEnabled: strongSelf.imagePreviewVisible(),
                                                           filterType: strongSelf.cameraInputController.currentFilterType ?? .off)
            performUIUpdate {
                if let image = image {
                    if strongSelf.currentMode == .photo {
                        strongSelf.showPreviewWithSegments([CameraSegment.image(image, nil)])
                    }
                    else {
                        strongSelf.clipsController.addNewClip(MediaClip(representativeFrame: image,
                                                                        overlayText: nil,
                                                                        lastFrame: image))
                    }
                }
            }
        })
    }
    
    // MARK : - Mode handling
    private func updateMode(_ mode: CameraMode) {
        if mode != currentMode {
            currentMode = mode
            do {
                try cameraInputController.configureMode(mode)
            } catch {
                // we can ignore this error for now since configuring mode may not succeed for devices without all the modes available (flash, multiple cameras)
            }
        }
    }

    /// Is the image preview (ghost frame) visible?
    private func imagePreviewVisible() -> Bool {
        return accessUISync { [weak self] in
            return (self?.topOptionsController.imagePreviewOptionAvailable() ?? false) &&
                   (self?.imagePreviewController.imagePreviewVisible() ?? false)
        } ?? false
    }
    
    private enum RecordingEvent {
        case started
        case ended
    }
    
    /// This updates the camera view based on the current video recording state
    ///
    /// - Parameter event: The recording event (started or ended)
    private func updateRecordState(event: RecordingEvent) {
        isRecording = event == .started
        cameraView.updateUI(forRecording: isRecording)
        filterSettingsController.updateUI(forRecording: isRecording)
        if isRecording {
            modeAndShootController.hideModeButton()
        }
        // If it finished recording, then there is at least one clip and button shouldn't be shown.
    }
    
    /// This enables the camera view user interaction based on the photo capture
    ///
    /// - Parameter event: The recording event state (started or ended)
    private func updatePhotoCaptureState(event: RecordingEvent) {
        isRecording = event == .started
        performUIUpdate {
            self.cameraView.isUserInteractionEnabled = !self.isRecording
        }
    }
    
    // MARK: - UI
    private func updateUI(forClipsPresent hasClips: Bool) {
        topOptionsController.configureOptions(areThereClips: hasClips)
        clipsController.showViews(hasClips)
        if hasClips || settings.enabledModes.count == 1 {
            modeAndShootController.hideModeButton()
        }
        else {
            modeAndShootController.showModeButton()
        }
    }
    
    /// Updates the fullscreen preview with the last image of the clip collection
    private func updateLastClipPreview() {
        imagePreviewController.setImagePreview(clipsController.getLastFrameFromLastClip())
    }
    
    // MARK : - Private utilities
    private func bindMediaContentAvailable() {
        disposables.append(clipsController.observe(\.hasClips) { [unowned self] object, _ in
            performUIUpdate {
                self.updateUI(forClipsPresent: object.hasClips)
            }
        })
        updateUI(forClipsPresent: clipsController.hasClips)
    }
    
    // MARK: - CameraViewDelegate

    func closeButtonPressed() {
        modeAndShootController.dismissTooltip()
        if clipsController.hasClips {
            showDismissTooltip()
        }
        else {
            handleCloseButtonPressed()
        }
    }

    func handleCloseButtonPressed() {
        performUIUpdate {
            self.delegate?.dismissButtonPressed()
        }
    }

    // MARK: - ModeSelectorAndShootControllerDelegate

    func didPanForZoom(_ mode: CameraMode, _ currentPoint: CGPoint, _ gesture: UILongPressGestureRecognizer) {
        if mode == .stopMotion {
            cameraZoomHandler.setZoom(point: currentPoint, gesture: gesture)
        }
    }

    func didOpenMode(_ mode: CameraMode, andClosed oldMode: CameraMode?) {
        updateMode(mode)
    }

    func didTapForMode(_ mode: CameraMode) {
        switch mode {
        case .gif:
            takeGif()
        case .photo:
            takePhoto()
        case .stopMotion:
            takePhoto()
        }
    }

    func didStartPressingForMode(_ mode: CameraMode) {
        switch mode {
        case .gif:
            takeGif(useLongerDuration: true)
        case .stopMotion:
            let _ = cameraInputController.startRecording()
            performUIUpdate { [weak self] in
                self?.updateRecordState(event: .started)
            }
        default: break
        }
    }

    func didEndPressingForMode(_ mode: CameraMode) {
        switch mode {
        case .stopMotion:
            cameraInputController.endRecording(completion: { [weak self] url in
                guard let strongSelf = self else { return }
                if let videoURL = url {
                    let asset = AVURLAsset(url: videoURL)
                    strongSelf.analyticsProvider?.logCapturedMedia(type: strongSelf.currentMode,
                                                                   cameraPosition: strongSelf.cameraInputController.currentCameraPosition,
                                                                   length: CMTimeGetSeconds(asset.duration),
                                                                   ghostFrameEnabled: strongSelf.imagePreviewVisible(),
                                                                   filterType: strongSelf.cameraInputController.currentFilterType ?? .off)
                }
                performUIUpdate {
                    if let url = url, let image = AVURLAsset(url: url).thumbnail() {
                        strongSelf.clipsController.addNewClip(MediaClip(representativeFrame: image,
                                                                        overlayText: strongSelf.durationStringForAssetAtURL(url),
                                                                        lastFrame: strongSelf.getLastFrameFrom(url)))
                    }
                    strongSelf.updateRecordState(event: .ended)
                }
            })
        default: break
        }
    }
    
    func didDropToDelete(_ mode: CameraMode) {
        switch mode {
        case .stopMotion:
            clipsController.removeDraggingClip()
        default: break
        }
    }
    
    func didDismissWelcomeTooltip() {
        delegate?.didDismissWelcomeTooltip()
    }
    
    // MARK: - OptionsCollectionControllerDelegate (Top Options)

    func optionSelected(_ item: CameraOption) {
        switch item {
        case .flashOn:
            cameraInputController.setFlashMode(on: true)
            analyticsProvider?.logFlashToggled()
        case .flashOff:
            cameraInputController.setFlashMode(on: false)
            analyticsProvider?.logFlashToggled()
        case .backCamera, .frontCamera:
            cameraInputController.switchCameras()
            analyticsProvider?.logFlipCamera()
            cameraZoomHandler.resetZoom()
        case .imagePreviewOn:
            imagePreviewController.showImagePreview(true)
            analyticsProvider?.logImagePreviewToggled(enabled: true)
        case .imagePreviewOff:
            imagePreviewController.showImagePreview(false)
            analyticsProvider?.logImagePreviewToggled(enabled: false)
        }
    }

    // MARK: - MediaClipsEditorDelegate

    func mediaClipStartedMoving() {
        modeAndShootController.enableShootButtonUserInteraction(true)
        performUIUpdate { [weak self] in
            self?.cameraView.updateUI(forDraggingClip: true)
            self?.modeAndShootController.showTrashClosed(true)
            self?.clipsController.hidePreviewButton()
        }
    }

    func mediaClipFinishedMoving() {
        analyticsProvider?.logMovedClip()
        let filterSelectorVisible = filterSettingsController.isFilterSelectorVisible()
        modeAndShootController.enableShootButtonUserInteraction(!filterSelectorVisible)
        performUIUpdate { [weak self] in
            self?.cameraView.updateUI(forDraggingClip: false)
            self?.modeAndShootController.showTrashClosed(false)
            self?.clipsController.showPreviewButton()
        }
    }

    func mediaClipWasDeleted(at index: Int) {
        cameraInputController.deleteSegment(at: index)
        let filterSelectorVisible = filterSettingsController.isFilterSelectorVisible()
        modeAndShootController.enableShootButtonUserInteraction(!filterSelectorVisible)
        performUIUpdate { [weak self] in
            self?.cameraView.updateUI(forDraggingClip: false)
            self?.modeAndShootController.showTrashOpened(false)
            self?.clipsController.showPreviewButton()
            self?.updateLastClipPreview()
        }
        analyticsProvider?.logDeleteSegment()
    }

    func mediaClipWasAdded(at index: Int) {
        updateLastClipPreview()
    }

    func mediaClipWasMoved(from originIndex: Int, to destinationIndex: Int) {
        cameraInputController.moveSegment(from: originIndex, to: destinationIndex)
        updateLastClipPreview()
    }
    
    func nextButtonWasPressed() {
        showPreviewWithSegments(cameraInputController.segments())
        analyticsProvider?.logNextTapped()
    }

    // MARK: - CameraPreviewControllerDelegate & EditorControllerDelegate
    
    func didFinishExportingVideo(url: URL?) {
        if let videoURL = url {
            let asset = AVURLAsset(url: videoURL)
            analyticsProvider?.logConfirmedMedia(mode: currentMode, clipsCount: cameraInputController.segments().count, length: CMTimeGetSeconds(asset.duration))
        }
        performUIUpdate { [weak self] in
            self?.cameraInputController.willCloseSoon = true
            self?.delegate?.didCreateMedia(media: url.map { .video($0) }, error: url != nil ? nil : CameraControllerError.exportFailure)
        }
    }

    func didFinishExportingImage(image: UIImage?) {
        analyticsProvider?.logConfirmedMedia(mode: currentMode, clipsCount: 1, length: 0)
        if let url = CameraController.saveImageToFile(image, info: .kanvas) {
            performUIUpdate { [weak self] in
                self?.delegate?.didCreateMedia(media: .image(url), error: nil)
            }
        }
        else {
            performUIUpdate { [weak self] in
                self?.delegate?.didCreateMedia(media: nil, error: CameraControllerError.exportFailure)
            }
        }
    }

    func dismissButtonPressed() {
        analyticsProvider?.logPreviewDismissed()
        performUIUpdate { [weak self] in
            self?.dismiss(animated: true)
        }
    }
    
    // MARK: CameraZoomHandlerDelegate
    var currentDeviceForZooming: AVCaptureDevice? {
        return cameraInputController.currentDevice
    }
    
    // MARK: CameraInputControllerDelegate
    func cameraInputControllerShouldResetZoom() {
        cameraZoomHandler.resetZoom()
    }
    
    func cameraInputControllerPinched(gesture: UIPinchGestureRecognizer) {
        cameraZoomHandler.setZoom(gesture: gesture)
    }
    
    // MARK: - FilterSettingsControllerDelegate
    
    func didSelectFilter(_ filterItem: FilterItem) {
        cameraInputController.applyFilter(filterType: filterItem.type)
        analyticsProvider?.logFilterSelected(filterType: filterItem.type)
    }
    
    func didTapSelectedFilter(recognizer: UITapGestureRecognizer) {
        modeAndShootController.tapShootButton(recognizer: recognizer)
    }
    
    func didLongPressSelectedFilter(recognizer: UILongPressGestureRecognizer) {
        modeAndShootController.longPressShootButton(recognizer: recognizer)
    }
    
    func didTapVisibilityButton(visible: Bool) {
        if visible {
            analyticsProvider?.logOpenFiltersSelector()
        }
        modeAndShootController.enableShootButtonUserInteraction(!visible)
        modeAndShootController.dismissTooltip()
    }
    
    // MARK: - breakdown
    
    /// This function should be called to stop the camera session and properly breakdown the inputs
    public func cleanup() {
        cameraInputController.cleanup()
    }
}<|MERGE_RESOLUTION|>--- conflicted
+++ resolved
@@ -46,8 +46,7 @@
 }
 
 // A controller that contains and layouts all camera handling views and controllers (mode selector, input, etc).
-<<<<<<< HEAD
-public class CameraController: UIViewController, MediaClipsEditorDelegate, CameraPreviewControllerDelegate, CameraZoomHandlerDelegate, OptionsControllerDelegate, ModeSelectorAndShootControllerDelegate, CameraViewDelegate, CameraInputControllerDelegate, FilterSettingsControllerDelegate, UIImagePickerControllerDelegate, UINavigationControllerDelegate {
+public class CameraController: UIViewController, MediaClipsEditorDelegate, CameraPreviewControllerDelegate, EditorControllerDelegate, CameraZoomHandlerDelegate, OptionsControllerDelegate, ModeSelectorAndShootControllerDelegate, CameraViewDelegate, CameraInputControllerDelegate, FilterSettingsControllerDelegate, UIImagePickerControllerDelegate, UINavigationControllerDelegate {
 
     func mediaPickerButtonPressed() {
         let imagePickerController = UIImagePickerController()
@@ -58,7 +57,7 @@
         present(imagePickerController, animated: true, completion: nil)
     }
 
-    public func imagePickerController(_ picker: UIImagePickerController, didFinishPickingMediaWithInfo info: [UIImagePickerController.InfoKey : Any]) {
+    public func imagePickerController(_ picker: UIImagePickerController, didFinishPickingMediaWithInfo info: [UIImagePickerController.InfoKey: Any]) {
         picker.dismiss(animated: true, completion: nil)
         let imageMaybe = info[.originalImage] as? UIImage
         let mediaURLMaybe = info[.mediaURL] as? URL
@@ -80,7 +79,9 @@
     }
 
     func pick(image: UIImage) {
-        let recorder = self.cameraInputController.recorder as! CameraRecorder
+        guard let recorder = self.cameraInputController.recorder as? CameraRecorder else {
+            return
+        }
         recorder.process(image: image) { processedImageMaybe in
             guard let processedImage = processedImageMaybe else {
                 print("No image, wat!?")
@@ -100,7 +101,9 @@
     }
 
     func pick(video url: URL) {
-        let recorder = self.cameraInputController.recorder as! CameraRecorder
+        guard let recorder = self.cameraInputController.recorder as? CameraRecorder else {
+            return
+        }
         recorder.segmentsHandler.addNewVideoSegment(url: url)
         performUIUpdate {
             if let image = AVURLAsset(url: url).thumbnail() {
@@ -110,9 +113,6 @@
             }
         }
     }
-=======
-public class CameraController: UIViewController, MediaClipsEditorDelegate, CameraPreviewControllerDelegate, EditorControllerDelegate, CameraZoomHandlerDelegate, OptionsControllerDelegate, ModeSelectorAndShootControllerDelegate, CameraViewDelegate, CameraInputControllerDelegate, FilterSettingsControllerDelegate {
->>>>>>> 4de13256
     
     /// The delegate for camera callback methods
     public weak var delegate: CameraControllerDelegate?
