//
// This Source Code Form is subject to the terms of the Mozilla Public
// License, v. 2.0. If a copy of the MPL was not distributed with this
// file, You can obtain one at https://mozilla.org/MPL/2.0/.
//

import AVFoundation
import Foundation
import UIKit

// Media wrapper for media generated from the CameraController
public enum KanvasCameraMedia {
    case image(URL)
    case video(URL)
}

// Error handling
enum CameraControllerError: Swift.Error {
    case exportFailure
    case unknown
}

// Protocol for dismissing CameraController
// or exporting its created media.
public protocol CameraControllerDelegate: class {
    /**
     A function that is called when an image is exported. Can be nil if the export fails
     - parameter media: KanvasCameraMedia - this is the media created in the controller (can be image, video, etc)
     - seealso: enum KanvasCameraMedia
     */
    func didCreateMedia(media: KanvasCameraMedia?, error: Error?)

    /**
     A function that is called when the main camera dismiss button is pressed
     */
    func dismissButtonPressed()
    
    /// Called after the welcome tooltip is dismissed
    func didDismissWelcomeTooltip()
    
    /// Called after the creation tooltip is dismissed
    func didDismissCreationTooltip()
    
    /// Called to ask if welcome tooltip should be shown
    ///
    /// - Returns: Bool for tooltip
    func cameraShouldShowWelcomeTooltip() -> Bool
    
    /// Called to ask if creation tooltip should be shown
    ///
    /// - Returns: Bool for tooltip
    func cameraShouldShowCreationTooltip() -> Bool

    func cameraShouldEnableGhostFrame() -> Bool
}

// A controller that contains and layouts all camera handling views and controllers (mode selector, input, etc).
public class CameraController: UIViewController, MediaClipsEditorDelegate, CameraPreviewControllerDelegate, CameraZoomHandlerDelegate, OptionsControllerDelegate, ModeSelectorAndShootControllerDelegate, CameraViewDelegate, CameraInputControllerDelegate {

    /// The delegate for camera callback methods
    public weak var delegate: CameraControllerDelegate?

    private lazy var options: [[Option<CameraOption>]] = {
        return getOptions(from: self.settings)
    }()
    private lazy var cameraView: CameraView = {
        let view = CameraView(numberOfOptionRows: CGFloat(options.count))
        view.delegate = self
        return view
    }()
    private lazy var modeAndShootController: ModeSelectorAndShootController = {
        let controller = ModeSelectorAndShootController(settings: self.settings)
        controller.delegate = self
        return controller
    }()
    private lazy var topOptionsController: OptionsController<CameraController> = {
        let controller = OptionsController<CameraController>(options: options, spacing: CameraConstants.buttonMargin)
        controller.delegate = self
        return controller
    }()
    private lazy var clipsController: MediaClipsEditorViewController = {
        let controller = MediaClipsEditorViewController()
        controller.delegate = self
        return controller
    }()

    private lazy var cameraInputController: CameraInputController = {
        let controller = CameraInputController(settings: self.settings, recorderClass: self.recorderClass, segmentsHandlerClass: self.segmentsHandlerClass, delegate: self)
        return controller
    }()
    private lazy var imagePreviewController: ImagePreviewController = {
        let controller = ImagePreviewController()
        return controller
    }()
    
    private let settings: CameraSettings
    private let analyticsProvider: KanvasCameraAnalyticsProvider?
    private var currentMode: CameraMode
    private var isRecording: Bool
    private var disposables: [NSKeyValueObservation] = []
    private var recorderClass: CameraRecordingProtocol.Type
    private var segmentsHandlerClass: SegmentsHandlerType.Type
    private let cameraZoomHandler: CameraZoomHandler

    /// Constructs a CameraController that will record from the device camera
    /// and export the result to the device, saving to the phone all in between information
    /// needed to attain the final output.
    ///
    /// - Parameter settings: Settings to configure in which ways should the controller
    /// interact with the user, which options should the controller give the user
    /// and which should be the result of the interaction.
    ///   - analyticsProvider: An class conforming to KanvasCameraAnalyticsProvider
    convenience public init(settings: CameraSettings, analyticsProvider: KanvasCameraAnalyticsProvider?) {
        self.init(settings: settings, recorderClass: CameraRecorder.self, segmentsHandlerClass: CameraSegmentHandler.self, analyticsProvider: analyticsProvider)
    }

    /// Constructs a CameraController that will take care of creating media
    /// as the result of user interaction.
    ///
    /// - Parameters:
    ///   - settings: Settings to configure in which ways should the controller
    /// interact with the user, which options should the controller give the user
    /// and which should be the result of the interaction.
    ///   - recorderClass: Class that will provide a recorder that defines how to record media.
    ///   - segmentsHandlerClass: Class that will provide a segments handler for storing stop
    /// motion segments and constructing final input.
    init(settings: CameraSettings,
         recorderClass: CameraRecordingProtocol.Type,
         segmentsHandlerClass: SegmentsHandlerType.Type,
         analyticsProvider: KanvasCameraAnalyticsProvider?) {
        self.settings = settings
        currentMode = settings.initialMode
        isRecording = false
        self.recorderClass = recorderClass
        self.segmentsHandlerClass = segmentsHandlerClass
        self.analyticsProvider = analyticsProvider
        cameraZoomHandler = CameraZoomHandler(analyticsProvider: analyticsProvider)
        super.init(nibName: .none, bundle: .none)
        cameraZoomHandler.delegate = self
    }

    @available(*, unavailable, message: "use init(settings:) instead")
    required public init?(coder aDecoder: NSCoder) {
        fatalError("init(coder:) has not been implemented")
    }

    @available(*, unavailable, message: "use init(settings:) instead")
    public override init(nibName nibNameOrNil: String?, bundle nibBundleOrNil: Bundle?) {
        fatalError("init(nibName:bundle:) has not been implemented")
    }

    override public var prefersStatusBarHidden: Bool {
        return true
    }

    override public var supportedInterfaceOrientations: UIInterfaceOrientationMask {
        return .portrait
    }

    deinit {
        NotificationCenter.default.removeObserver(self)
    }

    /// Requests permissions for video
    ///
    /// - Parameter completion: boolean on whether access was granted
    public func requestAccess(_ completion: ((_ granted: Bool) -> ())?) {
        AVCaptureDevice.requestAccess(for: AVMediaType.video, completionHandler: { (videoGranted) -> Void in
            performUIUpdate {
                completion?(videoGranted)
            }
        })
    }
    
    /// logs opening the camera
    public func logOpen() {
        analyticsProvider?.logCameraOpen(mode: currentMode)
    }
    
    /// logs closing the camera
    public func logDismiss() {
        analyticsProvider?.logDismiss()
    }

    // MARK: - View Lifecycle

    override public func loadView() {
        view = cameraView
    }

    override public func viewDidLoad() {
        super.viewDidLoad()
        cameraView.addModeView(modeAndShootController.view)
        cameraView.addClipsView(clipsController.view)
        cameraView.addCameraInputView(cameraInputController.view)
        cameraView.addOptionsView(topOptionsController.view)
        cameraView.addImagePreviewView(imagePreviewController.view)
        bindMediaContentAvailable()
    }
    
    override public func viewDidAppear(_ animated: Bool) {
        super.viewDidAppear(animated)
        if delegate?.cameraShouldShowWelcomeTooltip() == true && currentMode == .stopMotion {
            showWelcomeTooltip()
        }
    }

    // MARK: - navigation
    
    private func showPreviewWithSegments(_ segments: [CameraSegment]) {
        let controller = CameraPreviewViewController(settings: settings, segments: segments, assetsHandler: segmentsHandlerClass.init(), cameraMode: currentMode)
        controller.delegate = self
        self.present(controller, animated: true)
    }
    
    /// The welcome tooltip shows tooltip text for the Capture mode
    private func showWelcomeTooltip() {
        let viewModel = ModalViewModel(text: NSLocalizedString("Tap to take a photo or hold to take a video.", comment: "Welcome tooltip for the camera"),
                                       buttonTitle: NSLocalizedString("Got it", comment: "Welcome confirmation"),
                                       buttonCallback: { [weak self] in
                                        self?.delegate?.didDismissWelcomeTooltip()
        })
        let controller = ModalController(viewModel: viewModel)
        present(controller, animated: true, completion: nil)
    }
    
    private func showCreationTooltip() {
        let viewModel = ModalViewModel(text: NSLocalizedString("Looks great. Keep capturing to add more, or hit next to continue.", comment: "Tooltip message for capturing clips"),
                                       buttonTitle: NSLocalizedString("Got it", comment: "Tooltip confirmation"),
                                       buttonCallback: { [weak self] in
                                        self?.delegate?.didDismissCreationTooltip()
        })
        let controller = ModalController(viewModel: viewModel)
        present(controller, animated: true, completion: nil)
    }
    
    private func showDismissTooltip() {
        let alertController = UIAlertController(title: nil, message: NSLocalizedString("Are you sure? If you close this, you'll lose everything you just created.", comment: "Popup message when user discards all their clips"), preferredStyle: .alert)
        let cancelAction = UIAlertAction(title: "Cancel", style: .cancel)
        let discardAction = UIAlertAction(title: NSLocalizedString("I'm sure", comment: "Confirmation to discard all the clips"), style: .destructive) { [weak self] (UIAlertAction) in
            performUIUpdate {
                self?.delegate?.dismissButtonPressed()
            }
        }
        alertController.addAction(cancelAction)
        alertController.addAction(discardAction)
        present(alertController, animated: true, completion: nil)
    }
    
    // MARK: - Media Content Creation
    private func saveImageToFile(_ image: UIImage?) -> URL? {
        do {
            guard let image = image, let documentsURL = FileManager.default.urls(for: .documentDirectory, in: .userDomainMask).first else {
                return nil
            }
            if !FileManager.default.fileExists(atPath: documentsURL.path, isDirectory: nil) {
                try FileManager.default.createDirectory(at: documentsURL, withIntermediateDirectories: true, attributes: nil)
            }
            let fileURL = documentsURL.appendingPathComponent("kanvas-camera-image.jpg", isDirectory: false)
            if FileManager.default.fileExists(atPath: fileURL.path) {
                try FileManager.default.removeItem(at: fileURL)
            }
            
            if let jpgImageData = image.jpegData(compressionQuality: 1.0) {
                try jpgImageData.write(to: fileURL, options: .atomic)
            }
            return fileURL
        } catch {
            NSLog("failed to save to file. Maybe parent directories couldn't be created.")
            return nil
        }
    }
    
    private func durationStringForAssetAtURL(_ url: URL?) -> String {
        var text = ""
        if let url = url {
            let asset = AVURLAsset(url: url)
            let seconds = CMTimeGetSeconds(asset.duration).rounded()
            let formatter = DateComponentsFormatter()
            formatter.allowedUnits = [.minute, .second]
            formatter.zeroFormattingBehavior = .pad
            if let time = formatter.string(from: seconds) {
                text = time
            }
        }
        return text
    }
    
    private func getLastFrameFrom(_ url: URL) -> UIImage {
        let asset = AVURLAsset(url: url, options: nil)
        let generate = AVAssetImageGenerator(asset: asset)
        generate.appliesPreferredTrackTransform = true
        let lastFrameTime = CMTimeGetSeconds(asset.duration) * 60.0
        let time = CMTimeMake(value: Int64(lastFrameTime), timescale: 2)
        do {
            let cgImage = try generate.copyCGImage(at: time, actualTime: nil)
            return UIImage(cgImage: cgImage)
        }
        catch {
            return UIImage()
        }
    }

    private func takeGif(useLongerDuration: Bool = false) {
        guard !isRecording else { return }
        updatePhotoCaptureState(event: .started)
        cameraInputController.takeGif(useLongerDuration: useLongerDuration, completion: { [weak self] url in
            defer {
                self?.updatePhotoCaptureState(event: .ended)
            }
            guard let strongSelf = self else { return }
            strongSelf.analyticsProvider?.logCapturedMedia(type: strongSelf.currentMode,
                                                           cameraPosition: strongSelf.cameraInputController.currentCameraPosition,
                                                           length: 0,
                                                           ghostFrameEnabled: strongSelf.imagePreviewVisible())
            performUIUpdate {
                if let url = url {
                    let segment = CameraSegment.video(url)
                    strongSelf.showPreviewWithSegments([segment])
                }
            }
        })
    }
    
    private func takePhoto() {
        guard !isRecording else { return }
        updatePhotoCaptureState(event: .started)
        cameraInputController.takePhoto(completion: { [weak self] image in
            defer {
                self?.updatePhotoCaptureState(event: .ended)
            }
            guard let strongSelf = self else { return }
            strongSelf.analyticsProvider?.logCapturedMedia(type: strongSelf.currentMode,
                                                           cameraPosition: strongSelf.cameraInputController.currentCameraPosition,
                                                           length: 0,
                                                           ghostFrameEnabled: strongSelf.imagePreviewVisible())
            performUIUpdate {
                if let image = image {
                    if strongSelf.currentMode == .photo {
                        strongSelf.showPreviewWithSegments([CameraSegment.image(image, nil)])
                    }
                    else {
                        strongSelf.clipsController.addNewClip(MediaClip(representativeFrame: image,
                                                                        overlayText: nil,
                                                                        lastFrame: image))
                    }
                }
            }
        })
    }
    
    // MARK : - Mode handling
    private func updateMode(_ mode: CameraMode) {
        if mode != currentMode {
            currentMode = mode
            topOptionsController.configureMode(mode)
            do {
                try cameraInputController.configureMode(mode)
            } catch {
                // we can ignore this error for now since configuring mode may not succeed for devices without all the modes available (flash, multiple cameras)
            }
        }
    }

    /// Is the image preview (ghost frame) visible?
    private func imagePreviewVisible() -> Bool {
        return accessUISync { [weak self] in
            return (self?.topOptionsController.imagePreviewOptionAvailable() ?? false) &&
                   (self?.imagePreviewController.imagePreviewVisible() ?? false)
        } ?? false
    }
    
    private enum RecordingEvent {
        case started
        case ended
    }
    
    /// This updates the camera view based on the current video recording state
    ///
    /// - Parameter event: The recording event (started or ended)
    private func updateRecordState(event: RecordingEvent) {
        isRecording = event == .started
        cameraView.updateUI(forRecording: isRecording)
        if isRecording {
            modeAndShootController.hideModeButton()
        }
        // If it finished recording, then there is at least one clip and button shouldn't be shown.
    }
    
    /// This enables the camera view user interaction based on the photo capture
    ///
    /// - Parameter event: The recording event state (started or ended)
    private func updatePhotoCaptureState(event: RecordingEvent) {
        isRecording = event == .started
        performUIUpdate {
            self.cameraView.isUserInteractionEnabled = !self.isRecording
        }
    }
    
    // MARK: - UI
    private func enableBottomViewButtons(show: Bool) {
<<<<<<< HEAD
        cameraView.bottomActionsView.updateNext(enabled: show)

=======
        
>>>>>>> cf54759c
        if clipsController.hasClips || settings.enabledModes.count == 1 {
            clipsController.showViews()
            modeAndShootController.hideModeButton()
        }
        else {
            clipsController.hideViews()
            modeAndShootController.showModeButton()
        }
    }
    
    /// Updates the fullscreen preview with the last image of the clip collection
    private func updateLastClipPreview() {
        imagePreviewController.setImagePreview(clipsController.getLastFrameFromLastClip())
    }
    
    // MARK : - Private utilities
    private func bindMediaContentAvailable() {
        disposables.append(clipsController.observe(\.hasClips) { [unowned self] object, _ in
            performUIUpdate {
                self.enableBottomViewButtons(show: object.hasClips)
            }
        })
        enableBottomViewButtons(show: clipsController.hasClips)
    }
    
    // MARK: - CameraViewDelegate

<<<<<<< HEAD
    func nextButtonPressed() {
        showPreviewWithSegments(cameraInputController.segments())
        analyticsProvider?.logNextTapped()
    }

=======
>>>>>>> cf54759c
    func closeButtonPressed() {
        if clipsController.hasClips {
            showDismissTooltip()
        }
        else {
            delegate?.dismissButtonPressed()
        }
    }

    // MARK: - ModeSelectorAndShootControllerDelegate

    func didPanForZoom(_ mode: CameraMode, _ currentPoint: CGPoint, _ gesture: UILongPressGestureRecognizer) {
        if mode == .stopMotion {
            cameraZoomHandler.setZoom(point: currentPoint, gesture: gesture)
        }
    }

    func didOpenMode(_ mode: CameraMode, andClosed oldMode: CameraMode?) {
        updateMode(mode)
    }

    func didTapForMode(_ mode: CameraMode) {
        switch mode {
        case .gif:
            takeGif()
        case .photo:
            takePhoto()
        case .stopMotion:
            takePhoto()
        }
    }

    func didStartPressingForMode(_ mode: CameraMode) {
        switch mode {
        case .gif:
            takeGif(useLongerDuration: true)
        case .stopMotion:
            let _ = cameraInputController.startRecording()
            performUIUpdate { [weak self] in
                self?.updateRecordState(event: .started)
            }
        default: break
        }
    }

    func didEndPressingForMode(_ mode: CameraMode) {
        switch mode {
        case .stopMotion:
            cameraInputController.endRecording(completion: { [weak self] url in
                guard let strongSelf = self else { return }
                if let videoURL = url {
                    let asset = AVURLAsset(url: videoURL)
                    strongSelf.analyticsProvider?.logCapturedMedia(type: strongSelf.currentMode,
                                                                   cameraPosition: strongSelf.cameraInputController.currentCameraPosition,
                                                                   length: CMTimeGetSeconds(asset.duration),
                                                                   ghostFrameEnabled: strongSelf.imagePreviewVisible())
                }
                performUIUpdate {
                    if let url = url, let image = AVURLAsset(url: url).thumbnail() {
                        strongSelf.clipsController.addNewClip(MediaClip(representativeFrame: image,
                                                                        overlayText: strongSelf.durationStringForAssetAtURL(url),
                                                                        lastFrame: strongSelf.getLastFrameFrom(url)))
                    }
                    strongSelf.updateRecordState(event: .ended)
                }
            })
        default: break
        }
    }
    
    func didDropToDelete(_ mode: CameraMode) {
        switch mode {
        case .stopMotion:
            clipsController.removeDraggingClip()
        default: break
        }
    }
    
    // MARK: - OptionsCollectionControllerDelegate (Top Options)

    func optionSelected(_ item: CameraOption) {
        switch item {
        case .flashOn:
            cameraInputController.setFlashMode(on: true)
            analyticsProvider?.logFlashToggled()
        case .flashOff:
            cameraInputController.setFlashMode(on: false)
            analyticsProvider?.logFlashToggled()
        case .backCamera, .frontCamera:
            cameraInputController.switchCameras()
            analyticsProvider?.logFlipCamera()
            cameraZoomHandler.resetZoom()
        case .imagePreviewOn:
            imagePreviewController.showImagePreview(true)
            analyticsProvider?.logImagePreviewToggled(enabled: true)
        case .imagePreviewOff:
            imagePreviewController.showImagePreview(false)
            analyticsProvider?.logImagePreviewToggled(enabled: false)
        }
    }

    // MARK: - MediaClipsEditorDelegate

    func mediaClipStartedMoving() {
        performUIUpdate { [weak self] in
            self?.enableBottomViewButtons(show: false)
            self?.modeAndShootController.showTrashView(true)
        }
    }

    func mediaClipFinishedMoving() {
        analyticsProvider?.logMovedClip()
        performUIUpdate { [weak self] in
            self?.enableBottomViewButtons(show: true)
            self?.modeAndShootController.showTrashView(false)
        }
    }

    func mediaClipWasDeleted(at index: Int) {
        cameraInputController.deleteSegmentAtIndex(index)
        performUIUpdate { [weak self] in
            self?.modeAndShootController.showTrashView(false)
            self?.updateLastClipPreview()
        }
        analyticsProvider?.logDeleteSegment()
    }

    func mediaClipWasAdded(at index: Int) {
        if delegate?.cameraShouldShowCreationTooltip() == true {
            showCreationTooltip()
        }
        updateLastClipPreview()
    }

    func mediaClipWasMoved(from originIndex: Int, to destinationIndex: Int) {
        cameraInputController.moveSegment(from: originIndex, to: destinationIndex)
        updateLastClipPreview()
    }
    
    func previewButtonWasPressed() {
        showPreviewWithSegments(cameraInputController.segments())
        analyticsProvider?.logNextTapped()
    }

    // MARK: - CameraPreviewControllerDelegate
    
    func didFinishExportingVideo(url: URL?) {
        if let videoURL = url {
            let asset = AVURLAsset(url: videoURL)
            analyticsProvider?.logConfirmedMedia(mode: currentMode, clipsCount: cameraInputController.segments().count, length: CMTimeGetSeconds(asset.duration))
        }
        performUIUpdate { [weak self] in
            self?.delegate?.didCreateMedia(media: url.map { .video($0) }, error: url != nil ? nil : CameraControllerError.exportFailure)
        }
    }

    func didFinishExportingImage(image: UIImage?) {
        analyticsProvider?.logConfirmedMedia(mode: currentMode, clipsCount: 1, length: 0)
        performUIUpdate { [weak self] in
            if let url = self?.saveImageToFile(image) {
                let media = KanvasCameraMedia.image(url)
                self?.delegate?.didCreateMedia(media: media, error: nil)
            }
            else {
                self?.delegate?.didCreateMedia(media: nil, error: CameraControllerError.exportFailure)
            }
        }
    }

    func dismissButtonPressed() {
        analyticsProvider?.logPreviewDismissed()
        performUIUpdate { [weak self] in
            self?.dismiss(animated: true)
        }
    }
    
    // MARK: CameraZoomHandlerDelegate
    var currentDeviceForZooming: AVCaptureDevice? {
        return cameraInputController.currentDevice
    }
    
    // MARK: CameraInputControllerDelegate
    func cameraInputControllerShouldResetZoom() {
        cameraZoomHandler.resetZoom()
    }
    
    func cameraInputControllerPinched(gesture: UIPinchGestureRecognizer) {
        cameraZoomHandler.setZoom(gesture: gesture)
    }
    
    // MARK: - breakdown
    
    /// This function should be called to stop the camera session and properly breakdown the inputs
    public func stopSession() {
        cameraInputController.removeSessionInputsAndOutputs()
    }
}<|MERGE_RESOLUTION|>--- conflicted
+++ resolved
@@ -399,12 +399,6 @@
     
     // MARK: - UI
     private func enableBottomViewButtons(show: Bool) {
-<<<<<<< HEAD
-        cameraView.bottomActionsView.updateNext(enabled: show)
-
-=======
-        
->>>>>>> cf54759c
         if clipsController.hasClips || settings.enabledModes.count == 1 {
             clipsController.showViews()
             modeAndShootController.hideModeButton()
@@ -432,14 +426,6 @@
     
     // MARK: - CameraViewDelegate
 
-<<<<<<< HEAD
-    func nextButtonPressed() {
-        showPreviewWithSegments(cameraInputController.segments())
-        analyticsProvider?.logNextTapped()
-    }
-
-=======
->>>>>>> cf54759c
     func closeButtonPressed() {
         if clipsController.hasClips {
             showDismissTooltip()
