//
// This Source Code Form is subject to the terms of the Mozilla Public
// License, v. 2.0. If a copy of the MPL was not distributed with this
// file, You can obtain one at https://mozilla.org/MPL/2.0/.
//

import AVFoundation
import Foundation
import UIKit

// Media wrapper for media generated from the CameraController
public enum KanvasCameraMedia {
    case image(URL)
    case video(URL)
}

// Error handling
enum CameraControllerError: Swift.Error {
    case exportFailure
    case unknown
}

// Protocol for dismissing CameraController
// or exporting its created media.
public protocol CameraControllerDelegate: class {
    /**
     A function that is called when an image is exported. Can be nil if the export fails
     - parameter media: KanvasCameraMedia - this is the media created in the controller (can be image, video, etc)
     - seealso: enum KanvasCameraMedia
     */
    func didCreateMedia(media: KanvasCameraMedia?, error: Error?)

    /**
     A function that is called when the main camera dismiss button is pressed
     */
    func dismissButtonPressed()
    
    /// Called after the welcome tooltip is dismissed
    func didDismissWelcomeTooltip()
    
    /// Called to ask if welcome tooltip should be shown
    ///
    /// - Returns: Bool for tooltip
    func cameraShouldShowWelcomeTooltip() -> Bool
<<<<<<< HEAD

    func cameraShouldEnableGhostFrame() -> Bool
=======
    
    /// Called to ask if creation tooltip should be shown
    ///
    /// - Returns: Bool for tooltip
    func cameraShouldShowCreationTooltip() -> Bool
>>>>>>> 98389b0d
}

// A controller that contains and layouts all camera handling views and controllers (mode selector, input, etc).
public class CameraController: UIViewController, MediaClipsEditorDelegate, CameraPreviewControllerDelegate, CameraZoomHandlerDelegate, OptionsControllerDelegate, ModeSelectorAndShootControllerDelegate, CameraViewDelegate, ActionsViewDelegate, CameraInputControllerDelegate {

    /// The delegate for camera callback methods
    public weak var delegate: CameraControllerDelegate?

    private lazy var options: [[Option<CameraOption>]] = {
        return getOptions(from: self.settings)
    }()
    private lazy var cameraView: CameraView = {
        let view = CameraView(numberOfOptionRows: CGFloat(options.count))
        view.delegate = self
        view.actionsDelegate = self
        return view
    }()
    private lazy var modeAndShootController: ModeSelectorAndShootController = {
        let controller = ModeSelectorAndShootController(settings: self.settings)
        controller.delegate = self
        return controller
    }()
    private lazy var topOptionsController: OptionsController<CameraController> = {
        let controller = OptionsController<CameraController>(options: options, spacing: CameraConstants.optionHorizontalMargin)
        controller.delegate = self
        return controller
    }()
    private lazy var clipsController: MediaClipsEditorViewController = {
        let controller = MediaClipsEditorViewController()
        controller.delegate = self
        return controller
    }()

    private lazy var cameraInputController: CameraInputController = {
        let controller = CameraInputController(settings: self.settings, recorderClass: self.recorderClass, segmentsHandlerClass: self.segmentsHandlerClass, delegate: self)
        return controller
    }()
    private lazy var imagePreviewController: ImagePreviewController = {
        let controller = ImagePreviewController()
        return controller
    }()
    
    private let settings: CameraSettings
    private let analyticsProvider: KanvasCameraAnalyticsProvider?
    private var currentMode: CameraMode
    private var isRecording: Bool
    private var disposables: [NSKeyValueObservation] = []
    private var recorderClass: CameraRecordingProtocol.Type
    private var segmentsHandlerClass: SegmentsHandlerType.Type
    private let cameraZoomHandler: CameraZoomHandler

    /// Constructs a CameraController that will record from the device camera
    /// and export the result to the device, saving to the phone all in between information
    /// needed to attain the final output.
    ///
    /// - Parameter settings: Settings to configure in which ways should the controller
    /// interact with the user, which options should the controller give the user
    /// and which should be the result of the interaction.
    ///   - analyticsProvider: An class conforming to KanvasCameraAnalyticsProvider
    convenience public init(settings: CameraSettings, analyticsProvider: KanvasCameraAnalyticsProvider?) {
        self.init(settings: settings, recorderClass: CameraRecorder.self, segmentsHandlerClass: CameraSegmentHandler.self, analyticsProvider: analyticsProvider)
    }

    /// Constructs a CameraController that will take care of creating media
    /// as the result of user interaction.
    ///
    /// - Parameters:
    ///   - settings: Settings to configure in which ways should the controller
    /// interact with the user, which options should the controller give the user
    /// and which should be the result of the interaction.
    ///   - recorderClass: Class that will provide a recorder that defines how to record media.
    ///   - segmentsHandlerClass: Class that will provide a segments handler for storing stop
    /// motion segments and constructing final input.
    init(settings: CameraSettings,
         recorderClass: CameraRecordingProtocol.Type,
         segmentsHandlerClass: SegmentsHandlerType.Type,
         analyticsProvider: KanvasCameraAnalyticsProvider?) {
        self.settings = settings
        currentMode = settings.initialMode
        isRecording = false
        self.recorderClass = recorderClass
        self.segmentsHandlerClass = segmentsHandlerClass
        self.analyticsProvider = analyticsProvider
        cameraZoomHandler = CameraZoomHandler(analyticsProvider: analyticsProvider)
        super.init(nibName: .none, bundle: .none)
        cameraZoomHandler.delegate = self
    }

    @available(*, unavailable, message: "use init(settings:) instead")
    required public init?(coder aDecoder: NSCoder) {
        fatalError("init(coder:) has not been implemented")
    }

    @available(*, unavailable, message: "use init(settings:) instead")
    public override init(nibName nibNameOrNil: String?, bundle nibBundleOrNil: Bundle?) {
        fatalError("init(nibName:bundle:) has not been implemented")
    }

    override public var prefersStatusBarHidden: Bool {
        return true
    }

    override public var supportedInterfaceOrientations: UIInterfaceOrientationMask {
        return .portrait
    }

    /// Requests permissions for video
    ///
    /// - Parameter completion: boolean on whether access was granted
    public func requestAccess(_ completion: ((_ granted: Bool) -> ())?) {
        AVCaptureDevice.requestAccess(for: AVMediaType.video, completionHandler: { (videoGranted) -> Void in
            performUIUpdate {
                completion?(videoGranted)
            }
        })
    }
    
    /// logs opening the camera
    public func logOpen() {
        analyticsProvider?.logCameraOpen(mode: currentMode)
    }
    
    /// logs closing the camera
    public func logDismiss() {
        analyticsProvider?.logDismiss()
    }

    // MARK: - View Lifecycle

    override public func loadView() {
        view = cameraView
    }

    override public func viewDidLoad() {
        super.viewDidLoad()
        cameraView.addModeView(modeAndShootController.view)
        cameraView.addClipsView(clipsController.view)
        cameraView.addCameraInputView(cameraInputController.view)
        cameraView.addOptionsView(topOptionsController.view)
        cameraView.addImagePreviewView(imagePreviewController.view)
        bindMediaContentAvailable()
        bindContentSelected()
    }
    
    override public func viewDidAppear(_ animated: Bool) {
        super.viewDidAppear(animated)
        if delegate?.cameraShouldShowWelcomeTooltip() == true && currentMode == .stopMotion {
            showWelcomeTooltip()
        }
    }

    // MARK: - navigation
    
    private func showPreviewWithSegments(_ segments: [CameraSegment]) {
        let controller = CameraPreviewViewController(settings: settings, segments: segments, assetsHandler: segmentsHandlerClass.init(), cameraMode: currentMode)
        controller.delegate = self
        self.present(controller, animated: true)
    }
    
    /// Shows the tooltip below the mode selector
    private func showWelcomeTooltip() {
        modeAndShootController.showTooltip()
    }
    
    private func showDismissTooltip() {
        let alertController = UIAlertController(title: nil, message: NSLocalizedString("Are you sure? If you close this, you'll lose everything you just created.", comment: "Popup message when user discards all their clips"), preferredStyle: .alert)
        let cancelAction = UIAlertAction(title: "Cancel", style: .cancel)
        let discardAction = UIAlertAction(title: NSLocalizedString("I'm sure", comment: "Confirmation to discard all the clips"), style: .destructive) { [weak self] (UIAlertAction) in
            self?.handleCloseButtonPressed()
        }
        alertController.addAction(cancelAction)
        alertController.addAction(discardAction)
        present(alertController, animated: true, completion: nil)
    }
    
    // MARK: - Media Content Creation
    private func saveImageToFile(_ image: UIImage?) -> URL? {
        do {
            guard let image = image, let documentsURL = FileManager.default.urls(for: .documentDirectory, in: .userDomainMask).first else {
                return nil
            }
            if !FileManager.default.fileExists(atPath: documentsURL.path, isDirectory: nil) {
                try FileManager.default.createDirectory(at: documentsURL, withIntermediateDirectories: true, attributes: nil)
            }
            let fileURL = documentsURL.appendingPathComponent("kanvas-camera-image.jpg", isDirectory: false)
            if FileManager.default.fileExists(atPath: fileURL.path) {
                try FileManager.default.removeItem(at: fileURL)
            }
            
            if let jpgImageData = image.jpegData(compressionQuality: 1.0) {
                try jpgImageData.write(to: fileURL, options: .atomic)
            }
            return fileURL
        } catch {
            NSLog("failed to save to file. Maybe parent directories couldn't be created.")
            return nil
        }
    }
    
    private func durationStringForAssetAtURL(_ url: URL?) -> String {
        var text = ""
        if let url = url {
            let asset = AVURLAsset(url: url)
            let seconds = CMTimeGetSeconds(asset.duration).rounded()
            let formatter = DateComponentsFormatter()
            formatter.allowedUnits = [.minute, .second]
            formatter.zeroFormattingBehavior = .pad
            if let time = formatter.string(from: seconds) {
                text = time
            }
        }
        return text
    }
    
    private func getLastFrameFrom(_ url: URL) -> UIImage {
        let asset = AVURLAsset(url: url, options: nil)
        let generate = AVAssetImageGenerator(asset: asset)
        generate.appliesPreferredTrackTransform = true
        let lastFrameTime = CMTimeGetSeconds(asset.duration) * 60.0
        let time = CMTimeMake(value: Int64(lastFrameTime), timescale: 2)
        do {
            let cgImage = try generate.copyCGImage(at: time, actualTime: nil)
            return UIImage(cgImage: cgImage)
        }
        catch {
            return UIImage()
        }
    }

    private func takeGif(useLongerDuration: Bool = false) {
        guard !isRecording else { return }
        updatePhotoCaptureState(event: .started)
        cameraInputController.takeGif(useLongerDuration: useLongerDuration, completion: { [weak self] url in
            defer {
                self?.updatePhotoCaptureState(event: .ended)
            }
            guard let strongSelf = self else { return }
            strongSelf.analyticsProvider?.logCapturedMedia(type: strongSelf.currentMode,
                                                           cameraPosition: strongSelf.cameraInputController.currentCameraPosition,
                                                           length: 0,
                                                           ghostFrameEnabled: strongSelf.imagePreviewVisible())
            performUIUpdate {
                if let url = url {
                    let segment = CameraSegment.video(url)
                    strongSelf.showPreviewWithSegments([segment])
                }
            }
        })
    }
    
    private func takePhoto() {
        guard !isRecording else { return }
        updatePhotoCaptureState(event: .started)
        cameraInputController.takePhoto(completion: { [weak self] image in
            defer {
                self?.updatePhotoCaptureState(event: .ended)
            }
            guard let strongSelf = self else { return }
            strongSelf.analyticsProvider?.logCapturedMedia(type: strongSelf.currentMode,
                                                           cameraPosition: strongSelf.cameraInputController.currentCameraPosition,
                                                           length: 0,
                                                           ghostFrameEnabled: strongSelf.imagePreviewVisible())
            performUIUpdate {
                if let image = image {
                    if strongSelf.currentMode == .photo {
                        strongSelf.showPreviewWithSegments([CameraSegment.image(image, nil)])
                    }
                    else {
                        strongSelf.clipsController.addNewClip(MediaClip(representativeFrame: image,
                                                                        overlayText: nil,
                                                                        lastFrame: image))
                    }
                }
            }
        })
    }
    
    // MARK : - Mode handling
    private func updateMode(_ mode: CameraMode) {
        if mode != currentMode {
            currentMode = mode
            topOptionsController.configureMode(mode)
            do {
                try cameraInputController.configureMode(mode)
            } catch {
                // we can ignore this error for now since configuring mode may not succeed for devices without all the modes available (flash, multiple cameras)
            }
        }
    }

    /// Is the image preview (ghost frame) visible?
    private func imagePreviewVisible() -> Bool {
        return accessUISync { [weak self] in
            return (self?.topOptionsController.imagePreviewOptionAvailable() ?? false) &&
                   (self?.imagePreviewController.imagePreviewVisible() ?? false)
        } ?? false
    }
    
    private enum RecordingEvent {
        case started
        case ended
    }
    
    /// This updates the camera view based on the current video recording state
    ///
    /// - Parameter event: The recording event (started or ended)
    private func updateRecordState(event: RecordingEvent) {
        isRecording = event == .started
        cameraView.updateUI(forRecording: isRecording)
        if isRecording {
            modeAndShootController.hideModeButton()
        }
        // If it finished recording, then there is at least one clip and button shouldn't be shown.
    }
    
    /// This enables the camera view user interaction based on the photo capture
    ///
    /// - Parameter event: The recording event state (started or ended)
    private func updatePhotoCaptureState(event: RecordingEvent) {
        isRecording = event == .started
        performUIUpdate {
            self.cameraView.isUserInteractionEnabled = !self.isRecording
        }
    }
    
    // MARK: - UI
    private func enableBottomViewButtons(show: Bool) {
        cameraView.bottomActionsView.updateUndo(enabled: show)
        cameraView.bottomActionsView.updateNext(enabled: show)

        if clipsController.hasClips || settings.enabledModes.count == 1 {
            modeAndShootController.hideModeButton()
        }
        else {
            modeAndShootController.showModeButton()
        }
    }
    
    /// Updates the fullscreen preview with the last image of the clip collection
    private func updateLastClipPreview() {
        imagePreviewController.setImagePreview(clipsController.getLastFrameFromLastClip())
    }
    
    // MARK : - Private utilities
    private func bindMediaContentAvailable() {
        disposables.append(clipsController.observe(\.hasClips) { [unowned self] object, _ in
            performUIUpdate {
                self.enableBottomViewButtons(show: !object.clipIsSelected && object.hasClips)
            }
        })
        enableBottomViewButtons(show: clipsController.hasClips)
    }
    
    private func bindContentSelected() {
        disposables.append(clipsController.observe(\.clipIsSelected) { [unowned self] object, _ in
            performUIUpdate {
                self.enableBottomViewButtons(show: !object.clipIsSelected && object.hasClips)
            }
        })
    }
    
    // MARK: - CameraViewDelegate

    func undoButtonPressed() {
        clipsController.undo()
        cameraInputController.deleteSegment(at: cameraInputController.segments().count - 1)
        updateLastClipPreview()
        analyticsProvider?.logUndoTapped()
    }

    func nextButtonPressed() {
        showPreviewWithSegments(cameraInputController.segments())
        analyticsProvider?.logNextTapped()
    }

    func closeButtonPressed() {
        if clipsController.hasClips {
            showDismissTooltip()
        }
        else {
            handleCloseButtonPressed()
        }
    }

    func handleCloseButtonPressed() {
        cameraInputController.cleanup()
        performUIUpdate {
            self.delegate?.dismissButtonPressed()
        }
    }

    // MARK: - ModeSelectorAndShootControllerDelegate

    func didPanForZoom(_ mode: CameraMode, _ currentPoint: CGPoint, _ gesture: UILongPressGestureRecognizer) {
        if mode == .stopMotion {
            cameraZoomHandler.setZoom(point: currentPoint, gesture: gesture)
        }
    }

    func didOpenMode(_ mode: CameraMode, andClosed oldMode: CameraMode?) {
        updateMode(mode)
    }

    func didTapForMode(_ mode: CameraMode) {
        switch mode {
        case .gif:
            takeGif()
        case .photo:
            takePhoto()
        case .stopMotion:
            takePhoto()
        }
    }

    func didStartPressingForMode(_ mode: CameraMode) {
        switch mode {
        case .gif:
            takeGif(useLongerDuration: true)
        case .stopMotion:
            let _ = cameraInputController.startRecording()
            performUIUpdate { [weak self] in
                self?.updateRecordState(event: .started)
            }
        default: break
        }
    }

    func didEndPressingForMode(_ mode: CameraMode) {
        switch mode {
        case .stopMotion:
            cameraInputController.endRecording(completion: { [weak self] url in
                guard let strongSelf = self else { return }
                if let videoURL = url {
                    let asset = AVURLAsset(url: videoURL)
                    strongSelf.analyticsProvider?.logCapturedMedia(type: strongSelf.currentMode,
                                                                   cameraPosition: strongSelf.cameraInputController.currentCameraPosition,
                                                                   length: CMTimeGetSeconds(asset.duration),
                                                                   ghostFrameEnabled: strongSelf.imagePreviewVisible())
                }
                performUIUpdate {
                    if let url = url, let image = AVURLAsset(url: url).thumbnail() {
                        strongSelf.clipsController.addNewClip(MediaClip(representativeFrame: image,
                                                                        overlayText: strongSelf.durationStringForAssetAtURL(url),
                                                                        lastFrame: strongSelf.getLastFrameFrom(url)))
                    }
                    strongSelf.updateRecordState(event: .ended)
                }
            })
        default: break
        }
    }

    // MARK: - OptionsCollectionControllerDelegate (Top Options)

    func optionSelected(_ item: CameraOption) {
        switch item {
        case .flashOn:
            cameraInputController.setFlashMode(on: true)
            analyticsProvider?.logFlashToggled()
        case .flashOff:
            cameraInputController.setFlashMode(on: false)
            analyticsProvider?.logFlashToggled()
        case .backCamera, .frontCamera:
            cameraInputController.switchCameras()
            analyticsProvider?.logFlipCamera()
            cameraZoomHandler.resetZoom()
        case .imagePreviewOn:
            imagePreviewController.showImagePreview(true)
            analyticsProvider?.logImagePreviewToggled(enabled: true)
        case .imagePreviewOff:
            imagePreviewController.showImagePreview(false)
            analyticsProvider?.logImagePreviewToggled(enabled: false)
        }
    }

    // MARK: - MediaClipsEditorDelegate

    func mediaClipStartedMoving() {
        performUIUpdate { [weak self] in
            self?.enableBottomViewButtons(show: false)
        }
    }

    func mediaClipFinishedMoving() {
        analyticsProvider?.logMovedClip()
        performUIUpdate { [weak self] in
            self?.enableBottomViewButtons(show: true)
        }
    }

    func mediaClipWasDeleted(at index: Int) {
        cameraInputController.deleteSegment(at: index)
        updateLastClipPreview()
        analyticsProvider?.logDeleteSegment()
    }

    func mediaClipWasAdded(at index: Int) {
        updateLastClipPreview()
    }

    func mediaClipWasMoved(from originIndex: Int, to destinationIndex: Int) {
        cameraInputController.moveSegment(from: originIndex, to: destinationIndex)
        updateLastClipPreview()
    }

    // MARK: - CameraPreviewControllerDelegate
    
    func didFinishExportingVideo(url: URL?) {
        if let videoURL = url {
            let asset = AVURLAsset(url: videoURL)
            analyticsProvider?.logConfirmedMedia(mode: currentMode, clipsCount: cameraInputController.segments().count, length: CMTimeGetSeconds(asset.duration))
        }
        performUIUpdate { [weak self] in
            self?.delegate?.didCreateMedia(media: url.map { .video($0) }, error: url != nil ? nil : CameraControllerError.exportFailure)
        }
    }

    func didFinishExportingImage(image: UIImage?) {
        analyticsProvider?.logConfirmedMedia(mode: currentMode, clipsCount: 1, length: 0)
        performUIUpdate { [weak self] in
            if let url = self?.saveImageToFile(image) {
                let media = KanvasCameraMedia.image(url)
                self?.delegate?.didCreateMedia(media: media, error: nil)
            }
            else {
                self?.delegate?.didCreateMedia(media: nil, error: CameraControllerError.exportFailure)
            }
        }
    }

    func dismissButtonPressed() {
        analyticsProvider?.logPreviewDismissed()
        performUIUpdate { [weak self] in
            self?.dismiss(animated: true)
        }
    }
    
    // MARK: CameraZoomHandlerDelegate
    var currentDeviceForZooming: AVCaptureDevice? {
        return cameraInputController.currentDevice
    }
    
    // MARK: CameraInputControllerDelegate
    func cameraInputControllerShouldResetZoom() {
        cameraZoomHandler.resetZoom()
    }
    
    func cameraInputControllerPinched(gesture: UIPinchGestureRecognizer) {
        cameraZoomHandler.setZoom(gesture: gesture)
    }
    
    // MARK: - breakdown
    
    /// This function should be called to stop the camera session and properly breakdown the inputs
    public func cleanup() {
        cameraInputController.cleanup()
    }
}<|MERGE_RESOLUTION|>--- conflicted
+++ resolved
@@ -42,16 +42,6 @@
     ///
     /// - Returns: Bool for tooltip
     func cameraShouldShowWelcomeTooltip() -> Bool
-<<<<<<< HEAD
-
-    func cameraShouldEnableGhostFrame() -> Bool
-=======
-    
-    /// Called to ask if creation tooltip should be shown
-    ///
-    /// - Returns: Bool for tooltip
-    func cameraShouldShowCreationTooltip() -> Bool
->>>>>>> 98389b0d
 }
 
 // A controller that contains and layouts all camera handling views and controllers (mode selector, input, etc).
