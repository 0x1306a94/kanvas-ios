//
// This Source Code Form is subject to the terms of the Mozilla Public
// License, v. 2.0. If a copy of the MPL was not distributed with this
// file, You can obtain one at https://mozilla.org/MPL/2.0/.
//

import AVFoundation
import Foundation
import UIKit

// Media wrapper for media generated from the CameraController
public enum KanvasCameraMedia {
    case image(URL)
    case video(URL)
}

// Error handling
enum CameraControllerError: Swift.Error {
    case exportFailure
    case unknown
}

// Protocol for dismissing CameraController
// or exporting its created media.
public protocol CameraControllerDelegate: class {
    /**
     A function that is called when an image is exported. Can be nil if the export fails
     - parameter media: KanvasCameraMedia - this is the media created in the controller (can be image, video, etc)
     - seealso: enum KanvasCameraMedia
     */
    func didCreateMedia(media: KanvasCameraMedia?, error: Error?)

    /**
     A function that is called when the main camera dismiss button is pressed
     */
    func dismissButtonPressed()
    
    /// Called after the welcome tooltip is dismissed
    func didDismissWelcomeTooltip()
    
    /// Called to ask if welcome tooltip should be shown
    ///
    /// - Returns: Bool for tooltip
    func cameraShouldShowWelcomeTooltip() -> Bool
}

// A controller that contains and layouts all camera handling views and controllers (mode selector, input, etc).
public class CameraController: UIViewController, MediaClipsEditorDelegate, CameraPreviewControllerDelegate, CameraZoomHandlerDelegate, OptionsControllerDelegate, ModeSelectorAndShootControllerDelegate, CameraViewDelegate, CameraInputControllerDelegate, FilterSettingsControllerDelegate {
    
    /// The delegate for camera callback methods
    public weak var delegate: CameraControllerDelegate?

    private lazy var options: [[Option<CameraOption>]] = {
        return getOptions(from: self.settings)
    }()
    private lazy var cameraView: CameraView = {
        let view = CameraView(numberOfOptionRows: CGFloat(options.count))
        view.delegate = self
        return view
    }()
    private lazy var modeAndShootController: ModeSelectorAndShootController = {
        let controller = ModeSelectorAndShootController(settings: self.settings)
        controller.delegate = self
        return controller
    }()
    private lazy var topOptionsController: OptionsController<CameraController> = {
        let controller = OptionsController<CameraController>(options: options, spacing: CameraConstants.optionHorizontalMargin)
        controller.delegate = self
        return controller
    }()
    private lazy var clipsController: MediaClipsEditorViewController = {
        let controller = MediaClipsEditorViewController()
        controller.delegate = self
        return controller
    }()

    private lazy var cameraInputController: CameraInputController = {
        let controller = CameraInputController(settings: self.settings, recorderClass: self.recorderClass, segmentsHandlerClass: self.segmentsHandlerClass, delegate: self)
        return controller
    }()
    private lazy var imagePreviewController: ImagePreviewController = {
        let controller = ImagePreviewController()
        return controller
    }()
    private lazy var filterSettingsController: FilterSettingsController = {
        let controller = FilterSettingsController()
        controller.delegate = self
        return controller
    }()
    
    private let settings: CameraSettings
    private let analyticsProvider: KanvasCameraAnalyticsProvider?
    private var currentMode: CameraMode
    private var isRecording: Bool
    private var disposables: [NSKeyValueObservation] = []
    private var recorderClass: CameraRecordingProtocol.Type
    private var segmentsHandlerClass: SegmentsHandlerType.Type
    private let cameraZoomHandler: CameraZoomHandler

    /// Constructs a CameraController that will record from the device camera
    /// and export the result to the device, saving to the phone all in between information
    /// needed to attain the final output.
    ///
    /// - Parameter settings: Settings to configure in which ways should the controller
    /// interact with the user, which options should the controller give the user
    /// and which should be the result of the interaction.
    ///   - analyticsProvider: An class conforming to KanvasCameraAnalyticsProvider
    convenience public init(settings: CameraSettings, analyticsProvider: KanvasCameraAnalyticsProvider?) {
        self.init(settings: settings, recorderClass: CameraRecorder.self, segmentsHandlerClass: CameraSegmentHandler.self, analyticsProvider: analyticsProvider)
    }

    /// Constructs a CameraController that will take care of creating media
    /// as the result of user interaction.
    ///
    /// - Parameters:
    ///   - settings: Settings to configure in which ways should the controller
    /// interact with the user, which options should the controller give the user
    /// and which should be the result of the interaction.
    ///   - recorderClass: Class that will provide a recorder that defines how to record media.
    ///   - segmentsHandlerClass: Class that will provide a segments handler for storing stop
    /// motion segments and constructing final input.
    init(settings: CameraSettings,
         recorderClass: CameraRecordingProtocol.Type,
         segmentsHandlerClass: SegmentsHandlerType.Type,
         analyticsProvider: KanvasCameraAnalyticsProvider?) {
        self.settings = settings
        currentMode = settings.initialMode
        isRecording = false
        self.recorderClass = recorderClass
        self.segmentsHandlerClass = segmentsHandlerClass
        self.analyticsProvider = analyticsProvider
        cameraZoomHandler = CameraZoomHandler(analyticsProvider: analyticsProvider)
        super.init(nibName: .none, bundle: .none)
        cameraZoomHandler.delegate = self
    }

    @available(*, unavailable, message: "use init(settings:) instead")
    required public init?(coder aDecoder: NSCoder) {
        fatalError("init(coder:) has not been implemented")
    }

    @available(*, unavailable, message: "use init(settings:) instead")
    public override init(nibName nibNameOrNil: String?, bundle nibBundleOrNil: Bundle?) {
        fatalError("init(nibName:bundle:) has not been implemented")
    }

    override public var prefersStatusBarHidden: Bool {
        return true
    }

    override public var supportedInterfaceOrientations: UIInterfaceOrientationMask {
        return .portrait
    }

    /// Requests permissions for video
    ///
    /// - Parameter completion: boolean on whether access was granted
    public func requestAccess(_ completion: ((_ granted: Bool) -> ())?) {
        AVCaptureDevice.requestAccess(for: AVMediaType.video, completionHandler: { (videoGranted) -> Void in
            performUIUpdate {
                completion?(videoGranted)
            }
        })
    }
    
    /// logs opening the camera
    public func logOpen() {
        analyticsProvider?.logCameraOpen(mode: currentMode)
    }
    
    /// logs closing the camera
    public func logDismiss() {
        analyticsProvider?.logDismiss()
    }

    // MARK: - View Lifecycle

    override public func loadView() {
        view = cameraView
    }

    override public func viewDidLoad() {
        super.viewDidLoad()
        cameraView.addModeView(modeAndShootController.view)
        cameraView.addClipsView(clipsController.view)
        cameraView.addCameraInputView(cameraInputController.view)
        cameraView.addOptionsView(topOptionsController.view)
        cameraView.addImagePreviewView(imagePreviewController.view)
        if settings.features.cameraFilters {
            cameraView.addFiltersView(filterSettingsController.view)
        }
        bindMediaContentAvailable()
    }
    
    override public func viewDidAppear(_ animated: Bool) {
        super.viewDidAppear(animated)
        if delegate?.cameraShouldShowWelcomeTooltip() == true && currentMode == .stopMotion {
            showWelcomeTooltip()
        }
    }

    // MARK: - navigation
    
    private func showPreviewWithSegments(_ segments: [CameraSegment]) {
        let controller = CameraPreviewViewController(settings: settings, segments: segments, assetsHandler: segmentsHandlerClass.init(), cameraMode: currentMode)
        controller.delegate = self
        self.present(controller, animated: true)
    }
    
    /// Shows the tooltip below the mode selector
    private func showWelcomeTooltip() {
        modeAndShootController.showTooltip()
    }
    
    private func showDismissTooltip() {
        let alertController = UIAlertController(title: nil, message: NSLocalizedString("Are you sure? If you close this, you'll lose everything you just created.", comment: "Popup message when user discards all their clips"), preferredStyle: .alert)
        let cancelAction = UIAlertAction(title: "Cancel", style: .cancel)
        let discardAction = UIAlertAction(title: NSLocalizedString("I'm sure", comment: "Confirmation to discard all the clips"), style: .destructive) { [weak self] (UIAlertAction) in
            self?.handleCloseButtonPressed()
        }
        alertController.addAction(cancelAction)
        alertController.addAction(discardAction)
        present(alertController, animated: true, completion: nil)
    }
    
    // MARK: - Media Content Creation
    private func saveImageToFile(_ image: UIImage?) -> URL? {
        do {
            guard let image = image, let documentsURL = FileManager.default.urls(for: .documentDirectory, in: .userDomainMask).first else {
                return nil
            }
            if !FileManager.default.fileExists(atPath: documentsURL.path, isDirectory: nil) {
                try FileManager.default.createDirectory(at: documentsURL, withIntermediateDirectories: true, attributes: nil)
            }
            let fileURL = documentsURL.appendingPathComponent("kanvas-camera-image.jpg", isDirectory: false)
            if FileManager.default.fileExists(atPath: fileURL.path) {
                try FileManager.default.removeItem(at: fileURL)
            }
            
            if let jpgImageData = image.jpegData(compressionQuality: 1.0) {
                try jpgImageData.write(to: fileURL, options: .atomic)
            }
            return fileURL
        } catch {
            NSLog("failed to save to file. Maybe parent directories couldn't be created.")
            return nil
        }
    }
    
    private func durationStringForAssetAtURL(_ url: URL?) -> String {
        var text = ""
        if let url = url {
            let asset = AVURLAsset(url: url)
            let seconds = CMTimeGetSeconds(asset.duration).rounded()
            let formatter = DateComponentsFormatter()
            formatter.allowedUnits = [.minute, .second]
            formatter.zeroFormattingBehavior = .pad
            if let time = formatter.string(from: seconds) {
                text = time
            }
        }
        return text
    }
    
    private func getLastFrameFrom(_ url: URL) -> UIImage {
        let asset = AVURLAsset(url: url, options: nil)
        let generate = AVAssetImageGenerator(asset: asset)
        generate.appliesPreferredTrackTransform = true
        let lastFrameTime = CMTimeGetSeconds(asset.duration) * 60.0
        let time = CMTimeMake(value: Int64(lastFrameTime), timescale: 2)
        do {
            let cgImage = try generate.copyCGImage(at: time, actualTime: nil)
            return UIImage(cgImage: cgImage)
        }
        catch {
            return UIImage()
        }
    }

    private func takeGif(useLongerDuration: Bool = false) {
        guard !isRecording else { return }
        updatePhotoCaptureState(event: .started)
        cameraInputController.takeGif(useLongerDuration: useLongerDuration, completion: { [weak self] url in
            defer {
                self?.updatePhotoCaptureState(event: .ended)
            }
            guard let strongSelf = self else { return }
            strongSelf.analyticsProvider?.logCapturedMedia(type: strongSelf.currentMode,
                                                           cameraPosition: strongSelf.cameraInputController.currentCameraPosition,
                                                           length: 0,
                                                           ghostFrameEnabled: strongSelf.imagePreviewVisible(),
                                                           filterType: strongSelf.cameraInputController.currentFilterType ?? .off)
            performUIUpdate {
                if let url = url {
                    let segment = CameraSegment.video(url)
                    strongSelf.showPreviewWithSegments([segment])
                }
            }
        })
    }
    
    private func takePhoto() {
        guard !isRecording else { return }
        updatePhotoCaptureState(event: .started)
        cameraInputController.takePhoto(completion: { [weak self] image in
            defer {
                self?.updatePhotoCaptureState(event: .ended)
            }
            guard let strongSelf = self else { return }
            strongSelf.analyticsProvider?.logCapturedMedia(type: strongSelf.currentMode,
                                                           cameraPosition: strongSelf.cameraInputController.currentCameraPosition,
                                                           length: 0,
                                                           ghostFrameEnabled: strongSelf.imagePreviewVisible(),
                                                           filterType: strongSelf.cameraInputController.currentFilterType ?? .off)
            performUIUpdate {
                if let image = image {
                    if strongSelf.currentMode == .photo {
                        strongSelf.showPreviewWithSegments([CameraSegment.image(image, nil)])
                    }
                    else {
                        strongSelf.clipsController.addNewClip(MediaClip(representativeFrame: image,
                                                                        overlayText: nil,
                                                                        lastFrame: image))
                    }
                }
            }
        })
    }
    
    // MARK : - Mode handling
    private func updateMode(_ mode: CameraMode) {
        if mode != currentMode {
            currentMode = mode
            topOptionsController.configureMode(mode)
            do {
                try cameraInputController.configureMode(mode)
            } catch {
                // we can ignore this error for now since configuring mode may not succeed for devices without all the modes available (flash, multiple cameras)
            }
        }
    }

    /// Is the image preview (ghost frame) visible?
    private func imagePreviewVisible() -> Bool {
        return accessUISync { [weak self] in
            return (self?.topOptionsController.imagePreviewOptionAvailable() ?? false) &&
                   (self?.imagePreviewController.imagePreviewVisible() ?? false)
        } ?? false
    }
    
    private enum RecordingEvent {
        case started
        case ended
    }
    
    /// This updates the camera view based on the current video recording state
    ///
    /// - Parameter event: The recording event (started or ended)
    private func updateRecordState(event: RecordingEvent) {
        isRecording = event == .started
        cameraView.updateUI(forRecording: isRecording)
        if isRecording {
            modeAndShootController.hideModeButton()
        }
        // If it finished recording, then there is at least one clip and button shouldn't be shown.
    }
    
    /// This enables the camera view user interaction based on the photo capture
    ///
    /// - Parameter event: The recording event state (started or ended)
    private func updatePhotoCaptureState(event: RecordingEvent) {
        isRecording = event == .started
        performUIUpdate {
            self.cameraView.isUserInteractionEnabled = !self.isRecording
        }
    }
    
    // MARK: - UI
    private func enableBottomViewButtons(show: Bool) {
        if clipsController.hasClips || settings.enabledModes.count == 1 {
            clipsController.showViews()
            modeAndShootController.hideModeButton()
        }
        else {
            clipsController.hideViews()
            modeAndShootController.showModeButton()
        }
    }
    
    /// Updates the fullscreen preview with the last image of the clip collection
    private func updateLastClipPreview() {
        imagePreviewController.setImagePreview(clipsController.getLastFrameFromLastClip())
    }
    
    // MARK : - Private utilities
    private func bindMediaContentAvailable() {
        disposables.append(clipsController.observe(\.hasClips) { [unowned self] object, _ in
            performUIUpdate {
                self.enableBottomViewButtons(show: object.hasClips)
            }
        })
        enableBottomViewButtons(show: clipsController.hasClips)
    }
    
    // MARK: - CameraViewDelegate

    func closeButtonPressed() {
        if clipsController.hasClips {
            showDismissTooltip()
        }
        else {
            handleCloseButtonPressed()
        }
    }

    func handleCloseButtonPressed() {
        cameraInputController.cleanup()
        performUIUpdate {
            self.delegate?.dismissButtonPressed()
        }
    }

    // MARK: - ModeSelectorAndShootControllerDelegate

    func didPanForZoom(_ mode: CameraMode, _ currentPoint: CGPoint, _ gesture: UILongPressGestureRecognizer) {
        if mode == .stopMotion {
            cameraZoomHandler.setZoom(point: currentPoint, gesture: gesture)
        }
    }

    func didOpenMode(_ mode: CameraMode, andClosed oldMode: CameraMode?) {
        updateMode(mode)
    }

    func didTapForMode(_ mode: CameraMode) {
        switch mode {
        case .gif:
            takeGif()
        case .photo:
            takePhoto()
        case .stopMotion:
            takePhoto()
        }
    }

    func didStartPressingForMode(_ mode: CameraMode) {
        switch mode {
        case .gif:
            takeGif(useLongerDuration: true)
        case .stopMotion:
            let _ = cameraInputController.startRecording()
            performUIUpdate { [weak self] in
                self?.updateRecordState(event: .started)
            }
        default: break
        }
    }

    func didEndPressingForMode(_ mode: CameraMode) {
        switch mode {
        case .stopMotion:
            cameraInputController.endRecording(completion: { [weak self] url in
                guard let strongSelf = self else { return }
                if let videoURL = url {
                    let asset = AVURLAsset(url: videoURL)
                    strongSelf.analyticsProvider?.logCapturedMedia(type: strongSelf.currentMode,
                                                                   cameraPosition: strongSelf.cameraInputController.currentCameraPosition,
                                                                   length: CMTimeGetSeconds(asset.duration),
                                                                   ghostFrameEnabled: strongSelf.imagePreviewVisible(),
                                                                   filterType: strongSelf.cameraInputController.currentFilterType ?? .off)
                }
                performUIUpdate {
                    if let url = url, let image = AVURLAsset(url: url).thumbnail() {
                        strongSelf.clipsController.addNewClip(MediaClip(representativeFrame: image,
                                                                        overlayText: strongSelf.durationStringForAssetAtURL(url),
                                                                        lastFrame: strongSelf.getLastFrameFrom(url)))
                    }
                    strongSelf.updateRecordState(event: .ended)
                }
            })
        default: break
        }
    }
    
    func didDropToDelete(_ mode: CameraMode) {
        switch mode {
        case .stopMotion:
            clipsController.removeDraggingClip()
        default: break
        }
    }
    
    // MARK: - OptionsCollectionControllerDelegate (Top Options)

    func optionSelected(_ item: CameraOption) {
        switch item {
        case .flashOn:
            cameraInputController.setFlashMode(on: true)
            analyticsProvider?.logFlashToggled()
        case .flashOff:
            cameraInputController.setFlashMode(on: false)
            analyticsProvider?.logFlashToggled()
        case .backCamera, .frontCamera:
            cameraInputController.switchCameras()
            analyticsProvider?.logFlipCamera()
            cameraZoomHandler.resetZoom()
        case .imagePreviewOn:
            imagePreviewController.showImagePreview(true)
            analyticsProvider?.logImagePreviewToggled(enabled: true)
        case .imagePreviewOff:
            imagePreviewController.showImagePreview(false)
            analyticsProvider?.logImagePreviewToggled(enabled: false)
        }
    }

    // MARK: - MediaClipsEditorDelegate

    func mediaClipStartedMoving() {
        performUIUpdate { [weak self] in
            self?.enableBottomViewButtons(show: false)
            self?.modeAndShootController.showTrashView(true)
        }
    }

    func mediaClipFinishedMoving() {
        analyticsProvider?.logMovedClip()
        performUIUpdate { [weak self] in
            self?.enableBottomViewButtons(show: true)
            self?.modeAndShootController.showTrashView(false)
        }
    }

    func mediaClipWasDeleted(at index: Int) {
        cameraInputController.deleteSegment(at: index)
        performUIUpdate { [weak self] in
            self?.modeAndShootController.showTrashView(false)
            self?.updateLastClipPreview()
        }
        analyticsProvider?.logDeleteSegment()
    }

    func mediaClipWasAdded(at index: Int) {
        updateLastClipPreview()
    }

    func mediaClipWasMoved(from originIndex: Int, to destinationIndex: Int) {
        cameraInputController.moveSegment(from: originIndex, to: destinationIndex)
        updateLastClipPreview()
    }
    
    func previewButtonWasPressed() {
        showPreviewWithSegments(cameraInputController.segments())
        analyticsProvider?.logNextTapped()
    }

    // MARK: - CameraPreviewControllerDelegate
    
    func didFinishExportingVideo(url: URL?) {
        if let videoURL = url {
            let asset = AVURLAsset(url: videoURL)
            analyticsProvider?.logConfirmedMedia(mode: currentMode, clipsCount: cameraInputController.segments().count, length: CMTimeGetSeconds(asset.duration))
        }
        performUIUpdate { [weak self] in
            self?.delegate?.didCreateMedia(media: url.map { .video($0) }, error: url != nil ? nil : CameraControllerError.exportFailure)
        }
    }

    func didFinishExportingImage(image: UIImage?) {
        analyticsProvider?.logConfirmedMedia(mode: currentMode, clipsCount: 1, length: 0)
        performUIUpdate { [weak self] in
            if let url = self?.saveImageToFile(image) {
                let media = KanvasCameraMedia.image(url)
                self?.delegate?.didCreateMedia(media: media, error: nil)
            }
            else {
                self?.delegate?.didCreateMedia(media: nil, error: CameraControllerError.exportFailure)
            }
        }
    }

    func dismissButtonPressed() {
        analyticsProvider?.logPreviewDismissed()
        performUIUpdate { [weak self] in
            self?.dismiss(animated: true)
        }
    }
    
    // MARK: CameraZoomHandlerDelegate
    var currentDeviceForZooming: AVCaptureDevice? {
        return cameraInputController.currentDevice
    }
    
    // MARK: CameraInputControllerDelegate
    func cameraInputControllerShouldResetZoom() {
        cameraZoomHandler.resetZoom()
    }
    
    func cameraInputControllerPinched(gesture: UIPinchGestureRecognizer) {
        cameraZoomHandler.setZoom(gesture: gesture)
    }
    
    // MARK: - FilterSettingsControllerDelegate
    
    func didSelectFilter(_ filterItem: FilterItem) {
        cameraInputController.applyFilter(filterType: filterItem.type)
        analyticsProvider?.logFilterSelected(filterType: filterItem.type)
    }
    
    func didTapVisibilityButton(visible: Bool) {
<<<<<<< HEAD
=======
        modeAndShootController.enableShootButtonUserInteraction(!visible)
        if visible {
            analyticsProvider?.logOpenFiltersSelector()
        }
>>>>>>> a5414d74
    }
    
    // MARK: - breakdown
    
    /// This function should be called to stop the camera session and properly breakdown the inputs
    public func cleanup() {
        cameraInputController.cleanup()
    }
}<|MERGE_RESOLUTION|>--- conflicted
+++ resolved
@@ -607,13 +607,9 @@
     }
     
     func didTapVisibilityButton(visible: Bool) {
-<<<<<<< HEAD
-=======
-        modeAndShootController.enableShootButtonUserInteraction(!visible)
         if visible {
             analyticsProvider?.logOpenFiltersSelector()
         }
->>>>>>> a5414d74
     }
     
     // MARK: - breakdown
