//
// This Source Code Form is subject to the terms of the Mozilla Public
// License, v. 2.0. If a copy of the MPL was not distributed with this
// file, You can obtain one at https://mozilla.org/MPL/2.0/.
//

import AVFoundation
import CoreImage
import Foundation
import UIKit

/// Callback protocol for the filters
<<<<<<< HEAD
protocol FilteredInputViewControllerDelegate {
    /// Method to return a filtered pixel buffer
=======
protocol FilteredInputViewControllerDelegate: class {
    /// Method to return a pixel buffer
>>>>>>> 97b313cd
    ///
    /// - Parameter pixelBuffer: the final pixel buffer
    func filteredPixelBufferReady(pixelBuffer: CVPixelBuffer, presentationTime: CMTime)
}

/// class for controlling filters and rendering with opengl
final class FilteredInputViewController: UIViewController, GLRendererDelegate {
    private lazy var renderer: GLRenderer = {
        let renderer = GLRenderer(delegate: self)
        return renderer
    }()
    private weak var previewView: GLPixelBufferView?
    private weak var delegate: FilteredInputViewControllerDelegate?
    
    init(delegate: FilteredInputViewControllerDelegate? = nil) {
        self.delegate = delegate
        super.init(nibName: nil, bundle: nil)
    }
    
    required init?(coder aDecoder: NSCoder) {
        assertionFailure("init(coder:) has not been implemented")
        return nil
    }
    
    override public func viewDidLoad() {
        super.viewDidLoad()
        view.backgroundColor = .black
        setupPreview()
    }

    override func viewDidDisappear(_ animated: Bool) {
        reset()

        super.viewDidDisappear(animated)
    }
    
    // MARK: - layout
    private func setupPreview() {
        let previewView = GLPixelBufferView(frame: .zero)
        previewView.add(into: view)
        self.previewView = previewView
    }
    
    func filterSampleBuffer(_ sampleBuffer: CMSampleBuffer) {
        renderer.processSampleBuffer(sampleBuffer)
    }
    
    // MARK: - OpenGLRendererDelegate
    func rendererReadyForDisplay(pixelBuffer: CVPixelBuffer, presentationTime: CMTime) {
        DispatchQueue.main.async {
            self.delegate?.filteredPixelBufferReady(pixelBuffer: pixelBuffer, presentationTime: presentationTime)
            self.previewView?.displayPixelBuffer(pixelBuffer)
        }
    }
    
    func rendererRanOutOfBuffers() {
        previewView?.flushPixelBufferCache()
    }
    
    // MARK: - reset
    func reset() {
        renderer.reset()
        previewView?.reset()
    }

    func cleanup() {
        reset()
        previewView?.removeFromSuperview()
    }
    
    // MARK: - filtering image
    func filterImageWithCurrentPipeline(image: UIImage?) -> UIImage? {
        if let uImage = image, let pixelBuffer = uImage.pixelBuffer() {
            if let filteredPixelBuffer = renderer.processSingleImagePixelBuffer(pixelBuffer) {
                let ciImage = CIImage(cvPixelBuffer: filteredPixelBuffer)
                return UIImage(ciImage: ciImage)
            }
        }
        NSLog("failed to filter image")
        return image
    }
}<|MERGE_RESOLUTION|>--- conflicted
+++ resolved
@@ -10,13 +10,8 @@
 import UIKit
 
 /// Callback protocol for the filters
-<<<<<<< HEAD
-protocol FilteredInputViewControllerDelegate {
+protocol FilteredInputViewControllerDelegate: class {
     /// Method to return a filtered pixel buffer
-=======
-protocol FilteredInputViewControllerDelegate: class {
-    /// Method to return a pixel buffer
->>>>>>> 97b313cd
     ///
     /// - Parameter pixelBuffer: the final pixel buffer
     func filteredPixelBufferReady(pixelBuffer: CVPixelBuffer, presentationTime: CMTime)
