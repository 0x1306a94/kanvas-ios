--- conflicted
+++ resolved
@@ -19,14 +19,11 @@
     static let bottomPadding: CGFloat = 12 + (Device.isIPhoneX ? 12 : 0)
 }
 
-<<<<<<< HEAD
-=======
 protocol MediaClipsEditorViewDelegate: class {
     /// Callback for when preview button is selected
     func previewButtonWasPressed()
 }
 
->>>>>>> cf54759c
 /// View for media clips editor
 final class MediaClipsEditorView: IgnoreTouchesView {
     
@@ -35,12 +32,9 @@
                         MediaClipsEditorViewConstants.bottomPadding
 
     let collectionContainer: IgnoreTouchesView
-<<<<<<< HEAD
-=======
     let previewButton: UIButton
 
     weak var delegate: MediaClipsEditorViewDelegate?
->>>>>>> cf54759c
 
     init() {
         collectionContainer = IgnoreTouchesView()
@@ -48,20 +42,14 @@
         collectionContainer.accessibilityIdentifier = "Media Clips Collection Container"
         collectionContainer.clipsToBounds = false
 
-<<<<<<< HEAD
-=======
         previewButton = UIButton()
         previewButton.accessibilityIdentifier = "Media Clips Preview Button"
->>>>>>> cf54759c
         super.init(frame: .zero)
 
         clipsToBounds = false
         backgroundColor = KanvasCameraColors.translucentBlack
         setUpViews()
-<<<<<<< HEAD
-=======
         previewButton.addTarget(self, action: #selector(previewPressed), for: .touchUpInside)
->>>>>>> cf54759c
     }
 
     @available(*, unavailable, message: "use init() instead")
@@ -73,9 +61,6 @@
     required init?(coder aDecoder: NSCoder) {
         fatalError("init(coder:) has not been implemented")
     }
-<<<<<<< HEAD
-
-=======
     
     // MARK: - Public interface
     
@@ -84,7 +69,6 @@
             self?.alpha = enabled ? 1 : 0
         }
     }
->>>>>>> cf54759c
 }
 
 // MARK: - UI Layout
@@ -92,10 +76,7 @@
 
     func setUpViews() {
         setUpCollection()
-<<<<<<< HEAD
-=======
         setUpPreview()
->>>>>>> cf54759c
     }
     
     func setUpCollection() {
@@ -111,8 +92,6 @@
             collectionContainer.heightAnchor.constraint(equalToConstant: MediaClipsCollectionView.height)
         ])
     }
-<<<<<<< HEAD
-=======
     
     func setUpPreview() {
         addSubview(previewButton)
@@ -140,6 +119,4 @@
     @objc func previewPressed() {
         delegate?.previewButtonWasPressed()
     }
->>>>>>> cf54759c
-
 }