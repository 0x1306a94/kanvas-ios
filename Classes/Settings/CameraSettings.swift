//
// This Source Code Form is subject to the terms of the Mozilla Public
// License, v. 2.0. If a copy of the MPL was not distributed with this
// file, You can obtain one at https://mozilla.org/MPL/2.0/.
//

import AVFoundation
import Foundation

/// Camera Modes available
///
/// - photo: Capturing photos
/// - stopMotion: Capturing stop motions, a sequence of images and/or videos
/// - loop: Capturing gifs, a sequence of photos
/// - normal: Capturing single photo or single video
/// - stitch: Capturing stop motions, a sequence of images and/or videos
/// - gif: Capturing gifs, a sequence of photos

@objc public enum CameraMode: Int {
    case stopMotion = 0
    case photo
    case loop
    case normal
    case stitch
    case gif
    
    /// Group
    ///
    /// - video: The mode creates a video from a sequence
    /// - photo: The mode creates a photo
    /// - gif: The mode creates a gif animation
    @objc public enum Group: Int {
        case video = 0
        case photo
        case gif
    }
    
    /// Quantity
    ///
    /// - single: The mode allows just one photo, video or gif
    /// - multiple: The mode creates a sequence of photos and/or videos
    @objc public enum Quantity: Int {
        case single = 0
        case multiple
    }
    
    public var group: Group {
        switch self {
        case .stitch, .normal, .stopMotion:
            return .video
        case .photo:
            return .photo
        case .loop, .gif:
            return .gif
        }
    }
    
    public var quantity: Quantity {
        switch self {
        case .photo, .normal, .gif, .loop:
            return .single
        case .stitch, .stopMotion:
            return .multiple
        }
    }
    
    private var order: Int {
        return self.rawValue
    }
}

/// Camera Features
///
/// Struct which represents all camera features which are the same value for the duration of a camera session.
public struct CameraFeatures {

    /// The Ghost Frame feature
    public var ghostFrame: Bool = false

    /// The OpenGL Camera Preview feature
    public var openGLPreview: Bool = false

    /// The OpenGL Camera Capture feature
    public var openGLCapture: Bool = false

    /// The Camera Filters feature
    /// This enables the UI to select filters in the camera.
    public var cameraFilters: Bool = false

    /// The Experimental Camera Filters feature
    /// This adds experimental filters to the end of the filters picker.
    public var experimentalCameraFilters: Bool = false
    
    /// The Editor feature
    /// This replaces the Preview screen with the Editor.
    public var editor: Bool = false
    
    /// The Editor Filters feature
    /// This enables the UI to select filters in the editor.
    public var editorFilters: Bool = false
    
    /// The Editor Media feature
    /// This enables the UI to select media in the editor.
    public var editorMedia: Bool = false
    
    /// The Editor Drawing feature
    /// This enables the UI to draw in the editor.
    public var editorDrawing: Bool = false

    /// The Media Picker feature
    /// This enables the UI to pick media instead of using the camera.
    public var mediaPicking: Bool = false
<<<<<<< HEAD
    
    /// The New Camera Modes
    /// This replaces Capture, Photo and Loop modes with Normal, Stitch and GIF modes
    public var newCameraModes = false
=======

    /// The Editor Posting feature
    /// This enables the UI to post media from the editor.
    public var editorPosting: Bool = false

    /// The Editor Saving feature
    /// This enables the UI to save media from the editor.
    public var editorSaving: Bool = false
>>>>>>> a52b501c
}

// A class that defines the settings for the Kanvas Camera
@objc public final class CameraSettings: NSObject {

    // MARK: - Modes
    /**
     Enables/disables modes.
     - note: Defaults to stop motion and gif.
     - note: The set can't be empty.
     */
    public var enabledModes: Set<CameraMode> {
        set {
            guard !newValue.isEmpty else {
                assertionFailure("New value for camera modes is empty")
                return
            }
            _enabledModes = newValue
        }
        get {
            return _enabledModes
        }
    }

    private var _enabledModes: Set<CameraMode> = DefaultCameraSettings.enabledModes

    /**
     Camera mode which starts active.
     - note: Defaults to .none, which will activate the first active
     mode in the list.
     - note: You can't set as default mode one which is not enabled, it will be ignored.
     */
    public var defaultMode: CameraMode? {
        set {
            if let mode = newValue, enabledModes.contains(mode) {
                _defaultMode = mode
            }
            if newValue == nil {
                _defaultMode = newValue
            }
        }
        get {
            return _defaultMode
        }
    }

    private var _defaultMode: CameraMode?

    // MARK: - Camera Position settings

    /// Camera position option which starts active.
    /// - note: Defaults to back.
    /// - note: Can't be unspecified.
    public var defaultCameraPositionOption: AVCaptureDevice.Position {
        set {
            if newValue != .unspecified {
                _defaultCameraPositionOption = newValue
            }
        }
        get {
            return _defaultCameraPositionOption
        }
    }

    private var _defaultCameraPositionOption: AVCaptureDevice.Position = DefaultCameraSettings.defaultCameraPositionOption

    // MARK: - Flash settings

    /// Flash option which starts active.
    /// - note: Defaults to flash off.
    public var preferredFlashOption: AVCaptureDevice.FlashMode = DefaultCameraSettings.defaultFlashOption

    /// Fullscreen image preview which starts disabled.
    /// - note: Defaults to image preview off.
    public var imagePreviewOption: ImagePreviewMode = DefaultCameraSettings.defaultImagePreviewOption

    // MARK: - Landscape support
    public var cameraSupportsLandscape: Bool = DefaultCameraSettings.landscapeIsSupported

    // MARK: - Stop motion/stitch mode export settings
    public var exportStopMotionPhotoAsVideo: Bool = DefaultCameraSettings.exportStopMotionPhotoAsVideo

    /// MARK: - Camera features
    public var features = DefaultCameraSettings.features

    override public init() { }

}


// MARK: - External utilities
public extension CameraSettings {
    /**
     Enables/disables photo mode.
     */
    var enablePhotoMode: Bool {
        set {
            setMode(.photo, to: newValue)
        }
        get {
            return getMode(.photo)
        }
    }
    /**
     Enables/disables loop mode.
     */
    var enableLoopMode: Bool {
        set {
            setMode(.loop, to: newValue)
        }
        get {
            return getMode(.loop)
        }
    }
    /**
     Enables/disables stop motion mode.
     */
    var enableStopMotionMode: Bool {
        set {
            setMode(.stopMotion, to: newValue)
        }
        get {
            return getMode(.stopMotion)
        }
    }
    /**
     Enables/disables normal mode.
     */
    var enableNormalMode: Bool {
        set {
            setMode(.normal, to: newValue)
        }
        get {
            return getMode(.normal)
        }
    }
    /**
     Enables/disables stitch mode.
     */
    var enableStitchMode: Bool {
        set {
            setMode(.stitch, to: newValue)
        }
        get {
            return getMode(.stitch)
        }
    }
    /**
     Enables/disables GIF mode.
     */
    var enableGifMode: Bool {
        set {
            setMode(.gif, to: newValue)
        }
        get {
            return getMode(.gif)
        }
    }

    private func setMode(_ mode: CameraMode, to on: Bool) {
        if on {
            enabledModes.insert(mode)
        }
        else {
            enabledModes.remove(mode)
        }
    }

    private func getMode(_ mode: CameraMode) -> Bool {
        return enabledModes.contains(mode)
    }

}

// MARK: - Internal utilities
extension CameraSettings {

    var orderedEnabledModes: [CameraMode] {
        return Array(enabledModes).sorted { $0.rawValue < $1.rawValue }
    }

    var initialMode: CameraMode {
        // enabledModes will always have at least one value as its precondition.
        guard let firstMode = orderedEnabledModes.first else {
            assertionFailure("should have at least one enabled mode")
            return features.newCameraModes ? .normal : .stopMotion
        }
        return defaultMode ?? firstMode
    }

    var notDefaultFlashOption: AVCaptureDevice.FlashMode {
        if preferredFlashOption == .on {
            return .off
        }
        else {
            return .on
        }
    }

    var notDefaultCameraPositionOption: AVCaptureDevice.Position {
        if defaultCameraPositionOption == .front {
            return .back
        }
        else {
            return .front
        }
    }

    /// Returns the opposite of the value that has been set for the fullscreen image preview
    var notDefaultImagePreviewOption: ImagePreviewMode {
        if imagePreviewOption == .on {
            return .off
        }
        else {
            return .on
        }
    }

}

// MARK: - Default settings
private struct DefaultCameraSettings {

    static let enabledModes: Set<CameraMode> = [.photo, .loop, .stopMotion]
    static let defaultFlashOption: AVCaptureDevice.FlashMode = .off
    static let defaultCameraPositionOption: AVCaptureDevice.Position = .back
    static let defaultImagePreviewOption: ImagePreviewMode = .off
    static let landscapeIsSupported: Bool = false
    static let exportStopMotionPhotoAsVideo: Bool = false
    static let features = CameraFeatures()

}<|MERGE_RESOLUTION|>--- conflicted
+++ resolved
@@ -110,21 +110,18 @@
     /// The Media Picker feature
     /// This enables the UI to pick media instead of using the camera.
     public var mediaPicking: Bool = false
-<<<<<<< HEAD
+
+    /// The Editor Posting feature
+    /// This enables the UI to post media from the editor.
+    public var editorPosting: Bool = false
+
+    /// The Editor Saving feature
+    /// This enables the UI to save media from the editor.
+    public var editorSaving: Bool = false
     
     /// The New Camera Modes
     /// This replaces Capture, Photo and Loop modes with Normal, Stitch and GIF modes
     public var newCameraModes = false
-=======
-
-    /// The Editor Posting feature
-    /// This enables the UI to post media from the editor.
-    public var editorPosting: Bool = false
-
-    /// The Editor Saving feature
-    /// This enables the UI to save media from the editor.
-    public var editorSaving: Bool = false
->>>>>>> a52b501c
 }
 
 // A class that defines the settings for the Kanvas Camera
