--- conflicted
+++ resolved
@@ -25,10 +25,7 @@
 
 // A class that defines the settings for the Kanvas Camera
 @objc public final class CameraSettings: NSObject {
-<<<<<<< HEAD
-    
-=======
->>>>>>> 5cc95306
+
     // MARK: - Modes
     /**
      Enables/disables modes.
@@ -199,12 +196,9 @@
 private struct DefaultCameraSettings {
     
     static let EnabledModes: Set<CameraMode> = [.photo, .gif, .stopMotion]
-<<<<<<< HEAD
     static let DefaultFlashOption: AVCaptureDevice.FlashMode = .off
     static let DefaultCameraPositionOption: AVCaptureDevice.Position = .back
     static let LandscapeIsSupported: Bool = false
     static let ExportStopMotionPhotoAsVideo: Bool = false
-=======
->>>>>>> 5cc95306
     
 }