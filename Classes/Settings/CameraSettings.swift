//
// This Source Code Form is subject to the terms of the Mozilla Public
// License, v. 2.0. If a copy of the MPL was not distributed with this
// file, You can obtain one at https://mozilla.org/MPL/2.0/.
//

import AVFoundation
import Foundation

/// Camera Modes available
///
/// - photo: Capturing photos
/// - gif: Capturing gifs, a sequence of photos
/// - stopMotion: Capturing stop motions, a sequence of images and/or videos
public enum CameraMode: Int {
    case stopMotion = 0
    case photo
    case gif
    
    private var order: Int {
        return self.rawValue
    }
    
}

// A class that defines the settings for the Kanvas Camera
@objc public final class CameraSettings: NSObject {

    // MARK: - Modes
    /**
     Enables/disables modes.
     - note: Defaults to stop motion and gif.
     - note: The set can't be empty.
     */
    public var enabledModes: Set<CameraMode> {
        set {
            guard !newValue.isEmpty else {
                assertionFailure("New value for camera modes is empty")
                return
            }
            _enabledModes = newValue
        }
        get {
            return _enabledModes
        }
    }
    
    private var _enabledModes: Set<CameraMode> = DefaultCameraSettings.EnabledModes
    
    /**
     Camera mode which starts active.
     - note: Defaults to .none, which will activate the first active
     mode in the list.
     - note: You can't set as default mode one which is not enabled, it will be ignored.
     */
    public var defaultMode: CameraMode? {
        set {
            if let mode = newValue, enabledModes.contains(mode) {
                _defaultMode = mode
            }
            if newValue == nil {
                _defaultMode = newValue
            }
        }
        get {
            return _defaultMode
        }
    }
    
    private var _defaultMode: CameraMode?
    
    // MARK: - Camera Position settings
    
    /// Camera position option which starts active.
    /// - note: Defaults to back.
    /// - note: Can't be unspecified.
    public var defaultCameraPositionOption: AVCaptureDevice.Position {
        set {
            if newValue != .unspecified {
                _defaultCameraPositionOption = newValue
            }
        }
        get {
            return _defaultCameraPositionOption
        }
    }
    
    private var _defaultCameraPositionOption: AVCaptureDevice.Position = DefaultCameraSettings.DefaultCameraPositionOption
    
    // MARK: - Flash settings
    
    /// Flash option which starts active.
    /// - note: Defaults to flash off.
<<<<<<< HEAD
    public var defaultFlashOption: AVCaptureDevice.FlashMode = DefaultCameraSettings.DefaultFlashOption
    
=======
    public var preferredFlashOption: AVCaptureDevice.FlashMode = DefaultCameraSettings.DefaultFlashOption
>>>>>>> 92b8716b
    
    // MARK: - Landscape support
    public var cameraSupportsLandscape: Bool = DefaultCameraSettings.LandscapeIsSupported
    
    // MARK: - Stop motion mode export settings
    public var exportStopMotionPhotoAsVideo: Bool = DefaultCameraSettings.ExportStopMotionPhotoAsVideo
    
    override public init() { }
    
}


// MARK: - External utilities
public extension CameraSettings {
    /**
     Enables/disables photo mode.
     */
    public var enablePhotoMode: Bool {
        set {
            setMode(.photo, to: newValue)
        }
        get {
            return getMode(.photo)
        }
    }
    /**
     Enables/disables gif mode.
     */
    public var enableGifMode: Bool {
        set {
            setMode(.gif, to: newValue)
        }
        get {
            return getMode(.gif)
        }
    }
    /**
     Enables/disables stop motion mode.
     */
    public var enableStopMotionMode: Bool {
        set {
            setMode(.stopMotion, to: newValue)
        }
        get {
            return getMode(.stopMotion)
        }
    }
    
    private func setMode(_ mode: CameraMode, to on: Bool) {
        if on {
            enabledModes.insert(mode)
        }
        else {
            enabledModes.remove(mode)
        }
    }
    
    private func getMode(_ mode: CameraMode) -> Bool {
        return enabledModes.contains(mode)
    }
    
}

// MARK: - Internal utilities
extension CameraSettings {
    
    var orderedEnabledModes: [CameraMode] {
        return Array(enabledModes).sorted { $0.rawValue < $1.rawValue }
    }
    
    var initialMode: CameraMode {
        // enabledModes will always have at least one value as its precondition.
        guard let firstMode = orderedEnabledModes.first else {
            assertionFailure("should have at least one enabled mode")
            return CameraMode.stopMotion
        }
        return defaultMode ?? firstMode
    }
    
    var notDefaultFlashOption: AVCaptureDevice.FlashMode {
        if preferredFlashOption == .on {
            return .off
        }
        else {
            return .on
        }
    }
    
    var notDefaultCameraPositionOption: AVCaptureDevice.Position {
        if defaultCameraPositionOption == .front {
            return .back
        }
        else {
            return .front
        }
    }
    
}

// MARK: - Default settings
private struct DefaultCameraSettings {
    
    static let EnabledModes: Set<CameraMode> = [.photo, .gif, .stopMotion]
    static let DefaultFlashOption: AVCaptureDevice.FlashMode = .off
    static let DefaultCameraPositionOption: AVCaptureDevice.Position = .back
    static let LandscapeIsSupported: Bool = false
    static let ExportStopMotionPhotoAsVideo: Bool = false
    
}<|MERGE_RESOLUTION|>--- conflicted
+++ resolved
@@ -91,12 +91,7 @@
     
     /// Flash option which starts active.
     /// - note: Defaults to flash off.
-<<<<<<< HEAD
-    public var defaultFlashOption: AVCaptureDevice.FlashMode = DefaultCameraSettings.DefaultFlashOption
-    
-=======
     public var preferredFlashOption: AVCaptureDevice.FlashMode = DefaultCameraSettings.DefaultFlashOption
->>>>>>> 92b8716b
     
     // MARK: - Landscape support
     public var cameraSupportsLandscape: Bool = DefaultCameraSettings.LandscapeIsSupported
