//
// This Source Code Form is subject to the terms of the Mozilla Public
// License, v. 2.0. If a copy of the MPL was not distributed with this
// file, You can obtain one at https://mozilla.org/MPL/2.0/.
//

import AVFoundation
import Foundation

/// Camera Modes available
///
/// - photo: Capturing photos
/// - stopMotion: Capturing stop motions, a sequence of images and/or videos
/// - loop: Capturing gifs, a sequence of photos
/// - normal: Capturing single photo or single video
/// - stitch: Capturing stop motions, a sequence of images and/or videos
/// - gif: Capturing gifs, a sequence of photos

@objc public enum CameraMode: Int, OptionSelectorItem {
    case stopMotion = 0
    case photo
    case loop
    case normal
    case stitch
    case gif
    
    /// Group
    ///
    /// - video: The mode creates a video from a sequence
    /// - photo: The mode creates a photo
    /// - gif: The mode creates a gif animation
    @objc public enum Group: Int {
        case video = 0
        case photo
        case gif
    }
    
    /// Quantity
    ///
    /// - single: The mode allows just one photo, video or gif
    /// - multiple: The mode creates a sequence of photos and/or videos
    @objc public enum Quantity: Int {
        case single = 0
        case multiple
    }
    
    public var group: Group {
        switch self {
        case .stitch, .normal, .stopMotion:
            return .video
        case .photo:
            return .photo
        case .loop, .gif:
            return .gif
        }
    }
    
    public var quantity: Quantity {
        switch self {
        case .photo, .normal, .gif, .loop:
            return .single
        case .stitch, .stopMotion:
            return .multiple
        }
    }
    
    private var order: Int {
        return self.rawValue
    }
    
    var description: String {
        return KanvasCameraStrings.name(for: self)
    }
}

/// Camera Features
///
/// Struct which represents all camera features which are the same value for the duration of a camera session.
public struct CameraFeatures {

    /// The Ghost Frame feature
    public var ghostFrame: Bool = false

    /// The OpenGL Camera Preview feature
    public var openGLPreview: Bool = false

    /// The OpenGL Camera Capture feature
    public var openGLCapture: Bool = false

    /// The metal camera preview feature. When openGLPreview is true, this will be ignored.
    public var metalPreview: Bool = false
    
    /// The Camera Filters feature
    /// This enables the UI to select filters in the camera.
    public var cameraFilters: Bool = false
    
    /// This enables metal backed filteres
    public var metalFilters: Bool = false

    /// The Experimental Camera Filters feature
    /// This adds experimental filters to the end of the filters picker.
    public var experimentalCameraFilters: Bool = false
    
    /// The Editor feature
    /// This replaces the Preview screen with the Editor.
    public var editor: Bool = false
    
    /// The Editor GIF maker menu
    /// This makes the GIF button open the GIF tools.
    public var editorGIFMaker: Bool = false
    
    /// The Editor Filters feature
    /// This enables the UI to select filters in the editor.
    public var editorFilters: Bool = false
    
    /// The Editor Text feature
    /// This enables the UI to write text in the editor.
    public var editorText: Bool = false
    
    /// The Editor Media feature
    /// This enables the UI to select media in the editor.
    public var editorMedia: Bool = false
    
    /// The Editor Drawing feature
    /// This enables the UI to draw in the editor.
    public var editorDrawing: Bool = false
    
    /// The Media Picker feature
    /// This enables the UI to pick media instead of using the camera.
    public var mediaPicking: Bool = false

    /// The Editor Posting feature
    /// This enables the UI to post media from the editor.
    public var editorPosting: Bool = false

    public var editorPublishing: Bool = false

    public var editorPostOptions: Bool = false

    /// The Editor Saving feature
    /// This enables the UI to save media from the editor.
    public var editorSaving: Bool = false
    
    /// The New Camera Modes
    /// This replaces Capture, Photo and Loop modes with Normal, Stitch and GIF modes
    public var newCameraModes = false

    /// GIF support
    /// This enables GIFs to be picked from the media picker, and exported from the Editor.
    public var gifs = false

    /// Multi-Export support
    /// This enables multiple images/videos to be taken, edited, and then exported
    public var multipleExports = false

    /// Button to Mute Sound
    /// This adds an option to mute sounds from videos during editing and in export.
    public var muteButton = false
}

// A class that defines the settings for the Kanvas Camera
@objc public final class CameraSettings: NSObject {

    // MARK: - Modes
    /**
     Enables/disables modes.
     - note: Defaults to stop motion and gif.
     - note: The set can't be empty.
     */
    public var enabledModes: Set<CameraMode> {
        set {
            guard !newValue.isEmpty else {
                assertionFailure("New value for camera modes is empty")
                return
            }
            _enabledModes = newValue
        }
        get {
            return _enabledModes
        }
    }

    private var _enabledModes: Set<CameraMode> = DefaultCameraSettings.enabledModes

    /**
     Camera mode which starts active.
     - note: Defaults to .none, which will activate the first active
     mode in the list.
     - note: You can't set as default mode one which is not enabled, it will be ignored.
     */
    public var defaultMode: CameraMode? {
        set {
            if let mode = newValue, enabledModes.contains(mode) {
                _defaultMode = mode
            }
            if newValue == nil {
                _defaultMode = newValue
            }
        }
        get {
            return _defaultMode
        }
    }

    private var _defaultMode: CameraMode?

    // MARK: - Camera Position settings

    /// Camera position option which starts active.
    /// - note: Defaults to back.
    /// - note: Can't be unspecified.
    public var defaultCameraPositionOption: AVCaptureDevice.Position {
        set {
            if newValue != .unspecified {
                _defaultCameraPositionOption = newValue
            }
        }
        get {
            return _defaultCameraPositionOption
        }
    }

    private var _defaultCameraPositionOption: AVCaptureDevice.Position = DefaultCameraSettings.defaultCameraPositionOption

    // MARK: - Flash settings

    /// Flash option which starts active.
    /// - note: Defaults to flash off.
    public var preferredFlashOption: AVCaptureDevice.FlashMode = DefaultCameraSettings.defaultFlashOption

    /// Fullscreen image preview which starts disabled.
    /// - note: Defaults to image preview off.
    public var imagePreviewOption: ImagePreviewMode = DefaultCameraSettings.defaultImagePreviewOption

    // MARK: - Landscape support
    public var cameraSupportsLandscape: Bool = DefaultCameraSettings.landscapeIsSupported

    // MARK: - Stop motion/stitch mode export settings
    public var exportStopMotionPhotoAsVideo: Bool = DefaultCameraSettings.exportStopMotionPhotoAsVideo

    /// MARK: - Camera features
    public var features = DefaultCameraSettings.features

    /// Buttons Swapped on the Camera View
    /// This changes the position between the close icon and the rotate, flash, and ghost icons
    public var topButtonsSwapped = DefaultCameraSettings.topButtonsSwapped
    
    /// Cross Icon In Editor
    /// This changes back carat in the editor to a cross icon
    public var crossIconInEditor = DefaultCameraSettings.crossIconInEditor

    /// Cog icon in Editor
    /// This sets a cog icon for the posting options button in the editor
    public var showCogIconInEditor = DefaultCameraSettings.showCogIconInEditor
    
    /// Tag button in Editor
    /// This shows a # button in the editor to enable adding tags
    public var showTagButtonInEditor = DefaultCameraSettings.showTagButtonInEditor
<<<<<<< HEAD

=======
    
    /// Tag collection in Editor
    /// This shows a collection of tags in the editor
    public var showTagCollectionInEditor = DefaultCameraSettings.showTagCollectionInEditor
    
    /// Quick post button in Editor
    /// This shows a post button that makes quick options appear when long pressed
    public var showQuickPostButtonInEditor = DefaultCameraSettings.showQuickPostButtonInEditor
    
    /// Long press for post button in Editor
    /// This enables the long press for the quick post button.
    public var enableQuickPostLongPress = DefaultCameraSettings.enableQuickPostLongPress
    
    /// Blog Switcher in Editor
    /// This shows a blog switcher that makes quick options appear when long pressed
    public var showBlogSwitcherInEditor = DefaultCameraSettings.showBlogSwitcherInEditor
    
    /// Edit Tools Redesign
    /// This shows the editor tools as a vertical collection.
    public var editToolsRedesign = DefaultCameraSettings.editToolsRedesign
    
    /// Shutter Button Tooltip
    /// This shows the tooltip above the shutter.
    public var shutterButtonTooltip = DefaultCameraSettings.shutterButtonTooltip
    
    /// Horizontal Mode Selector
    /// This shows a horizontal mode selector in the camera.
    public var horizontalModeSelector = DefaultCameraSettings.horizontalModeSelector
    
>>>>>>> a33b548f
    /// Auto-open GIF Maker in Editor
    public func editorShouldStartGIFMaker(mode: CameraMode?) -> Bool {
        if mode?.group == .gif {
            return gifCameraShouldStartGIFMaker
        }
        return _editorShouldStartGIFMaker
    }

    public func setEditorShouldStartGIFMaker(_ newValue: Bool) {
        _editorShouldStartGIFMaker = newValue
    }

    private var _editorShouldStartGIFMaker: Bool = DefaultCameraSettings.editorShouldStartGIFMaker

    /// Auto-open GIF Maker after GIF Camera
    public var gifCameraShouldStartGIFMaker: Bool = DefaultCameraSettings.editorShouldStartGIFMaker

    /// Animate the movement of control in the editor
    public var animateEditorControls: Bool = DefaultCameraSettings.animateEditorControls

    /// The Font Selector button uses the currently selected font for its label
    public var fontSelectorUsesFont: Bool = DefaultCameraSettings.fontFamilyUsesFont

    override public init() { }

}

// MARK: - Internal utilities
extension CameraSettings {

    var orderedEnabledModes: [CameraMode] {
        return Array(enabledModes).sorted { $0.rawValue < $1.rawValue }
    }

    var initialMode: CameraMode {
        // enabledModes will always have at least one value as its precondition.
        guard let firstMode = orderedEnabledModes.first else {
            assertionFailure("should have at least one enabled mode")
            return features.newCameraModes ? .normal : .stopMotion
        }
        return defaultMode ?? firstMode
    }

    var notDefaultFlashOption: AVCaptureDevice.FlashMode {
        if preferredFlashOption == .on {
            return .off
        }
        else {
            return .on
        }
    }

    /// Returns the opposite of the value that has been set for the fullscreen image preview
    var notDefaultImagePreviewOption: ImagePreviewMode {
        if imagePreviewOption == .on {
            return .off
        }
        else {
            return .on
        }
    }

}

// MARK: - Default settings
private struct DefaultCameraSettings {

    static let enabledModes: Set<CameraMode> = [.photo, .loop, .stopMotion]
    static let defaultFlashOption: AVCaptureDevice.FlashMode = .off
    static let defaultCameraPositionOption: AVCaptureDevice.Position = .back
    static let defaultImagePreviewOption: ImagePreviewMode = .off
    static let landscapeIsSupported: Bool = false
    static let exportStopMotionPhotoAsVideo: Bool = false
    static let features = CameraFeatures()
    static let topButtonsSwapped: Bool = false
    static let crossIconInEditor: Bool = false
    static let showCogIconInEditor: Bool = false
    static let showTagButtonInEditor: Bool = false
<<<<<<< HEAD
    static let editorShouldStartGIFMaker: Bool = false
    static let gifCameraShouldStartGIFMaker: Bool = false
    static let animateEditorControls: Bool = true
    static let fontFamilyUsesFont: Bool = false

=======
    static let showTagCollectionInEditor: Bool = false
    static let showQuickPostButtonInEditor: Bool = false
    static let enableQuickPostLongPress: Bool = false
    static let showBlogSwitcherInEditor: Bool = false
    static let editorShouldStartGIFMaker: Bool = false
    static let gifCameraShouldStartGIFMaker: Bool = false
    static let editToolsRedesign: Bool = false
    static let shutterButtonTooltip: Bool = false
    static let horizontalModeSelector: Bool = false
>>>>>>> a33b548f
}<|MERGE_RESOLUTION|>--- conflicted
+++ resolved
@@ -256,9 +256,6 @@
     /// Tag button in Editor
     /// This shows a # button in the editor to enable adding tags
     public var showTagButtonInEditor = DefaultCameraSettings.showTagButtonInEditor
-<<<<<<< HEAD
-
-=======
     
     /// Tag collection in Editor
     /// This shows a collection of tags in the editor
@@ -288,7 +285,6 @@
     /// This shows a horizontal mode selector in the camera.
     public var horizontalModeSelector = DefaultCameraSettings.horizontalModeSelector
     
->>>>>>> a33b548f
     /// Auto-open GIF Maker in Editor
     public func editorShouldStartGIFMaker(mode: CameraMode?) -> Bool {
         if mode?.group == .gif {
@@ -367,13 +363,6 @@
     static let crossIconInEditor: Bool = false
     static let showCogIconInEditor: Bool = false
     static let showTagButtonInEditor: Bool = false
-<<<<<<< HEAD
-    static let editorShouldStartGIFMaker: Bool = false
-    static let gifCameraShouldStartGIFMaker: Bool = false
-    static let animateEditorControls: Bool = true
-    static let fontFamilyUsesFont: Bool = false
-
-=======
     static let showTagCollectionInEditor: Bool = false
     static let showQuickPostButtonInEditor: Bool = false
     static let enableQuickPostLongPress: Bool = false
@@ -383,5 +372,6 @@
     static let editToolsRedesign: Bool = false
     static let shutterButtonTooltip: Bool = false
     static let horizontalModeSelector: Bool = false
->>>>>>> a33b548f
+    static let fontFamilyUsesFont: Bool = false
+    static let animateEditorControls: Bool = true
 }