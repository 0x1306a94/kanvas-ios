--- conflicted
+++ resolved
@@ -34,13 +34,11 @@
     /// The OpenGL Camera Preview feature
     public var openGLPreview: Bool = false
 
-<<<<<<< HEAD
+    /// The OpenGL Camera Capture feature
+    public var openGLCapture: Bool = false
+
     /// The OpenGL Camera Filters feature
     public var openGLFilters: Bool = false
-=======
-    /// The OpenGL Camera Capture feature
-    public var openGLCapture: Bool = false
->>>>>>> 2935fb99
 
 }
 
