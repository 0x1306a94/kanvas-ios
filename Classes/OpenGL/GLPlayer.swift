//
// This Source Code Form is subject to the terms of the Mozilla Public
// License, v. 2.0. If a copy of the MPL was not distributed with this
// file, You can obtain one at https://mozilla.org/MPL/2.0/.
//

import UIKit
import CoreMedia
import AVFoundation
import VideoToolbox

/// Callbacks for opengl player
protocol GLPlayerDelegate: class {
    /// Called then the first pixel buffer is shown
    /// - Parameter image: the first frame shown
    func didDisplayFirstFrame(_ image: UIImage)
}

/// Types of media the player can play.
enum GLPlayerMedia {
    case image(UIImage)
    case video(URL)
}

/// View for rendering the player.
final class GLPlayerView: UIView {

    weak var pixelBufferView: GLPixelBufferView?

    override init(frame: CGRect) {
        super.init(frame: frame)

        let pixelBufferView = GLPixelBufferView(frame: frame)
        pixelBufferView.add(into: self)
        self.pixelBufferView = pixelBufferView
    }

    required init?(coder aDecoder: NSCoder) {
        fatalError("init(coder:) has not been implemented")
    }

}

/// Controls the playback of many GLPlayerMedia
final class GLPlayer {

    private struct Constants {
        static let onlyImagesFrameDuration: CMTimeValue = 120
        static let frameDuration: CMTimeValue = 300
        static let timescale: CMTimeScale = 600
    }

    private enum GLPlayerMediaInternal {
        case image(UIImage, CMSampleBuffer)
        case video(URL, AVAssetReader, AVAssetReaderTrackOutput)

        func sampleBuffer() -> CMSampleBuffer? {
            switch self {
            case .image(_, let sampleBuffer):
                return sampleBuffer
            default:
                return nil
            }
        }

        func assetReaderOutput() -> (AVAssetReader?, AVAssetReaderTrackOutput?) {
            switch self {
            case .video(_, let reader, let output):
                return (reader, output)
            default:
                return (nil, nil)
            }
        }
    }

    weak var delegate: GLPlayerDelegate?
    
    private var playableMedia: [GLPlayerMediaInternal] = []
    private var currentlyPlayingMediaIndex: Int = -1
    private var currentlyPlayingMedia: GLPlayerMediaInternal? {
        guard currentlyPlayingMediaIndex >= 0 && currentlyPlayingMediaIndex < playableMedia.count else {
            return nil
        }
        return playableMedia[currentlyPlayingMediaIndex]
    }
    private var timer: Timer?
    private var displayLink: CADisplayLink?
    private var currentPixelBuffer: CVPixelBuffer?
    private var firstFrameSent = false
    private var firstLoop = false
    private var queuedSampleBuffer: CMSampleBuffer?

    /// The GLRendering instance for the player.
    let renderer: GLRendering

    /// The GLPlayerView that this controls.
    weak var playerView: GLPlayerView?

    var startTime: TimeInterval = Date.timeIntervalSinceReferenceDate
    var lastStillFilterTime: TimeInterval = 0

    /// Default initializer
    /// - Parameter renderer: GLRendering instance for this player to use.
    init(renderer: GLRendering?) {
        self.renderer = renderer ?? GLRenderer()
        self.renderer.delegate = self
    }

    deinit {
        stop()
    }

    // MARK: - Public API

    /// The FilterYype for the GLPlayer to use to process frames with
    var filterType: FilterType? {
        get {
            return renderer.filterType
        }
        set {
            renderer.changeFilter(newValue ?? .off)
            refreshMediaAfterFilterChange()
        }
    }

    /// Plays a list of media repeatidly.
    /// - Parameter media: the list of GLPlayerMedia to play
    func play(media: [GLPlayerMedia]) {
        guard media.count > 0 else {
            return
        }
        currentlyPlayingMediaIndex = -1
        loadAll(media: media)
        playNextMedia()
    }

    /// Stops the playback of media
    func stop() {
        currentlyPlayingMediaIndex = -1
        displayLink?.invalidate()
        displayLink = nil
        timer?.invalidate()
        timer = nil
        for item in playableMedia {
            switch item {
            case .image(_, _):
                break
            case .video(_, let reader, _):
                reader.cancelReading()
            }
        }
        playableMedia.removeAll()
        renderer.reset()
    }

    /// Pauses the playback of media.
    func pause() {
        displayLink?.invalidate()
        displayLink = nil
        timer?.invalidate()
        timer = nil
        renderer.reset()
    }

    /// Resumes the playback of media.
    /// Can be used to resume playback after a call to `pause`.
    /// Unspecified behavior if used after `stop` ¯\_(ツ)_/¯
    func resume() {
        // A AVAssetReader and AVAssetReaderTrackOutput combo needs to be re-created when the app comes back
        // from the background. Without this, the AVAssetReaderTrackOutput thinks it is ready for reading, but
        // copyNextSampleBuffer returns nil, thought reset(forReadingTimeRanges:) doesn't think it should be.
        reloadAllMedia()

        renderer.reset()
        playCurrentMedia()
    }
    
    /// Obtains color from a pixel
    /// - Parameter point: the point to take the color from
    func getColor(from point: CGPoint) -> UIColor {
        guard let pixelBuffer: CVPixelBuffer = currentPixelBuffer,
        let playerView = playerView,
        playerView.frame.contains(point) else { return .black }
        
        CVPixelBufferLockBaseAddress(pixelBuffer, CVPixelBufferLockFlags(rawValue: 0))
        let int32Buffer = unsafeBitCast(CVPixelBufferGetBaseAddress(pixelBuffer), to: UnsafeMutablePointer<UInt32>.self)
        let int32PerRow = CVPixelBufferGetBytesPerRow(pixelBuffer)
        let bufferWidth = CGFloat(CVPixelBufferGetWidth(pixelBuffer))
        let bufferHeight = CGFloat(CVPixelBufferGetHeight(pixelBuffer))
        let heightFactor = 4
        
        let bufferAspectRatio = bufferWidth.f / bufferHeight.f
        let screenAspectRatio = Device.screenWidth.f / Device.screenHeight.f
        
        let x,y: CGFloat
        
        if bufferAspectRatio > screenAspectRatio {
            let croppedSpace = bufferWidth - (CGFloat(Device.screenWidth) * bufferHeight / CGFloat(Device.screenHeight))
            let visibleBufferWidth = bufferWidth - croppedSpace
            x = croppedSpace / 2 + point.x * visibleBufferWidth / CGFloat(Device.screenWidth)
            y = point.y * bufferHeight / (CGFloat(Device.screenHeight))
        }
        else {
            let croppedSpace = bufferHeight - (CGFloat(Device.screenHeight) * bufferWidth / CGFloat(Device.screenWidth))
            let visibleBufferHeight = bufferHeight - croppedSpace
            y = croppedSpace / 2 + point.y * visibleBufferHeight / CGFloat(Device.screenHeight)
            x = point.x * bufferWidth / CGFloat(Device.screenWidth)
        }
        
        
        let luma = int32Buffer[Int(y) * int32PerRow / heightFactor + Int(x)]
        let color = UIColor(hex: luma)
        CVPixelBufferUnlockBaseAddress(pixelBuffer, CVPixelBufferLockFlags(rawValue: 0))
        
        return color
    }
    
    /// Checks if media is only one photo
    /// - Returns: whether media is one photo or not
    func isMediaOnePhoto() -> Bool {
        guard playableMedia.count == 1, let onlyMedia = playableMedia.first else { return false }
        
        switch onlyMedia {
        case .image(_, _):
            return true
        case .video(_, _, _):
            return false
        }
    }
    
    // MARK: - Media loading

    private func loadAll(media: [GLPlayerMedia]) {
        playableMedia.removeAll()
        for item in media {
            guard let internalMedia = GLPlayer.loadMedia(media: item) else { continue }
            playableMedia.append(internalMedia)
        }
    }

    private static func loadMedia(media: GLPlayerMedia) -> GLPlayerMediaInternal? {
        switch media {
        case .image(let image):
            return loadImageMedia(image: image)
        case .video(let url):
            return loadVideoMedia(url: url)
        }
    }

    private func reloadAllMedia() {
        let newPlayableMedia = playableMedia.compactMap { GLPlayer.reloadMedia(media: $0) }
        playableMedia.removeAll()
        playableMedia.append(contentsOf: newPlayableMedia)
    }

    private static func reloadMedia(media: GLPlayerMediaInternal) -> GLPlayerMediaInternal? {
        switch media {
        case .image(let image, _):
            return loadImageMedia(image: image)
        case .video(let url, let oldReader, _):
            oldReader.cancelReading()
            return loadVideoMedia(url: url)
        }
    }

    private static func loadVideoMedia(url: URL) -> GLPlayerMediaInternal? {
        let (readerMaybe, outputMaybe) = GLPlayer.getReaderAndOutput(url: url)
        guard let reader = readerMaybe, let output = outputMaybe else {
            return nil
        }
        // Yes, we start reading immediately! This is a slight optimization, as this results in all the video media
        // being ready for reading, meaning less delay in-between loading videos.
        reader.startReading()
        return GLPlayerMediaInternal.video(url, reader, output)
    }

    private static func loadImageMedia(image: UIImage) -> GLPlayerMediaInternal? {
        guard let sampleBuffer = image.pixelBuffer()?.sampleBuffer() else {
            return nil
        }
        return GLPlayerMediaInternal.image(image, sampleBuffer)
    }

    // MARK: - Playback

    private func playCurrentMedia() {
        guard let currentlyPlayingMedia = currentlyPlayingMedia else {
            return
        }
        switch currentlyPlayingMedia {
        case .image(_, _):
            playStill()
        case .video(_, _, _):
            playVideo()
        }
    }

    private func playNextMedia() {
        if currentlyPlayingMediaIndex + 1 < playableMedia.count {
            currentlyPlayingMediaIndex += 1
            if currentlyPlayingMediaIndex == 0 {
                firstLoop = true
            }
        }
        else {
            currentlyPlayingMediaIndex = 0
            firstLoop = false
        }
        playCurrentMedia()
    }

    private func playStill() {
        guard let sampleBuffer = currentlyPlayingMedia?.sampleBuffer() else {
            return
        }

        // LOL I have to call this twice, because this was written for video, where the first frame only initializes
        // things and stuff gets rendered for the 2nd frame ¯\_(ツ)_/¯
        renderer.processSampleBuffer(sampleBuffer, time: startTime)
        lastStillFilterTime = Date.timeIntervalSinceReferenceDate - startTime
        renderer.processSampleBuffer(sampleBuffer, time: lastStillFilterTime)

        // If we're only playing one image, don't do anything else!
        guard playableMedia.count > 1 else {
            return
        }

        if timer?.isValid ?? false {
            timer?.invalidate()
        }
        let displayTime = timeIntervalForImageSegments()
        timer = Timer.scheduledTimer(withTimeInterval: displayTime, repeats: false, block: { [weak self] _ in
            self?.playNextMedia()
        })
    }

    private func playVideo() {
        guard let currentlyPlayingMedia = currentlyPlayingMedia else {
            return
        }
        let (readerMaybe, outputMaybe) = currentlyPlayingMedia.assetReaderOutput()
        guard let _ = readerMaybe, let output = outputMaybe else {
            return
        }

        queuedSampleBuffer = output.copyNextSampleBuffer()

        if displayLink == nil {
            let link = CADisplayLink(target: self, selector: #selector(step))
            self.displayLink = link
        }
        self.displayLink?.add(to: .main, forMode: .common)
        let frameRate = output.track.nominalFrameRate
        self.displayLink?.preferredFramesPerSecond = Int(ceil(frameRate))
    }

    private static func getReaderAndOutput(url: URL) -> (AVAssetReader?, AVAssetReaderTrackOutput?) {
        let asset = AVAsset(url: url)
        guard let track = asset.tracks(withMediaType: .video).first else {
            return (nil, nil)
        }
        let trackOutput = AVAssetReaderTrackOutput(track: track, outputSettings: [kCVPixelBufferPixelFormatTypeKey as String: kCVPixelFormatType_32BGRA])
        trackOutput.supportsRandomAccess = true
        guard let reader = try? AVAssetReader(asset: asset) else {
            return (nil, nil)
        }
        reader.add(trackOutput)

        return (reader, trackOutput)
    }

    @objc private func step() {
        guard let displayLink = displayLink else {
            return
        }
        guard let currentlyPlayingMedia = currentlyPlayingMedia else {
            return
        }
        let (_, output) = currentlyPlayingMedia.assetReaderOutput()
<<<<<<< HEAD
        if let sampleBuffer = output?.copyNextSampleBuffer() {
            renderer.processSampleBuffer(sampleBuffer, time: Date.timeIntervalSinceReferenceDate - startTime)
=======

        // For whatever reason, the first time all frames are read with copyNextSampleBuffer, the last frame is an
        // entirely black frame, followed by nil. This creates a black flash the first time a video is played.
        // To address this, we'll always render a queued frame, and never render that frame if it's the last frame
        // during the first loop.

        // First step is to grab the potential last frame.
        let potentialQueuedSampleBuffer = output?.copyNextSampleBuffer()

        // If we have a queued frame AND it's not the last frame from the first loop, render it and queue the frame
        // we got from above.
        if let sampleBuffer = queuedSampleBuffer, !(firstLoop && potentialQueuedSampleBuffer == nil) {
            renderer.processSampleBuffer(sampleBuffer)
            queuedSampleBuffer = potentialQueuedSampleBuffer
>>>>>>> 0a179707
        }

        // No more frames, so let's move on...
        else {
            queuedSampleBuffer = nil
            displayLink.remove(from: .main, forMode: .common)
            if let timeRange = output?.track.timeRange {
                output?.reset(forReadingTimeRanges: [timeRange as NSValue])
            }
            playNextMedia()
        }
    }

    private func timeIntervalForImageSegments() -> TimeInterval {
        for media in playableMedia {
            switch media {
            case .image(_, _):
                break
            case .video(_, _, _):
                return CMTimeGetSeconds(CMTimeMake(value: Constants.frameDuration, timescale: Constants.timescale))
            }
        }
        return CMTimeGetSeconds(CMTimeMake(value: Constants.onlyImagesFrameDuration, timescale: Constants.timescale))
    }

    private func refreshMediaAfterFilterChange() {
        // When changing the filter, we need to reload the image. Videos don't need any special treatment since the
        // next frame will use the new filter.
        guard let currentlyPlayingMedia = currentlyPlayingMedia else {
            return
        }
        switch currentlyPlayingMedia {
        case .image(_, _):
            playCurrentMedia()
        default:
            break
        }
    }
}

extension GLPlayer: GLRendererDelegate {

    func rendererReadyForDisplay(pixelBuffer: CVPixelBuffer) {
        self.currentPixelBuffer = pixelBuffer
        self.playerView?.pixelBufferView?.displayPixelBuffer(pixelBuffer)
        if !firstFrameSent {
            firstFrameSent = true
            if let image = UIImage(pixelBuffer: pixelBuffer) {
                delegate?.didDisplayFirstFrame(image)
            }
        }
    }

    func rendererFilteredPixelBufferReady(pixelBuffer: CVPixelBuffer, presentationTime: CMTime) {
        // Empty since this method is for storage rather tha rendering
    }

    func rendererRanOutOfBuffers() {
        self.playerView?.pixelBufferView?.flushPixelBufferCache()
    }

}<|MERGE_RESOLUTION|>--- conflicted
+++ resolved
@@ -377,10 +377,6 @@
             return
         }
         let (_, output) = currentlyPlayingMedia.assetReaderOutput()
-<<<<<<< HEAD
-        if let sampleBuffer = output?.copyNextSampleBuffer() {
-            renderer.processSampleBuffer(sampleBuffer, time: Date.timeIntervalSinceReferenceDate - startTime)
-=======
 
         // For whatever reason, the first time all frames are read with copyNextSampleBuffer, the last frame is an
         // entirely black frame, followed by nil. This creates a black flash the first time a video is played.
@@ -393,9 +389,8 @@
         // If we have a queued frame AND it's not the last frame from the first loop, render it and queue the frame
         // we got from above.
         if let sampleBuffer = queuedSampleBuffer, !(firstLoop && potentialQueuedSampleBuffer == nil) {
-            renderer.processSampleBuffer(sampleBuffer)
+            renderer.processSampleBuffer(sampleBuffer, time: Date.timeIntervalSinceReferenceDate - startTime)
             queuedSampleBuffer = potentialQueuedSampleBuffer
->>>>>>> 0a179707
         }
 
         // No more frames, so let's move on...
