--- conflicted
+++ resolved
@@ -88,13 +88,8 @@
         closeButton.addTarget(self, action: #selector(closeButtonPressed), for: .touchUpInside)
         closeButton.translatesAutoresizingMaskIntoConstraints = false
         NSLayoutConstraint.activate([
-<<<<<<< HEAD
-            closeButton.leadingAnchor.constraint(equalTo: safeLayoutGuide.leadingAnchor, constant: CameraConstants.buttonMargin),
-            closeButton.topAnchor.constraint(equalTo: safeLayoutGuide.topAnchor, constant: CameraConstants.buttonMargin),
-=======
-            closeButton.leadingAnchor.constraint(equalTo: safeLayoutGuide.leadingAnchor, constant: CameraConstants.optionHorizontalMargin),
-            closeButton.topAnchor.constraint(equalTo: safeLayoutGuide.topAnchor, constant: CameraConstants.optionVerticalMargin),
->>>>>>> 90ce42db
+            closeButton.leadingAnchor.constraint(equalTo: safeLayoutGuide.leadingAnchor, constant: CameraConstants.closeButtonHorizontalMargin),
+            closeButton.topAnchor.constraint(equalTo: safeLayoutGuide.topAnchor, constant: CameraConstants.closeButtonVerticalMargin),
             closeButton.heightAnchor.constraint(equalTo: closeButton.widthAnchor),
             closeButton.widthAnchor.constraint(equalToConstant: CameraConstants.closeButtonSize)
         ])
